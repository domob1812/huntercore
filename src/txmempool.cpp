// Copyright (c) 2009-2010 Satoshi Nakamoto
// Copyright (c) 2009-2015 The Bitcoin Core developers
// Distributed under the MIT software license, see the accompanying
// file COPYING or http://www.opensource.org/licenses/mit-license.php.

#include "txmempool.h"

#include "clientversion.h"
#include "consensus/consensus.h"
#include "consensus/validation.h"
#include "main.h"
#include "policy/fees.h"
#include "script/interpreter.h"
#include "streams.h"
#include "timedata.h"
#include "util.h"
#include "utilmoneystr.h"
#include "utiltime.h"
#include "version.h"

using namespace std;

CTxMemPoolEntry::CTxMemPoolEntry(const CTransaction& _tx, const CAmount& _nFee,
                                 int64_t _nTime, double _entryPriority, unsigned int _entryHeight,
                                 bool poolHasNoInputsOf, CAmount _inChainInputValue,
                                 bool _spendsCoinbase, unsigned int _sigOps, LockPoints lp):
    tx(_tx), nFee(_nFee), nTime(_nTime), entryPriority(_entryPriority), entryHeight(_entryHeight),
    hadNoDependencies(poolHasNoInputsOf), inChainInputValue(_inChainInputValue),
    spendsCoinbase(_spendsCoinbase), sigOpCount(_sigOps), lockPoints(lp),
    nameOp()
{
    nTxSize = ::GetSerializeSize(tx, SER_NETWORK, PROTOCOL_VERSION);
    nModSize = tx.CalculateModifiedSize(nTxSize);
    nUsageSize = RecursiveDynamicUsage(tx);

    nCountWithDescendants = 1;
    nSizeWithDescendants = nTxSize;
    nModFeesWithDescendants = nFee;
    CAmount nValueIn = tx.GetValueOut()+nFee;
    assert(inChainInputValue <= nValueIn);

    feeDelta = 0;

    nCountWithAncestors = 1;
    nSizeWithAncestors = nTxSize;
    nModFeesWithAncestors = nFee;
    nSigOpCountWithAncestors = sigOpCount;

    if (tx.IsNamecoin())
    {
        BOOST_FOREACH(const CTxOut& txout, tx.vout)
        {
            const CNameScript curNameOp(txout.scriptPubKey);
            if (!curNameOp.isNameOp())
                continue;

            assert(!nameOp.isNameOp());
            nameOp = curNameOp;
        }

        assert(nameOp.isNameOp());
    }
}

CTxMemPoolEntry::CTxMemPoolEntry(const CTxMemPoolEntry& other)
{
    *this = other;
}

double
CTxMemPoolEntry::GetPriority(unsigned int currentHeight) const
{
    double deltaPriority = ((double)(currentHeight-entryHeight)*inChainInputValue)/nModSize;
    double dResult = entryPriority + deltaPriority;
    if (dResult < 0) // This should only happen if it was called with a height below entry height
        dResult = 0;
    return dResult;
}

void CTxMemPoolEntry::UpdateFeeDelta(int64_t newFeeDelta)
{
    nModFeesWithDescendants += newFeeDelta - feeDelta;
    nModFeesWithAncestors += newFeeDelta - feeDelta;
    feeDelta = newFeeDelta;
}

void CTxMemPoolEntry::UpdateLockPoints(const LockPoints& lp)
{
    lockPoints = lp;
}

// Update the given tx for any in-mempool descendants.
// Assumes that setMemPoolChildren is correct for the given tx and all
// descendants.
void CTxMemPool::UpdateForDescendants(txiter updateIt, cacheMap &cachedDescendants, const std::set<uint256> &setExclude)
{
    setEntries stageEntries, setAllDescendants;
    stageEntries = GetMemPoolChildren(updateIt);

    while (!stageEntries.empty()) {
        const txiter cit = *stageEntries.begin();
        setAllDescendants.insert(cit);
        stageEntries.erase(cit);
        const setEntries &setChildren = GetMemPoolChildren(cit);
        BOOST_FOREACH(const txiter childEntry, setChildren) {
            cacheMap::iterator cacheIt = cachedDescendants.find(childEntry);
            if (cacheIt != cachedDescendants.end()) {
                // We've already calculated this one, just add the entries for this set
                // but don't traverse again.
                BOOST_FOREACH(const txiter cacheEntry, cacheIt->second) {
                    setAllDescendants.insert(cacheEntry);
                }
            } else if (!setAllDescendants.count(childEntry)) {
                // Schedule for later processing
                stageEntries.insert(childEntry);
            }
        }
    }
    // setAllDescendants now contains all in-mempool descendants of updateIt.
    // Update and add to cached descendant map
    int64_t modifySize = 0;
    CAmount modifyFee = 0;
    int64_t modifyCount = 0;
    BOOST_FOREACH(txiter cit, setAllDescendants) {
        if (!setExclude.count(cit->GetTx().GetHash())) {
            modifySize += cit->GetTxSize();
            modifyFee += cit->GetModifiedFee();
            modifyCount++;
            cachedDescendants[updateIt].insert(cit);
            // Update ancestor state for each descendant
            mapTx.modify(cit, update_ancestor_state(updateIt->GetTxSize(), updateIt->GetModifiedFee(), 1, updateIt->GetSigOpCount()));
        }
    }
    mapTx.modify(updateIt, update_descendant_state(modifySize, modifyFee, modifyCount));
}

// vHashesToUpdate is the set of transaction hashes from a disconnected block
// which has been re-added to the mempool.
// for each entry, look for descendants that are outside hashesToUpdate, and
// add fee/size information for such descendants to the parent.
// for each such descendant, also update the ancestor state to include the parent.
void CTxMemPool::UpdateTransactionsFromBlock(const std::vector<uint256> &vHashesToUpdate)
{
    LOCK(cs);
    // For each entry in vHashesToUpdate, store the set of in-mempool, but not
    // in-vHashesToUpdate transactions, so that we don't have to recalculate
    // descendants when we come across a previously seen entry.
    cacheMap mapMemPoolDescendantsToUpdate;

    // Use a set for lookups into vHashesToUpdate (these entries are already
    // accounted for in the state of their ancestors)
    std::set<uint256> setAlreadyIncluded(vHashesToUpdate.begin(), vHashesToUpdate.end());

    // Iterate in reverse, so that whenever we are looking at at a transaction
    // we are sure that all in-mempool descendants have already been processed.
    // This maximizes the benefit of the descendant cache and guarantees that
    // setMemPoolChildren will be updated, an assumption made in
    // UpdateForDescendants.
    BOOST_REVERSE_FOREACH(const uint256 &hash, vHashesToUpdate) {
        // we cache the in-mempool children to avoid duplicate updates
        setEntries setChildren;
        // calculate children from mapNextTx
        txiter it = mapTx.find(hash);
        if (it == mapTx.end()) {
            continue;
        }
        std::map<COutPoint, CInPoint>::iterator iter = mapNextTx.lower_bound(COutPoint(hash, 0));
        // First calculate the children, and update setMemPoolChildren to
        // include them, and update their setMemPoolParents to include this tx.
        for (; iter != mapNextTx.end() && iter->first.hash == hash; ++iter) {
            const uint256 &childHash = iter->second.ptx->GetHash();
            txiter childIter = mapTx.find(childHash);
            assert(childIter != mapTx.end());
            // We can skip updating entries we've encountered before or that
            // are in the block (which are already accounted for).
            if (setChildren.insert(childIter).second && !setAlreadyIncluded.count(childHash)) {
                UpdateChild(it, childIter, true);
                UpdateParent(childIter, it, true);
            }
        }
        UpdateForDescendants(it, mapMemPoolDescendantsToUpdate, setAlreadyIncluded);
    }
}

bool CTxMemPool::CalculateMemPoolAncestors(const CTxMemPoolEntry &entry, setEntries &setAncestors, uint64_t limitAncestorCount, uint64_t limitAncestorSize, uint64_t limitDescendantCount, uint64_t limitDescendantSize, std::string &errString, bool fSearchForParents /* = true */) const
{
    setEntries parentHashes;
    const CTransaction &tx = entry.GetTx();

    if (fSearchForParents) {
        // Get parents of this transaction that are in the mempool
        // GetMemPoolParents() is only valid for entries in the mempool, so we
        // iterate mapTx to find parents.
        for (unsigned int i = 0; i < tx.vin.size(); i++) {
            txiter piter = mapTx.find(tx.vin[i].prevout.hash);
            if (piter != mapTx.end()) {
                parentHashes.insert(piter);
                if (parentHashes.size() + 1 > limitAncestorCount) {
                    errString = strprintf("too many unconfirmed parents [limit: %u]", limitAncestorCount);
                    return false;
                }
            }
        }
    } else {
        // If we're not searching for parents, we require this to be an
        // entry in the mempool already.
        txiter it = mapTx.iterator_to(entry);
        parentHashes = GetMemPoolParents(it);
    }

    size_t totalSizeWithAncestors = entry.GetTxSize();

    while (!parentHashes.empty()) {
        txiter stageit = *parentHashes.begin();

        setAncestors.insert(stageit);
        parentHashes.erase(stageit);
        totalSizeWithAncestors += stageit->GetTxSize();

        if (stageit->GetSizeWithDescendants() + entry.GetTxSize() > limitDescendantSize) {
            errString = strprintf("exceeds descendant size limit for tx %s [limit: %u]", stageit->GetTx().GetHash().ToString(), limitDescendantSize);
            return false;
        } else if (stageit->GetCountWithDescendants() + 1 > limitDescendantCount) {
            errString = strprintf("too many descendants for tx %s [limit: %u]", stageit->GetTx().GetHash().ToString(), limitDescendantCount);
            return false;
        } else if (totalSizeWithAncestors > limitAncestorSize) {
            errString = strprintf("exceeds ancestor size limit [limit: %u]", limitAncestorSize);
            return false;
        }

        const setEntries & setMemPoolParents = GetMemPoolParents(stageit);
        BOOST_FOREACH(const txiter &phash, setMemPoolParents) {
            // If this is a new ancestor, add it.
            if (setAncestors.count(phash) == 0) {
                parentHashes.insert(phash);
            }
            if (parentHashes.size() + setAncestors.size() + 1 > limitAncestorCount) {
                errString = strprintf("too many unconfirmed ancestors [limit: %u]", limitAncestorCount);
                return false;
            }
        }
    }

    return true;
}

void CTxMemPool::UpdateAncestorsOf(bool add, txiter it, setEntries &setAncestors)
{
    setEntries parentIters = GetMemPoolParents(it);
    // add or remove this tx as a child of each parent
    BOOST_FOREACH(txiter piter, parentIters) {
        UpdateChild(piter, it, add);
    }
    const int64_t updateCount = (add ? 1 : -1);
    const int64_t updateSize = updateCount * it->GetTxSize();
    const CAmount updateFee = updateCount * it->GetModifiedFee();
    BOOST_FOREACH(txiter ancestorIt, setAncestors) {
        mapTx.modify(ancestorIt, update_descendant_state(updateSize, updateFee, updateCount));
    }
}

void CTxMemPool::UpdateEntryForAncestors(txiter it, const setEntries &setAncestors)
{
    int64_t updateCount = setAncestors.size();
    int64_t updateSize = 0;
    CAmount updateFee = 0;
    int updateSigOps = 0;
    BOOST_FOREACH(txiter ancestorIt, setAncestors) {
        updateSize += ancestorIt->GetTxSize();
        updateFee += ancestorIt->GetModifiedFee();
        updateSigOps += ancestorIt->GetSigOpCount();
    }
    mapTx.modify(it, update_ancestor_state(updateSize, updateFee, updateCount, updateSigOps));
}

void CTxMemPool::UpdateChildrenForRemoval(txiter it)
{
    const setEntries &setMemPoolChildren = GetMemPoolChildren(it);
    BOOST_FOREACH(txiter updateIt, setMemPoolChildren) {
        UpdateParent(updateIt, it, false);
    }
}

void CTxMemPool::UpdateForRemoveFromMempool(const setEntries &entriesToRemove, bool updateDescendants)
{
    // For each entry, walk back all ancestors and decrement size associated with this
    // transaction
    const uint64_t nNoLimit = std::numeric_limits<uint64_t>::max();
    if (updateDescendants) {
        // updateDescendants should be true whenever we're not recursively
        // removing a tx and all its descendants, eg when a transaction is
        // confirmed in a block.
        // Here we only update statistics and not data in mapLinks (which
        // we need to preserve until we're finished with all operations that
        // need to traverse the mempool).
        BOOST_FOREACH(txiter removeIt, entriesToRemove) {
            setEntries setDescendants;
            CalculateDescendants(removeIt, setDescendants);
            setDescendants.erase(removeIt); // don't update state for self
            int64_t modifySize = -((int64_t)removeIt->GetTxSize());
            CAmount modifyFee = -removeIt->GetModifiedFee();
            int modifySigOps = -removeIt->GetSigOpCount();
            BOOST_FOREACH(txiter dit, setDescendants) {
                mapTx.modify(dit, update_ancestor_state(modifySize, modifyFee, -1, modifySigOps));
            }
        }
    }
    BOOST_FOREACH(txiter removeIt, entriesToRemove) {
        setEntries setAncestors;
        const CTxMemPoolEntry &entry = *removeIt;
        std::string dummy;
        // Since this is a tx that is already in the mempool, we can call CMPA
        // with fSearchForParents = false.  If the mempool is in a consistent
        // state, then using true or false should both be correct, though false
        // should be a bit faster.
        // However, if we happen to be in the middle of processing a reorg, then
        // the mempool can be in an inconsistent state.  In this case, the set
        // of ancestors reachable via mapLinks will be the same as the set of 
        // ancestors whose packages include this transaction, because when we
        // add a new transaction to the mempool in addUnchecked(), we assume it
        // has no children, and in the case of a reorg where that assumption is
        // false, the in-mempool children aren't linked to the in-block tx's
        // until UpdateTransactionsFromBlock() is called.
        // So if we're being called during a reorg, ie before
        // UpdateTransactionsFromBlock() has been called, then mapLinks[] will
        // differ from the set of mempool parents we'd calculate by searching,
        // and it's important that we use the mapLinks[] notion of ancestor
        // transactions as the set of things to update for removal.
        CalculateMemPoolAncestors(entry, setAncestors, nNoLimit, nNoLimit, nNoLimit, nNoLimit, dummy, false);
        // Note that UpdateAncestorsOf severs the child links that point to
        // removeIt in the entries for the parents of removeIt.
        UpdateAncestorsOf(false, removeIt, setAncestors);
    }
    // After updating all the ancestor sizes, we can now sever the link between each
    // transaction being removed and any mempool children (ie, update setMemPoolParents
    // for each direct child of a transaction being removed).
    BOOST_FOREACH(txiter removeIt, entriesToRemove) {
        UpdateChildrenForRemoval(removeIt);
    }
}

void CTxMemPoolEntry::UpdateDescendantState(int64_t modifySize, CAmount modifyFee, int64_t modifyCount)
{
    nSizeWithDescendants += modifySize;
    assert(int64_t(nSizeWithDescendants) > 0);
    nModFeesWithDescendants += modifyFee;
    nCountWithDescendants += modifyCount;
    assert(int64_t(nCountWithDescendants) > 0);
}

void CTxMemPoolEntry::UpdateAncestorState(int64_t modifySize, CAmount modifyFee, int64_t modifyCount, int modifySigOps)
{
    nSizeWithAncestors += modifySize;
    assert(int64_t(nSizeWithAncestors) > 0);
    nModFeesWithAncestors += modifyFee;
    nCountWithAncestors += modifyCount;
    assert(int64_t(nCountWithAncestors) > 0);
    nSigOpCountWithAncestors += modifySigOps;
    assert(int(nSigOpCountWithAncestors) >= 0);
}

CTxMemPool::CTxMemPool(const CFeeRate& _minReasonableRelayFee) :
    nTransactionsUpdated(0),
    names(*this), fCheckInputs(true)
{
    _clear(); //lock free clear

    // Sanity checks off by default for performance, because otherwise
    // accepting transactions becomes O(N^2) where N is the number
    // of transactions in the pool
    nCheckFrequency = 0;

    minerPolicyEstimator = new CBlockPolicyEstimator(_minReasonableRelayFee);
    minReasonableRelayFee = _minReasonableRelayFee;
}

CTxMemPool::~CTxMemPool()
{
    delete minerPolicyEstimator;
}

void CTxMemPool::pruneSpent(const uint256 &hashTx, CCoins &coins)
{
    LOCK(cs);

    std::map<COutPoint, CInPoint>::iterator it = mapNextTx.lower_bound(COutPoint(hashTx, 0));

    // iterate over all COutPoints in mapNextTx whose hash equals the provided hashTx
    while (it != mapNextTx.end() && it->first.hash == hashTx) {
        coins.Spend(it->first.n); // and remove those outputs from coins
        it++;
    }
}

unsigned int CTxMemPool::GetTransactionsUpdated() const
{
    LOCK(cs);
    return nTransactionsUpdated;
}

void CTxMemPool::AddTransactionsUpdated(unsigned int n)
{
    LOCK(cs);
    nTransactionsUpdated += n;
}

bool CTxMemPool::addUnchecked(const uint256& hash, const CTxMemPoolEntry &entry, setEntries &setAncestors, bool fCurrentEstimate)
{
    // Add to memory pool without checking anything.
    // Used by main.cpp AcceptToMemoryPool(), which DOES do
    // all the appropriate checks.
    LOCK(cs);
    indexed_transaction_set::iterator newit = mapTx.insert(entry).first;
    mapLinks.insert(make_pair(newit, TxLinks()));

    // Update transaction for any feeDelta created by PrioritiseTransaction
    // TODO: refactor so that the fee delta is calculated before inserting
    // into mapTx.
    std::map<uint256, std::pair<double, CAmount> >::const_iterator pos = mapDeltas.find(hash);
    if (pos != mapDeltas.end()) {
        const std::pair<double, CAmount> &deltas = pos->second;
        if (deltas.second) {
            mapTx.modify(newit, update_fee_delta(deltas.second));
        }
    }

    // Update cachedInnerUsage to include contained transaction's usage.
    // (When we update the entry for in-mempool parents, memory usage will be
    // further updated.)
    cachedInnerUsage += entry.DynamicMemoryUsage();

    const CTransaction& tx = newit->GetTx();
    std::set<uint256> setParentTransactions;
    for (unsigned int i = 0; i < tx.vin.size(); i++) {
        mapNextTx[tx.vin[i].prevout] = CInPoint(&tx, i);
        setParentTransactions.insert(tx.vin[i].prevout.hash);
    }
    // Don't bother worrying about child transactions of this one.
    // Normal case of a new transaction arriving is that there can't be any
    // children, because such children would be orphans.
    // An exception to that is if a transaction enters that used to be in a block.
    // In that case, our disconnect block logic will call UpdateTransactionsFromBlock
    // to clean up the mess we're leaving here.

    // Update ancestors with information about this tx
    BOOST_FOREACH (const uint256 &phash, setParentTransactions) {
        txiter pit = mapTx.find(phash);
        if (pit != mapTx.end()) {
            UpdateParent(newit, pit, true);
        }
    }
    UpdateAncestorsOf(true, newit, setAncestors);
    UpdateEntryForAncestors(newit, setAncestors);

    nTransactionsUpdated++;
    totalTxSize += entry.GetTxSize();
    minerPolicyEstimator->processTransaction(entry, fCurrentEstimate);
    names.addUnchecked (hash, entry);
    return true;
}

void CTxMemPool::removeUnchecked(txiter it)
{
    names.remove (*it);

    const uint256 hash = it->GetTx().GetHash();
    BOOST_FOREACH(const CTxIn& txin, it->GetTx().vin)
        mapNextTx.erase(txin.prevout);

    totalTxSize -= it->GetTxSize();
    cachedInnerUsage -= it->DynamicMemoryUsage();
    cachedInnerUsage -= memusage::DynamicUsage(mapLinks[it].parents) + memusage::DynamicUsage(mapLinks[it].children);
    mapLinks.erase(it);
    mapTx.erase(it);
    nTransactionsUpdated++;
    minerPolicyEstimator->removeTx(hash);
}

// Calculates descendants of entry that are not already in setDescendants, and adds to
// setDescendants. Assumes entryit is already a tx in the mempool and setMemPoolChildren
// is correct for tx and all descendants.
// Also assumes that if an entry is in setDescendants already, then all
// in-mempool descendants of it are already in setDescendants as well, so that we
// can save time by not iterating over those entries.
void CTxMemPool::CalculateDescendants(txiter entryit, setEntries &setDescendants)
{
    setEntries stage;
    if (setDescendants.count(entryit) == 0) {
        stage.insert(entryit);
    }
    // Traverse down the children of entry, only adding children that are not
    // accounted for in setDescendants already (because those children have either
    // already been walked, or will be walked in this iteration).
    while (!stage.empty()) {
        txiter it = *stage.begin();
        setDescendants.insert(it);
        stage.erase(it);

        const setEntries &setChildren = GetMemPoolChildren(it);
        BOOST_FOREACH(const txiter &childiter, setChildren) {
            if (!setDescendants.count(childiter)) {
                stage.insert(childiter);
            }
        }
    }
}

void CTxMemPool::removeRecursive(const CTransaction &origTx, std::list<CTransaction>& removed)
{
    // Remove transaction from memory pool
    {
        LOCK(cs);
        setEntries txToRemove;
        txiter origit = mapTx.find(origTx.GetHash());
        if (origit != mapTx.end()) {
            txToRemove.insert(origit);
        } else {
            // When recursively removing but origTx isn't in the mempool
            // be sure to remove any children that are in the pool. This can
            // happen during chain re-orgs if origTx isn't re-accepted into
            // the mempool for any reason.
            for (unsigned int i = 0; i < origTx.vout.size(); i++) {
                std::map<COutPoint, CInPoint>::iterator it = mapNextTx.find(COutPoint(origTx.GetHash(), i));
                if (it == mapNextTx.end())
                    continue;
                txiter nextit = mapTx.find(it->second.ptx->GetHash());
                assert(nextit != mapTx.end());
                txToRemove.insert(nextit);
            }
        }
        setEntries setAllRemoves;
        BOOST_FOREACH(txiter it, txToRemove) {
            CalculateDescendants(it, setAllRemoves);
        }
        BOOST_FOREACH(txiter it, setAllRemoves) {
            removed.push_back(it->GetTx());
        }
        RemoveStaged(setAllRemoves, false);
    }
}

void CTxMemPool::removeForReorg(const CCoinsViewCache *pcoins, unsigned int nMemPoolHeight, int flags)
{
    // Remove transactions spending a coinbase which are now immature and no-longer-final transactions
    LOCK(cs);
    list<CTransaction> transactionsToRemove;
    for (indexed_transaction_set::const_iterator it = mapTx.begin(); it != mapTx.end(); it++) {
        const CTransaction& tx = it->GetTx();
        LockPoints lp = it->GetLockPoints();
        bool validLP =  TestLockPointValidity(&lp);
        if (!CheckFinalTx(tx, flags) || !CheckSequenceLocks(tx, flags, &lp, validLP)) {
            // Note if CheckSequenceLocks fails the LockPoints may still be invalid
            // So it's critical that we remove the tx and not depend on the LockPoints.
            transactionsToRemove.push_back(tx);
        } else if (it->GetSpendsCoinbase()) {
            BOOST_FOREACH(const CTxIn& txin, tx.vin) {
                indexed_transaction_set::const_iterator it2 = mapTx.find(txin.prevout.hash);
                if (it2 != mapTx.end())
                    continue;
                const CCoins *coins = pcoins->AccessCoins(txin.prevout.hash);
		if (nCheckFrequency != 0) assert(coins);
                if (!coins || (coins->IsCoinBase() && ((signed long)nMemPoolHeight) - coins->nHeight < COINBASE_MATURITY)) {
                    transactionsToRemove.push_back(tx);
                    break;
                }
            }
        }
        if (!validLP) {
            mapTx.modify(it, update_lock_points(lp));
        }
    }
    BOOST_FOREACH(const CTransaction& tx, transactionsToRemove) {
        list<CTransaction> removed;
        removeRecursive(tx, removed);
    }
}

void CTxMemPool::removeConflicts(const CTransaction &tx, std::list<CTransaction>& removed, std::list<CTransaction>& removedNames)
{
    // Remove transactions which depend on inputs of tx, recursively
    list<CTransaction> result;
    LOCK(cs);
    BOOST_FOREACH(const CTxIn &txin, tx.vin) {
        std::map<COutPoint, CInPoint>::iterator it = mapNextTx.find(txin.prevout);
        if (it != mapNextTx.end()) {
            const CTransaction &txConflict = *it->second.ptx;
            if (txConflict != tx)
            {
                removeRecursive(txConflict, removed);
                ClearPrioritisation(txConflict.GetHash());
            }
        }
    }

    /* Remove conflicting name registrations.  */
    names.removeConflicts (tx, removedNames);
}

/**
 * Called when a block is connected. Removes from mempool and updates the miner fee estimator.
 */
void CTxMemPool::removeForBlock(const std::vector<CTransaction>& vtx, unsigned int nBlockHeight,
                                std::list<CTransaction>& conflicts,
                                std::list<CTransaction>& nameConflicts,
                                bool fCurrentEstimate)
{
    LOCK(cs);
    std::vector<CTxMemPoolEntry> entries;
    BOOST_FOREACH(const CTransaction& tx, vtx)
    {
        uint256 hash = tx.GetHash();

        indexed_transaction_set::iterator i = mapTx.find(hash);
        if (i != mapTx.end())
            entries.push_back(*i);
    }
    BOOST_FOREACH(const CTransaction& tx, vtx)
    {
        txiter it = mapTx.find(tx.GetHash());
        if (it != mapTx.end()) {
            setEntries stage;
            stage.insert(it);
            RemoveStaged(stage, true);
        }
        removeConflicts(tx, conflicts, nameConflicts);
        ClearPrioritisation(tx.GetHash());
    }
    // After the txs in the new block have been removed from the mempool, update policy estimates
    minerPolicyEstimator->processBlock(nBlockHeight, entries, fCurrentEstimate);
    lastRollingFeeUpdate = GetTime();
    blockSinceLastRollingFeeBump = true;
}

void CTxMemPool::_clear()
{
    mapLinks.clear();
    mapTx.clear();
    mapNextTx.clear();
    names.clear();
    totalTxSize = 0;
    cachedInnerUsage = 0;
    lastRollingFeeUpdate = GetTime();
    blockSinceLastRollingFeeBump = false;
    rollingMinimumFeeRate = 0;
    ++nTransactionsUpdated;
}

void CTxMemPool::clear()
{
    LOCK(cs);
    _clear();
}

void CTxMemPool::check(const CCoinsViewCache *pcoins) const
{
    if (nCheckFrequency == 0)
        return;

    if (insecure_rand() >= nCheckFrequency)
        return;

    LogPrint("mempool", "Checking mempool with %u transactions and %u inputs\n", (unsigned int)mapTx.size(), (unsigned int)mapNextTx.size());

    uint64_t checkTotal = 0;
    uint64_t innerUsage = 0;

    CCoinsViewCache mempoolDuplicate(const_cast<CCoinsViewCache*>(pcoins));

    LOCK(cs);
    list<const CTxMemPoolEntry*> waitingOnDependants;
    for (indexed_transaction_set::const_iterator it = mapTx.begin(); it != mapTx.end(); it++) {
        unsigned int i = 0;
        checkTotal += it->GetTxSize();
        innerUsage += it->DynamicMemoryUsage();
        const CTransaction& tx = it->GetTx();
        txlinksMap::const_iterator linksiter = mapLinks.find(it);
        assert(linksiter != mapLinks.end());
        const TxLinks &links = linksiter->second;
        innerUsage += memusage::DynamicUsage(links.parents) + memusage::DynamicUsage(links.children);
        bool fDependsWait = false;
        setEntries setParentCheck;
        int64_t parentSizes = 0;
        unsigned int parentSigOpCount = 0;
        BOOST_FOREACH(const CTxIn &txin, tx.vin) {
            // Check that every mempool transaction's inputs refer to available coins, or other mempool tx's.
            indexed_transaction_set::const_iterator it2 = mapTx.find(txin.prevout.hash);
            if (it2 != mapTx.end()) {
                const CTransaction& tx2 = it2->GetTx();
                assert(tx2.vout.size() > txin.prevout.n && !tx2.vout[txin.prevout.n].IsNull());
                fDependsWait = true;
                if (setParentCheck.insert(it2).second) {
                    parentSizes += it2->GetTxSize();
                    parentSigOpCount += it2->GetSigOpCount();
                }
            } else {
                const CCoins* coins = pcoins->AccessCoins(txin.prevout.hash);
                assert(coins && coins->IsAvailable(txin.prevout.n));
            }
            // Check whether its inputs are marked in mapNextTx.
            std::map<COutPoint, CInPoint>::const_iterator it3 = mapNextTx.find(txin.prevout);
            assert(it3 != mapNextTx.end());
            assert(it3->second.ptx == &tx);
            assert(it3->second.n == i);
            i++;
        }
        assert(setParentCheck == GetMemPoolParents(it));
        // Verify ancestor state is correct.
        setEntries setAncestors;
        uint64_t nNoLimit = std::numeric_limits<uint64_t>::max();
        std::string dummy;
        CalculateMemPoolAncestors(*it, setAncestors, nNoLimit, nNoLimit, nNoLimit, nNoLimit, dummy);
        uint64_t nCountCheck = setAncestors.size() + 1;
        uint64_t nSizeCheck = it->GetTxSize();
        CAmount nFeesCheck = it->GetModifiedFee();
        unsigned int nSigOpCheck = it->GetSigOpCount();

        BOOST_FOREACH(txiter ancestorIt, setAncestors) {
            nSizeCheck += ancestorIt->GetTxSize();
            nFeesCheck += ancestorIt->GetModifiedFee();
            nSigOpCheck += ancestorIt->GetSigOpCount();
        }

        assert(it->GetCountWithAncestors() == nCountCheck);
        assert(it->GetSizeWithAncestors() == nSizeCheck);
        assert(it->GetSigOpCountWithAncestors() == nSigOpCheck);
        assert(it->GetModFeesWithAncestors() == nFeesCheck);

        // Check children against mapNextTx
        CTxMemPool::setEntries setChildrenCheck;
        std::map<COutPoint, CInPoint>::const_iterator iter = mapNextTx.lower_bound(COutPoint(it->GetTx().GetHash(), 0));
        int64_t childSizes = 0;
        for (; iter != mapNextTx.end() && iter->first.hash == it->GetTx().GetHash(); ++iter) {
            txiter childit = mapTx.find(iter->second.ptx->GetHash());
            assert(childit != mapTx.end()); // mapNextTx points to in-mempool transactions
            if (setChildrenCheck.insert(childit).second) {
                childSizes += childit->GetTxSize();
            }
        }
        assert(setChildrenCheck == GetMemPoolChildren(it));
        // Also check to make sure size is greater than sum with immediate children.
        // just a sanity check, not definitive that this calc is correct...
        assert(it->GetSizeWithDescendants() >= childSizes + it->GetTxSize());

        if (fDependsWait)
            waitingOnDependants.push_back(&(*it));
        else {
            CValidationState state;
<<<<<<< HEAD
            assert(!fCheckInputs || CheckInputs(tx, state, mempoolDuplicate, false, SCRIPT_VERIFY_NAMES_MEMPOOL, false, NULL));
            UpdateCoins(tx, state, mempoolDuplicate, 1000000);
=======
            assert(CheckInputs(tx, state, mempoolDuplicate, false, 0, false, NULL));
            UpdateCoins(tx, mempoolDuplicate, 1000000);
>>>>>>> f725d896
        }
    }
    unsigned int stepsSinceLastRemove = 0;
    while (!waitingOnDependants.empty()) {
        const CTxMemPoolEntry* entry = waitingOnDependants.front();
        waitingOnDependants.pop_front();
        CValidationState state;
        if (!mempoolDuplicate.HaveInputs(entry->GetTx())) {
            waitingOnDependants.push_back(entry);
            stepsSinceLastRemove++;
            assert(stepsSinceLastRemove < waitingOnDependants.size());
        } else {
<<<<<<< HEAD
            assert(!fCheckInputs || CheckInputs(entry->GetTx(), state, mempoolDuplicate, false, SCRIPT_VERIFY_NAMES_MEMPOOL, false, NULL));
            UpdateCoins(entry->GetTx(), state, mempoolDuplicate, 1000000);
=======
            assert(CheckInputs(entry->GetTx(), state, mempoolDuplicate, false, 0, false, NULL));
            UpdateCoins(entry->GetTx(), mempoolDuplicate, 1000000);
>>>>>>> f725d896
            stepsSinceLastRemove = 0;
        }
    }
    for (std::map<COutPoint, CInPoint>::const_iterator it = mapNextTx.begin(); it != mapNextTx.end(); it++) {
        uint256 hash = it->second.ptx->GetHash();
        indexed_transaction_set::const_iterator it2 = mapTx.find(hash);
        const CTransaction& tx = it2->GetTx();
        assert(it2 != mapTx.end());
        assert(&tx == it->second.ptx);
        assert(tx.vin.size() > it->second.n);
        assert(it->first == it->second.ptx->vin[it->second.n].prevout);
    }

    assert(totalTxSize == checkTotal);
    assert(innerUsage == cachedInnerUsage);

    names.check (*pcoins);
}

bool CTxMemPool::CompareDepthAndScore(const uint256& hasha, const uint256& hashb)
{
    LOCK(cs);
    indexed_transaction_set::const_iterator i = mapTx.find(hasha);
    if (i == mapTx.end()) return false;
    indexed_transaction_set::const_iterator j = mapTx.find(hashb);
    if (j == mapTx.end()) return true;
    uint64_t counta = i->GetCountWithAncestors();
    uint64_t countb = j->GetCountWithAncestors();
    if (counta == countb) {
        return CompareTxMemPoolEntryByScore()(*i, *j);
    }
    return counta < countb;
}

namespace {
class DepthAndScoreComparator
{
    CTxMemPool *mp;
public:
    DepthAndScoreComparator(CTxMemPool *mempool) : mp(mempool) {}
    bool operator()(const uint256& a, const uint256& b) { return mp->CompareDepthAndScore(a, b); }
};
}

void CTxMemPool::queryHashes(vector<uint256>& vtxid)
{
    vtxid.clear();

    LOCK(cs);
    vtxid.reserve(mapTx.size());
    for (indexed_transaction_set::iterator mi = mapTx.begin(); mi != mapTx.end(); ++mi)
        vtxid.push_back(mi->GetTx().GetHash());

    std::sort(vtxid.begin(), vtxid.end(), DepthAndScoreComparator(this));
}

bool CTxMemPool::lookup(uint256 hash, CTransaction& result) const
{
    LOCK(cs);
    indexed_transaction_set::const_iterator i = mapTx.find(hash);
    if (i == mapTx.end()) return false;
    result = i->GetTx();
    return true;
}

bool CTxMemPool::lookupFeeRate(const uint256& hash, CFeeRate& feeRate) const
{
    LOCK(cs);
    indexed_transaction_set::const_iterator i = mapTx.find(hash);
    if (i == mapTx.end())
        return false;
    feeRate = CFeeRate(i->GetFee(), i->GetTxSize());
    return true;
}

CFeeRate CTxMemPool::estimateFee(int nBlocks) const
{
    LOCK(cs);
    return minerPolicyEstimator->estimateFee(nBlocks);
}
CFeeRate CTxMemPool::estimateSmartFee(int nBlocks, int *answerFoundAtBlocks) const
{
    LOCK(cs);
    return minerPolicyEstimator->estimateSmartFee(nBlocks, answerFoundAtBlocks, *this);
}
double CTxMemPool::estimatePriority(int nBlocks) const
{
    LOCK(cs);
    return minerPolicyEstimator->estimatePriority(nBlocks);
}
double CTxMemPool::estimateSmartPriority(int nBlocks, int *answerFoundAtBlocks) const
{
    LOCK(cs);
    return minerPolicyEstimator->estimateSmartPriority(nBlocks, answerFoundAtBlocks, *this);
}

bool
CTxMemPool::WriteFeeEstimates(CAutoFile& fileout) const
{
    try {
        LOCK(cs);
        fileout << 109900; // version required to read: 0.10.99 or later
        fileout << CLIENT_VERSION; // version that wrote the file
        minerPolicyEstimator->Write(fileout);
    }
    catch (const std::exception&) {
        LogPrintf("CTxMemPool::WriteFeeEstimates(): unable to write policy estimator data (non-fatal)\n");
        return false;
    }
    return true;
}

bool
CTxMemPool::ReadFeeEstimates(CAutoFile& filein)
{
    try {
        int nVersionRequired, nVersionThatWrote;
        filein >> nVersionRequired >> nVersionThatWrote;
        if (nVersionRequired > CLIENT_VERSION)
            return error("CTxMemPool::ReadFeeEstimates(): up-version (%d) fee estimate file", nVersionRequired);

        LOCK(cs);
        minerPolicyEstimator->Read(filein);
    }
    catch (const std::exception&) {
        LogPrintf("CTxMemPool::ReadFeeEstimates(): unable to read policy estimator data (non-fatal)\n");
        return false;
    }
    return true;
}

void CTxMemPool::PrioritiseTransaction(const uint256 hash, const string strHash, double dPriorityDelta, const CAmount& nFeeDelta)
{
    {
        LOCK(cs);
        std::pair<double, CAmount> &deltas = mapDeltas[hash];
        deltas.first += dPriorityDelta;
        deltas.second += nFeeDelta;
        txiter it = mapTx.find(hash);
        if (it != mapTx.end()) {
            mapTx.modify(it, update_fee_delta(deltas.second));
            // Now update all ancestors' modified fees with descendants
            setEntries setAncestors;
            uint64_t nNoLimit = std::numeric_limits<uint64_t>::max();
            std::string dummy;
            CalculateMemPoolAncestors(*it, setAncestors, nNoLimit, nNoLimit, nNoLimit, nNoLimit, dummy, false);
            BOOST_FOREACH(txiter ancestorIt, setAncestors) {
                mapTx.modify(ancestorIt, update_descendant_state(0, nFeeDelta, 0));
            }
        }
    }
    LogPrintf("PrioritiseTransaction: %s priority += %f, fee += %d\n", strHash, dPriorityDelta, FormatMoney(nFeeDelta));
}

void CTxMemPool::ApplyDeltas(const uint256 hash, double &dPriorityDelta, CAmount &nFeeDelta) const
{
    LOCK(cs);
    std::map<uint256, std::pair<double, CAmount> >::const_iterator pos = mapDeltas.find(hash);
    if (pos == mapDeltas.end())
        return;
    const std::pair<double, CAmount> &deltas = pos->second;
    dPriorityDelta += deltas.first;
    nFeeDelta += deltas.second;
}

void CTxMemPool::ClearPrioritisation(const uint256 hash)
{
    LOCK(cs);
    mapDeltas.erase(hash);
}

bool CTxMemPool::HasNoInputsOf(const CTransaction &tx) const
{
    for (unsigned int i = 0; i < tx.vin.size(); i++)
        if (exists(tx.vin[i].prevout.hash))
            return false;
    return true;
}

CCoinsViewMemPool::CCoinsViewMemPool(CCoinsView* baseIn, const CTxMemPool& mempoolIn) : CCoinsViewBacked(baseIn), mempool(mempoolIn) { }

bool CCoinsViewMemPool::GetCoins(const uint256 &txid, CCoins &coins) const {
    // If an entry in the mempool exists, always return that one, as it's guaranteed to never
    // conflict with the underlying cache, and it cannot have pruned entries (as it contains full)
    // transactions. First checking the underlying cache risks returning a pruned entry instead.
    CTransaction tx;
    if (mempool.lookup(txid, tx)) {
        coins = CCoins(tx, MEMPOOL_HEIGHT);
        return true;
    }
    return (base->GetCoins(txid, coins) && !coins.IsPruned());
}

bool CCoinsViewMemPool::HaveCoins(const uint256 &txid) const {
    return mempool.exists(txid) || base->HaveCoins(txid);
}

size_t CTxMemPool::DynamicMemoryUsage() const {
    LOCK(cs);
    // Estimate the overhead of mapTx to be 15 pointers + an allocation, as no exact formula for boost::multi_index_contained is implemented.
    return memusage::MallocUsage(sizeof(CTxMemPoolEntry) + 15 * sizeof(void*)) * mapTx.size() + memusage::DynamicUsage(mapNextTx) + memusage::DynamicUsage(mapDeltas) + memusage::DynamicUsage(mapLinks) + cachedInnerUsage;
}

void CTxMemPool::RemoveStaged(setEntries &stage, bool updateDescendants) {
    AssertLockHeld(cs);
    UpdateForRemoveFromMempool(stage, updateDescendants);
    BOOST_FOREACH(const txiter& it, stage) {
        removeUnchecked(it);
    }
}

int CTxMemPool::Expire(int64_t time) {
    LOCK(cs);
    indexed_transaction_set::index<entry_time>::type::iterator it = mapTx.get<entry_time>().begin();
    setEntries toremove;
    while (it != mapTx.get<entry_time>().end() && it->GetTime() < time) {
        toremove.insert(mapTx.project<0>(it));
        it++;
    }
    setEntries stage;
    BOOST_FOREACH(txiter removeit, toremove) {
        CalculateDescendants(removeit, stage);
    }
    RemoveStaged(stage, false);
    return stage.size();
}

bool CTxMemPool::addUnchecked(const uint256&hash, const CTxMemPoolEntry &entry, bool fCurrentEstimate)
{
    LOCK(cs);
    setEntries setAncestors;
    uint64_t nNoLimit = std::numeric_limits<uint64_t>::max();
    std::string dummy;
    CalculateMemPoolAncestors(entry, setAncestors, nNoLimit, nNoLimit, nNoLimit, nNoLimit, dummy);
    return addUnchecked(hash, entry, setAncestors, fCurrentEstimate);
}

void CTxMemPool::UpdateChild(txiter entry, txiter child, bool add)
{
    setEntries s;
    if (add && mapLinks[entry].children.insert(child).second) {
        cachedInnerUsage += memusage::IncrementalDynamicUsage(s);
    } else if (!add && mapLinks[entry].children.erase(child)) {
        cachedInnerUsage -= memusage::IncrementalDynamicUsage(s);
    }
}

void CTxMemPool::UpdateParent(txiter entry, txiter parent, bool add)
{
    setEntries s;
    if (add && mapLinks[entry].parents.insert(parent).second) {
        cachedInnerUsage += memusage::IncrementalDynamicUsage(s);
    } else if (!add && mapLinks[entry].parents.erase(parent)) {
        cachedInnerUsage -= memusage::IncrementalDynamicUsage(s);
    }
}

const CTxMemPool::setEntries & CTxMemPool::GetMemPoolParents(txiter entry) const
{
    assert (entry != mapTx.end());
    txlinksMap::const_iterator it = mapLinks.find(entry);
    assert(it != mapLinks.end());
    return it->second.parents;
}

const CTxMemPool::setEntries & CTxMemPool::GetMemPoolChildren(txiter entry) const
{
    assert (entry != mapTx.end());
    txlinksMap::const_iterator it = mapLinks.find(entry);
    assert(it != mapLinks.end());
    return it->second.children;
}

CFeeRate CTxMemPool::GetMinFee(size_t sizelimit) const {
    LOCK(cs);
    if (!blockSinceLastRollingFeeBump || rollingMinimumFeeRate == 0)
        return CFeeRate(rollingMinimumFeeRate);

    int64_t time = GetTime();
    if (time > lastRollingFeeUpdate + 10) {
        double halflife = ROLLING_FEE_HALFLIFE;
        if (DynamicMemoryUsage() < sizelimit / 4)
            halflife /= 4;
        else if (DynamicMemoryUsage() < sizelimit / 2)
            halflife /= 2;

        rollingMinimumFeeRate = rollingMinimumFeeRate / pow(2.0, (time - lastRollingFeeUpdate) / halflife);
        lastRollingFeeUpdate = time;

        if (rollingMinimumFeeRate < minReasonableRelayFee.GetFeePerK() / 2) {
            rollingMinimumFeeRate = 0;
            return CFeeRate(0);
        }
    }
    return std::max(CFeeRate(rollingMinimumFeeRate), minReasonableRelayFee);
}

void CTxMemPool::trackPackageRemoved(const CFeeRate& rate) {
    AssertLockHeld(cs);
    if (rate.GetFeePerK() > rollingMinimumFeeRate) {
        rollingMinimumFeeRate = rate.GetFeePerK();
        blockSinceLastRollingFeeBump = false;
    }
}

void CTxMemPool::TrimToSize(size_t sizelimit, std::vector<uint256>* pvNoSpendsRemaining) {
    LOCK(cs);

    unsigned nTxnRemoved = 0;
    CFeeRate maxFeeRateRemoved(0);
    while (DynamicMemoryUsage() > sizelimit) {
        indexed_transaction_set::index<descendant_score>::type::iterator it = mapTx.get<descendant_score>().begin();

        // We set the new mempool min fee to the feerate of the removed set, plus the
        // "minimum reasonable fee rate" (ie some value under which we consider txn
        // to have 0 fee). This way, we don't allow txn to enter mempool with feerate
        // equal to txn which were removed with no block in between.
        CFeeRate removed(it->GetModFeesWithDescendants(), it->GetSizeWithDescendants());
        removed += minReasonableRelayFee;
        trackPackageRemoved(removed);
        maxFeeRateRemoved = std::max(maxFeeRateRemoved, removed);

        setEntries stage;
        CalculateDescendants(mapTx.project<0>(it), stage);
        nTxnRemoved += stage.size();

        std::vector<CTransaction> txn;
        if (pvNoSpendsRemaining) {
            txn.reserve(stage.size());
            BOOST_FOREACH(txiter it, stage)
                txn.push_back(it->GetTx());
        }
        RemoveStaged(stage, false);
        if (pvNoSpendsRemaining) {
            BOOST_FOREACH(const CTransaction& tx, txn) {
                BOOST_FOREACH(const CTxIn& txin, tx.vin) {
                    if (exists(txin.prevout.hash))
                        continue;
                    std::map<COutPoint, CInPoint>::iterator it = mapNextTx.lower_bound(COutPoint(txin.prevout.hash, 0));
                    if (it == mapNextTx.end() || it->first.hash != txin.prevout.hash)
                        pvNoSpendsRemaining->push_back(txin.prevout.hash);
                }
            }
        }
    }

    if (maxFeeRateRemoved > CFeeRate(0))
        LogPrint("mempool", "Removed %u txn, rolling minimum fee bumped to %s\n", nTxnRemoved, maxFeeRateRemoved.ToString());
}<|MERGE_RESOLUTION|>--- conflicted
+++ resolved
@@ -745,13 +745,8 @@
             waitingOnDependants.push_back(&(*it));
         else {
             CValidationState state;
-<<<<<<< HEAD
             assert(!fCheckInputs || CheckInputs(tx, state, mempoolDuplicate, false, SCRIPT_VERIFY_NAMES_MEMPOOL, false, NULL));
-            UpdateCoins(tx, state, mempoolDuplicate, 1000000);
-=======
-            assert(CheckInputs(tx, state, mempoolDuplicate, false, 0, false, NULL));
             UpdateCoins(tx, mempoolDuplicate, 1000000);
->>>>>>> f725d896
         }
     }
     unsigned int stepsSinceLastRemove = 0;
@@ -764,13 +759,8 @@
             stepsSinceLastRemove++;
             assert(stepsSinceLastRemove < waitingOnDependants.size());
         } else {
-<<<<<<< HEAD
             assert(!fCheckInputs || CheckInputs(entry->GetTx(), state, mempoolDuplicate, false, SCRIPT_VERIFY_NAMES_MEMPOOL, false, NULL));
-            UpdateCoins(entry->GetTx(), state, mempoolDuplicate, 1000000);
-=======
-            assert(CheckInputs(entry->GetTx(), state, mempoolDuplicate, false, 0, false, NULL));
             UpdateCoins(entry->GetTx(), mempoolDuplicate, 1000000);
->>>>>>> f725d896
             stepsSinceLastRemove = 0;
         }
     }
