// Copyright (c) 2016 The Bitcoin Core developers
// Distributed under the MIT software license, see the accompanying
// file COPYING or http://www.opensource.org/licenses/mit-license.php.

#include "rpcnestedtests.h"

#include "chainparams.h"
#include "consensus/validation.h"
#include "fs.h"
#include "validation.h"
#include "rpc/register.h"
#include "rpc/server.h"
#include "rpcconsole.h"
#include "test/testutil.h"
#include "test/test_bitcoin.h"
#include "univalue.h"
#include "util.h"

#include <QDir>
#include <QtGlobal>

static UniValue rpcNestedTest_rpc(const JSONRPCRequest& request)
{
    if (request.fHelp) {
        return "help message";
    }
    return request.params.write(0, 0);
}

static const CRPCCommand vRPCCommands[] =
{
    { "test", "rpcNestedTest", &rpcNestedTest_rpc, true, {} },
};

void RPCNestedTests::rpcNestedTests()
{
    // do some test setup
    // could be moved to a more generic place when we add more tests on QT level
    tableRPC.appendCommand("rpcNestedTest", &vRPCCommands[0]);
    ClearDatadirCache();
    std::string path = QDir::tempPath().toStdString() + "/" + strprintf("test_namecoin_qt_%lu_%i", (unsigned long)GetTime(), (int)(GetRand(100000)));
    QDir dir(QString::fromStdString(path));
    dir.mkpath(".");
    gArgs.ForceSetArg("-datadir", path);
    //mempool.setSanityCheck(1.0);

    TestingSetup test;

    SetRPCWarmupFinished();

    std::string result;
    std::string result2;
    std::string filtered;
    RPCConsole::RPCExecuteCommandLine(result, "getblockchaininfo()[chain]", &filtered); //simple result filtering with path
    QVERIFY(result=="main");
    QVERIFY(filtered == "getblockchaininfo()[chain]");

    RPCConsole::RPCExecuteCommandLine(result, "getblock(getbestblockhash())"); //simple 2 level nesting
    RPCConsole::RPCExecuteCommandLine(result, "getblock(getblock(getbestblockhash())[hash], true)");

    RPCConsole::RPCExecuteCommandLine(result, "getblock( getblock( getblock(getbestblockhash())[hash] )[hash], true)"); //4 level nesting with whitespace, filtering path and boolean parameter

    RPCConsole::RPCExecuteCommandLine(result, "getblockchaininfo");
    QVERIFY(result.substr(0,1) == "{");

    RPCConsole::RPCExecuteCommandLine(result, "getblockchaininfo()");
    QVERIFY(result.substr(0,1) == "{");

    RPCConsole::RPCExecuteCommandLine(result, "getblockchaininfo "); //whitespace at the end will be tolerated
    QVERIFY(result.substr(0,1) == "{");

    (RPCConsole::RPCExecuteCommandLine(result, "getblockchaininfo()[\"chain\"]")); //Quote path identifier are allowed, but look after a child containing the quotes in the key
    QVERIFY(result == "null");

    (RPCConsole::RPCExecuteCommandLine(result, "createrawtransaction [] {} null 0")); //parameter not in brackets are allowed
    (RPCConsole::RPCExecuteCommandLine(result2, "createrawtransaction([],{},null,0)")); //parameter in brackets are allowed
    QVERIFY(result == result2);
<<<<<<< HEAD
    (RPCConsole::RPCExecuteCommandLine(result2, "createrawtransaction( [],  {} , null , 0   )")); //whitespace between parametres is allowed
=======
    (RPCConsole::RPCExecuteCommandLine(result2, "createrawtransaction( [],  {} , 0   )")); //whitespace between parameters is allowed
>>>>>>> ff25d353
    QVERIFY(result == result2);

    RPCConsole::RPCExecuteCommandLine(result, "getblock(getbestblockhash())[tx][0]", &filtered);
    QVERIFY(result == "41c62dbd9068c89a449525e3cd5ac61b20ece28c3c38b3f35b2161f0e6d3cb0d");
    QVERIFY(filtered == "getblock(getbestblockhash())[tx][0]");

    RPCConsole::RPCParseCommandLine(result, "importprivkey", false, &filtered);
    QVERIFY(filtered == "importprivkey(…)");
    RPCConsole::RPCParseCommandLine(result, "signmessagewithprivkey abc", false, &filtered);
    QVERIFY(filtered == "signmessagewithprivkey(…)");
    RPCConsole::RPCParseCommandLine(result, "signmessagewithprivkey abc,def", false, &filtered);
    QVERIFY(filtered == "signmessagewithprivkey(…)");
    RPCConsole::RPCParseCommandLine(result, "signrawtransaction(abc)", false, &filtered);
    QVERIFY(filtered == "signrawtransaction(…)");
    RPCConsole::RPCParseCommandLine(result, "walletpassphrase(help())", false, &filtered);
    QVERIFY(filtered == "walletpassphrase(…)");
    RPCConsole::RPCParseCommandLine(result, "walletpassphrasechange(help(walletpassphrasechange(abc)))", false, &filtered);
    QVERIFY(filtered == "walletpassphrasechange(…)");
    RPCConsole::RPCParseCommandLine(result, "help(encryptwallet(abc, def))", false, &filtered);
    QVERIFY(filtered == "help(encryptwallet(…))");
    RPCConsole::RPCParseCommandLine(result, "help(importprivkey())", false, &filtered);
    QVERIFY(filtered == "help(importprivkey(…))");
    RPCConsole::RPCParseCommandLine(result, "help(importprivkey(help()))", false, &filtered);
    QVERIFY(filtered == "help(importprivkey(…))");
    RPCConsole::RPCParseCommandLine(result, "help(importprivkey(abc), walletpassphrase(def))", false, &filtered);
    QVERIFY(filtered == "help(importprivkey(…), walletpassphrase(…))");

    RPCConsole::RPCExecuteCommandLine(result, "rpcNestedTest");
    QVERIFY(result == "[]");
    RPCConsole::RPCExecuteCommandLine(result, "rpcNestedTest ''");
    QVERIFY(result == "[\"\"]");
    RPCConsole::RPCExecuteCommandLine(result, "rpcNestedTest \"\"");
    QVERIFY(result == "[\"\"]");
    RPCConsole::RPCExecuteCommandLine(result, "rpcNestedTest '' abc");
    QVERIFY(result == "[\"\",\"abc\"]");
    RPCConsole::RPCExecuteCommandLine(result, "rpcNestedTest abc '' abc");
    QVERIFY(result == "[\"abc\",\"\",\"abc\"]");
    RPCConsole::RPCExecuteCommandLine(result, "rpcNestedTest abc  abc");
    QVERIFY(result == "[\"abc\",\"abc\"]");
    RPCConsole::RPCExecuteCommandLine(result, "rpcNestedTest abc\t\tabc");
    QVERIFY(result == "[\"abc\",\"abc\"]");
    RPCConsole::RPCExecuteCommandLine(result, "rpcNestedTest(abc )");
    QVERIFY(result == "[\"abc\"]");
    RPCConsole::RPCExecuteCommandLine(result, "rpcNestedTest( abc )");
    QVERIFY(result == "[\"abc\"]");
    RPCConsole::RPCExecuteCommandLine(result, "rpcNestedTest(   abc   ,   cba )");
    QVERIFY(result == "[\"abc\",\"cba\"]");

#if QT_VERSION >= 0x050300
    // do the QVERIFY_EXCEPTION_THROWN checks only with Qt5.3 and higher (QVERIFY_EXCEPTION_THROWN was introduced in Qt5.3)
    QVERIFY_EXCEPTION_THROWN(RPCConsole::RPCExecuteCommandLine(result, "getblockchaininfo() .\n"), std::runtime_error); //invalid syntax
    QVERIFY_EXCEPTION_THROWN(RPCConsole::RPCExecuteCommandLine(result, "getblockchaininfo() getblockchaininfo()"), std::runtime_error); //invalid syntax
    (RPCConsole::RPCExecuteCommandLine(result, "getblockchaininfo(")); //tolerate non closing brackets if we have no arguments
    (RPCConsole::RPCExecuteCommandLine(result, "getblockchaininfo()()()")); //tolerate non command brackts
    QVERIFY_EXCEPTION_THROWN(RPCConsole::RPCExecuteCommandLine(result, "getblockchaininfo(True)"), UniValue); //invalid argument
    QVERIFY_EXCEPTION_THROWN(RPCConsole::RPCExecuteCommandLine(result, "a(getblockchaininfo(True))"), UniValue); //method not found
    QVERIFY_EXCEPTION_THROWN(RPCConsole::RPCExecuteCommandLine(result, "rpcNestedTest abc,,abc"), std::runtime_error); //don't tollerate empty arguments when using ,
    QVERIFY_EXCEPTION_THROWN(RPCConsole::RPCExecuteCommandLine(result, "rpcNestedTest(abc,,abc)"), std::runtime_error); //don't tollerate empty arguments when using ,
    QVERIFY_EXCEPTION_THROWN(RPCConsole::RPCExecuteCommandLine(result, "rpcNestedTest(abc,,)"), std::runtime_error); //don't tollerate empty arguments when using ,
#endif

    fs::remove_all(fs::path(path));
}<|MERGE_RESOLUTION|>--- conflicted
+++ resolved
@@ -75,11 +75,7 @@
     (RPCConsole::RPCExecuteCommandLine(result, "createrawtransaction [] {} null 0")); //parameter not in brackets are allowed
     (RPCConsole::RPCExecuteCommandLine(result2, "createrawtransaction([],{},null,0)")); //parameter in brackets are allowed
     QVERIFY(result == result2);
-<<<<<<< HEAD
-    (RPCConsole::RPCExecuteCommandLine(result2, "createrawtransaction( [],  {} , null , 0   )")); //whitespace between parametres is allowed
-=======
-    (RPCConsole::RPCExecuteCommandLine(result2, "createrawtransaction( [],  {} , 0   )")); //whitespace between parameters is allowed
->>>>>>> ff25d353
+    (RPCConsole::RPCExecuteCommandLine(result2, "createrawtransaction( [],  {} , null , 0   )")); //whitespace between parameters is allowed
     QVERIFY(result == result2);
 
     RPCConsole::RPCExecuteCommandLine(result, "getblock(getbestblockhash())[tx][0]", &filtered);
