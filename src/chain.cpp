// Copyright (c) 2009-2010 Satoshi Nakamoto
// Copyright (c) 2009-2016 The Bitcoin Core developers
// Distributed under the MIT software license, see the accompanying
// file COPYING or http://www.opensource.org/licenses/mit-license.php.

#include "chain.h"

#include "validation.h"

/* Moved here from the header, because we need auxpow and the logic
   becomes more involved.  */
CBlockHeader CBlockIndex::GetBlockHeader(const Consensus::Params& consensusParams) const
{
    CBlockHeader block;

    block.nVersion       = nVersion;

    /* The CBlockIndex object's block header is missing the auxpow.
       So if this is an auxpow block, read it from disk instead.  We only
       have to read the actual *header*, not the full block.  */
    if (block.IsAuxpow())
    {
        ReadBlockHeaderFromDisk(block, this, consensusParams);
        return block;
    }

    if (pprev)
        block.hashPrevBlock = pprev->GetBlockHash();
    block.hashMerkleRoot = hashMerkleRoot;
    block.nTime          = nTime;
    block.nBits          = nBits;
    block.nNonce         = nNonce;
    return block;
}

/**
 * CChain implementation
 */
void CChain::SetTip(CBlockIndex *pindex) {
    if (pindex == nullptr) {
        vChain.clear();
        return;
    }
    vChain.resize(pindex->nHeight + 1);
    while (pindex && vChain[pindex->nHeight] != pindex) {
        vChain[pindex->nHeight] = pindex;
        pindex = pindex->pprev;
    }
}

CBlockLocator CChain::GetLocator(const CBlockIndex *pindex) const {
    int nStep = 1;
    std::vector<uint256> vHave;
    vHave.reserve(32);

    if (!pindex)
        pindex = Tip();
    while (pindex) {
        vHave.push_back(pindex->GetBlockHash());
        // Stop when we have added the genesis block.
        if (pindex->nHeight == 0)
            break;
        // Exponentially larger steps back, plus the genesis block.
        int nHeight = std::max(pindex->nHeight - nStep, 0);
        if (Contains(pindex)) {
            // Use O(1) CChain index if possible.
            pindex = (*this)[nHeight];
        } else {
            // Otherwise, use O(log n) skiplist.
            pindex = pindex->GetAncestor(nHeight);
        }
        if (vHave.size() > 10)
            nStep *= 2;
    }

    return CBlockLocator(vHave);
}

const CBlockIndex *CChain::FindFork(const CBlockIndex *pindex) const {
    if (pindex == nullptr) {
        return nullptr;
    }
    if (pindex->nHeight > Height())
        pindex = pindex->GetAncestor(Height());
    while (pindex && !Contains(pindex))
        pindex = pindex->pprev;
    return pindex;
}

CBlockIndex* CChain::FindEarliestAtLeast(int64_t nTime) const
{
    std::vector<CBlockIndex*>::const_iterator lower = std::lower_bound(vChain.begin(), vChain.end(), nTime,
        [](CBlockIndex* pBlock, const int64_t& time) -> bool { return pBlock->GetBlockTimeMax() < time; });
    return (lower == vChain.end() ? nullptr : *lower);
}

/** Turn the lowest '1' bit in the binary representation of a number into a '0'. */
int static inline InvertLowestOne(int n) { return n & (n - 1); }

/** Compute what height to jump back to with the CBlockIndex::pskip pointer. */
int static inline GetSkipHeight(int height) {
    if (height < 2)
        return 0;

    // Determine which height to jump back to. Any number strictly lower than height is acceptable,
    // but the following expression seems to perform well in simulations (max 110 steps to go back
    // up to 2**18 blocks).
    return (height & 1) ? InvertLowestOne(InvertLowestOne(height - 1)) + 1 : InvertLowestOne(height);
}

CBlockIndex* CBlockIndex::GetAncestor(int height)
{
    if (height > nHeight || height < 0)
        return nullptr;

    CBlockIndex* pindexWalk = this;
    int heightWalk = nHeight;
    while (heightWalk > height) {
        int heightSkip = GetSkipHeight(heightWalk);
        int heightSkipPrev = GetSkipHeight(heightWalk - 1);
        if (pindexWalk->pskip != nullptr &&
            (heightSkip == height ||
             (heightSkip > height && !(heightSkipPrev < heightSkip - 2 &&
                                       heightSkipPrev >= height)))) {
            // Only follow pskip if pprev->pskip isn't better than pskip->pprev.
            pindexWalk = pindexWalk->pskip;
            heightWalk = heightSkip;
        } else {
            assert(pindexWalk->pprev);
            pindexWalk = pindexWalk->pprev;
            heightWalk--;
        }
    }
    return pindexWalk;
}

const CBlockIndex* CBlockIndex::GetAncestor(int height) const
{
    return const_cast<CBlockIndex*>(this)->GetAncestor(height);
}

void CBlockIndex::BuildSkip()
{
    if (pprev)
        pskip = pprev->GetAncestor(GetSkipHeight(nHeight));
}

arith_uint256 GetBlockProof(const CBlockIndex& block)
{
    arith_uint256 bnTarget;
    bool fNegative;
    bool fOverflow;
    bnTarget.SetCompact(block.nBits, &fNegative, &fOverflow);
    if (fNegative || fOverflow || bnTarget == 0)
        return 0;
    // We need to compute 2**256 / (bnTarget+1), but we can't represent 2**256
    // as it's too large for an arith_uint256. However, as 2**256 is at least as large
    // as bnTarget+1, it is equal to ((2**256 - bnTarget - 1) / (bnTarget+1)) + 1,
<<<<<<< HEAD
    // or ~bnTarget / (nTarget+1) + 1.
    arith_uint256 work = (~bnTarget / (bnTarget + 1)) + 1;

    // Apply scrypt-to-SHA ratio
    // We assume that scrypt is 2^12 times harder to mine (for the same difficulty target)
    // This only affects how a longer chain is selected in case of conflict
    switch (block.GetAlgo())
    {
        case ALGO_SHA256D:
            break;
        case ALGO_SCRYPT:
            work <<= 12;
            break;
        default:
            assert (false);
    }

    return work;
=======
    // or ~bnTarget / (bnTarget+1) + 1.
    return (~bnTarget / (bnTarget + 1)) + 1;
>>>>>>> da78eaee
}

int64_t GetBlockProofEquivalentTime(const CBlockIndex& to, const CBlockIndex& from, const CBlockIndex& tip, const Consensus::Params& params)
{
    arith_uint256 r;
    int sign = 1;
    if (to.nChainWork > from.nChainWork) {
        r = to.nChainWork - from.nChainWork;
    } else {
        r = from.nChainWork - to.nChainWork;
        sign = -1;
    }
    r = r * arith_uint256(params.nPowTargetSpacing) / GetBlockProof(tip);
    if (r.bits() > 63) {
        return sign * std::numeric_limits<int64_t>::max();
    }
    return sign * r.GetLow64();
}

/** Find the last common ancestor two blocks have.
 *  Both pa and pb must be non-nullptr. */
const CBlockIndex* LastCommonAncestor(const CBlockIndex* pa, const CBlockIndex* pb) {
    if (pa->nHeight > pb->nHeight) {
        pa = pa->GetAncestor(pb->nHeight);
    } else if (pb->nHeight > pa->nHeight) {
        pb = pb->GetAncestor(pa->nHeight);
    }

    while (pa != pb && pa && pb) {
        pa = pa->pprev;
        pb = pb->pprev;
    }

    // Eventually all chain branches meet at the genesis block.
    assert(pa == pb);
    return pa;
}<|MERGE_RESOLUTION|>--- conflicted
+++ resolved
@@ -156,8 +156,7 @@
     // We need to compute 2**256 / (bnTarget+1), but we can't represent 2**256
     // as it's too large for an arith_uint256. However, as 2**256 is at least as large
     // as bnTarget+1, it is equal to ((2**256 - bnTarget - 1) / (bnTarget+1)) + 1,
-<<<<<<< HEAD
-    // or ~bnTarget / (nTarget+1) + 1.
+    // or ~bnTarget / (bnTarget+1) + 1.
     arith_uint256 work = (~bnTarget / (bnTarget + 1)) + 1;
 
     // Apply scrypt-to-SHA ratio
@@ -175,10 +174,6 @@
     }
 
     return work;
-=======
-    // or ~bnTarget / (bnTarget+1) + 1.
-    return (~bnTarget / (bnTarget + 1)) + 1;
->>>>>>> da78eaee
 }
 
 int64_t GetBlockProofEquivalentTime(const CBlockIndex& to, const CBlockIndex& from, const CBlockIndex& tip, const Consensus::Params& params)
