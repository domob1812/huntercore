--- conflicted
+++ resolved
@@ -617,11 +617,7 @@
         <x>0</x>
         <y>0</y>
         <width>830</width>
-<<<<<<< HEAD
-        <height>71</height>
-=======
         <height>104</height>
->>>>>>> 1fe650be
        </rect>
       </property>
       <layout class="QVBoxLayout" name="verticalLayout_2" stretch="0,1">
