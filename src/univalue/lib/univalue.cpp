// Copyright 2014 BitPay Inc.
// Copyright 2015 Bitcoin Core Developers
// Distributed under the MIT software license, see the accompanying
// file COPYING or http://www.opensource.org/licenses/mit-license.php.

#include <stdint.h>
#include <iomanip>
#include <sstream>
#include <stdlib.h>

#include "univalue.h"
#include "univalue_utffilter.h"

using namespace std;

const UniValue NullUniValue;

void UniValue::clear()
{
    typ = VNULL;
    val.clear();
    keys.clear();
    values.clear();
}

bool UniValue::setNull()
{
    clear();
    return true;
}

bool UniValue::setBool(bool val_)
{
    clear();
    typ = VBOOL;
    if (val_)
        val = "1";
    return true;
}

static bool validNumStr(const string& s)
{
    string tokenVal;
    unsigned int consumed;
    enum jtokentype tt = getJsonToken(tokenVal, consumed, s.data(), s.data() + s.size());
    return (tt == JTOK_NUMBER);
}

bool UniValue::setNumStr(const string& val_)
{
    if (!validNumStr(val_))
        return false;

    clear();
    typ = VNUM;
    val = val_;
    return true;
}

bool UniValue::setInt(uint64_t val_)
{
    ostringstream oss;

    oss << val_;

    return setNumStr(oss.str());
}

bool UniValue::setInt(int64_t val_)
{
    ostringstream oss;

    oss << val_;

    return setNumStr(oss.str());
}

bool UniValue::setFloat(double val_)
{
    ostringstream oss;

    oss << std::setprecision(16) << val_;

    bool ret = setNumStr(oss.str());
    typ = VNUM;
    return ret;
}

bool UniValue::setStr(const string& val_)
{
    clear();
    typ = VSTR;
    val = val_;
    return true;
}

bool UniValue::setArray()
{
    clear();
    typ = VARR;
    return true;
}

bool UniValue::setObject()
{
    clear();
    typ = VOBJ;
    return true;
}

bool UniValue::push_back(const UniValue& val_)
{
    if (typ != VARR)
        return false;

    values.push_back(val_);
    return true;
}

bool UniValue::push_backV(const std::vector<UniValue>& vec)
{
    if (typ != VARR)
        return false;

    values.insert(values.end(), vec.begin(), vec.end());

    return true;
}

void UniValue::__pushKV(const std::string& key, const UniValue& val_)
{
    keys.push_back(key);
    values.push_back(val_);
}

bool UniValue::pushKV(const std::string& key, const UniValue& val_)
{
    if (typ != VOBJ)
        return false;

    size_t idx;
    if (findKey(key, idx))
        values[idx] = val_;
    else
        __pushKV(key, val_);
    return true;
}

bool UniValue::pushKVs(const UniValue& obj)
{
    if (typ != VOBJ || obj.typ != VOBJ)
        return false;

    for (size_t i = 0; i < obj.keys.size(); i++)
        __pushKV(obj.keys[i], obj.values.at(i));

    return true;
}

void UniValue::getObjMap(std::map<std::string,UniValue>& kv) const
{
    if (typ != VOBJ)
        return;

    kv.clear();
    for (size_t i = 0; i < keys.size(); i++)
        kv[keys[i]] = values[i];
}

bool UniValue::findKey(const std::string& key, size_t& retIdx) const
{
    for (size_t i = 0; i < keys.size(); i++) {
        if (keys[i] == key) {
            retIdx = i;
            return true;
        }
    }

    return false;
}

bool UniValue::checkObject(const std::map<std::string,UniValue::VType>& t) const
{
    if (typ != VOBJ)
        return false;

    for (std::map<std::string,UniValue::VType>::const_iterator it = t.begin();
         it != t.end(); ++it) {
        size_t idx = 0;
        if (!findKey(it->first, idx))
            return false;

        if (values.at(idx).getType() != it->second)
            return false;
    }

    return true;
}

const UniValue& UniValue::operator[](const std::string& key) const
{
    if (typ != VOBJ)
        return NullUniValue;

    size_t index = 0;
    if (!findKey(key, index))
        return NullUniValue;

    return values.at(index);
}

const UniValue& UniValue::operator[](size_t index) const
{
    if (typ != VOBJ && typ != VARR)
        return NullUniValue;
    if (index >= values.size())
        return NullUniValue;

    return values.at(index);
}

bool UniValue::extractField(const std::string& name, UniValue& res)
{
    assert(isObject());

    for (unsigned i = 0; i < keys.size(); ++i)
        if (keys[i] == name)
        {
            res = values[i];
            keys.erase(keys.begin() + i);
            values.erase(values.begin() + i);
            return true;
        }

    return false;
}

const char *uvTypeName(UniValue::VType t)
{
    switch (t) {
    case UniValue::VNULL: return "null";
    case UniValue::VBOOL: return "bool";
    case UniValue::VOBJ: return "object";
    case UniValue::VARR: return "array";
    case UniValue::VSTR: return "string";
    case UniValue::VNUM: return "number";
    }

    // not reached
    return NULL;
}

const UniValue& find_value(const UniValue& obj, const std::string& name)
{
    for (unsigned int i = 0; i < obj.keys.size(); i++)
        if (obj.keys[i] == name)
            return obj.values.at(i);

    return NullUniValue;
}
<<<<<<< HEAD

const std::vector<std::string>& UniValue::getKeys() const
{
    if (typ != VOBJ)
        throw std::runtime_error("JSON value is not an object as expected");
    return keys;
}

const std::vector<UniValue>& UniValue::getValues() const
{
    if (typ != VOBJ && typ != VARR)
        throw std::runtime_error("JSON value is not an object or array as expected");
    return values;
}

bool UniValue::get_bool() const
{
    if (typ != VBOOL)
        throw std::runtime_error("JSON value is not a boolean as expected");
    return getBool();
}

const std::string& UniValue::get_str() const
{
    if (typ != VSTR)
        throw std::runtime_error("JSON value is not a string as expected");
    return getValStr();
}

int UniValue::get_int() const
{
    if (typ != VNUM)
        throw std::runtime_error("JSON value is not an integer as expected");
    int32_t retval;
    if (!ParseInt32(getValStr(), &retval))
        throw std::runtime_error("JSON integer out of range");
    return retval;
}

int64_t UniValue::get_int64() const
{
    if (typ != VNUM)
        throw std::runtime_error("JSON value is not an integer as expected");
    int64_t retval;
    if (!ParseInt64(getValStr(), &retval))
        throw std::runtime_error("JSON integer out of range");
    return retval;
}

double UniValue::get_real() const
{
    if (typ != VNUM)
        throw std::runtime_error("JSON value is not a number as expected");
    double retval;
    if (!ParseDouble(getValStr(), &retval))
        throw std::runtime_error("JSON double out of range");
    return retval;
}

const UniValue& UniValue::get_obj() const
{
    if (typ != VOBJ)
        throw std::runtime_error("JSON value is not an object as expected");
    return *this;
}

const UniValue& UniValue::get_array() const
{
    if (typ != VARR)
        throw std::runtime_error("JSON value is not an array as expected");
    return *this;
}

bool IsValidUtf8String(const std::string& str)
{
    std::string valStr;
    JSONUTF8StringFilter writer(valStr);
    for (size_t i = 0; i < str.size (); ++i)
        writer.push_back(str[i]);
    return writer.finalize();
}
=======
>>>>>>> da78eaee
<|MERGE_RESOLUTION|>--- conflicted
+++ resolved
@@ -258,79 +258,6 @@
 
     return NullUniValue;
 }
-<<<<<<< HEAD
-
-const std::vector<std::string>& UniValue::getKeys() const
-{
-    if (typ != VOBJ)
-        throw std::runtime_error("JSON value is not an object as expected");
-    return keys;
-}
-
-const std::vector<UniValue>& UniValue::getValues() const
-{
-    if (typ != VOBJ && typ != VARR)
-        throw std::runtime_error("JSON value is not an object or array as expected");
-    return values;
-}
-
-bool UniValue::get_bool() const
-{
-    if (typ != VBOOL)
-        throw std::runtime_error("JSON value is not a boolean as expected");
-    return getBool();
-}
-
-const std::string& UniValue::get_str() const
-{
-    if (typ != VSTR)
-        throw std::runtime_error("JSON value is not a string as expected");
-    return getValStr();
-}
-
-int UniValue::get_int() const
-{
-    if (typ != VNUM)
-        throw std::runtime_error("JSON value is not an integer as expected");
-    int32_t retval;
-    if (!ParseInt32(getValStr(), &retval))
-        throw std::runtime_error("JSON integer out of range");
-    return retval;
-}
-
-int64_t UniValue::get_int64() const
-{
-    if (typ != VNUM)
-        throw std::runtime_error("JSON value is not an integer as expected");
-    int64_t retval;
-    if (!ParseInt64(getValStr(), &retval))
-        throw std::runtime_error("JSON integer out of range");
-    return retval;
-}
-
-double UniValue::get_real() const
-{
-    if (typ != VNUM)
-        throw std::runtime_error("JSON value is not a number as expected");
-    double retval;
-    if (!ParseDouble(getValStr(), &retval))
-        throw std::runtime_error("JSON double out of range");
-    return retval;
-}
-
-const UniValue& UniValue::get_obj() const
-{
-    if (typ != VOBJ)
-        throw std::runtime_error("JSON value is not an object as expected");
-    return *this;
-}
-
-const UniValue& UniValue::get_array() const
-{
-    if (typ != VARR)
-        throw std::runtime_error("JSON value is not an array as expected");
-    return *this;
-}
 
 bool IsValidUtf8String(const std::string& str)
 {
@@ -339,6 +266,4 @@
     for (size_t i = 0; i < str.size (); ++i)
         writer.push_back(str[i]);
     return writer.finalize();
-}
-=======
->>>>>>> da78eaee
+}