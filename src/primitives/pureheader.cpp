--- conflicted
+++ resolved
@@ -13,11 +13,7 @@
 {
     assert(nBaseVersion >= 1 && nBaseVersion < VERSION_AUXPOW);
     assert(!IsAuxpow());
-<<<<<<< HEAD
     const PowAlgo algo = GetAlgo ();
-    const int32_t nChainId = Params ().GetConsensus ().nAuxpowChainId[algo];
-=======
->>>>>>> 20c2dace
     nVersion = nBaseVersion | (nChainId * VERSION_CHAIN_START);
     SetAlgo (algo);
 }
