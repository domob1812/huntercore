// Copyright (c) 2009-2010 Satoshi Nakamoto
// Copyright (c) 2009-2017 The Bitcoin Core developers
// Distributed under the MIT software license, see the accompanying
// file COPYING or http://www.opensource.org/licenses/mit-license.php.

#include <validation.h>

#include <arith_uint256.h>
#include <auxpow.h>
#include <chain.h>
#include <chainparams.h>
#include <checkpoints.h>
#include <checkqueue.h>
#include <consensus/consensus.h>
#include <consensus/merkle.h>
#include <consensus/tx_verify.h>
#include <consensus/validation.h>
#include <cuckoocache.h>
#include <game/db.h>
#include <game/move.h>
#include <game/state.h>
#include <game/tx.h>
#include <hash.h>
#include <index/txindex.h>
#include <init.h>
#include <policy/fees.h>
#include <policy/policy.h>
#include <policy/rbf.h>
#include <pow.h>
#include <primitives/block.h>
#include <primitives/transaction.h>
#include <random.h>
#include <reverse_iterator.h>
#include <script/script.h>
#include <script/sigcache.h>
#include <script/standard.h>
#include <timedata.h>
#include <tinyformat.h>
#include <txdb.h>
#include <txmempool.h>
#include <ui_interface.h>
#include <undo.h>
#include <util.h>
#include <utilmoneystr.h>
#include <utilstrencodings.h>
#include <validationinterface.h>
#include <warnings.h>

#include <future>
#include <sstream>

#include <boost/algorithm/string/replace.hpp>
#include <boost/algorithm/string/join.hpp>
#include <boost/thread.hpp>

#if defined(NDEBUG)
# error "Bitcoin cannot be compiled without assertions."
#endif

#define MICRO 0.000001
#define MILLI 0.001

/**
 * Global state
 */
namespace {
    struct CBlockIndexWorkComparator
    {
        bool operator()(const CBlockIndex *pa, const CBlockIndex *pb) const {
            // First sort by most total work, ...
            if (pa->nChainWork > pb->nChainWork) return false;
            if (pa->nChainWork < pb->nChainWork) return true;

            // ... then by earliest time received, ...
            if (pa->nSequenceId < pb->nSequenceId) return false;
            if (pa->nSequenceId > pb->nSequenceId) return true;

            // Use pointer address as tie breaker (should only happen with blocks
            // loaded from disk, as those all have id 0).
            if (pa < pb) return false;
            if (pa > pb) return true;

            // Identical blocks.
            return false;
        }
    };
} // anon namespace

class ConnectTrace;

/**
 * CChainState stores and provides an API to update our local knowledge of the
 * current best chain and header tree.
 *
 * It generally provides access to the current block tree, as well as functions
 * to provide new data, which it will appropriately validate and incorporate in
 * its state as necessary.
 *
 * Eventually, the API here is targeted at being exposed externally as a
 * consumable libconsensus library, so any functions added must only call
 * other class member functions, pure functions in other parts of the consensus
 * library, callbacks via the validation interface, or read/write-to-disk
 * functions (eventually this will also be via callbacks).
 */
class CChainState {
private:
    /**
     * The set of all CBlockIndex entries with BLOCK_VALID_TRANSACTIONS (for itself and all ancestors) and
     * as good as our current tip or better. Entries may be failed, though, and pruning nodes may be
     * missing the data for the block.
     */
    std::set<CBlockIndex*, CBlockIndexWorkComparator> setBlockIndexCandidates;

    /**
     * Every received block is assigned a unique and increasing identifier, so we
     * know which one to give priority in case of a fork.
     */
    CCriticalSection cs_nBlockSequenceId;
    /** Blocks loaded from disk are assigned id 0, so start the counter at 1. */
    int32_t nBlockSequenceId = 1;
    /** Decreasing counter (used by subsequent preciousblock calls). */
    int32_t nBlockReverseSequenceId = -1;
    /** chainwork for the last block that preciousblock has been applied to. */
    arith_uint256 nLastPreciousChainwork = 0;

    /** In order to efficiently track invalidity of headers, we keep the set of
      * blocks which we tried to connect and found to be invalid here (ie which
      * were set to BLOCK_FAILED_VALID since the last restart). We can then
      * walk this set and check if a new header is a descendant of something in
      * this set, preventing us from having to walk mapBlockIndex when we try
      * to connect a bad block and fail.
      *
      * While this is more complicated than marking everything which descends
      * from an invalid block as invalid at the time we discover it to be
      * invalid, doing so would require walking all of mapBlockIndex to find all
      * descendants. Since this case should be very rare, keeping track of all
      * BLOCK_FAILED_VALID blocks in a set should be just fine and work just as
      * well.
      *
      * Because we already walk mapBlockIndex in height-order at startup, we go
      * ahead and mark descendants of invalid blocks as FAILED_CHILD at that time,
      * instead of putting things in this set.
      */
    std::set<CBlockIndex*> m_failed_blocks;

public:
    CChain chainActive;
    BlockMap mapBlockIndex;
    std::multimap<CBlockIndex*, CBlockIndex*> mapBlocksUnlinked;
    CBlockIndex *pindexBestInvalid = nullptr;

    bool LoadBlockIndex(const Consensus::Params& consensus_params, CBlockTreeDB& blocktree);

    bool ActivateBestChain(CValidationState &state, const CChainParams& chainparams, std::shared_ptr<const CBlock> pblock);

    /**
     * If a block header hasn't already been seen, call CheckBlockHeader on it, ensure
     * that it doesn't descend from an invalid block, and then add it to mapBlockIndex.
     */
    bool AcceptBlockHeader(const CBlockHeader& block, CValidationState& state, const CChainParams& chainparams, CBlockIndex** ppindex);
    bool AcceptBlock(const std::shared_ptr<const CBlock>& pblock, CValidationState& state, const CChainParams& chainparams, CBlockIndex** ppindex, bool fRequested, const CDiskBlockPos* dbp, bool* fNewBlock);

    // Block (dis)connection on a given view:
    DisconnectResult DisconnectBlock(const CBlock& block, const CBlockIndex* pindex, CCoinsViewCache& view);
    bool ConnectBlockWithGameTx(const CBlock& block, CValidationState& state, CBlockIndex* pindex,
                    CCoinsViewCache& view,
                    std::vector<CTransactionRef>& vGameTx,
                    const CChainParams& chainparams, bool fJustCheck = false);
    bool ConnectBlock(const CBlock& block, CValidationState& state, CBlockIndex* pindex,
                    CCoinsViewCache& view,
                    const CChainParams& chainparams, bool fJustCheck = false);

    // Block disconnection on our pcoinsTip:
    bool DisconnectTip(CValidationState& state, const CChainParams& chainparams, DisconnectedBlockTransactions *disconnectpool);

    // Manual block validity manipulation:
    bool PreciousBlock(CValidationState& state, const CChainParams& params, CBlockIndex *pindex);
    bool InvalidateBlock(CValidationState& state, const CChainParams& chainparams, CBlockIndex *pindex);
    bool ResetBlockFailureFlags(CBlockIndex *pindex);

    bool ReplayBlocks(const CChainParams& params, CCoinsView* view);
    bool RewindBlockIndex(const CChainParams& params);
    bool LoadGenesisBlock(const CChainParams& chainparams);

    void PruneBlockIndexCandidates();

    void UnloadBlockIndex();

private:
    bool ActivateBestChainStep(CValidationState& state, const CChainParams& chainparams, CBlockIndex* pindexMostWork, const std::shared_ptr<const CBlock>& pblock, bool& fInvalidFound, ConnectTrace& connectTrace);
    bool ConnectTip(CValidationState& state, const CChainParams& chainparams, CBlockIndex* pindexNew, const std::shared_ptr<const CBlock>& pblock, ConnectTrace& connectTrace, DisconnectedBlockTransactions &disconnectpool);

    CBlockIndex* AddToBlockIndex(const CBlockHeader& block);
    /** Create a new block index entry for a given block hash */
    CBlockIndex * InsertBlockIndex(const uint256& hash);
    /**
     * Make various assertions about the state of the block index.
     *
     * By default this only executes fully when using the Regtest chain; see: fCheckBlockIndex.
     */
    void CheckBlockIndex(const Consensus::Params& consensusParams);

    void InvalidBlockFound(CBlockIndex *pindex, const CValidationState &state);
    CBlockIndex* FindMostWorkChain();
    bool ReceivedBlockTransactions(const CBlock &block, CValidationState& state, CBlockIndex *pindexNew, const CDiskBlockPos& pos, const Consensus::Params& consensusParams);


    bool RollforwardBlock(const CBlockIndex* pindex, CCoinsViewCache& inputs, const CChainParams& params);
} g_chainstate;



CCriticalSection cs_main;

BlockMap& mapBlockIndex = g_chainstate.mapBlockIndex;
CChain& chainActive = g_chainstate.chainActive;
CBlockIndex *pindexBestHeader = nullptr;
CWaitableCriticalSection g_best_block_mutex;
CConditionVariable g_best_block_cv;
uint256 g_best_block;
int nScriptCheckThreads = 0;
std::atomic_bool fImporting(false);
std::atomic_bool fReindex(false);
bool fHavePruned = false;
bool fPruneMode = false;
bool fIsBareMultisigStd = DEFAULT_PERMIT_BAREMULTISIG;
bool fRequireStandard = true;
bool fCheckBlockIndex = false;
bool fCheckpointsEnabled = DEFAULT_CHECKPOINTS_ENABLED;
size_t nCoinCacheUsage = 5000 * 300;
uint64_t nPruneTarget = 0;
int64_t nMaxTipAge = DEFAULT_MAX_TIP_AGE;
bool fEnableReplacement = DEFAULT_ENABLE_REPLACEMENT;

uint256 hashAssumeValid;
arith_uint256 nMinimumChainWork;

CWaitableCriticalSection mut_currentState;
CConditionVariable cv_stateChange;

CFeeRate minRelayTxFee = CFeeRate(DEFAULT_MIN_RELAY_TX_FEE);
CAmount maxTxFee = DEFAULT_TRANSACTION_MAXFEE;

CBlockPolicyEstimator feeEstimator;
CTxMemPool mempool(&feeEstimator);
std::atomic_bool g_is_mempool_loaded{false};

/** Constant stuff for coinbase transactions we create: */
CScript COINBASE_FLAGS;

const std::string strMessageMagic = "Huntercoin Signed Message:\n";

// Internal stuff
namespace {
    CBlockIndex *&pindexBestInvalid = g_chainstate.pindexBestInvalid;

    /** All pairs A->B, where A (or one of its ancestors) misses transactions, but B has transactions.
     * Pruned nodes may have entries where B is missing data.
     */
    std::multimap<CBlockIndex*, CBlockIndex*>& mapBlocksUnlinked = g_chainstate.mapBlocksUnlinked;

    CCriticalSection cs_LastBlockFile;
    std::vector<CBlockFileInfo> vinfoBlockFile;
    int nLastBlockFile = 0;
    /** Global flag to indicate we should check to see if there are
     *  block/undo files that should be deleted.  Set on startup
     *  or if we allocate more file space when we're in prune mode
     */
    bool fCheckForPruning = false;

    /** Dirty block index entries. */
    std::set<CBlockIndex*> setDirtyBlockIndex;

    /** Dirty block file entries. */
    std::set<int> setDirtyFileInfo;
} // anon namespace

CBlockIndex* FindForkInGlobalIndex(const CChain& chain, const CBlockLocator& locator)
{
    AssertLockHeld(cs_main);

    // Find the latest block common to locator and chain - we expect that
    // locator.vHave is sorted descending by height.
    for (const uint256& hash : locator.vHave) {
        CBlockIndex* pindex = LookupBlockIndex(hash);
        if (pindex) {
            if (chain.Contains(pindex))
                return pindex;
            if (pindex->GetAncestor(chain.Height()) == chain.Tip()) {
                return chain.Tip();
            }
        }
    }
    return chain.Genesis();
}

std::unique_ptr<CCoinsViewDB> pcoinsdbview;
std::unique_ptr<CCoinsViewCache> pcoinsTip;
std::unique_ptr<CBlockTreeDB> pblocktree;
std::unique_ptr<CGameDB> pgameDb;

enum class FlushStateMode {
    NONE,
    IF_NEEDED,
    PERIODIC,
    ALWAYS
};

// See definition for documentation
static bool FlushStateToDisk(const CChainParams& chainParams, CValidationState &state, FlushStateMode mode, int nManualPruneHeight=0);
static void FindFilesToPruneManual(std::set<int>& setFilesToPrune, int nManualPruneHeight);
static void FindFilesToPrune(std::set<int>& setFilesToPrune, uint64_t nPruneAfterHeight);
bool CheckInputs(const CTransaction& tx, CValidationState &state, const CCoinsViewCache &inputs, bool fScriptChecks, unsigned int flags, bool cacheSigStore, bool cacheFullScriptStore, PrecomputedTransactionData& txdata, std::vector<CScriptCheck> *pvChecks = nullptr);
static FILE* OpenUndoFile(const CDiskBlockPos &pos, bool fReadOnly = false);

bool CheckFinalTx(const CTransaction &tx, int flags)
{
    AssertLockHeld(cs_main);

    // By convention a negative value for flags indicates that the
    // current network-enforced consensus rules should be used. In
    // a future soft-fork scenario that would mean checking which
    // rules would be enforced for the next block and setting the
    // appropriate flags. At the present time no soft-forks are
    // scheduled, so no flags are set.
    flags = std::max(flags, 0);

    // CheckFinalTx() uses chainActive.Height()+1 to evaluate
    // nLockTime because when IsFinalTx() is called within
    // CBlock::AcceptBlock(), the height of the block *being*
    // evaluated is what is used. Thus if we want to know if a
    // transaction can be part of the *next* block, we need to call
    // IsFinalTx() with one more than chainActive.Height().
    const int nBlockHeight = chainActive.Height() + 1;

    // BIP113 requires that time-locked transactions have nLockTime set to
    // less than the median time of the previous block they're contained in.
    // When the next block is created its previous block will be the current
    // chain tip, so we use that to calculate the median time passed to
    // IsFinalTx() if LOCKTIME_MEDIAN_TIME_PAST is set.
    const int64_t nBlockTime = (flags & LOCKTIME_MEDIAN_TIME_PAST)
                             ? chainActive.Tip()->GetMedianTimePast()
                             : GetAdjustedTime();

    return IsFinalTx(tx, nBlockHeight, nBlockTime);
}

bool TestLockPointValidity(const LockPoints* lp)
{
    AssertLockHeld(cs_main);
    assert(lp);
    // If there are relative lock times then the maxInputBlock will be set
    // If there are no relative lock times, the LockPoints don't depend on the chain
    if (lp->maxInputBlock) {
        // Check whether chainActive is an extension of the block at which the LockPoints
        // calculation was valid.  If not LockPoints are no longer valid
        if (!chainActive.Contains(lp->maxInputBlock)) {
            return false;
        }
    }

    // LockPoints still valid
    return true;
}

bool CheckSequenceLocks(const CTransaction &tx, int flags, LockPoints* lp, bool useExistingLockPoints)
{
    AssertLockHeld(cs_main);
    AssertLockHeld(mempool.cs);

    CBlockIndex* tip = chainActive.Tip();
    assert(tip != nullptr);

    CBlockIndex index;
    index.pprev = tip;
    // CheckSequenceLocks() uses chainActive.Height()+1 to evaluate
    // height based locks because when SequenceLocks() is called within
    // ConnectBlock(), the height of the block *being*
    // evaluated is what is used.
    // Thus if we want to know if a transaction can be part of the
    // *next* block, we need to use one more than chainActive.Height()
    index.nHeight = tip->nHeight + 1;

    std::pair<int, int64_t> lockPair;
    if (useExistingLockPoints) {
        assert(lp);
        lockPair.first = lp->height;
        lockPair.second = lp->time;
    }
    else {
        // pcoinsTip contains the UTXO set for chainActive.Tip()
        CCoinsViewMemPool viewMemPool(pcoinsTip.get(), mempool);
        std::vector<int> prevheights;
        prevheights.resize(tx.vin.size());
        for (size_t txinIndex = 0; txinIndex < tx.vin.size(); txinIndex++) {
            const CTxIn& txin = tx.vin[txinIndex];
            Coin coin;
            if (!viewMemPool.GetCoin(txin.prevout, coin)) {
                return error("%s: Missing input", __func__);
            }
            if (coin.nHeight == MEMPOOL_HEIGHT) {
                // Assume all mempool transaction confirm in the next block
                prevheights[txinIndex] = tip->nHeight + 1;
            } else {
                prevheights[txinIndex] = coin.nHeight;
            }
        }
        lockPair = CalculateSequenceLocks(tx, flags, &prevheights, index);
        if (lp) {
            lp->height = lockPair.first;
            lp->time = lockPair.second;
            // Also store the hash of the block with the highest height of
            // all the blocks which have sequence locked prevouts.
            // This hash needs to still be on the chain
            // for these LockPoint calculations to be valid
            // Note: It is impossible to correctly calculate a maxInputBlock
            // if any of the sequence locked inputs depend on unconfirmed txs,
            // except in the special case where the relative lock time/height
            // is 0, which is equivalent to no sequence lock. Since we assume
            // input height of tip+1 for mempool txs and test the resulting
            // lockPair from CalculateSequenceLocks against tip+1.  We know
            // EvaluateSequenceLocks will fail if there was a non-zero sequence
            // lock on a mempool input, so we can use the return value of
            // CheckSequenceLocks to indicate the LockPoints validity
            int maxInputHeight = 0;
            for (int height : prevheights) {
                // Can ignore mempool inputs since we'll fail if they had non-zero locks
                if (height != tip->nHeight+1) {
                    maxInputHeight = std::max(maxInputHeight, height);
                }
            }
            lp->maxInputBlock = tip->GetAncestor(maxInputHeight);
        }
    }
    return EvaluateSequenceLocks(index, lockPair);
}

// Returns the script flags which should be checked for a given block
static unsigned int GetBlockScriptFlags(const CBlockIndex* pindex, const Consensus::Params& chainparams);

static void LimitMempoolSize(CTxMemPool& pool, size_t limit, unsigned long age) {
    int expired = pool.Expire(GetTime() - age);
    if (expired != 0) {
        LogPrint(BCLog::MEMPOOL, "Expired %i transactions from the memory pool\n", expired);
    }

    std::vector<COutPoint> vNoSpendsRemaining;
    pool.TrimToSize(limit, &vNoSpendsRemaining);
    for (const COutPoint& removed : vNoSpendsRemaining)
        pcoinsTip->Uncache(removed);
}

/** Convert CValidationState to a human-readable message for logging */
std::string FormatStateMessage(const CValidationState &state)
{
    return strprintf("%s%s (code %i)",
        state.GetRejectReason(),
        state.GetDebugMessage().empty() ? "" : ", "+state.GetDebugMessage(),
        state.GetRejectCode());
}

static bool IsCurrentForFeeEstimation()
{
    AssertLockHeld(cs_main);
    if (IsInitialBlockDownload())
        return false;
    if (chainActive.Tip()->GetBlockTime() < (GetTime() - MAX_FEE_ESTIMATION_TIP_AGE))
        return false;
    if (chainActive.Height() < pindexBestHeader->nHeight - 1)
        return false;
    return true;
}

/* Make mempool consistent after a reorg, by re-adding or recursively erasing
 * disconnected block transactions from the mempool, and also removing any
 * other transactions from the mempool that are no longer valid given the new
 * tip/height.
 *
 * Note: we assume that disconnectpool only contains transactions that are NOT
 * confirmed in the current chain nor already in the mempool (otherwise,
 * in-mempool descendants of such transactions would be removed).
 *
 * Passing fAddToMempool=false will skip trying to add the transactions back,
 * and instead just erase from the mempool as needed.
 */

void UpdateMempoolForReorg(DisconnectedBlockTransactions &disconnectpool, bool fAddToMempool)
{
    AssertLockHeld(cs_main);
    std::vector<uint256> vHashUpdate;
    // disconnectpool's insertion_order index sorts the entries from
    // oldest to newest, but the oldest entry will be the last tx from the
    // latest mined block that was disconnected.
    // Iterate disconnectpool in reverse, so that we add transactions
    // back to the mempool starting with the earliest transaction that had
    // been previously seen in a block.
    auto it = disconnectpool.queuedTx.get<insertion_order>().rbegin();
    while (it != disconnectpool.queuedTx.get<insertion_order>().rend()) {
        // ignore validation errors in resurrected transactions
        CValidationState stateDummy;
        if (!fAddToMempool || (*it)->IsCoinBase() ||
            !AcceptToMemoryPool(mempool, stateDummy, *it, nullptr /* pfMissingInputs */,
                                nullptr /* plTxnReplaced */, true /* bypass_limits */, 0 /* nAbsurdFee */)) {
            // If the transaction doesn't make it in to the mempool, remove any
            // transactions that depend on it (which would now be orphans).
            mempool.removeRecursive(**it, MemPoolRemovalReason::REORG);
        } else if (mempool.exists((*it)->GetHash())) {
            vHashUpdate.push_back((*it)->GetHash());
        }
        ++it;
    }
    disconnectpool.queuedTx.clear();
    // AcceptToMemoryPool/addUnchecked all assume that new mempool entries have
    // no in-mempool children, which is generally not true when adding
    // previously-confirmed transactions back to the mempool.
    // UpdateTransactionsFromBlock finds descendants of any transactions in
    // the disconnectpool that were added back and cleans up the mempool state.
    mempool.UpdateTransactionsFromBlock(vHashUpdate);

    // We also need to remove any now-immature transactions
    mempool.removeForReorg(pcoinsTip.get(), chainActive.Tip()->nHeight + 1, STANDARD_LOCKTIME_VERIFY_FLAGS);
    // Re-limit mempool size, in case we added any transactions
    LimitMempoolSize(mempool, gArgs.GetArg("-maxmempool", DEFAULT_MAX_MEMPOOL_SIZE) * 1000000, gArgs.GetArg("-mempoolexpiry", DEFAULT_MEMPOOL_EXPIRY) * 60 * 60);
}

// Used to avoid mempool polluting consensus critical paths if CCoinsViewMempool
// were somehow broken and returning the wrong scriptPubKeys
static bool CheckInputsFromMempoolAndCache(const CTransaction& tx, CValidationState& state, const CCoinsViewCache& view, const CTxMemPool& pool,
                 unsigned int flags, bool cacheSigStore, PrecomputedTransactionData& txdata) {
    AssertLockHeld(cs_main);

    // pool.cs should be locked already, but go ahead and re-take the lock here
    // to enforce that mempool doesn't change between when we check the view
    // and when we actually call through to CheckInputs
    LOCK(pool.cs);

    assert(!tx.IsCoinBase());
    for (const CTxIn& txin : tx.vin) {
        const Coin& coin = view.AccessCoin(txin.prevout);

        // At this point we haven't actually checked if the coins are all
        // available (or shouldn't assume we have, since CheckInputs does).
        // So we just return failure if the inputs are not available here,
        // and then only have to check equivalence for available inputs.
        if (coin.IsSpent()) return false;

        const CTransactionRef& txFrom = pool.get(txin.prevout.hash);
        if (txFrom) {
            assert(txFrom->GetHash() == txin.prevout.hash);
            assert(txFrom->vout.size() > txin.prevout.n);
            assert(txFrom->vout[txin.prevout.n] == coin.out);
        } else {
            const Coin& coinFromDisk = pcoinsTip->AccessCoin(txin.prevout);
            assert(!coinFromDisk.IsSpent());
            assert(coinFromDisk.out == coin.out);
        }
    }

    return CheckInputs(tx, state, view, true, flags, cacheSigStore, true, txdata);
}

static bool AcceptToMemoryPoolWorker(const CChainParams& chainparams, CTxMemPool& pool, CValidationState& state, const CTransactionRef& ptx,
                              bool* pfMissingInputs, int64_t nAcceptTime, std::list<CTransactionRef>* plTxnReplaced,
                              bool bypass_limits, const CAmount& nAbsurdFee, std::vector<COutPoint>& coins_to_uncache, bool test_accept)
{
    const CTransaction& tx = *ptx;
    const uint256 hash = tx.GetHash();
    AssertLockHeld(cs_main);
    LOCK(pool.cs); // mempool "read lock" (held through GetMainSignals().TransactionAddedToMempool())
    if (pfMissingInputs) {
        *pfMissingInputs = false;
    }

    if (!CheckTransaction(tx, state))
        return false; // state filled in by CheckTransaction

    // Coinbase is only valid in a block, not as a loose transaction
    if (tx.IsCoinBase())
        return state.DoS(100, false, REJECT_INVALID, "coinbase");
    if (tx.IsGameTx())
        return state.DoS(100, false, REJECT_INVALID, "gametx");

    // Reject transactions with witness before segregated witness activates (override with -prematurewitness)
    bool witnessEnabled = IsWitnessEnabled(chainActive.Tip(), chainparams.GetConsensus());
    if (!gArgs.GetBoolArg("-prematurewitness", false) && tx.HasWitness() && !witnessEnabled) {
        return state.DoS(0, false, REJECT_NONSTANDARD, "no-witness-yet", true);
    }

    // Rather not work on nonstandard transactions (unless -testnet/-regtest)
    std::string reason;
    if (fRequireStandard && !IsStandardTx(tx, reason, witnessEnabled))
        return state.DoS(0, false, REJECT_NONSTANDARD, reason);

    // Only accept nLockTime-using transactions that can be mined in the next
    // block; we don't want our mempool filled up with transactions that can't
    // be mined yet.
    if (!CheckFinalTx(tx, STANDARD_LOCKTIME_VERIFY_FLAGS))
        return state.DoS(0, false, REJECT_NONSTANDARD, "non-final");

    // is it already in the memory pool?
    if (pool.exists(hash)) {
        return state.Invalid(false, REJECT_DUPLICATE, "txn-already-in-mempool");
    }

    // Check for conflicts with in-memory transactions
    std::set<uint256> setConflicts;
    for (const CTxIn &txin : tx.vin)
    {
        auto itConflicting = pool.mapNextTx.find(txin.prevout);
        if (itConflicting != pool.mapNextTx.end())
        {
            const CTransaction *ptxConflicting = itConflicting->second;
            if (!setConflicts.count(ptxConflicting->GetHash()))
            {
                // Allow opt-out of transaction replacement by setting
                // nSequence > MAX_BIP125_RBF_SEQUENCE (SEQUENCE_FINAL-2) on all inputs.
                //
                // SEQUENCE_FINAL-1 is picked to still allow use of nLockTime by
                // non-replaceable transactions. All inputs rather than just one
                // is for the sake of multi-party protocols, where we don't
                // want a single party to be able to disable replacement.
                //
                // The opt-out ignores descendants as anyone relying on
                // first-seen mempool behavior should be checking all
                // unconfirmed ancestors anyway; doing otherwise is hopelessly
                // insecure.
                bool fReplacementOptOut = true;
                if (fEnableReplacement)
                {
                    for (const CTxIn &_txin : ptxConflicting->vin)
                    {
                        if (_txin.nSequence <= MAX_BIP125_RBF_SEQUENCE)
                        {
                            fReplacementOptOut = false;
                            break;
                        }
                    }
                }
                if (fReplacementOptOut) {
                    return state.Invalid(false, REJECT_DUPLICATE, "txn-mempool-conflict");
                }

                setConflicts.insert(ptxConflicting->GetHash());
            }
        }
    }

    if (!pool.checkNameOps(tx))
        return false;

    {
        CCoinsView dummy;
        CCoinsViewCache view(&dummy);

        LockPoints lp;
        CCoinsViewMemPool viewMemPool(pcoinsTip.get(), pool);
        view.SetBackend(viewMemPool);

        // do all inputs exist?
        for (const CTxIn txin : tx.vin) {
            if (!pcoinsTip->HaveCoinInCache(txin.prevout)) {
                coins_to_uncache.push_back(txin.prevout);
            }
            if (!view.HaveCoin(txin.prevout)) {
                // Are inputs missing because we already have the tx?
                for (size_t out = 0; out < tx.vout.size(); out++) {
                    // See if we have any outpoint in the UTXO set.
                    if (pcoinsTip->HaveCoin(COutPoint(hash, out))) {
                        return state.Invalid(false, REJECT_DUPLICATE, "txn-already-known");
                    }
                }
                // Otherwise assume this might be an orphan tx for which we just haven't seen parents yet
                if (pfMissingInputs) {
                    *pfMissingInputs = true;
                }
                return false; // fMissingInputs and !state.IsInvalid() is used to detect this condition, don't set state.Invalid()
            }
        }

        // Bring the best block into scope
        view.GetBestBlock();

        /* If this is a name update (or firstupdate), make sure that the
           existing name entry (if any) is in the dummy cache.  Otherwise
           tx validation done below (in CheckInputs) will not be correct.  */
        for (const auto& txout : tx.vout)
        {
            const CNameScript nameOp(txout.scriptPubKey);
            if (nameOp.isNameOp() && nameOp.isAnyUpdate())
            {
                const valtype& name = nameOp.getOpName();
                CNameData data;
                if (view.GetName(name, data))
                    view.SetName(name, data, false);
            }
        }

        // we have all inputs cached now, so switch back to dummy, so we don't need to keep lock on mempool
        view.SetBackend(dummy);

        // Only accept BIP68 sequence locked transactions that can be mined in the next
        // block; we don't want our mempool filled up with transactions that can't
        // be mined yet.
        // Must keep pool.cs for this unless we change CheckSequenceLocks to take a
        // CoinsViewCache instead of create its own
        if (!CheckSequenceLocks(tx, STANDARD_LOCKTIME_VERIFY_FLAGS, &lp))
            return state.DoS(0, false, REJECT_NONSTANDARD, "non-BIP68-final");

        CAmount nFees = 0;
        if (!Consensus::CheckTxInputs(tx, state, view, GetSpendHeight(view), SCRIPT_VERIFY_NAMES_MEMPOOL, nFees)) {
            return error("%s: Consensus::CheckTxInputs: %s, %s", __func__, tx.GetHash().ToString(), FormatStateMessage(state));
        }

        // Check for non-standard pay-to-script-hash in inputs
        if (fRequireStandard && !AreInputsStandard(tx, view))
            return state.Invalid(false, REJECT_NONSTANDARD, "bad-txns-nonstandard-inputs");

        // Check for non-standard witness in P2WSH
        if (tx.HasWitness() && fRequireStandard && !IsWitnessStandard(tx, view))
            return state.DoS(0, false, REJECT_NONSTANDARD, "bad-witness-nonstandard", true);

        int64_t nSigOpsCost = GetTransactionSigOpCost(tx, view, STANDARD_SCRIPT_VERIFY_FLAGS);

        // nModifiedFees includes any fee deltas from PrioritiseTransaction
        CAmount nModifiedFees = nFees;
        pool.ApplyDelta(hash, nModifiedFees);

        // Keep track of transactions that spend a coinbase, which we re-scan
        // during reorgs to ensure COINBASE_MATURITY is still met.
        bool fSpendsCoinbase = false;
        for (const CTxIn &txin : tx.vin) {
            const Coin &coin = view.AccessCoin(txin.prevout);
            if (coin.IsCoinBase() || coin.IsGameTx()) {
                fSpendsCoinbase = true;
                break;
            }
        }

        CTxMemPoolEntry entry(ptx, nFees, nAcceptTime, chainActive.Height(),
                              fSpendsCoinbase, nSigOpsCost, lp);
        unsigned int nSize = entry.GetTxSize();

        // Check that the transaction doesn't have an excessive number of
        // sigops, making it impossible to mine. Since the coinbase transaction
        // itself can contain sigops MAX_STANDARD_TX_SIGOPS is less than
        // MAX_BLOCK_SIGOPS; we still consider this an invalid rather than
        // merely non-standard transaction.
        if (nSigOpsCost > MAX_STANDARD_TX_SIGOPS_COST)
            return state.DoS(0, false, REJECT_NONSTANDARD, "bad-txns-too-many-sigops", false,
                strprintf("%d", nSigOpsCost));

        CAmount mempoolRejectFee = pool.GetMinFee(gArgs.GetArg("-maxmempool", DEFAULT_MAX_MEMPOOL_SIZE) * 1000000).GetFee(nSize);
        if (!bypass_limits && mempoolRejectFee > 0 && nModifiedFees < mempoolRejectFee) {
            return state.DoS(0, false, REJECT_INSUFFICIENTFEE, "mempool min fee not met", false, strprintf("%d < %d", nModifiedFees, mempoolRejectFee));
        }

        /* Apply Huntercoin-specific fee policy for name updates.  */
        if (nModifiedFees < GetHuntercoinMinFee (tx))
          return state.DoS(0, false, REJECT_INSUFFICIENTFEE,
                           "Huntercoin fee policy not met");

        // No transactions are allowed below minRelayTxFee except from disconnected blocks
        if (!bypass_limits && nModifiedFees < ::minRelayTxFee.GetFee(nSize)) {
            return state.DoS(0, false, REJECT_INSUFFICIENTFEE, "min relay fee not met", false, strprintf("%d < %d", nModifiedFees, ::minRelayTxFee.GetFee(nSize)));
        }

        if (nAbsurdFee && nFees > nAbsurdFee)
            return state.Invalid(false,
                REJECT_HIGHFEE, "absurdly-high-fee",
                strprintf("%d > %d", nFees, nAbsurdFee));

        // Calculate in-mempool ancestors, up to a limit.
        CTxMemPool::setEntries setAncestors;
        size_t nLimitAncestors = gArgs.GetArg("-limitancestorcount", DEFAULT_ANCESTOR_LIMIT);
        size_t nLimitAncestorSize = gArgs.GetArg("-limitancestorsize", DEFAULT_ANCESTOR_SIZE_LIMIT)*1000;
        size_t nLimitDescendants = gArgs.GetArg("-limitdescendantcount", DEFAULT_DESCENDANT_LIMIT);
        size_t nLimitDescendantSize = gArgs.GetArg("-limitdescendantsize", DEFAULT_DESCENDANT_SIZE_LIMIT)*1000;
        std::string errString;
        if (!pool.CalculateMemPoolAncestors(entry, setAncestors, nLimitAncestors, nLimitAncestorSize, nLimitDescendants, nLimitDescendantSize, errString)) {
            return state.DoS(0, false, REJECT_NONSTANDARD, "too-long-mempool-chain", false, errString);
        }

        // A transaction that spends outputs that would be replaced by it is invalid. Now
        // that we have the set of all ancestors we can detect this
        // pathological case by making sure setConflicts and setAncestors don't
        // intersect.
        for (CTxMemPool::txiter ancestorIt : setAncestors)
        {
            const uint256 &hashAncestor = ancestorIt->GetTx().GetHash();
            if (setConflicts.count(hashAncestor))
            {
                return state.DoS(10, false,
                                 REJECT_INVALID, "bad-txns-spends-conflicting-tx", false,
                                 strprintf("%s spends conflicting transaction %s",
                                           hash.ToString(),
                                           hashAncestor.ToString()));
            }
        }

        // Check if it's economically rational to mine this transaction rather
        // than the ones it replaces.
        CAmount nConflictingFees = 0;
        size_t nConflictingSize = 0;
        uint64_t nConflictingCount = 0;
        CTxMemPool::setEntries allConflicting;

        // If we don't hold the lock allConflicting might be incomplete; the
        // subsequent RemoveStaged() and addUnchecked() calls don't guarantee
        // mempool consistency for us.
        const bool fReplacementTransaction = setConflicts.size();
        if (fReplacementTransaction)
        {
            CFeeRate newFeeRate(nModifiedFees, nSize);
            std::set<uint256> setConflictsParents;
            const int maxDescendantsToVisit = 100;
            CTxMemPool::setEntries setIterConflicting;
            for (const uint256 &hashConflicting : setConflicts)
            {
                CTxMemPool::txiter mi = pool.mapTx.find(hashConflicting);
                if (mi == pool.mapTx.end())
                    continue;

                // Save these to avoid repeated lookups
                setIterConflicting.insert(mi);

                // Don't allow the replacement to reduce the feerate of the
                // mempool.
                //
                // We usually don't want to accept replacements with lower
                // feerates than what they replaced as that would lower the
                // feerate of the next block. Requiring that the feerate always
                // be increased is also an easy-to-reason about way to prevent
                // DoS attacks via replacements.
                //
                // The mining code doesn't (currently) take children into
                // account (CPFP) so we only consider the feerates of
                // transactions being directly replaced, not their indirect
                // descendants. While that does mean high feerate children are
                // ignored when deciding whether or not to replace, we do
                // require the replacement to pay more overall fees too,
                // mitigating most cases.
                CFeeRate oldFeeRate(mi->GetModifiedFee(), mi->GetTxSize());
                if (newFeeRate <= oldFeeRate)
                {
                    return state.DoS(0, false,
                            REJECT_INSUFFICIENTFEE, "insufficient fee", false,
                            strprintf("rejecting replacement %s; new feerate %s <= old feerate %s",
                                  hash.ToString(),
                                  newFeeRate.ToString(),
                                  oldFeeRate.ToString()));
                }

                for (const CTxIn &txin : mi->GetTx().vin)
                {
                    setConflictsParents.insert(txin.prevout.hash);
                }

                nConflictingCount += mi->GetCountWithDescendants();
            }
            // This potentially overestimates the number of actual descendants
            // but we just want to be conservative to avoid doing too much
            // work.
            if (nConflictingCount <= maxDescendantsToVisit) {
                // If not too many to replace, then calculate the set of
                // transactions that would have to be evicted
                for (CTxMemPool::txiter it : setIterConflicting) {
                    pool.CalculateDescendants(it, allConflicting);
                }
                for (CTxMemPool::txiter it : allConflicting) {
                    nConflictingFees += it->GetModifiedFee();
                    nConflictingSize += it->GetTxSize();
                }
            } else {
                return state.DoS(0, false,
                        REJECT_NONSTANDARD, "too many potential replacements", false,
                        strprintf("rejecting replacement %s; too many potential replacements (%d > %d)\n",
                            hash.ToString(),
                            nConflictingCount,
                            maxDescendantsToVisit));
            }

            for (unsigned int j = 0; j < tx.vin.size(); j++)
            {
                // We don't want to accept replacements that require low
                // feerate junk to be mined first. Ideally we'd keep track of
                // the ancestor feerates and make the decision based on that,
                // but for now requiring all new inputs to be confirmed works.
                if (!setConflictsParents.count(tx.vin[j].prevout.hash))
                {
                    // Rather than check the UTXO set - potentially expensive -
                    // it's cheaper to just check if the new input refers to a
                    // tx that's in the mempool.
                    if (pool.mapTx.find(tx.vin[j].prevout.hash) != pool.mapTx.end())
                        return state.DoS(0, false,
                                         REJECT_NONSTANDARD, "replacement-adds-unconfirmed", false,
                                         strprintf("replacement %s adds unconfirmed input, idx %d",
                                                  hash.ToString(), j));
                }
            }

            // The replacement must pay greater fees than the transactions it
            // replaces - if we did the bandwidth used by those conflicting
            // transactions would not be paid for.
            if (nModifiedFees < nConflictingFees)
            {
                return state.DoS(0, false,
                                 REJECT_INSUFFICIENTFEE, "insufficient fee", false,
                                 strprintf("rejecting replacement %s, less fees than conflicting txs; %s < %s",
                                          hash.ToString(), FormatMoney(nModifiedFees), FormatMoney(nConflictingFees)));
            }

            // Finally in addition to paying more fees than the conflicts the
            // new transaction must pay for its own bandwidth.
            CAmount nDeltaFees = nModifiedFees - nConflictingFees;
            if (nDeltaFees < ::incrementalRelayFee.GetFee(nSize))
            {
                return state.DoS(0, false,
                        REJECT_INSUFFICIENTFEE, "insufficient fee", false,
                        strprintf("rejecting replacement %s, not enough additional fees to relay; %s < %s",
                              hash.ToString(),
                              FormatMoney(nDeltaFees),
                              FormatMoney(::incrementalRelayFee.GetFee(nSize))));
            }
        }

        unsigned int scriptVerifyFlags = STANDARD_SCRIPT_VERIFY_FLAGS;
        if (!chainparams.RequireStandard()) {
            scriptVerifyFlags = gArgs.GetArg("-promiscuousmempoolflags", scriptVerifyFlags);
        }
        scriptVerifyFlags |= SCRIPT_VERIFY_NAMES_MEMPOOL;

        // Check against previous transactions
        // This is done last to help prevent CPU exhaustion denial-of-service attacks.
        PrecomputedTransactionData txdata(tx);
        if (!CheckInputs(tx, state, view, true, scriptVerifyFlags, true, false, txdata)) {
            // SCRIPT_VERIFY_CLEANSTACK requires SCRIPT_VERIFY_WITNESS, so we
            // need to turn both off, and compare against just turning off CLEANSTACK
            // to see if the failure is specifically due to witness validation.
            CValidationState stateDummy; // Want reported failures to be from first CheckInputs
            if (!tx.HasWitness() && CheckInputs(tx, stateDummy, view, true, scriptVerifyFlags & ~(SCRIPT_VERIFY_WITNESS | SCRIPT_VERIFY_CLEANSTACK), true, false, txdata) &&
                !CheckInputs(tx, stateDummy, view, true, scriptVerifyFlags & ~SCRIPT_VERIFY_CLEANSTACK, true, false, txdata)) {
                // Only the witness is missing, so the transaction itself may be fine.
                state.SetCorruptionPossible();
            }
            return false; // state filled in by CheckInputs
        }

        // Check again against the current block tip's script verification
        // flags to cache our script execution flags. This is, of course,
        // useless if the next block has different script flags from the
        // previous one, but because the cache tracks script flags for us it
        // will auto-invalidate and we'll just have a few blocks of extra
        // misses on soft-fork activation.
        //
        // This is also useful in case of bugs in the standard flags that cause
        // transactions to pass as valid when they're actually invalid. For
        // instance the STRICTENC flag was incorrectly allowing certain
        // CHECKSIG NOT scripts to pass, even though they were invalid.
        //
        // There is a similar check in CreateNewBlock() to prevent creating
        // invalid blocks (using TestBlockValidity), however allowing such
        // transactions into the mempool can be exploited as a DoS attack.
        //
        // Namecoin actually allows some scripts into the mempool that would
        // not (yet) be valid in a block, namely premature NAME_FIRSTUPDATE's.
        // Thus add the mempool-flag here.
        unsigned int currentBlockScriptVerifyFlags = GetBlockScriptFlags(chainActive.Tip(), Params().GetConsensus());
        currentBlockScriptVerifyFlags |= SCRIPT_VERIFY_NAMES_MEMPOOL;
        if (!CheckInputsFromMempoolAndCache(tx, state, view, pool, currentBlockScriptVerifyFlags, true, txdata)) {
            // If we're using promiscuousmempoolflags, we may hit this normally
            // Check if current block has some flags that scriptVerifyFlags
            // does not before printing an ominous warning
            if (!(~scriptVerifyFlags & currentBlockScriptVerifyFlags)) {
                return error("%s: BUG! PLEASE REPORT THIS! ConnectInputs failed against latest-block but not STANDARD flags %s, %s",
                    __func__, hash.ToString(), FormatStateMessage(state));
            } else {
                if (!CheckInputs(tx, state, view, true, MANDATORY_SCRIPT_VERIFY_FLAGS, true, false, txdata)) {
                    return error("%s: ConnectInputs failed against MANDATORY but not STANDARD flags due to promiscuous mempool %s, %s",
                        __func__, hash.ToString(), FormatStateMessage(state));
                } else {
                    LogPrintf("Warning: -promiscuousmempool flags set to not include currently enforced soft forks, this may break mining or otherwise cause instability!\n");
                }
            }
        }

        if (test_accept) {
            // Tx was accepted, but not added
            return true;
        }

        // Remove conflicting transactions from the mempool
        for (const CTxMemPool::txiter it : allConflicting)
        {
            LogPrint(BCLog::MEMPOOL, "replacing tx %s with %s for %s BTC additional fees, %d delta bytes\n",
                    it->GetTx().GetHash().ToString(),
                    hash.ToString(),
                    FormatMoney(nModifiedFees - nConflictingFees),
                    (int)nSize - (int)nConflictingSize);
            if (plTxnReplaced)
                plTxnReplaced->push_back(it->GetSharedTx());
        }
        pool.RemoveStaged(allConflicting, false, MemPoolRemovalReason::REPLACED);

        // This transaction should only count for fee estimation if:
        // - it isn't a BIP 125 replacement transaction (may not be widely supported)
        // - it's not being re-added during a reorg which bypasses typical mempool fee limits
        // - the node is not behind
        // - the transaction is not dependent on any other transactions in the mempool
        bool validForFeeEstimation = !fReplacementTransaction && !bypass_limits && IsCurrentForFeeEstimation() && pool.HasNoInputsOf(tx);

        // Store transaction in memory
        pool.addUnchecked(hash, entry, setAncestors, validForFeeEstimation);

        // trim mempool and check if tx was trimmed
        if (!bypass_limits) {
            LimitMempoolSize(pool, gArgs.GetArg("-maxmempool", DEFAULT_MAX_MEMPOOL_SIZE) * 1000000, gArgs.GetArg("-mempoolexpiry", DEFAULT_MEMPOOL_EXPIRY) * 60 * 60);
            if (!pool.exists(hash))
                return state.DoS(0, false, REJECT_INSUFFICIENTFEE, "mempool full");
        }
    }

    GetMainSignals().TransactionAddedToMempool(ptx);

    return true;
}

/** (try to) add transaction to memory pool with a specified acceptance time **/
static bool AcceptToMemoryPoolWithTime(const CChainParams& chainparams, CTxMemPool& pool, CValidationState &state, const CTransactionRef &tx,
                        bool* pfMissingInputs, int64_t nAcceptTime, std::list<CTransactionRef>* plTxnReplaced,
                        bool bypass_limits, const CAmount nAbsurdFee, bool test_accept)
{
    std::vector<COutPoint> coins_to_uncache;
    bool res = AcceptToMemoryPoolWorker(chainparams, pool, state, tx, pfMissingInputs, nAcceptTime, plTxnReplaced, bypass_limits, nAbsurdFee, coins_to_uncache, test_accept);
    if (!res) {
        for (const COutPoint& hashTx : coins_to_uncache)
            pcoinsTip->Uncache(hashTx);
    }
    // After we've (potentially) uncached entries, ensure our coins cache is still within its size limits
    CValidationState stateDummy;
    FlushStateToDisk(chainparams, stateDummy, FlushStateMode::PERIODIC);
    return res;
}

bool AcceptToMemoryPool(CTxMemPool& pool, CValidationState &state, const CTransactionRef &tx,
                        bool* pfMissingInputs, std::list<CTransactionRef>* plTxnReplaced,
                        bool bypass_limits, const CAmount nAbsurdFee, bool test_accept)
{
    const CChainParams& chainparams = Params();
    return AcceptToMemoryPoolWithTime(chainparams, pool, state, tx, pfMissingInputs, GetTime(), plTxnReplaced, bypass_limits, nAbsurdFee, test_accept);
}

/**
 * Return transaction in txOut, and if it was found inside a block, its hash is placed in hashBlock.
 * If blockIndex is provided, the transaction is fetched from the corresponding block.
 */
bool GetTransaction(const uint256& hash, CTransactionRef& txOut, const Consensus::Params& consensusParams, uint256& hashBlock, bool fAllowSlow, CBlockIndex* blockIndex)
{
    CBlockIndex* pindexSlow = blockIndex;

    LOCK(cs_main);

    if (!blockIndex) {
        CTransactionRef ptx = mempool.get(hash);
        if (ptx) {
            txOut = ptx;
            return true;
        }

<<<<<<< HEAD
        if (fTxIndex) {
            CDiskTxPos postx;
            if (pblocktree->ReadTxIndex(hash, postx)) {
                CAutoFile file(OpenBlockFile(postx, true), SER_DISK, CLIENT_VERSION);
                if (file.IsNull())
                    return error("%s: OpenBlockFile failed", __func__);
                CBlockHeader header;
                try {
                    file >> header;
                    if (!postx.IsGameTx()) {
                        fseek(file.Get(), postx.nTxOffset, SEEK_CUR);
                        file >> txOut;
                    }
                } catch (const std::exception& e) {
                    return error("%s: Deserialize or I/O error - %s", __func__, e.what());
                }
                hashBlock = header.GetHash();

                /* Read also the undo file for a game tx.  Note that we have
                   to read the header first in this case as well, so that
                   we can set hashBlock.  */
                if (postx.IsGameTx()) {
                    CAutoFile undo(OpenUndoFile(postx.GetGamePos(), true),
                                   SER_DISK, CLIENT_VERSION);
                    if (undo.IsNull())
                        return error("%s: OpenUndoFile failed", __func__);
                    try {
                        undo >> txOut;
                    } catch (const std::exception& e) {
                        return error("%s: Deserialize or I/O error - %s", __func__, e.what());
                    }
                }

                if (txOut->GetHash() != hash)
                    return error("%s: txid mismatch", __func__);
                return true;
            }

            // transaction not found in index, nothing more can be done
            return false;
=======
        if (g_txindex) {
            return g_txindex->FindTx(hash, hashBlock, txOut);
>>>>>>> c2496821
        }

        if (fAllowSlow) { // use coin database to locate block that contains transaction, and scan it
            const Coin& coin = AccessByTxid(*pcoinsTip, hash);
            if (!coin.IsSpent()) pindexSlow = chainActive[coin.nHeight];
        }
    }

    /* Note that this won't work for game transactions.  For them,
       the tx index is the only chance.  */
    /* TODO: Fix this if important.  We could read also the undo file
       and go over the game tx.  */

    if (pindexSlow) {
        CBlock block;
        if (ReadBlockFromDisk(block, pindexSlow, consensusParams)) {
            for (const auto& tx : block.vtx) {
                if (tx->GetHash() == hash) {
                    txOut = tx;
                    hashBlock = pindexSlow->GetBlockHash();
                    return true;
                }
            }
        }
    }

    return false;
}






//////////////////////////////////////////////////////////////////////////////
//
// CBlock and CBlockIndex
//

bool CheckProofOfWork(const CBlockHeader& block, const Consensus::Params& params)
{
    const PowAlgo algo = block.GetAlgo();

    /* Except for legacy blocks with full version 1, ensure that
       the chain ID is correct.  Legacy blocks are not allowed since
       the merge-mining start, which is checked in AcceptBlockHeader
       where the height is known.  */
    if (!block.IsLegacy() && params.fStrictChainId
        && block.GetChainId() != params.nAuxpowChainId[algo])
        return error("%s : block does not have our chain ID"
                     " (got %d, expected %d, full nVersion %d)",
                     __func__, block.GetChainId(),
                     params.nAuxpowChainId[algo], block.nVersion);

    /* If there is no auxpow, just check the block hash.  */
    if (!block.auxpow)
    {
        if (block.IsAuxpow())
            return error("%s : no auxpow on block with auxpow version",
                         __func__);

        if (!CheckProofOfWork(block.GetPowHash(algo), block.nBits, algo, params))
            return error("%s : non-AUX proof of work failed", __func__);

        return true;
    }

    /* We have auxpow.  Check it.  */

    if (!block.IsAuxpow())
        return error("%s : auxpow on block with non-auxpow version", __func__);

    /* Temporary check:  Disallow parent blocks with auxpow version.  This is
       for compatibility with the old client.  */
    /* FIXME: Remove this check with a hardfork later on.  */
    if (block.auxpow->getParentBlock().IsAuxpow())
        return error("%s : auxpow parent block has auxpow version", __func__);

    if (!block.auxpow->check(block.GetHash(), block.GetChainId(), params))
        return error("%s : AUX POW is not valid", __func__);
    if (!CheckProofOfWork(block.auxpow->getParentBlockHash(algo), block.nBits, algo, params))
        return error("%s : AUX proof of work failed", __func__);

    return true;
}

static bool WriteBlockToDisk(const CBlock& block, CDiskBlockPos& pos, const CMessageHeader::MessageStartChars& messageStart)
{
    // Open history file to append
    CAutoFile fileout(OpenBlockFile(pos), SER_DISK, CLIENT_VERSION);
    if (fileout.IsNull())
        return error("WriteBlockToDisk: OpenBlockFile failed");

    // Write index header
    unsigned int nSize = GetSerializeSize(fileout, block);
    fileout << messageStart << nSize;

    // Write block
    long fileOutPos = ftell(fileout.Get());
    if (fileOutPos < 0)
        return error("WriteBlockToDisk: ftell failed");
    pos.nPos = (unsigned int)fileOutPos;
    fileout << block;

    return true;
}

/* Generic implementation of block reading that can handle
   both a block and its header.  */

template<typename T>
static bool ReadBlockOrHeader(T& block, const CDiskBlockPos& pos, const Consensus::Params& consensusParams)
{
    block.SetNull();

    // Open history file to read
    CAutoFile filein(OpenBlockFile(pos, true), SER_DISK, CLIENT_VERSION);
    if (filein.IsNull())
        return error("ReadBlockFromDisk: OpenBlockFile failed for %s", pos.ToString());

    // Read block
    try {
        filein >> block;
    }
    catch (const std::exception& e) {
        return error("%s: Deserialize or I/O error - %s at %s", __func__, e.what(), pos.ToString());
    }

    // Check the header
    if (!CheckProofOfWork(block, consensusParams))
        return error("ReadBlockFromDisk: Errors in block header at %s", pos.ToString());

    return true;
}

template<typename T>
static bool ReadBlockOrHeader(T& block, const CBlockIndex* pindex, const Consensus::Params& consensusParams)
{
    CDiskBlockPos blockPos;
    {
        LOCK(cs_main);
        blockPos = pindex->GetBlockPos();
    }

    if (!ReadBlockOrHeader(block, blockPos, consensusParams))
        return false;
    if (block.GetHash() != pindex->GetBlockHash())
        return error("ReadBlockFromDisk(CBlock&, CBlockIndex*): GetHash() doesn't match index for %s at %s",
                pindex->ToString(), pindex->GetBlockPos().ToString());
    return true;
}

bool ReadBlockFromDisk(CBlock& block, const CDiskBlockPos& pos, const Consensus::Params& consensusParams)
{
    return ReadBlockOrHeader(block, pos, consensusParams);
}

bool ReadBlockFromDisk(CBlock& block, const CBlockIndex* pindex, const Consensus::Params& consensusParams)
{
    return ReadBlockOrHeader(block, pindex, consensusParams);
}

bool ReadBlockFromDisk(CBlock& block, std::vector<CTransactionRef>& vGameTx, const CBlockIndex* pindex, const Consensus::Params& consensusParams)
{
    if (!ReadBlockFromDisk(block, pindex, consensusParams))
        return false;

    /* If this is the genesis block, skip reading the undo file as it does
       not exist.  There are no game tx in the genesis block.  */
    if (pindex->nHeight == 0) {
        vGameTx.clear();
        return true;
    }

    /* Read also the game tx array from the undo file.  */
    CAutoFile undo(OpenUndoFile(pindex->GetUndoPos(), true), SER_DISK, CLIENT_VERSION);
    if (undo.IsNull())
        return error("%s: OpenUndoFile failed", __func__);
    try {
        undo >> vGameTx;
    } catch (const std::exception& e) {
        return error("%s: Deserialize or I/O error - %s", __func__, e.what());
    }
    return true;
}

bool ReadBlockHeaderFromDisk(CBlockHeader& block, const CBlockIndex* pindex, const Consensus::Params& consensusParams)
{
    return ReadBlockOrHeader(block, pindex, consensusParams);
}

CAmount GetBlockSubsidy(int nHeight, const Consensus::Params& consensusParams)
{
    int halvings = nHeight / consensusParams.nSubsidyHalvingInterval;
    // Force block reward to zero when right shift is undefined.
    if (halvings >= 64)
        return 0;

    CAmount nSubsidy = COIN;
    // Subsidy is cut in half every 210,000 blocks which will occur approximately every 4 years.
    nSubsidy >>= halvings;
    return nSubsidy;
}

bool IsInitialBlockDownload()
{
    // Once this function has returned false, it must remain false.
    static std::atomic<bool> latchToFalse{false};
    // Optimization: pre-test latch before taking the lock.
    if (latchToFalse.load(std::memory_order_relaxed))
        return false;

    LOCK(cs_main);
    if (latchToFalse.load(std::memory_order_relaxed))
        return false;
    if (fImporting || fReindex)
        return true;
    if (chainActive.Tip() == nullptr)
        return true;
    if (chainActive.Tip()->nChainWork < nMinimumChainWork)
        return true;
    if (chainActive.Tip()->GetBlockTime() < (GetTime() - nMaxTipAge))
        return true;
    LogPrintf("Leaving InitialBlockDownload (latching to false)\n");
    latchToFalse.store(true, std::memory_order_relaxed);
    return false;
}

CBlockIndex *pindexBestForkTip = nullptr, *pindexBestForkBase = nullptr;

static void AlertNotify(const std::string& strMessage)
{
    uiInterface.NotifyAlertChanged();
    std::string strCmd = gArgs.GetArg("-alertnotify", "");
    if (strCmd.empty()) return;

    // Alert text should be plain ascii coming from a trusted source, but to
    // be safe we first strip anything not in safeChars, then add single quotes around
    // the whole string before passing it to the shell:
    std::string singleQuote("'");
    std::string safeStatus = SanitizeString(strMessage);
    safeStatus = singleQuote+safeStatus+singleQuote;
    boost::replace_all(strCmd, "%s", safeStatus);

    std::thread t(runCommand, strCmd);
    t.detach(); // thread runs free
}

static void CheckForkWarningConditions()
{
    AssertLockHeld(cs_main);
    // Before we get past initial download, we cannot reliably alert about forks
    // (we assume we don't get stuck on a fork before finishing our initial sync)
    if (IsInitialBlockDownload())
        return;

    // If our best fork is no longer within 72 blocks (+/- 12 hours if no one mines it)
    // of our head, drop it
    if (pindexBestForkTip && chainActive.Height() - pindexBestForkTip->nHeight >= 72)
        pindexBestForkTip = nullptr;

    if (pindexBestForkTip || (pindexBestInvalid && pindexBestInvalid->nChainWork > chainActive.Tip()->nChainWork + (GetBlockProof(*chainActive.Tip()) * 6)))
    {
        if (!GetfLargeWorkForkFound() && pindexBestForkBase)
        {
            std::string warning = std::string("'Warning: Large-work fork detected, forking after block ") +
                pindexBestForkBase->phashBlock->ToString() + std::string("'");
            AlertNotify(warning);
        }
        if (pindexBestForkTip && pindexBestForkBase)
        {
            LogPrintf("%s: Warning: Large valid fork found\n  forking the chain at height %d (%s)\n  lasting to height %d (%s).\nChain state database corruption likely.\n", __func__,
                   pindexBestForkBase->nHeight, pindexBestForkBase->phashBlock->ToString(),
                   pindexBestForkTip->nHeight, pindexBestForkTip->phashBlock->ToString());
            SetfLargeWorkForkFound(true);
        }
        else
        {
            LogPrintf("%s: Warning: Found invalid chain at least ~6 blocks longer than our best chain.\nChain state database corruption likely.\n", __func__);
            SetfLargeWorkInvalidChainFound(true);
        }
    }
    else
    {
        SetfLargeWorkForkFound(false);
        SetfLargeWorkInvalidChainFound(false);
    }
}

static void CheckForkWarningConditionsOnNewFork(CBlockIndex* pindexNewForkTip)
{
    AssertLockHeld(cs_main);
    // If we are on a fork that is sufficiently large, set a warning flag
    CBlockIndex* pfork = pindexNewForkTip;
    CBlockIndex* plonger = chainActive.Tip();
    while (pfork && pfork != plonger)
    {
        while (plonger && plonger->nHeight > pfork->nHeight)
            plonger = plonger->pprev;
        if (pfork == plonger)
            break;
        pfork = pfork->pprev;
    }

    // We define a condition where we should warn the user about as a fork of at least 7 blocks
    // with a tip within 72 blocks (+/- 12 hours if no one mines it) of ours
    // We use 7 blocks rather arbitrarily as it represents just under 10% of sustained network
    // hash rate operating on the fork.
    // or a chain that is entirely longer than ours and invalid (note that this should be detected by both)
    // We define it this way because it allows us to only store the highest fork tip (+ base) which meets
    // the 7-block condition and from this always have the most-likely-to-cause-warning fork
    if (pfork && (!pindexBestForkTip || pindexNewForkTip->nHeight > pindexBestForkTip->nHeight) &&
            pindexNewForkTip->nChainWork - pfork->nChainWork > (GetBlockProof(*pfork) * 7) &&
            chainActive.Height() - pindexNewForkTip->nHeight < 72)
    {
        pindexBestForkTip = pindexNewForkTip;
        pindexBestForkBase = pfork;
    }

    CheckForkWarningConditions();
}

void static InvalidChainFound(CBlockIndex* pindexNew)
{
    if (!pindexBestInvalid || pindexNew->nChainWork > pindexBestInvalid->nChainWork)
        pindexBestInvalid = pindexNew;

    LogPrintf("%s: invalid block=%s  height=%d  log2_work=%.8g  date=%s\n", __func__,
      pindexNew->GetBlockHash().ToString(), pindexNew->nHeight,
      log(pindexNew->nChainWork.getdouble())/log(2.0), FormatISO8601DateTime(pindexNew->GetBlockTime()));
    CBlockIndex *tip = chainActive.Tip();
    assert (tip);
    LogPrintf("%s:  current best=%s  height=%d  log2_work=%.8g  date=%s\n", __func__,
      tip->GetBlockHash().ToString(), chainActive.Height(), log(tip->nChainWork.getdouble())/log(2.0),
      FormatISO8601DateTime(tip->GetBlockTime()));
    CheckForkWarningConditions();
}

void CChainState::InvalidBlockFound(CBlockIndex *pindex, const CValidationState &state) {
    if (!state.CorruptionPossible()) {
        pindex->nStatus |= BLOCK_FAILED_VALID;
        m_failed_blocks.insert(pindex);
        setDirtyBlockIndex.insert(pindex);
        setBlockIndexCandidates.erase(pindex);
        InvalidChainFound(pindex);
    }
}

void UpdateCoins(const CTransaction& tx, CCoinsViewCache& inputs, CTxUndo &txundo, int nHeight)
{
    // mark inputs spent
    if (!tx.IsCoinBase()) {
        txundo.vprevout.reserve(tx.vin.size());
        for (const CTxIn &txin : tx.vin) {
            if (txin.prevout.IsNull())
            {
                assert(tx.IsGameTx());
                continue;
            }

            txundo.vprevout.emplace_back();
            bool is_spent = inputs.SpendCoin(txin.prevout, &txundo.vprevout.back());
            assert(is_spent);
        }
    }
    // add outputs
    AddCoins(inputs, tx, nHeight);
}

void UpdateCoins(const CTransaction& tx, CCoinsViewCache& inputs, int nHeight)
{
    CTxUndo txundo;
    UpdateCoins(tx, inputs, txundo, nHeight);
}

bool CScriptCheck::operator()() {
    const CScript &scriptSig = ptxTo->vin[nIn].scriptSig;
    const CScriptWitness *witness = &ptxTo->vin[nIn].scriptWitness;
    return VerifyScript(scriptSig, m_tx_out.scriptPubKey, witness, nFlags, CachingTransactionSignatureChecker(ptxTo, nIn, m_tx_out.nValue, cacheStore, *txdata), &error);
}

int GetSpendHeight(const CCoinsViewCache& inputs)
{
    LOCK(cs_main);
    CBlockIndex* pindexPrev = LookupBlockIndex(inputs.GetBestBlock());
    return pindexPrev->nHeight + 1;
}


static CuckooCache::cache<uint256, SignatureCacheHasher> scriptExecutionCache;
static uint256 scriptExecutionCacheNonce(GetRandHash());

void InitScriptExecutionCache() {
    // nMaxCacheSize is unsigned. If -maxsigcachesize is set to zero,
    // setup_bytes creates the minimum possible cache (2 elements).
    size_t nMaxCacheSize = std::min(std::max((int64_t)0, gArgs.GetArg("-maxsigcachesize", DEFAULT_MAX_SIG_CACHE_SIZE) / 2), MAX_MAX_SIG_CACHE_SIZE) * ((size_t) 1 << 20);
    size_t nElems = scriptExecutionCache.setup_bytes(nMaxCacheSize);
    LogPrintf("Using %zu MiB out of %zu/2 requested for script execution cache, able to store %zu elements\n",
            (nElems*sizeof(uint256)) >>20, (nMaxCacheSize*2)>>20, nElems);
}

/**
 * Check whether all inputs of this transaction are valid (no double spends, scripts & sigs, amounts)
 * This does not modify the UTXO set.
 *
 * If pvChecks is not nullptr, script checks are pushed onto it instead of being performed inline. Any
 * script checks which are not necessary (eg due to script execution cache hits) are, obviously,
 * not pushed onto pvChecks/run.
 *
 * Setting cacheSigStore/cacheFullScriptStore to false will remove elements from the corresponding cache
 * which are matched. This is useful for checking blocks where we will likely never need the cache
 * entry again.
 *
 * Non-static (and re-declared) in src/test/txvalidationcache_tests.cpp
 */
bool CheckInputs(const CTransaction& tx, CValidationState &state, const CCoinsViewCache &inputs, bool fScriptChecks, unsigned int flags, bool cacheSigStore, bool cacheFullScriptStore, PrecomputedTransactionData& txdata, std::vector<CScriptCheck> *pvChecks)
{
    if (!tx.IsCoinBase())
    {
        if (pvChecks)
            pvChecks->reserve(tx.vin.size());

        // The first loop above does all the inexpensive checks.
        // Only if ALL inputs pass do we perform expensive ECDSA signature checks.
        // Helps prevent CPU exhaustion attacks.

        // Skip script verification when connecting blocks under the
        // assumevalid block. Assuming the assumevalid block is valid this
        // is safe because block merkle hashes are still computed and checked,
        // Of course, if an assumed valid block is invalid due to false scriptSigs
        // this optimization would allow an invalid chain to be accepted.
        if (fScriptChecks) {
            // First check if script executions have been cached with the same
            // flags. Note that this assumes that the inputs provided are
            // correct (ie that the transaction hash which is in tx's prevouts
            // properly commits to the scriptPubKey in the inputs view of that
            // transaction).
            uint256 hashCacheEntry;
            // We only use the first 19 bytes of nonce to avoid a second SHA
            // round - giving us 19 + 32 + 4 = 55 bytes (+ 8 + 1 = 64)
            static_assert(55 - sizeof(flags) - 32 >= 128/8, "Want at least 128 bits of nonce for script execution cache");
            CSHA256().Write(scriptExecutionCacheNonce.begin(), 55 - sizeof(flags) - 32).Write(tx.GetWitnessHash().begin(), 32).Write((unsigned char*)&flags, sizeof(flags)).Finalize(hashCacheEntry.begin());
            AssertLockHeld(cs_main); //TODO: Remove this requirement by making CuckooCache not require external locks
            if (scriptExecutionCache.contains(hashCacheEntry, !cacheFullScriptStore)) {
                return true;
            }

            for (unsigned int i = 0; i < tx.vin.size(); i++) {
                const COutPoint &prevout = tx.vin[i].prevout;
                const Coin& coin = inputs.AccessCoin(prevout);
                assert(!coin.IsSpent());

                // We very carefully only pass in things to CScriptCheck which
                // are clearly committed to by tx' witness hash. This provides
                // a sanity check that our caching is not introducing consensus
                // failures through additional data in, eg, the coins being
                // spent being checked as a part of CScriptCheck.

                // Verify signature
                CScriptCheck check(coin.out, tx, i, flags, cacheSigStore, &txdata);
                if (pvChecks) {
                    pvChecks->push_back(CScriptCheck());
                    check.swap(pvChecks->back());
                } else if (!check()) {
                    if (flags & STANDARD_NOT_MANDATORY_VERIFY_FLAGS) {
                        // Check whether the failure was caused by a
                        // non-mandatory script verification check, such as
                        // non-standard DER encodings or non-null dummy
                        // arguments; if so, don't trigger DoS protection to
                        // avoid splitting the network between upgraded and
                        // non-upgraded nodes.
                        CScriptCheck check2(coin.out, tx, i,
                                flags & ~STANDARD_NOT_MANDATORY_VERIFY_FLAGS, cacheSigStore, &txdata);
                        if (check2())
                            return state.Invalid(false, REJECT_NONSTANDARD, strprintf("non-mandatory-script-verify-flag (%s)", ScriptErrorString(check.GetScriptError())));
                    }
                    // Failures of other flags indicate a transaction that is
                    // invalid in new blocks, e.g. an invalid P2SH. We DoS ban
                    // such nodes as they are not following the protocol. That
                    // said during an upgrade careful thought should be taken
                    // as to the correct behavior - we may want to continue
                    // peering with non-upgraded nodes even after soft-fork
                    // super-majority signaling has occurred.
                    return state.DoS(100,false, REJECT_INVALID, strprintf("mandatory-script-verify-flag-failed (%s)", ScriptErrorString(check.GetScriptError())));
                }
            }

            if (cacheFullScriptStore && !pvChecks) {
                // We executed all of the provided scripts, and were told to
                // cache the result. Do so now.
                scriptExecutionCache.insert(hashCacheEntry);
            }
        }
    }

    return true;
}

namespace {

bool UndoWriteToDisk(const CBlockUndo& blockundo, CDiskBlockPos& pos, const uint256& hashBlock, const CMessageHeader::MessageStartChars& messageStart)
{
    // Open history file to append
    CAutoFile fileout(OpenUndoFile(pos), SER_DISK, CLIENT_VERSION);
    if (fileout.IsNull())
        return error("%s: OpenUndoFile failed", __func__);

    // Write index header
    unsigned int nSize = GetSerializeSize(fileout, blockundo);
    fileout << messageStart << nSize;

    // Write undo data
    long fileOutPos = ftell(fileout.Get());
    if (fileOutPos < 0)
        return error("%s: ftell failed", __func__);
    pos.nPos = (unsigned int)fileOutPos;
    fileout << blockundo;

    // calculate & write checksum
    CHashWriter hasher(SER_GETHASH, PROTOCOL_VERSION);
    hasher << hashBlock;
    hasher << blockundo;
    fileout << hasher.GetHash();

    return true;
}

static bool UndoReadFromDisk(CBlockUndo& blockundo, const CBlockIndex *pindex)
{
    CDiskBlockPos pos = pindex->GetUndoPos();
    if (pos.IsNull()) {
        return error("%s: no undo data available", __func__);
    }

    // Open history file to read
    CAutoFile filein(OpenUndoFile(pos, true), SER_DISK, CLIENT_VERSION);
    if (filein.IsNull())
        return error("%s: OpenUndoFile failed", __func__);

    // Read block
    uint256 hashChecksum;
    CHashVerifier<CAutoFile> verifier(&filein); // We need a CHashVerifier as reserializing may lose data
    try {
        verifier << pindex->pprev->GetBlockHash();
        verifier >> blockundo;
        filein >> hashChecksum;
    }
    catch (const std::exception& e) {
        return error("%s: Deserialize or I/O error - %s", __func__, e.what());
    }

    // Verify checksum
    if (hashChecksum != verifier.GetHash())
        return error("%s: Checksum mismatch", __func__);

    return true;
}

/** Abort with a message */
bool AbortNode(const std::string& strMessage, const std::string& userMessage="")
{
    SetMiscWarning(strMessage);
    LogPrintf("*** %s\n", strMessage);
    uiInterface.ThreadSafeMessageBox(
        userMessage.empty() ? _("Error: A fatal internal error occurred, see debug.log for details") : userMessage,
        "", CClientUIInterface::MSG_ERROR);
    StartShutdown();
    return false;
}

bool AbortNode(CValidationState& state, const std::string& strMessage, const std::string& userMessage="")
{
    AbortNode(strMessage, userMessage);
    return state.Error(strMessage);
}

} // namespace

/**
 * Restore the UTXO in a Coin at a given COutPoint
 * @param undo The Coin to be restored.
 * @param view The coins view to which to apply the changes.
 * @param out The out point that corresponds to the tx input.
 * @return A DisconnectResult as an int
 */
int ApplyTxInUndo(Coin&& undo, CCoinsViewCache& view, const COutPoint& out)
{
    bool fClean = true;

    /* Special case for Huntercoin:  Since the genesis output is spendable,
       it may happen that we actually have nHeight=0 while the tx
       does not yet exist (namely for the tx spending the genesis
       output).  Check for this case.  */
    const bool isGenesis = (out.hash == Params().GenesisBlock().hashMerkleRoot);

    if (view.HaveCoin(out)) fClean = false; // overwriting transaction output

    if (undo.nHeight == 0 && !isGenesis) {
        // Missing undo metadata (height and coinbase). Older versions included this
        // information only in undo records for the last spend of a transactions'
        // outputs. This implies that it must be present for some other output of the same tx.
        const Coin& alternate = AccessByTxid(view, out.hash);
        if (!alternate.IsSpent()) {
            undo.nHeight = alternate.nHeight;
            undo.fCoinBase = alternate.fCoinBase;
        } else {
            return DISCONNECT_FAILED; // adding output for transaction without known metadata
        }
    }
    // The potential_overwrite parameter to AddCoin is only allowed to be false if we know for
    // sure that the coin did not already exist in the cache. As we have queried for that above
    // using HaveCoin, we don't need to guess. When fClean is false, a coin already existed and
    // it is an overwrite.
    view.AddCoin(out, std::move(undo), !fClean);

    return fClean ? DISCONNECT_OK : DISCONNECT_UNCLEAN;
}

/** Undo the effects of this block (with given index) on the UTXO set represented by coins.
 *  When FAILED is returned, view is left in an indeterminate state. */
DisconnectResult CChainState::DisconnectBlock(const CBlock& block, const CBlockIndex* pindex, CCoinsViewCache& view)
{
    bool fClean = true;

    CBlockUndo blockUndo;
    if (!UndoReadFromDisk(blockUndo, pindex)) {
        error("DisconnectBlock(): failure reading undo data");
        return DISCONNECT_FAILED;
    }

    if (blockUndo.vtxundo.size() + 1 != block.vtx.size() + blockUndo.vgametx.size()) {
        error("DisconnectBlock(): block and undo data inconsistent");
        return DISCONNECT_FAILED;
    }

    // undo transactions in reverse order
    std::vector<CTransactionRef> txToUndo;
    txToUndo.insert (txToUndo.end (), block.vtx.begin (), block.vtx.end ());
    txToUndo.insert (txToUndo.end (), blockUndo.vgametx.begin (),
                     blockUndo.vgametx.end ());
    for (int i = txToUndo.size () - 1; i >= 0; --i) {
        const CTransaction &tx = *txToUndo[i];
        uint256 hash = tx.GetHash();
        bool is_coinbase = tx.IsCoinBase();

        // Check that all outputs are available and match the outputs in the block itself
        // exactly.
        for (size_t o = 0; o < tx.vout.size(); o++) {
            if (!tx.vout[o].scriptPubKey.IsUnspendable()) {
                COutPoint out(hash, o);
                Coin coin;
                bool is_spent = view.SpendCoin(out, &coin);
                if (!is_spent || tx.vout[o] != coin.out || pindex->nHeight != coin.nHeight || is_coinbase != coin.fCoinBase) {
                    /* This may be due to a historic bug.  For them, some names
                       are marked immediately as unspendable.  They fail this check
                       when undoing, thus ignore them here.  */
                    CChainParams::BugType type;
                    if (!Params ().IsHistoricBug (tx.GetHash (), pindex->nHeight, type) || type != CChainParams::BUG_FULLY_IGNORE) {
                        fClean = false; // transaction output mismatch
                    }
                }
            }
        }

        /* Restore inputs.  The coinbase does not have a corresponding
           txundo, but game tx have.  The inputs for bounty collections
           are empty, though, so make sure to handle that.  */
        if (i > 0 && !tx.IsBountyTx()) { // not coinbases
            CTxUndo &txundo = blockUndo.vtxundo[i-1];
            if (txundo.vprevout.size() != tx.vin.size()) {
                error("DisconnectBlock(): transaction and undo data inconsistent");
                return DISCONNECT_FAILED;
            }
            for (unsigned int j = tx.vin.size(); j-- > 0;) {
                const COutPoint &out = tx.vin[j].prevout;
                assert (!out.IsNull());
                int res = ApplyTxInUndo(std::move(txundo.vprevout[j]), view, out);
                if (res == DISCONNECT_FAILED) return DISCONNECT_FAILED;
                fClean = fClean && res != DISCONNECT_UNCLEAN;
            }
            // At this point, all of txundo.vprevout should have been moved out.
        }
    }

    // undo name operations in reverse order
    std::vector<CNameTxUndo>::const_reverse_iterator nameUndoIter;
    for (nameUndoIter = blockUndo.vnameundo.rbegin ();
         nameUndoIter != blockUndo.vnameundo.rend (); ++nameUndoIter)
      nameUndoIter->apply (view);

    // move best block pointer to prevout block
    view.SetBestBlock(pindex->pprev->GetBlockHash());

    return fClean ? DISCONNECT_OK : DISCONNECT_UNCLEAN;
}

void static FlushBlockFile(bool fFinalize = false)
{
    LOCK(cs_LastBlockFile);

    CDiskBlockPos posOld(nLastBlockFile, 0);
    bool status = true;

    FILE *fileOld = OpenBlockFile(posOld);
    if (fileOld) {
        if (fFinalize)
            status &= TruncateFile(fileOld, vinfoBlockFile[nLastBlockFile].nSize);
        status &= FileCommit(fileOld);
        fclose(fileOld);
    }

    fileOld = OpenUndoFile(posOld);
    if (fileOld) {
        if (fFinalize)
            status &= TruncateFile(fileOld, vinfoBlockFile[nLastBlockFile].nUndoSize);
        status &= FileCommit(fileOld);
        fclose(fileOld);
    }

    if (!status) {
        AbortNode("Flushing block file to disk failed. This is likely the result of an I/O error.");
    }
}

static bool FindUndoPos(CValidationState &state, int nFile, CDiskBlockPos &pos, unsigned int nAddSize);

static bool WriteUndoDataForBlock(const CBlockUndo& blockundo, CValidationState& state, CBlockIndex* pindex, const CChainParams& chainparams)
{
    // Write undo information to disk
    if (pindex->GetUndoPos().IsNull()) {
        CDiskBlockPos _pos;
        if (!FindUndoPos(state, pindex->nFile, _pos, ::GetSerializeSize(blockundo, SER_DISK, CLIENT_VERSION) + 40))
            return error("ConnectBlock(): FindUndoPos failed");
        if (!UndoWriteToDisk(blockundo, _pos, pindex->pprev->GetBlockHash(), chainparams.MessageStart()))
            return AbortNode(state, "Failed to write undo data");

        // update nUndoPos in block index
        pindex->nUndoPos = _pos.nPos;
        pindex->nStatus |= BLOCK_HAVE_UNDO;
        setDirtyBlockIndex.insert(pindex);
    }

    return true;
}

<<<<<<< HEAD
static bool WriteTxIndexDataForBlock(const CBlock& block, CValidationState& state, CBlockIndex* pindex,
                                     const std::vector<CTransactionRef> vGameTx, const bool isGenesis)
{
    if (!fTxIndex) return true;

    CDiskTxPos pos(pindex->GetBlockPos(), GetSizeOfCompactSize(block.vtx.size()));
    std::vector<std::pair<uint256, CDiskTxPos> > vPos;
    /* Reserve also space for up to two game tx.  */
    vPos.reserve(block.vtx.size() + 2);
    for (const CTransactionRef& tx : block.vtx)
    {
        vPos.push_back(std::make_pair(tx->GetHash(), pos));
        pos.nTxOffset += ::GetSerializeSize(*tx, SER_DISK, CLIENT_VERSION);
    }

    /* Find disk positions for game tx in the undo file.  */
    if (!isGenesis)
      {
        assert (!pindex->GetUndoPos ().IsNull ());
        int gameTxOffset = pindex->GetUndoPos().nPos;
        gameTxOffset += GetSizeOfCompactSize (vGameTx.size ());
        CDiskTxPos _pos(pindex->GetBlockPos (), -gameTxOffset);
        for (unsigned i = 0; i < vGameTx.size (); ++i)
          {
            const CTransaction& tx = *vGameTx[i];
            assert (tx.IsGameTx () && _pos.IsGameTx ());
            vPos.push_back (std::make_pair (tx.GetHash (), _pos));
            _pos.nTxOffset -= ::GetSerializeSize (tx, SER_DISK, CLIENT_VERSION);
          }
      }

    if (!pblocktree->WriteTxIndex(vPos)) {
        return AbortNode(state, "Failed to write transaction index");
    }

    return true;
}

=======
>>>>>>> c2496821
static CCheckQueue<CScriptCheck> scriptcheckqueue(128);

void ThreadScriptCheck() {
    RenameThread("bitcoin-scriptch");
    scriptcheckqueue.Thread();
}

// Protected by cs_main
VersionBitsCache versionbitscache;

int32_t ComputeBlockVersion(const CBlockIndex* pindexPrev, const Consensus::Params& params)
{
    LOCK(cs_main);
    int32_t nVersion = VERSIONBITS_TOP_BITS;

    for (int i = 0; i < (int)Consensus::MAX_VERSION_BITS_DEPLOYMENTS; i++) {
        ThresholdState state = VersionBitsState(pindexPrev, params, static_cast<Consensus::DeploymentPos>(i), versionbitscache);
        if (state == ThresholdState::LOCKED_IN || state == ThresholdState::STARTED) {
            nVersion |= VersionBitsMask(params, static_cast<Consensus::DeploymentPos>(i));
        }
    }

    return nVersion;
}

/**
 * Threshold condition checker that triggers when unknown versionbits are seen on the network.
 */
class WarningBitsConditionChecker : public AbstractThresholdConditionChecker
{
private:
    int bit;

public:
    explicit WarningBitsConditionChecker(int bitIn) : bit(bitIn) {}

    int64_t BeginTime(const Consensus::Params& params) const override { return 0; }
    int64_t EndTime(const Consensus::Params& params) const override { return std::numeric_limits<int64_t>::max(); }
    int Period(const Consensus::Params& params) const override { return params.nMinerConfirmationWindow; }
    int Threshold(const Consensus::Params& params) const override { return params.nRuleChangeActivationThreshold; }

    bool Condition(const CBlockIndex* pindex, const Consensus::Params& params) const override
    {
        return ((pindex->nVersion & VERSIONBITS_TOP_MASK) == VERSIONBITS_TOP_BITS) &&
               ((pindex->nVersion >> bit) & 1) != 0 &&
               ((ComputeBlockVersion(pindex->pprev, params) >> bit) & 1) == 0;
    }
};

// Protected by cs_main
static ThresholdConditionCache warningcache[VERSIONBITS_NUM_BITS];

static unsigned int GetBlockScriptFlags(const CBlockIndex* pindex, const Consensus::Params& consensusparams) {
    AssertLockHeld(cs_main);

    unsigned int flags = SCRIPT_VERIFY_NONE;

    if (pindex->nHeight >= consensusparams.BIP16Height) {
        flags |= SCRIPT_VERIFY_P2SH;
    }

    if (IsWitnessEnabled(pindex->pprev, consensusparams)) {
        flags |= SCRIPT_VERIFY_WITNESS;
        flags |= SCRIPT_VERIFY_NULLDUMMY;
    }

    // Start enforcing the DERSIG (BIP66) rule
    if (pindex->nHeight >= consensusparams.BIP66Height) {
        flags |= SCRIPT_VERIFY_DERSIG;
    }

    // Start enforcing CHECKLOCKTIMEVERIFY (BIP65) rule
    if (pindex->nHeight >= consensusparams.BIP65Height) {
        flags |= SCRIPT_VERIFY_CHECKLOCKTIMEVERIFY;
    }

    // Start enforcing BIP68 (sequence locks) and BIP112 (CHECKSEQUENCEVERIFY)
    // together with P2SH.
    if (flags & SCRIPT_VERIFY_P2SH) {
        flags |= SCRIPT_VERIFY_CHECKSEQUENCEVERIFY;
    }

    return flags;
}



static int64_t nTimeCheck = 0;
static int64_t nTimeForks = 0;
static int64_t nTimeVerify = 0;
static int64_t nTimeConnect = 0;
static int64_t nTimeIndex = 0;
static int64_t nTimeCallbacks = 0;
static int64_t nTimeTotal = 0;
static int64_t nBlocksTotal = 0;

/** Apply the effects of this block (with given index) on the UTXO set represented by coins.
 *  Validity checks that depend on the UTXO set are also done; ConnectBlock()
 *  can fail if those validity checks fail (among other reasons). */
bool
CChainState::ConnectBlockWithGameTx(const CBlock& block, CValidationState& state, CBlockIndex* pindex, CCoinsViewCache& view,
                       std::vector<CTransactionRef>& vGameTx,
                       const CChainParams& chainparams, bool fJustCheck)
{
    AssertLockHeld(cs_main);
    assert(pindex);
    assert(*pindex->phashBlock == block.GetHash());
    int64_t nTimeStart = GetTimeMicros();

    // Check it again in case a previous version let a bad block in
    // NOTE: We don't currently (re-)invoke ContextualCheckBlock() or
    // ContextualCheckBlockHeader() here. This means that if we add a new
    // consensus rule that is enforced in one of those two functions, then we
    // may have let in a block that violates the rule prior to updating the
    // software, and we would NOT be enforcing the rule here. Fully solving
    // upgrade from one software version to the next after a consensus rule
    // change is potentially tricky and issue-specific (see RewindBlockIndex()
    // for one general approach that was used for BIP 141 deployment).
    // Also, currently the rule against blocks more than 2 hours in the future
    // is enforced in ContextualCheckBlockHeader(); we wouldn't want to
    // re-enforce that rule here (at least until we make it impossible for
    // GetAdjustedTime() to go backward).
    if (!CheckBlock(block, state, chainparams.GetConsensus(), !fJustCheck, !fJustCheck)) {
        if (state.CorruptionPossible()) {
            // We don't write down blocks to disk if they may have been
            // corrupted, so this should be impossible unless we're having hardware
            // problems.
            return AbortNode(state, "Corrupt block found indicating potential hardware failure; shutting down");
        }
        return error("%s: Consensus::CheckBlock: %s", __func__, FormatStateMessage(state));
    }

    // verify that the view's current state corresponds to the previous block
    uint256 hashPrevBlock = pindex->pprev == nullptr ? uint256() : pindex->pprev->GetBlockHash();
    assert(hashPrevBlock == view.GetBestBlock());

    /* In Huntercoin, the genesis block tx is spendable.  Thus no special
       rule needed (as in Bitcoin and Namecoin).  */

    nBlocksTotal++;

    bool fScriptChecks = true;
    if (!hashAssumeValid.IsNull()) {
        // We've been configured with the hash of a block which has been externally verified to have a valid history.
        // A suitable default value is included with the software and updated from time to time.  Because validity
        //  relative to a piece of software is an objective fact these defaults can be easily reviewed.
        // This setting doesn't force the selection of any particular chain but makes validating some faster by
        //  effectively caching the result of part of the verification.
        BlockMap::const_iterator  it = mapBlockIndex.find(hashAssumeValid);
        if (it != mapBlockIndex.end()) {
            if (it->second->GetAncestor(pindex->nHeight) == pindex &&
                pindexBestHeader->GetAncestor(pindex->nHeight) == pindex &&
                pindexBestHeader->nChainWork >= nMinimumChainWork) {
                // This block is a member of the assumed verified chain and an ancestor of the best header.
                // The equivalent time check discourages hash power from extorting the network via DOS attack
                //  into accepting an invalid block through telling users they must manually set assumevalid.
                //  Requiring a software change or burying the invalid block, regardless of the setting, makes
                //  it hard to hide the implication of the demand.  This also avoids having release candidates
                //  that are hardly doing any signature verification at all in testing without having to
                //  artificially set the default assumed verified block further back.
                // The test against nMinimumChainWork prevents the skipping when denied access to any chain at
                //  least as good as the expected chain.
                fScriptChecks = (GetBlockProofEquivalentTime(*pindexBestHeader, *pindex, *pindexBestHeader, chainparams.GetConsensus()) <= 60 * 60 * 24 * 7 * 2);
            }
        }
    }

    int64_t nTime1 = GetTimeMicros(); nTimeCheck += nTime1 - nTimeStart;
    LogPrint(BCLog::BENCH, "    - Sanity checks: %.2fms [%.2fs (%.2fms/blk)]\n", MILLI * (nTime1 - nTimeStart), nTimeCheck * MICRO, nTimeCheck * MILLI / nBlocksTotal);

    // Do not allow blocks that contain transactions which 'overwrite' older transactions,
    // unless those are already completely spent.
    // If such overwrites are allowed, coinbases and transactions depending upon those
    // can be duplicated to remove the ability to spend the first instance -- even after
    // being sent to another address.
    // See BIP30 and http://r6.ca/blog/20120206T005236Z.html for more information.
    // This logic is not necessary for memory pool transactions, as AcceptToMemoryPool
    // already refuses previously-known transaction ids entirely.
    // FIXME: Enable strict check after appropriate fork.
    bool fEnforceBIP30 = (!pindex->phashBlock) || // Enforce on CreateNewBlock invocations which don't have a hash.
                          !(true);
    // Only continue to enforce if we're below BIP34 activation height.
    fEnforceBIP30 = fEnforceBIP30 && (pindex->nHeight < chainparams.GetConsensus().BIP34Height);

    if (fEnforceBIP30) {
        for (const auto& tx : block.vtx) {
            for (size_t o = 0; o < tx->vout.size(); o++) {
                if (view.HaveCoin(COutPoint(tx->GetHash(), o))) {
                    return state.DoS(100, error("ConnectBlock(): tried to overwrite transaction"),
                                     REJECT_INVALID, "bad-txns-BIP30");
                }
            }
        }
    }


    // Get the script flags for this block
    unsigned int flags = GetBlockScriptFlags(pindex, chainparams.GetConsensus());

    // Start enforcing BIP68 (sequence locks) and BIP112 (CHECKSEQUENCEVERIFY)
    // together with P2SH.
    int nLockTimeFlags = 0;
    if (flags & SCRIPT_VERIFY_P2SH) {
        nLockTimeFlags |= LOCKTIME_VERIFY_SEQUENCE;
    }

    int64_t nTime2 = GetTimeMicros(); nTimeForks += nTime2 - nTime1;
    LogPrint(BCLog::BENCH, "    - Fork checks: %.2fms [%.2fs (%.2fms/blk)]\n", MILLI * (nTime2 - nTime1), nTimeForks * MICRO, nTimeForks * MILLI / nBlocksTotal);

    CBlockUndo blockundo;

    CCheckQueueControl<CScriptCheck> control(fScriptChecks && nScriptCheckThreads ? &scriptcheckqueue : nullptr);

    std::vector<int> prevheights;
    CAmount nFees = 0;
    int nInputs = 0;
    int64_t nSigOpsCost = 0;
    /* Reserve also space for up to two game tx.  */
    blockundo.vtxundo.reserve(block.vtx.size() - 1 + 2);
    std::vector<PrecomputedTransactionData> txdata;
    txdata.reserve(block.vtx.size()); // Required so that pointers to individual PrecomputedTransactionData don't get invalidated
    for (unsigned int i = 0; i < block.vtx.size(); i++)
    {
        const CTransaction &tx = *(block.vtx[i]);

        nInputs += tx.vin.size();

        /* Game transactions are not allowed here, they should be caught
           (if present) already by CheckBlock above.  */
        assert(!tx.IsGameTx());

        if (!tx.IsCoinBase())
        {
            CAmount txfee = 0;
            if (!Consensus::CheckTxInputs(tx, state, view, pindex->nHeight, flags, txfee)) {
                return error("%s: Consensus::CheckTxInputs: %s, %s", __func__, tx.GetHash().ToString(), FormatStateMessage(state));
            }
            nFees += txfee;
            if (!MoneyRange(nFees)) {
                return state.DoS(100, error("%s: accumulated fee in the block out of range.", __func__),
                                 REJECT_INVALID, "bad-txns-accumulated-fee-outofrange");
            }

            // Check that transaction is BIP68 final
            // BIP68 lock checks (as opposed to nLockTime checks) must
            // be in ConnectBlock because they require the UTXO set
            prevheights.resize(tx.vin.size());
            for (size_t j = 0; j < tx.vin.size(); j++) {
                prevheights[j] = view.AccessCoin(tx.vin[j].prevout).nHeight;
            }

            if (!SequenceLocks(tx, nLockTimeFlags, &prevheights, *pindex)) {
                return state.DoS(100, error("%s: contains a non-BIP68-final transaction", __func__),
                                 REJECT_INVALID, "bad-txns-nonfinal");
            }
        }

        // GetTransactionSigOpCost counts 3 types of sigops:
        // * legacy (always)
        // * p2sh (when P2SH enabled in flags and excludes coinbase)
        // * witness (when witness enabled in flags and excludes coinbase)
        nSigOpsCost += GetTransactionSigOpCost(tx, view, flags);
        if (nSigOpsCost > MAX_BLOCK_SIGOPS_COST)
            return state.DoS(100, error("ConnectBlock(): too many sigops"),
                             REJECT_INVALID, "bad-blk-sigops");

        txdata.emplace_back(tx);
        if (!tx.IsCoinBase())
        {
            std::vector<CScriptCheck> vChecks;
            bool fCacheResults = fJustCheck; /* Don't cache results if we're actually connecting blocks (still consult the cache, though) */
            if (!CheckInputs(tx, state, view, fScriptChecks, flags, fCacheResults, fCacheResults, txdata[i], nScriptCheckThreads ? &vChecks : nullptr))
                return error("ConnectBlock(): CheckInputs on %s failed with %s",
                    tx.GetHash().ToString(), FormatStateMessage(state));
            control.Add(vChecks);
        }

        CTxUndo undoDummy;
        if (i > 0) {
            blockundo.vtxundo.push_back(CTxUndo());
        }
        UpdateCoins(tx, view, i == 0 ? undoDummy : blockundo.vtxundo.back(), pindex->nHeight);
        ApplyNameTransaction(tx, pindex->nHeight, view, blockundo);
    }
    int64_t nTime3 = GetTimeMicros(); nTimeConnect += nTime3 - nTime2;
    LogPrint(BCLog::BENCH, "      - Connect %u transactions: %.2fms (%.3fms/tx, %.3fms/txin) [%.2fs (%.2fms/blk)]\n", (unsigned)block.vtx.size(), MILLI * (nTime3 - nTime2), MILLI * (nTime3 - nTime2) / block.vtx.size(), nInputs <= 1 ? 0 : MILLI * (nTime3 - nTime2) / (nInputs-1), nTimeConnect * MICRO, nTimeConnect * MILLI / nBlocksTotal);

    /* Advance game state for the current block.  This includes further
       checks about validity of all moves.  Ignore this for the genesis
       block, since there is no "previous state" to fetch and advance.
       There are no game transactions for it, either.  In this case,
       the default-constructed StepResult is fine.  */
    const bool isGenesis = (block.GetHash() == chainparams.GetConsensus().hashGenesisBlock);
    StepResult stepResult;
    if (!isGenesis)
      {
        GameState prevGameState(chainparams.GetConsensus ());
        if (!pgameDb->get (*pindex->pprev->phashBlock, prevGameState))
          return state.Error ("ConnectBlock: failed to read prev game state");

        GameState newGameState(chainparams.GetConsensus ());
        if (!PerformStep (block, prevGameState, &view, state,
                          stepResult, newGameState))
          return state.Invalid (error ("%s: game engine step failed",
                                       __func__));

        pgameDb->store (block.GetHash (), newGameState);
      }
    nFees += stepResult.nTaxAmount;

    /* Construct and handle game transactions.  */
    if (!CreateGameTransactions (view, pindex->nHeight, stepResult, vGameTx))
        return state.Error ("ConnectBlock: failed to create game tx");
    ApplyGameTransactions (vGameTx, stepResult, pindex->nHeight,
                           view, blockundo);
    blockundo.vgametx = vGameTx;

    /* TODO: Should we update pindex->nTx to include the game tx?  Not sure
       if we want the game tx to be part of that and, in particular, also
       the total number of transactions.  I don't know if that has
       any real significance.  */

    /* Special rule:  Allow too high payout for genesis blocks.
       They are used in Huntercoin to add premine coins.  */
    CAmount blockReward = nFees + GetBlockSubsidy(pindex->nHeight, chainparams.GetConsensus());
    if (!isGenesis && block.vtx[0]->GetValueOut() > blockReward)
        return state.DoS(100,
                         error("ConnectBlock(): coinbase pays too much (actual=%d vs limit=%d)",
                               block.vtx[0]->GetValueOut(), blockReward),
                               REJECT_INVALID, "bad-cb-amount");

    if (!control.Wait())
        return state.DoS(100, error("%s: CheckQueue failed", __func__), REJECT_INVALID, "block-validation-failed");
    int64_t nTime4 = GetTimeMicros(); nTimeVerify += nTime4 - nTime2;
    LogPrint(BCLog::BENCH, "    - Verify %u txins: %.2fms (%.3fms/txin) [%.2fs (%.2fms/blk)]\n", nInputs - 1, MILLI * (nTime4 - nTime2), nInputs <= 1 ? 0 : MILLI * (nTime4 - nTime2) / (nInputs-1), nTimeVerify * MICRO, nTimeVerify * MILLI / nBlocksTotal);

    if (fJustCheck)
        return true;

    /* Skip this step for the genesis block.  */
    if (!isGenesis && !WriteUndoDataForBlock(blockundo, state, pindex, chainparams))
        return false;

    if (!pindex->IsValid(BLOCK_VALID_SCRIPTS)) {
        pindex->RaiseValidity(BLOCK_VALID_SCRIPTS);
        setDirtyBlockIndex.insert(pindex);
    }

<<<<<<< HEAD
    if (!WriteTxIndexDataForBlock(block, state, pindex, vGameTx, isGenesis))
        return false;

=======
>>>>>>> c2496821
    assert(pindex->phashBlock);
    // add this block to the view's block chain
    view.SetBestBlock(pindex->GetBlockHash());

    int64_t nTime5 = GetTimeMicros(); nTimeIndex += nTime5 - nTime4;
    LogPrint(BCLog::BENCH, "    - Index writing: %.2fms [%.2fs (%.2fms/blk)]\n", MILLI * (nTime5 - nTime4), nTimeIndex * MICRO, nTimeIndex * MILLI / nBlocksTotal);

    int64_t nTime6 = GetTimeMicros(); nTimeCallbacks += nTime6 - nTime5;
    LogPrint(BCLog::BENCH, "    - Callbacks: %.2fms [%.2fs (%.2fms/blk)]\n", MILLI * (nTime6 - nTime5), nTimeCallbacks * MICRO, nTimeCallbacks * MILLI / nBlocksTotal);

    return true;
}

bool
CChainState::ConnectBlock(const CBlock& block, CValidationState& state,
                          CBlockIndex* pindex, CCoinsViewCache& view,
                          const CChainParams& chainparams, bool fJustCheck)
{
  std::vector<CTransactionRef> vGameTx;
  return ConnectBlockWithGameTx(block, state, pindex, view, vGameTx,
                                chainparams, fJustCheck);
}

/**
 * Update the on-disk chain state.
 * The caches and indexes are flushed depending on the mode we're called with
 * if they're too large, if it's been a while since the last write,
 * or always and in all cases if we're in prune mode and are deleting files.
 *
 * If FlushStateMode::NONE is used, then FlushStateToDisk(...) won't do anything
 * besides checking if we need to prune.
 */
bool static FlushStateToDisk(const CChainParams& chainparams, CValidationState &state, FlushStateMode mode, int nManualPruneHeight) {
    int64_t nMempoolUsage = mempool.DynamicMemoryUsage();
    LOCK(cs_main);
    static int64_t nLastWrite = 0;
    static int64_t nLastFlush = 0;
    static int64_t nLastSetChain = 0;
    std::set<int> setFilesToPrune;
    bool fFlushForPrune = false;
    bool fDoFullFlush = false;
    int64_t nNow = 0;
    try {
    {
        LOCK(cs_LastBlockFile);
        if (fPruneMode && (fCheckForPruning || nManualPruneHeight > 0) && !fReindex) {
            if (nManualPruneHeight > 0) {
                FindFilesToPruneManual(setFilesToPrune, nManualPruneHeight);
            } else {
                FindFilesToPrune(setFilesToPrune, chainparams.PruneAfterHeight());
                fCheckForPruning = false;
            }
            if (!setFilesToPrune.empty()) {
                fFlushForPrune = true;
                if (!fHavePruned) {
                    pblocktree->WriteFlag("prunedblockfiles", true);
                    fHavePruned = true;
                }
            }
        }
        nNow = GetTimeMicros();
        // Avoid writing/flushing immediately after startup.
        if (nLastWrite == 0) {
            nLastWrite = nNow;
        }
        if (nLastFlush == 0) {
            nLastFlush = nNow;
        }
        if (nLastSetChain == 0) {
            nLastSetChain = nNow;
        }
        int64_t nMempoolSizeMax = gArgs.GetArg("-maxmempool", DEFAULT_MAX_MEMPOOL_SIZE) * 1000000;
        int64_t cacheSize = pcoinsTip->DynamicMemoryUsage();
        int64_t nTotalSpace = nCoinCacheUsage + std::max<int64_t>(nMempoolSizeMax - nMempoolUsage, 0);
        // The cache is large and we're within 10% and 10 MiB of the limit, but we have time now (not in the middle of a block processing).
        bool fCacheLarge = mode == FlushStateMode::PERIODIC && cacheSize > std::max((9 * nTotalSpace) / 10, nTotalSpace - MAX_BLOCK_COINSDB_USAGE * 1024 * 1024);
        // The cache is over the limit, we have to write now.
        bool fCacheCritical = mode == FlushStateMode::IF_NEEDED && cacheSize > nTotalSpace;
        // It's been a while since we wrote the block index to disk. Do this frequently, so we don't need to redownload after a crash.
        bool fPeriodicWrite = mode == FlushStateMode::PERIODIC && nNow > nLastWrite + (int64_t)DATABASE_WRITE_INTERVAL * 1000000;
        // It's been very long since we flushed the cache. Do this infrequently, to optimize cache usage.
        bool fPeriodicFlush = mode == FlushStateMode::PERIODIC && nNow > nLastFlush + (int64_t)DATABASE_FLUSH_INTERVAL * 1000000;
        // Combine all conditions that result in a full cache flush.
        fDoFullFlush = (mode == FlushStateMode::ALWAYS) || fCacheLarge || fCacheCritical || fPeriodicFlush || fFlushForPrune;
        // Write blocks and block index to disk.
        if (fDoFullFlush || fPeriodicWrite) {
            // Depend on nMinDiskSpace to ensure we can write block index
            if (!CheckDiskSpace(0, true))
                return state.Error("out of disk space");
            // First make sure all block and undo data is flushed to disk.
            FlushBlockFile();
            // Then update all block file information (which may refer to block and undo files).
            {
                std::vector<std::pair<int, const CBlockFileInfo*> > vFiles;
                vFiles.reserve(setDirtyFileInfo.size());
                for (std::set<int>::iterator it = setDirtyFileInfo.begin(); it != setDirtyFileInfo.end(); ) {
                    vFiles.push_back(std::make_pair(*it, &vinfoBlockFile[*it]));
                    setDirtyFileInfo.erase(it++);
                }
                std::vector<const CBlockIndex*> vBlocks;
                vBlocks.reserve(setDirtyBlockIndex.size());
                for (std::set<CBlockIndex*>::iterator it = setDirtyBlockIndex.begin(); it != setDirtyBlockIndex.end(); ) {
                    vBlocks.push_back(*it);
                    setDirtyBlockIndex.erase(it++);
                }
                if (!pblocktree->WriteBatchSync(vFiles, nLastBlockFile, vBlocks)) {
                    return AbortNode(state, "Failed to write to block index database");
                }
            }
            // Finally remove any pruned files
            if (fFlushForPrune)
                UnlinkPrunedFiles(setFilesToPrune);
            nLastWrite = nNow;
        }
        // Flush best chain related state. This can only be done if the blocks / block index write was also done.
        if (fDoFullFlush && !pcoinsTip->GetBestBlock().IsNull()) {
            // Typical Coin structures on disk are around 48 bytes in size.
            // Pushing a new one to the database can cause it to be written
            // twice (once in the log, and once in the tables). This is already
            // an overestimation, as most will delete an existing entry or
            // overwrite one. Still, use a conservative safety factor of 2.
            if (!CheckDiskSpace(48 * 2 * 2 * pcoinsTip->GetCacheSize()))
                return state.Error("out of disk space");
            // Flush the chainstate (which may refer to block index entries).
            if (!pcoinsTip->Flush())
                return AbortNode(state, "Failed to write to coin database");
            nLastFlush = nNow;
        }
    }
    if (fDoFullFlush || ((mode == FlushStateMode::ALWAYS || mode == FlushStateMode::PERIODIC) && nNow > nLastSetChain + (int64_t)DATABASE_WRITE_INTERVAL * 1000000)) {
        // Update best block in wallet (so we can detect restored wallets).
        GetMainSignals().SetBestChain(chainActive.GetLocator());
        nLastSetChain = nNow;
    }
    } catch (const std::runtime_error& e) {
        return AbortNode(state, std::string("System error while flushing: ") + e.what());
    }
    return true;
}

void FlushStateToDisk() {
    CValidationState state;
    const CChainParams& chainparams = Params();
    if (!FlushStateToDisk(chainparams, state, FlushStateMode::ALWAYS)) {
        LogPrintf("%s: failed to flush state (%s)\n", __func__, FormatStateMessage(state));
    }
}

void PruneAndFlush() {
    CValidationState state;
    fCheckForPruning = true;
    const CChainParams& chainparams = Params();
    if (!FlushStateToDisk(chainparams, state, FlushStateMode::NONE)) {
        LogPrintf("%s: failed to flush state (%s)\n", __func__, FormatStateMessage(state));
    }
}

static void DoWarning(const std::string& strWarning)
{
    static bool fWarned = false;
    SetMiscWarning(strWarning);
    if (!fWarned) {
        AlertNotify(strWarning);
        fWarned = true;
    }
}

/** Check warning conditions and do some notifications on new chain tip set. */
void static UpdateTip(const CBlockIndex *pindexNew, const CChainParams& chainParams) {
    // New best block
    mempool.AddTransactionsUpdated(1);

    {
        WaitableLock lock(g_best_block_mutex);
        g_best_block = pindexNew->GetBlockHash();
        g_best_block_cv.notify_all();
    }

    std::vector<std::string> warningMessages;
    if (!IsInitialBlockDownload())
    {
        int nUpgraded = 0;
        const CBlockIndex* pindex = pindexNew;
        for (int bit = 0; bit < VERSIONBITS_NUM_BITS; bit++) {
            WarningBitsConditionChecker checker(bit);
            ThresholdState state = checker.GetStateFor(pindex, chainParams.GetConsensus(), warningcache[bit]);
            if (state == ThresholdState::ACTIVE || state == ThresholdState::LOCKED_IN) {
                const std::string strWarning = strprintf(_("Warning: unknown new rules activated (versionbit %i)"), bit);
                if (state == ThresholdState::ACTIVE) {
                    DoWarning(strWarning);
                } else {
                    warningMessages.push_back(strWarning);
                }
            }
        }
        // Check the version of the last 100 blocks to see if we need to upgrade:
        for (int i = 0; i < 100 && pindex != nullptr; i++)
        {
            int32_t nExpectedVersion = ComputeBlockVersion(pindex->pprev, chainParams.GetConsensus());
            if (pindex->GetBaseVersion() > VERSIONBITS_LAST_OLD_BLOCK_VERSION && (pindex->GetBaseVersion() & ~nExpectedVersion) != 0)
                ++nUpgraded;
            pindex = pindex->pprev;
        }
        if (nUpgraded > 0)
            warningMessages.push_back(strprintf(_("%d of last 100 blocks have unexpected version"), nUpgraded));
        if (nUpgraded > 100/2)
        {
            std::string strWarning = _("Warning: Unknown block versions being mined! It's possible unknown rules are in effect");
            // notify GetWarnings(), called by Qt and the JSON-RPC code to warn the user:
            DoWarning(strWarning);
        }
    }
    LogPrintf("%s: new best=%s height=%d version=0x%08x log2_work=%.8g tx=%lu date='%s' progress=%f cache=%.1fMiB(%utxo)", __func__, /* Continued */
      pindexNew->GetBlockHash().ToString(), pindexNew->nHeight, pindexNew->nVersion,
      log(pindexNew->nChainWork.getdouble())/log(2.0), (unsigned long)pindexNew->nChainTx,
      FormatISO8601DateTime(pindexNew->GetBlockTime()),
      GuessVerificationProgress(chainParams.TxData(), pindexNew), pcoinsTip->DynamicMemoryUsage() * (1.0 / (1<<20)), pcoinsTip->GetCacheSize());
    if (!warningMessages.empty())
        LogPrintf(" warning='%s'", boost::algorithm::join(warningMessages, ", ")); /* Continued */
    LogPrintf("\n");

}

/** Disconnect chainActive's tip.
  * After calling, the mempool will be in an inconsistent state, with
  * transactions from disconnected blocks being added to disconnectpool.  You
  * should make the mempool consistent again by calling UpdateMempoolForReorg.
  * with cs_main held.
  *
  * If disconnectpool is nullptr, then no disconnected transactions are added to
  * disconnectpool (note that the caller is responsible for mempool consistency
  * in any case).
  */
bool CChainState::DisconnectTip(CValidationState& state, const CChainParams& chainparams, DisconnectedBlockTransactions *disconnectpool)
{
    CBlockIndex *pindexDelete = chainActive.Tip();
    assert(pindexDelete);
    CheckNameDB (true);
    // Read block from disk.
    std::shared_ptr<CBlock> pblock = std::make_shared<CBlock>();
    CBlock& block = *pblock;
    auto vGameTx = std::make_shared<std::vector<CTransactionRef>>();
    if (!ReadBlockFromDisk(block, *vGameTx, pindexDelete, chainparams.GetConsensus()))
        return AbortNode(state, "Failed to read block");
    // Apply the block atomically to the chain state.
    int64_t nStart = GetTimeMicros();
    {
        CCoinsViewCache view(pcoinsTip.get());
        assert(view.GetBestBlock() == pindexDelete->GetBlockHash());
        if (DisconnectBlock(block, pindexDelete, view) != DISCONNECT_OK)
            return error("DisconnectTip(): DisconnectBlock %s failed", pindexDelete->GetBlockHash().ToString());
        bool flushed = view.Flush();
        assert(flushed);
    }
    LogPrint(BCLog::BENCH, "- Disconnect block: %.2fms\n", (GetTimeMicros() - nStart) * MILLI);
    // Write the chain state to disk, if necessary.
    if (!FlushStateToDisk(chainparams, state, FlushStateMode::IF_NEEDED))
        return false;

    AssertLockHeld(cs_main);
    CNameConflictTracker nameConflicts(mempool);

    // Fix the pool for conflicts due to revived players.
    std::set<valtype> revivedNames;
    for (const auto& tx : *vGameTx) {
        if (tx->IsKillTx()) {
            for (const auto& txin : tx->vin) {
                valtype name;
                if (NameFromGameTransactionInput(txin.scriptSig, name))
                    revivedNames.insert(name);
            }
        }
    }
    mempool.removeReviveConflicts(revivedNames);

    if (disconnectpool) {
        // Save transactions to re-add to mempool at end of reorg
        for (auto it = block.vtx.rbegin(); it != block.vtx.rend(); ++it) {
            disconnectpool->addTransaction(*it);
        }
        while (disconnectpool->DynamicMemoryUsage() > MAX_DISCONNECTED_TX_POOL_SIZE * 1000) {
            // Drop the earliest entry, and remove its children from the mempool.
            auto it = disconnectpool->queuedTx.get<insertion_order>().begin();
            mempool.removeRecursive(**it, MemPoolRemovalReason::REORG);
            disconnectpool->removeEntry(it);
        }
    }

    chainActive.SetTip(pindexDelete->pprev);

    UpdateTip(pindexDelete->pprev, chainparams);
    CheckNameDB (true);
    // Let wallets know transactions went from 1-confirmed to
    // 0-confirmed or conflicted:
    GetMainSignals().BlockDisconnected(pblock, pindexDelete, vGameTx,
                                       nameConflicts.GetNameConflicts());
    return true;
}

static int64_t nTimeReadFromDisk = 0;
static int64_t nTimeConnectTotal = 0;
static int64_t nTimeFlush = 0;
static int64_t nTimeChainState = 0;
static int64_t nTimePostConnect = 0;

struct PerBlockConnectTrace {
    CBlockIndex* pindex = nullptr;
    std::shared_ptr<const CBlock> pblock;
    std::shared_ptr<std::vector<CTransactionRef>> vGameTx;
    std::shared_ptr<std::vector<CTransactionRef>> conflictedTxs;
    std::shared_ptr<std::vector<CTransactionRef>> txNameConflicts;
    PerBlockConnectTrace() : vGameTx(std::make_shared<std::vector<CTransactionRef>>()),
                             conflictedTxs(std::make_shared<std::vector<CTransactionRef>>()),
                             txNameConflicts(std::make_shared<std::vector<CTransactionRef>>()) {}
};

/**
 * Used to track blocks whose transactions were applied to the UTXO state as a
 * part of a single ActivateBestChainStep call.
 *
 * This class also tracks transactions that are removed from the mempool as
 * conflicts (per block) and can be used to pass all those transactions
 * through SyncTransaction.
 *
 * This class assumes (and asserts) that the conflicted transactions for a given
 * block are added via mempool callbacks prior to the BlockConnected() associated
 * with those transactions. If any transactions are marked conflicted, it is
 * assumed that an associated block will always be added.
 *
 * This class is single-use, once you call GetBlocksConnected() you have to throw
 * it away and make a new one.
 */
class ConnectTrace {
private:
    std::vector<PerBlockConnectTrace> blocksConnected;
    CTxMemPool &pool;

public:
    explicit ConnectTrace(CTxMemPool &_pool) : blocksConnected(1), pool(_pool) {
        pool.NotifyEntryRemoved.connect(boost::bind(&ConnectTrace::NotifyEntryRemoved, this, _1, _2));
    }

    ~ConnectTrace() {
        pool.NotifyEntryRemoved.disconnect(boost::bind(&ConnectTrace::NotifyEntryRemoved, this, _1, _2));
    }

    void BlockConnected(CBlockIndex* pindex, std::shared_ptr<const CBlock> pblock, std::shared_ptr<std::vector<CTransactionRef>> vGameTx) {
        assert(!blocksConnected.back().pindex);
        assert(pindex);
        assert(pblock);
        blocksConnected.back().pindex = pindex;
        blocksConnected.back().pblock = std::move(pblock);
        blocksConnected.back().vGameTx = std::move(vGameTx);
        blocksConnected.emplace_back();
    }

    std::vector<PerBlockConnectTrace>& GetBlocksConnected() {
        // We always keep one extra block at the end of our list because
        // blocks are added after all the conflicted transactions have
        // been filled in. Thus, the last entry should always be an empty
        // one waiting for the transactions from the next block. We pop
        // the last entry here to make sure the list we return is sane.
        assert(!blocksConnected.back().pindex);
        assert(blocksConnected.back().vGameTx->empty());
        assert(blocksConnected.back().conflictedTxs->empty());
        assert(blocksConnected.back().txNameConflicts->empty());
        blocksConnected.pop_back();
        return blocksConnected;
    }

    void NotifyEntryRemoved(CTransactionRef txRemoved, MemPoolRemovalReason reason) {
        assert(!blocksConnected.back().pindex);
        switch (reason) {
          case MemPoolRemovalReason::CONFLICT:
            blocksConnected.back().conflictedTxs->emplace_back(std::move(txRemoved));
            break;
          case MemPoolRemovalReason::NAME_CONFLICT:
            blocksConnected.back().txNameConflicts->emplace_back(std::move(txRemoved));
            break;
          default:
            break;
        }
    }
};

/**
 * Connect a new block to chainActive. pblock is either nullptr or a pointer to a CBlock
 * corresponding to pindexNew, to bypass loading it again from disk.
 *
 * The block is added to connectTrace if connection succeeds.
 */
bool CChainState::ConnectTip(CValidationState& state, const CChainParams& chainparams, CBlockIndex* pindexNew, const std::shared_ptr<const CBlock>& pblock, ConnectTrace& connectTrace, DisconnectedBlockTransactions &disconnectpool)
{
    assert(pindexNew->pprev == chainActive.Tip());
    CheckNameDB (true);
    // Read block from disk.
    int64_t nTime1 = GetTimeMicros();
    std::shared_ptr<const CBlock> pthisBlock;
    if (!pblock) {
        std::shared_ptr<CBlock> pblockNew = std::make_shared<CBlock>();
        if (!ReadBlockFromDisk(*pblockNew, pindexNew, chainparams.GetConsensus()))
            return AbortNode(state, "Failed to read block");
        pthisBlock = pblockNew;
    } else {
        pthisBlock = pblock;
    }
    const CBlock& blockConnecting = *pthisBlock;
    auto vGameTx = std::make_shared<std::vector<CTransactionRef>>();
    // Apply the block atomically to the chain state.
    int64_t nTime2 = GetTimeMicros(); nTimeReadFromDisk += nTime2 - nTime1;
    int64_t nTime3;
    LogPrint(BCLog::BENCH, "  - Load block from disk: %.2fms [%.2fs]\n", (nTime2 - nTime1) * MILLI, nTimeReadFromDisk * MICRO);
    {
        CCoinsViewCache view(pcoinsTip.get());
        bool rv = ConnectBlockWithGameTx(blockConnecting, state, pindexNew, view, *vGameTx, chainparams);
        GetMainSignals().BlockChecked(blockConnecting, state);
        if (!rv) {
            if (state.IsInvalid())
                InvalidBlockFound(pindexNew, state);
            return error("ConnectTip(): ConnectBlock %s failed", pindexNew->GetBlockHash().ToString());
        }
        nTime3 = GetTimeMicros(); nTimeConnectTotal += nTime3 - nTime2;
        LogPrint(BCLog::BENCH, "  - Connect total: %.2fms [%.2fs (%.2fms/blk)]\n", (nTime3 - nTime2) * MILLI, nTimeConnectTotal * MICRO, nTimeConnectTotal * MILLI / nBlocksTotal);
        bool flushed = view.Flush();
        assert(flushed);
    }
    int64_t nTime4 = GetTimeMicros(); nTimeFlush += nTime4 - nTime3;
    LogPrint(BCLog::BENCH, "  - Flush: %.2fms [%.2fs (%.2fms/blk)]\n", (nTime4 - nTime3) * MILLI, nTimeFlush * MICRO, nTimeFlush * MILLI / nBlocksTotal);
    // Write the chain state to disk, if necessary.
    if (!FlushStateToDisk(chainparams, state, FlushStateMode::IF_NEEDED))
        return false;
    int64_t nTime5 = GetTimeMicros(); nTimeChainState += nTime5 - nTime4;
    LogPrint(BCLog::BENCH, "  - Writing chainstate: %.2fms [%.2fs (%.2fms/blk)]\n", (nTime5 - nTime4) * MILLI, nTimeChainState * MICRO, nTimeChainState * MILLI / nBlocksTotal);
    // Remove conflicting transactions from the mempool.;
    mempool.removeForBlock(blockConnecting.vtx, pindexNew->nHeight);
    mempool.removeForBlock(*vGameTx, pindexNew->nHeight);
    disconnectpool.removeForBlock(blockConnecting.vtx);
    disconnectpool.removeForBlock(*vGameTx);
    // Update chainActive & related variables.
    chainActive.SetTip(pindexNew);
    UpdateTip(pindexNew, chainparams);
    CheckNameDB (false);

    int64_t nTime6 = GetTimeMicros(); nTimePostConnect += nTime6 - nTime5; nTimeTotal += nTime6 - nTime1;
    LogPrint(BCLog::BENCH, "  - Connect postprocess: %.2fms [%.2fs (%.2fms/blk)]\n", (nTime6 - nTime5) * MILLI, nTimePostConnect * MICRO, nTimePostConnect * MILLI / nBlocksTotal);
    LogPrint(BCLog::BENCH, "- Connect block: %.2fms [%.2fs (%.2fms/blk)]\n", (nTime6 - nTime1) * MILLI, nTimeTotal * MICRO, nTimeTotal * MILLI / nBlocksTotal);

    connectTrace.BlockConnected(pindexNew, std::move(pthisBlock), std::move(vGameTx));
    return true;
}

/**
 * Return the tip of the chain with the most work in it, that isn't
 * known to be invalid (it's however far from certain to be valid).
 */
CBlockIndex* CChainState::FindMostWorkChain() {
    do {
        CBlockIndex *pindexNew = nullptr;

        // Find the best candidate header.
        {
            std::set<CBlockIndex*, CBlockIndexWorkComparator>::reverse_iterator it = setBlockIndexCandidates.rbegin();
            if (it == setBlockIndexCandidates.rend())
                return nullptr;
            pindexNew = *it;
        }

        // Check whether all blocks on the path between the currently active chain and the candidate are valid.
        // Just going until the active chain is an optimization, as we know all blocks in it are valid already.
        CBlockIndex *pindexTest = pindexNew;
        bool fInvalidAncestor = false;
        while (pindexTest && !chainActive.Contains(pindexTest)) {
            assert(pindexTest->nChainTx || pindexTest->nHeight == 0);

            // Pruned nodes may have entries in setBlockIndexCandidates for
            // which block files have been deleted.  Remove those as candidates
            // for the most work chain if we come across them; we can't switch
            // to a chain unless we have all the non-active-chain parent blocks.
            bool fFailedChain = pindexTest->nStatus & BLOCK_FAILED_MASK;
            bool fMissingData = !(pindexTest->nStatus & BLOCK_HAVE_DATA);
            if (fFailedChain || fMissingData) {
                // Candidate chain is not usable (either invalid or missing data)
                if (fFailedChain && (pindexBestInvalid == nullptr || pindexNew->nChainWork > pindexBestInvalid->nChainWork))
                    pindexBestInvalid = pindexNew;
                CBlockIndex *pindexFailed = pindexNew;
                // Remove the entire chain from the set.
                while (pindexTest != pindexFailed) {
                    if (fFailedChain) {
                        pindexFailed->nStatus |= BLOCK_FAILED_CHILD;
                    } else if (fMissingData) {
                        // If we're missing data, then add back to mapBlocksUnlinked,
                        // so that if the block arrives in the future we can try adding
                        // to setBlockIndexCandidates again.
                        mapBlocksUnlinked.insert(std::make_pair(pindexFailed->pprev, pindexFailed));
                    }
                    setBlockIndexCandidates.erase(pindexFailed);
                    pindexFailed = pindexFailed->pprev;
                }
                setBlockIndexCandidates.erase(pindexTest);
                fInvalidAncestor = true;
                break;
            }
            pindexTest = pindexTest->pprev;
        }
        if (!fInvalidAncestor)
            return pindexNew;
    } while(true);
}

/** Delete all entries in setBlockIndexCandidates that are worse than the current tip. */
void CChainState::PruneBlockIndexCandidates() {
    // Note that we can't delete the current block itself, as we may need to return to it later in case a
    // reorganization to a better block fails.
    std::set<CBlockIndex*, CBlockIndexWorkComparator>::iterator it = setBlockIndexCandidates.begin();
    while (it != setBlockIndexCandidates.end() && setBlockIndexCandidates.value_comp()(*it, chainActive.Tip())) {
        setBlockIndexCandidates.erase(it++);
    }
    // Either the current tip or a successor of it we're working towards is left in setBlockIndexCandidates.
    assert(!setBlockIndexCandidates.empty());
}

/**
 * Try to make some progress towards making pindexMostWork the active block.
 * pblock is either nullptr or a pointer to a CBlock corresponding to pindexMostWork.
 */
bool CChainState::ActivateBestChainStep(CValidationState& state, const CChainParams& chainparams, CBlockIndex* pindexMostWork, const std::shared_ptr<const CBlock>& pblock, bool& fInvalidFound, ConnectTrace& connectTrace)
{
    AssertLockHeld(cs_main);
    const CBlockIndex *pindexOldTip = chainActive.Tip();
    const CBlockIndex *pindexFork = chainActive.FindFork(pindexMostWork);

    // Disconnect active blocks which are no longer in the best chain.
    bool fBlocksDisconnected = false;
    DisconnectedBlockTransactions disconnectpool;
    while (chainActive.Tip() && chainActive.Tip() != pindexFork) {
        if (!DisconnectTip(state, chainparams, &disconnectpool)) {
            // This is likely a fatal error, but keep the mempool consistent,
            // just in case. Only remove from the mempool in this case.
            UpdateMempoolForReorg(disconnectpool, false);
            return false;
        }
        fBlocksDisconnected = true;
    }

    // Build list of new blocks to connect.
    std::vector<CBlockIndex*> vpindexToConnect;
    bool fContinue = true;
    int nHeight = pindexFork ? pindexFork->nHeight : -1;
    while (fContinue && nHeight != pindexMostWork->nHeight) {
        // Don't iterate the entire list of potential improvements toward the best tip, as we likely only need
        // a few blocks along the way.
        int nTargetHeight = std::min(nHeight + 32, pindexMostWork->nHeight);
        vpindexToConnect.clear();
        vpindexToConnect.reserve(nTargetHeight - nHeight);
        CBlockIndex *pindexIter = pindexMostWork->GetAncestor(nTargetHeight);
        while (pindexIter && pindexIter->nHeight != nHeight) {
            vpindexToConnect.push_back(pindexIter);
            pindexIter = pindexIter->pprev;
        }
        nHeight = nTargetHeight;

        // Connect new blocks.
        for (CBlockIndex *pindexConnect : reverse_iterate(vpindexToConnect)) {
            if (!ConnectTip(state, chainparams, pindexConnect, pindexConnect == pindexMostWork ? pblock : std::shared_ptr<const CBlock>(), connectTrace, disconnectpool)) {
                if (state.IsInvalid()) {
                    // The block violates a consensus rule.
                    if (!state.CorruptionPossible())
                        InvalidChainFound(vpindexToConnect.back());
                    state = CValidationState();
                    fInvalidFound = true;
                    fContinue = false;
                    break;
                } else {
                    // A system error occurred (disk space, database error, ...).
                    // Make the mempool consistent with the current tip, just in case
                    // any observers try to use it before shutdown.
                    UpdateMempoolForReorg(disconnectpool, false);
                    return false;
                }
            } else {
                PruneBlockIndexCandidates();
                if (!pindexOldTip || chainActive.Tip()->nChainWork > pindexOldTip->nChainWork) {
                    // We're in a better position than we were. Return temporarily to release the lock.
                    fContinue = false;
                    break;
                }
            }
        }
    }

    if (fBlocksDisconnected) {
        // If any blocks were disconnected, disconnectpool may be non empty.  Add
        // any disconnected transactions back to the mempool.
        UpdateMempoolForReorg(disconnectpool, true);
    }
    mempool.check(pcoinsTip.get());

    // Callbacks/notifications for a new best chain.
    if (fInvalidFound)
        CheckForkWarningConditionsOnNewFork(vpindexToConnect.back());
    else
        CheckForkWarningConditions();

    return true;
}

static void NotifyHeaderTip() {
    bool fNotify = false;
    bool fInitialBlockDownload = false;
    static CBlockIndex* pindexHeaderOld = nullptr;
    CBlockIndex* pindexHeader = nullptr;
    {
        LOCK(cs_main);
        pindexHeader = pindexBestHeader;

        if (pindexHeader != pindexHeaderOld) {
            fNotify = true;
            fInitialBlockDownload = IsInitialBlockDownload();
            pindexHeaderOld = pindexHeader;
        }
    }
    // Send block tip changed notifications without cs_main
    if (fNotify) {
        uiInterface.NotifyHeaderTip(fInitialBlockDownload, pindexHeader);
    }
}

/**
 * Make the best chain active, in multiple steps. The result is either failure
 * or an activated best chain. pblock is either nullptr or a pointer to a block
 * that is already loaded (to avoid loading it again from disk).
 *
 * ActivateBestChain is split into steps (see ActivateBestChainStep) so that
 * we avoid holding cs_main for an extended period of time; the length of this
 * call may be quite long during reindexing or a substantial reorg.
 */
bool CChainState::ActivateBestChain(CValidationState &state, const CChainParams& chainparams, std::shared_ptr<const CBlock> pblock) {
    // Note that while we're often called here from ProcessNewBlock, this is
    // far from a guarantee. Things in the P2P/RPC will often end up calling
    // us in the middle of ProcessNewBlock - do not assume pblock is set
    // sanely for performance or correctness!
    AssertLockNotHeld(cs_main);

    CBlockIndex *pindexMostWork = nullptr;
    CBlockIndex *pindexNewTip = nullptr;
    int nStopAtHeight = gArgs.GetArg("-stopatheight", DEFAULT_STOPATHEIGHT);
    do {
        boost::this_thread::interruption_point();

        if (GetMainSignals().CallbacksPending() > 10) {
            // Block until the validation queue drains. This should largely
            // never happen in normal operation, however may happen during
            // reindex, causing memory blowup if we run too far ahead.
            SyncWithValidationInterfaceQueue();
        }

        const CBlockIndex *pindexFork;
        bool fInitialDownload;
        {
            LOCK(cs_main);
            ConnectTrace connectTrace(mempool); // Destructed before cs_main is unlocked

            CBlockIndex *pindexOldTip = chainActive.Tip();
            if (pindexMostWork == nullptr) {
                pindexMostWork = FindMostWorkChain();
            }

            // Whether we have anything to do at all.
            if (pindexMostWork == nullptr || pindexMostWork == chainActive.Tip())
                return true;

            bool fInvalidFound = false;
            std::shared_ptr<const CBlock> nullBlockPtr;
            if (!ActivateBestChainStep(state, chainparams, pindexMostWork, pblock && pblock->GetHash() == pindexMostWork->GetBlockHash() ? pblock : nullBlockPtr, fInvalidFound, connectTrace))
                return false;

            if (fInvalidFound) {
                // Wipe cache, we may need another branch now.
                pindexMostWork = nullptr;
            }
            pindexNewTip = chainActive.Tip();
            pindexFork = chainActive.FindFork(pindexOldTip);
            fInitialDownload = IsInitialBlockDownload();

            for (const PerBlockConnectTrace& trace : connectTrace.GetBlocksConnected()) {
                assert(trace.pblock && trace.pindex);
                GetMainSignals().BlockConnected(trace.pblock, trace.pindex, trace.vGameTx, trace.conflictedTxs, trace.txNameConflicts);
            }

            // Notify external listeners about the new tip.
            // Enqueue while holding cs_main to ensure that UpdatedBlockTip is called in the order in which blocks are connected
            GetMainSignals().UpdatedBlockTip(pindexNewTip, pindexFork, fInitialDownload);

            // Always notify the UI if a new block tip was connected
            if (pindexFork != pindexNewTip) {
                uiInterface.NotifyBlockTip(fInitialDownload, pindexNewTip);
            }
        }
        // When we reach this point, we switched to a new tip (stored in pindexNewTip).

        if (nStopAtHeight && pindexNewTip && pindexNewTip->nHeight >= nStopAtHeight) StartShutdown();

        // We check shutdown only after giving ActivateBestChainStep a chance to run once so that we
        // never shutdown before connecting the genesis block during LoadChainTip(). Previously this
        // caused an assert() failure during shutdown in such cases as the UTXO DB flushing checks
        // that the best block hash is non-null.
        if (ShutdownRequested())
            break;
    } while (pindexNewTip != pindexMostWork);
    CheckBlockIndex(chainparams.GetConsensus());

    // Write changes periodically to disk, after relay.
    if (!FlushStateToDisk(chainparams, state, FlushStateMode::PERIODIC)) {
        return false;
    }

    return true;
}
bool ActivateBestChain(CValidationState &state, const CChainParams& chainparams, std::shared_ptr<const CBlock> pblock) {
    return g_chainstate.ActivateBestChain(state, chainparams, std::move(pblock));
}

bool CChainState::PreciousBlock(CValidationState& state, const CChainParams& params, CBlockIndex *pindex)
{
    {
        LOCK(cs_main);
        if (pindex->nChainWork < chainActive.Tip()->nChainWork) {
            // Nothing to do, this block is not at the tip.
            return true;
        }
        if (chainActive.Tip()->nChainWork > nLastPreciousChainwork) {
            // The chain has been extended since the last call, reset the counter.
            nBlockReverseSequenceId = -1;
        }
        nLastPreciousChainwork = chainActive.Tip()->nChainWork;
        setBlockIndexCandidates.erase(pindex);
        pindex->nSequenceId = nBlockReverseSequenceId;
        if (nBlockReverseSequenceId > std::numeric_limits<int32_t>::min()) {
            // We can't keep reducing the counter if somebody really wants to
            // call preciousblock 2**31-1 times on the same set of tips...
            nBlockReverseSequenceId--;
        }
        if (pindex->IsValid(BLOCK_VALID_TRANSACTIONS) && pindex->nChainTx) {
            setBlockIndexCandidates.insert(pindex);
            PruneBlockIndexCandidates();
        }
    }

    return ActivateBestChain(state, params, std::shared_ptr<const CBlock>());
}
bool PreciousBlock(CValidationState& state, const CChainParams& params, CBlockIndex *pindex) {
    return g_chainstate.PreciousBlock(state, params, pindex);
}

bool CChainState::InvalidateBlock(CValidationState& state, const CChainParams& chainparams, CBlockIndex *pindex)
{
    AssertLockHeld(cs_main);

    // We first disconnect backwards and then mark the blocks as invalid.
    // This prevents a case where pruned nodes may fail to invalidateblock
    // and be left unable to start as they have no tip candidates (as there
    // are no blocks that meet the "have data and are not invalid per
    // nStatus" criteria for inclusion in setBlockIndexCandidates).

    bool pindex_was_in_chain = false;
    CBlockIndex *invalid_walk_tip = chainActive.Tip();

    DisconnectedBlockTransactions disconnectpool;
    while (chainActive.Contains(pindex)) {
        pindex_was_in_chain = true;
        // ActivateBestChain considers blocks already in chainActive
        // unconditionally valid already, so force disconnect away from it.
        if (!DisconnectTip(state, chainparams, &disconnectpool)) {
            // It's probably hopeless to try to make the mempool consistent
            // here if DisconnectTip failed, but we can try.
            UpdateMempoolForReorg(disconnectpool, false);
            return false;
        }
    }

    // Now mark the blocks we just disconnected as descendants invalid
    // (note this may not be all descendants).
    while (pindex_was_in_chain && invalid_walk_tip != pindex) {
        invalid_walk_tip->nStatus |= BLOCK_FAILED_CHILD;
        setDirtyBlockIndex.insert(invalid_walk_tip);
        setBlockIndexCandidates.erase(invalid_walk_tip);
        invalid_walk_tip = invalid_walk_tip->pprev;
    }

    // Mark the block itself as invalid.
    pindex->nStatus |= BLOCK_FAILED_VALID;
    setDirtyBlockIndex.insert(pindex);
    setBlockIndexCandidates.erase(pindex);
    m_failed_blocks.insert(pindex);

    // DisconnectTip will add transactions to disconnectpool; try to add these
    // back to the mempool.
    UpdateMempoolForReorg(disconnectpool, true);

    // The resulting new best tip may not be in setBlockIndexCandidates anymore, so
    // add it again.
    BlockMap::iterator it = mapBlockIndex.begin();
    while (it != mapBlockIndex.end()) {
        if (it->second->IsValid(BLOCK_VALID_TRANSACTIONS) && it->second->nChainTx && !setBlockIndexCandidates.value_comp()(it->second, chainActive.Tip())) {
            setBlockIndexCandidates.insert(it->second);
        }
        it++;
    }

    InvalidChainFound(pindex);

    // Only notify about a new block tip if the active chain was modified.
    if (pindex_was_in_chain) {
        uiInterface.NotifyBlockTip(IsInitialBlockDownload(), pindex->pprev);
    }
    return true;
}
bool InvalidateBlock(CValidationState& state, const CChainParams& chainparams, CBlockIndex *pindex) {
    return g_chainstate.InvalidateBlock(state, chainparams, pindex);
}

bool CChainState::ResetBlockFailureFlags(CBlockIndex *pindex) {
    AssertLockHeld(cs_main);

    int nHeight = pindex->nHeight;

    // Remove the invalidity flag from this block and all its descendants.
    BlockMap::iterator it = mapBlockIndex.begin();
    while (it != mapBlockIndex.end()) {
        if (!it->second->IsValid() && it->second->GetAncestor(nHeight) == pindex) {
            it->second->nStatus &= ~BLOCK_FAILED_MASK;
            setDirtyBlockIndex.insert(it->second);
            if (it->second->IsValid(BLOCK_VALID_TRANSACTIONS) && it->second->nChainTx && setBlockIndexCandidates.value_comp()(chainActive.Tip(), it->second)) {
                setBlockIndexCandidates.insert(it->second);
            }
            if (it->second == pindexBestInvalid) {
                // Reset invalid block marker if it was pointing to one of those.
                pindexBestInvalid = nullptr;
            }
            m_failed_blocks.erase(it->second);
        }
        it++;
    }

    // Remove the invalidity flag from all ancestors too.
    while (pindex != nullptr) {
        if (pindex->nStatus & BLOCK_FAILED_MASK) {
            pindex->nStatus &= ~BLOCK_FAILED_MASK;
            setDirtyBlockIndex.insert(pindex);
        }
        pindex = pindex->pprev;
    }
    return true;
}
bool ResetBlockFailureFlags(CBlockIndex *pindex) {
    return g_chainstate.ResetBlockFailureFlags(pindex);
}

CBlockIndex* CChainState::AddToBlockIndex(const CBlockHeader& block)
{
    AssertLockHeld(cs_main);

    // Check for duplicate
    uint256 hash = block.GetHash();
    BlockMap::iterator it = mapBlockIndex.find(hash);
    if (it != mapBlockIndex.end())
        return it->second;

    // Construct new block index object
    CBlockIndex* pindexNew = new CBlockIndex(block);
    // We assign the sequence id to blocks only when the full data is available,
    // to avoid miners withholding blocks but broadcasting headers, to get a
    // competitive advantage.
    pindexNew->nSequenceId = 0;
    BlockMap::iterator mi = mapBlockIndex.insert(std::make_pair(hash, pindexNew)).first;
    pindexNew->phashBlock = &((*mi).first);
    BlockMap::iterator miPrev = mapBlockIndex.find(block.hashPrevBlock);
    if (miPrev != mapBlockIndex.end())
    {
        pindexNew->pprev = (*miPrev).second;
        pindexNew->nHeight = pindexNew->pprev->nHeight + 1;
        pindexNew->BuildSkip();
    }
    pindexNew->nTimeMax = (pindexNew->pprev ? std::max(pindexNew->pprev->nTimeMax, pindexNew->nTime) : pindexNew->nTime);
    pindexNew->nChainWork = (pindexNew->pprev ? pindexNew->pprev->nChainWork : 0) + GetBlockProof(*pindexNew);
    pindexNew->RaiseValidity(BLOCK_VALID_TREE);
    if (pindexBestHeader == nullptr || pindexBestHeader->nChainWork < pindexNew->nChainWork)
        pindexBestHeader = pindexNew;

    setDirtyBlockIndex.insert(pindexNew);

    return pindexNew;
}

/** Mark a block as having its data received and checked (up to BLOCK_VALID_TRANSACTIONS). */
bool CChainState::ReceivedBlockTransactions(const CBlock &block, CValidationState& state, CBlockIndex *pindexNew, const CDiskBlockPos& pos, const Consensus::Params& consensusParams)
{
    pindexNew->nTx = block.vtx.size();
    pindexNew->nChainTx = 0;
    pindexNew->nFile = pos.nFile;
    pindexNew->nDataPos = pos.nPos;
    pindexNew->nUndoPos = 0;
    pindexNew->nStatus |= BLOCK_HAVE_DATA;
    if (IsWitnessEnabled(pindexNew->pprev, consensusParams)) {
        pindexNew->nStatus |= BLOCK_OPT_WITNESS;
    }
    pindexNew->RaiseValidity(BLOCK_VALID_TRANSACTIONS);
    setDirtyBlockIndex.insert(pindexNew);

    if (pindexNew->pprev == nullptr || pindexNew->pprev->nChainTx) {
        // If pindexNew is the genesis block or all parents are BLOCK_VALID_TRANSACTIONS.
        std::deque<CBlockIndex*> queue;
        queue.push_back(pindexNew);

        // Recursively process any descendant blocks that now may be eligible to be connected.
        while (!queue.empty()) {
            CBlockIndex *pindex = queue.front();
            queue.pop_front();
            pindex->nChainTx = (pindex->pprev ? pindex->pprev->nChainTx : 0) + pindex->nTx;
            {
                LOCK(cs_nBlockSequenceId);
                pindex->nSequenceId = nBlockSequenceId++;
            }
            if (chainActive.Tip() == nullptr || !setBlockIndexCandidates.value_comp()(pindex, chainActive.Tip())) {
                setBlockIndexCandidates.insert(pindex);
            }
            std::pair<std::multimap<CBlockIndex*, CBlockIndex*>::iterator, std::multimap<CBlockIndex*, CBlockIndex*>::iterator> range = mapBlocksUnlinked.equal_range(pindex);
            while (range.first != range.second) {
                std::multimap<CBlockIndex*, CBlockIndex*>::iterator it = range.first;
                queue.push_back(it->second);
                range.first++;
                mapBlocksUnlinked.erase(it);
            }
        }
    } else {
        if (pindexNew->pprev && pindexNew->pprev->IsValid(BLOCK_VALID_TREE)) {
            mapBlocksUnlinked.insert(std::make_pair(pindexNew->pprev, pindexNew));
        }
    }

    return true;
}

static bool FindBlockPos(CDiskBlockPos &pos, unsigned int nAddSize, unsigned int nHeight, uint64_t nTime, bool fKnown = false)
{
    LOCK(cs_LastBlockFile);

    unsigned int nFile = fKnown ? pos.nFile : nLastBlockFile;
    if (vinfoBlockFile.size() <= nFile) {
        vinfoBlockFile.resize(nFile + 1);
    }

    if (!fKnown) {
        while (vinfoBlockFile[nFile].nSize + nAddSize >= MAX_BLOCKFILE_SIZE) {
            nFile++;
            if (vinfoBlockFile.size() <= nFile) {
                vinfoBlockFile.resize(nFile + 1);
            }
        }
        pos.nFile = nFile;
        pos.nPos = vinfoBlockFile[nFile].nSize;
    }

    if ((int)nFile != nLastBlockFile) {
        if (!fKnown) {
            LogPrintf("Leaving block file %i: %s\n", nLastBlockFile, vinfoBlockFile[nLastBlockFile].ToString());
        }
        FlushBlockFile(!fKnown);
        nLastBlockFile = nFile;
    }

    vinfoBlockFile[nFile].AddBlock(nHeight, nTime);
    if (fKnown)
        vinfoBlockFile[nFile].nSize = std::max(pos.nPos + nAddSize, vinfoBlockFile[nFile].nSize);
    else
        vinfoBlockFile[nFile].nSize += nAddSize;

    if (!fKnown) {
        unsigned int nOldChunks = (pos.nPos + BLOCKFILE_CHUNK_SIZE - 1) / BLOCKFILE_CHUNK_SIZE;
        unsigned int nNewChunks = (vinfoBlockFile[nFile].nSize + BLOCKFILE_CHUNK_SIZE - 1) / BLOCKFILE_CHUNK_SIZE;
        if (nNewChunks > nOldChunks) {
            if (fPruneMode)
                fCheckForPruning = true;
            if (CheckDiskSpace(nNewChunks * BLOCKFILE_CHUNK_SIZE - pos.nPos, true)) {
                FILE *file = OpenBlockFile(pos);
                if (file) {
                    LogPrintf("Pre-allocating up to position 0x%x in blk%05u.dat\n", nNewChunks * BLOCKFILE_CHUNK_SIZE, pos.nFile);
                    AllocateFileRange(file, pos.nPos, nNewChunks * BLOCKFILE_CHUNK_SIZE - pos.nPos);
                    fclose(file);
                }
            }
            else
                return error("out of disk space");
        }
    }

    setDirtyFileInfo.insert(nFile);
    return true;
}

static bool FindUndoPos(CValidationState &state, int nFile, CDiskBlockPos &pos, unsigned int nAddSize)
{
    pos.nFile = nFile;

    LOCK(cs_LastBlockFile);

    unsigned int nNewSize;
    pos.nPos = vinfoBlockFile[nFile].nUndoSize;
    nNewSize = vinfoBlockFile[nFile].nUndoSize += nAddSize;
    setDirtyFileInfo.insert(nFile);

    unsigned int nOldChunks = (pos.nPos + UNDOFILE_CHUNK_SIZE - 1) / UNDOFILE_CHUNK_SIZE;
    unsigned int nNewChunks = (nNewSize + UNDOFILE_CHUNK_SIZE - 1) / UNDOFILE_CHUNK_SIZE;
    if (nNewChunks > nOldChunks) {
        if (fPruneMode)
            fCheckForPruning = true;
        if (CheckDiskSpace(nNewChunks * UNDOFILE_CHUNK_SIZE - pos.nPos, true)) {
            FILE *file = OpenUndoFile(pos);
            if (file) {
                LogPrintf("Pre-allocating up to position 0x%x in rev%05u.dat\n", nNewChunks * UNDOFILE_CHUNK_SIZE, pos.nFile);
                AllocateFileRange(file, pos.nPos, nNewChunks * UNDOFILE_CHUNK_SIZE - pos.nPos);
                fclose(file);
            }
        }
        else
            return state.Error("out of disk space");
    }

    return true;
}

static bool CheckBlockHeader(const CBlockHeader& block, CValidationState& state, const Consensus::Params& consensusParams, bool fCheckPOW = true)
{
    // Check proof of work matches claimed amount
    if (fCheckPOW && !CheckProofOfWork(block, consensusParams))
        return state.DoS(50, false, REJECT_INVALID, "high-hash", false, "proof of work failed");

    return true;
}

bool CheckBlock(const CBlock& block, CValidationState& state, const Consensus::Params& consensusParams, bool fCheckPOW, bool fCheckMerkleRoot)
{
    // These are checks that are independent of context.

    if (block.fChecked)
        return true;

    // Check that the header is valid (particularly PoW).  This is mostly
    // redundant with the call in AcceptBlockHeader.
    if (!CheckBlockHeader(block, state, consensusParams, fCheckPOW))
        return false;

    // Check the merkle root.
    if (fCheckMerkleRoot) {
        bool mutated;
        uint256 hashMerkleRoot2 = BlockMerkleRoot(block, &mutated);
        if (block.hashMerkleRoot != hashMerkleRoot2)
            return state.DoS(100, false, REJECT_INVALID, "bad-txnmrklroot", true, "hashMerkleRoot mismatch");

        // Check for merkle tree malleability (CVE-2012-2459): repeating sequences
        // of transactions in a block without affecting the merkle root of a block,
        // while still invalidating it.
        if (mutated)
            return state.DoS(100, false, REJECT_INVALID, "bad-txns-duplicate", true, "duplicate transaction");
    }

    // All potential-corruption validation must be done before we do any
    // transaction validation, as otherwise we may mark the header as invalid
    // because we receive the wrong transactions for it.
    // Note that witness malleability is checked in ContextualCheckBlock, so no
    // checks that use witness data may be performed here.

    // Size limits
    if (block.vtx.empty() || block.vtx.size() * WITNESS_SCALE_FACTOR > MAX_BLOCK_WEIGHT || ::GetSerializeSize(block, SER_NETWORK, PROTOCOL_VERSION | SERIALIZE_TRANSACTION_NO_WITNESS) * WITNESS_SCALE_FACTOR > MAX_BLOCK_WEIGHT)
        return state.DoS(100, false, REJECT_INVALID, "bad-blk-length", false, "size limits failed");

    // First transaction must be coinbase, the rest must not be
    if (block.vtx.empty() || !block.vtx[0]->IsCoinBase())
        return state.DoS(100, false, REJECT_INVALID, "bad-cb-missing", false, "first tx is not coinbase");
    for (unsigned int i = 1; i < block.vtx.size(); i++)
        if (block.vtx[i]->IsCoinBase())
            return state.DoS(100, false, REJECT_INVALID, "bad-cb-multiple", false, "more than one coinbase");

    // No tx in the block can be a game tx
    for (unsigned int i = 0; i < block.vtx.size(); ++i)
        if (block.vtx[i]->IsGameTx())
            return state.DoS(100, error("%s: game tx in block", __func__),
                             REJECT_INVALID, "bad-gametx");

    // Check transactions
    for (const auto& tx : block.vtx)
        if (!CheckTransaction(*tx, state, false))
            return state.Invalid(false, state.GetRejectCode(), state.GetRejectReason(),
                                 strprintf("Transaction check failed (tx hash %s) %s", tx->GetHash().ToString(), state.GetDebugMessage()));

    unsigned int nSigOps = 0;
    for (const auto& tx : block.vtx)
    {
        nSigOps += GetLegacySigOpCount(*tx);
    }
    if (nSigOps * WITNESS_SCALE_FACTOR > MAX_BLOCK_SIGOPS_COST)
        return state.DoS(100, false, REJECT_INVALID, "bad-blk-sigops", false, "out-of-bounds SigOpCount");

    if (fCheckPOW && fCheckMerkleRoot)
        block.fChecked = true;

    return true;
}

bool IsWitnessEnabled(const CBlockIndex* pindexPrev, const Consensus::Params& params)
{
    // Segwit is enabled together with P2SH, when the current block (not prev)
    // is at the threshold height.
    return pindexPrev != nullptr
            && pindexPrev->nHeight + 1 >= params.BIP16Height;
}

// Compute at which vout of the block's coinbase transaction the witness
// commitment occurs, or -1 if not found.
static int GetWitnessCommitmentIndex(const CBlock& block)
{
    int commitpos = -1;
    if (!block.vtx.empty()) {
        for (size_t o = 0; o < block.vtx[0]->vout.size(); o++) {
            if (block.vtx[0]->vout[o].scriptPubKey.size() >= 38 && block.vtx[0]->vout[o].scriptPubKey[0] == OP_RETURN && block.vtx[0]->vout[o].scriptPubKey[1] == 0x24 && block.vtx[0]->vout[o].scriptPubKey[2] == 0xaa && block.vtx[0]->vout[o].scriptPubKey[3] == 0x21 && block.vtx[0]->vout[o].scriptPubKey[4] == 0xa9 && block.vtx[0]->vout[o].scriptPubKey[5] == 0xed) {
                commitpos = o;
            }
        }
    }
    return commitpos;
}

void UpdateUncommittedBlockStructures(CBlock& block, const CBlockIndex* pindexPrev, const Consensus::Params& consensusParams)
{
    int commitpos = GetWitnessCommitmentIndex(block);
    static const std::vector<unsigned char> nonce(32, 0x00);
    if (commitpos != -1 && IsWitnessEnabled(pindexPrev, consensusParams) && !block.vtx[0]->HasWitness()) {
        CMutableTransaction tx(*block.vtx[0]);
        tx.vin[0].scriptWitness.stack.resize(1);
        tx.vin[0].scriptWitness.stack[0] = nonce;
        block.vtx[0] = MakeTransactionRef(std::move(tx));
    }
}

std::vector<unsigned char> GenerateCoinbaseCommitment(CBlock& block, const CBlockIndex* pindexPrev, const Consensus::Params& consensusParams)
{
    std::vector<unsigned char> commitment;
    int commitpos = GetWitnessCommitmentIndex(block);
    std::vector<unsigned char> ret(32, 0x00);
    if (commitpos == -1) {
        uint256 witnessroot = BlockWitnessMerkleRoot(block, nullptr);
        CHash256().Write(witnessroot.begin(), 32).Write(ret.data(), 32).Finalize(witnessroot.begin());
        CTxOut out;
        out.nValue = 0;
        out.scriptPubKey.resize(38);
        out.scriptPubKey[0] = OP_RETURN;
        out.scriptPubKey[1] = 0x24;
        out.scriptPubKey[2] = 0xaa;
        out.scriptPubKey[3] = 0x21;
        out.scriptPubKey[4] = 0xa9;
        out.scriptPubKey[5] = 0xed;
        memcpy(&out.scriptPubKey[6], witnessroot.begin(), 32);
        commitment = std::vector<unsigned char>(out.scriptPubKey.begin(), out.scriptPubKey.end());
        CMutableTransaction tx(*block.vtx[0]);
        tx.vout.push_back(out);
        block.vtx[0] = MakeTransactionRef(std::move(tx));
    }
    UpdateUncommittedBlockStructures(block, pindexPrev, consensusParams);
    return commitment;
}

/** Context-dependent validity checks.
 *  By "context", we mean only the previous block headers, but not the UTXO
 *  set; UTXO-related validity checks are done in ConnectBlock().
 *  NOTE: This function is not currently invoked by ConnectBlock(), so we
 *  should consider upgrade issues if we change which consensus rules are
 *  enforced in this function (eg by adding a new consensus rule). See comment
 *  in ConnectBlock().
 *  Note that -reindex-chainstate skips the validation that happens here!
 */
static bool ContextualCheckBlockHeader(const CBlockHeader& block, CValidationState& state, const CChainParams& params, const CBlockIndex* pindexPrev, int64_t nAdjustedTime)
{
    assert(pindexPrev != nullptr);
    const int nHeight = pindexPrev->nHeight + 1;

    // Disallow legacy blocks after merge-mining start.
    const Consensus::Params& consensusParams = params.GetConsensus();
    if (!consensusParams.AllowLegacyBlocks(nHeight) && block.IsLegacy())
        return state.DoS(100, error("%s : legacy block after auxpow start",
                                    __func__),
                         REJECT_INVALID, "late-legacy-block");

    // Check proof of work
    if (block.nBits != GetNextWorkRequired(pindexPrev, &block, consensusParams))
        return state.DoS(100, false, REJECT_INVALID, "bad-diffbits", false, "incorrect proof of work");

    // Check against checkpoints
    if (fCheckpointsEnabled) {
        // Don't accept any forks from the main chain prior to last checkpoint.
        // GetLastCheckpoint finds the last checkpoint in MapCheckpoints that's in our
        // MapBlockIndex.
        CBlockIndex* pcheckpoint = Checkpoints::GetLastCheckpoint(params.Checkpoints());
        if (pcheckpoint && nHeight < pcheckpoint->nHeight)
            return state.DoS(100, error("%s: forked chain older than last checkpoint (height %d)", __func__, nHeight), REJECT_CHECKPOINT, "bad-fork-prior-to-checkpoint");
    }

    // Check timestamp against prev
    if (block.GetBlockTime() <= pindexPrev->GetMedianTimePast())
        return state.Invalid(false, REJECT_INVALID, "time-too-old", "block's timestamp is too early");

    // Check timestamp
    if (block.GetBlockTime() > nAdjustedTime + MAX_FUTURE_BLOCK_TIME)
        return state.Invalid(false, REJECT_INVALID, "time-too-new", "block timestamp too far in the future");

    // Reject outdated version blocks when 95% (75% on testnet) of the network has upgraded:
    // check for version 2, 3 and 4 upgrades
    if((block.GetBaseVersion() < 2 && nHeight >= consensusParams.BIP34Height) ||
       (block.GetBaseVersion() < 3 && nHeight >= consensusParams.BIP66Height) ||
       (block.GetBaseVersion() < 4 && nHeight >= consensusParams.BIP65Height))
            return state.Invalid(false, REJECT_OBSOLETE, strprintf("bad-version(0x%08x)", block.nVersion),
                                 strprintf("rejected nVersion=0x%08x block", block.nVersion));

    return true;
}

/** NOTE: This function is not currently invoked by ConnectBlock(), so we
 *  should consider upgrade issues if we change which consensus rules are
 *  enforced in this function (eg by adding a new consensus rule). See comment
 *  in ConnectBlock().
 *  Note that -reindex-chainstate skips the validation that happens here!
 */
static bool ContextualCheckBlock(const CBlock& block, CValidationState& state, const Consensus::Params& consensusParams, const CBlockIndex* pindexPrev)
{
    const int nHeight = pindexPrev == nullptr ? 0 : pindexPrev->nHeight + 1;

    // Start enforcing BIP113 (Median Time Past) together with P2SH.
    int nLockTimeFlags = 0;
    if (nHeight >= consensusParams.BIP16Height) {
        nLockTimeFlags |= LOCKTIME_MEDIAN_TIME_PAST;
    }

    int64_t nLockTimeCutoff = (nLockTimeFlags & LOCKTIME_MEDIAN_TIME_PAST)
                              ? pindexPrev->GetMedianTimePast()
                              : block.GetBlockTime();

    // Check that all transactions are finalized
    for (const auto& tx : block.vtx) {
        if (!IsFinalTx(*tx, nHeight, nLockTimeCutoff)) {
            return state.DoS(10, false, REJECT_INVALID, "bad-txns-nonfinal", false, "non-final transaction");
        }
    }

    // Enforce rule that the coinbase starts with serialized block height
    if (nHeight >= consensusParams.BIP34Height)
    {
        CScript expect = CScript() << nHeight;
        if (block.vtx[0]->vin[0].scriptSig.size() < expect.size() ||
            !std::equal(expect.begin(), expect.end(), block.vtx[0]->vin[0].scriptSig.begin())) {
            return state.DoS(100, false, REJECT_INVALID, "bad-cb-height", false, "block height mismatch in coinbase");
        }
    }

    // Validation for witness commitments.
    // * We compute the witness hash (which is the hash including witnesses) of all the block's transactions, except the
    //   coinbase (where 0x0000....0000 is used instead).
    // * The coinbase scriptWitness is a stack of a single 32-byte vector, containing a witness reserved value (unconstrained).
    // * We build a merkle tree with all those witness hashes as leaves (similar to the hashMerkleRoot in the block header).
    // * There must be at least one output whose scriptPubKey is a single 36-byte push, the first 4 bytes of which are
    //   {0xaa, 0x21, 0xa9, 0xed}, and the following 32 bytes are SHA256^2(witness root, witness reserved value). In case there are
    //   multiple, the last one is used.
    bool fHaveWitness = false;
    if (IsWitnessEnabled(pindexPrev, consensusParams)) {
        int commitpos = GetWitnessCommitmentIndex(block);
        if (commitpos != -1) {
            bool malleated = false;
            uint256 hashWitness = BlockWitnessMerkleRoot(block, &malleated);
            // The malleation check is ignored; as the transaction tree itself
            // already does not permit it, it is impossible to trigger in the
            // witness tree.
            if (block.vtx[0]->vin[0].scriptWitness.stack.size() != 1 || block.vtx[0]->vin[0].scriptWitness.stack[0].size() != 32) {
                return state.DoS(100, false, REJECT_INVALID, "bad-witness-nonce-size", true, strprintf("%s : invalid witness reserved value size", __func__));
            }
            CHash256().Write(hashWitness.begin(), 32).Write(&block.vtx[0]->vin[0].scriptWitness.stack[0][0], 32).Finalize(hashWitness.begin());
            if (memcmp(hashWitness.begin(), &block.vtx[0]->vout[commitpos].scriptPubKey[6], 32)) {
                return state.DoS(100, false, REJECT_INVALID, "bad-witness-merkle-match", true, strprintf("%s : witness merkle commitment mismatch", __func__));
            }
            fHaveWitness = true;
        }
    }

    // No witness data is allowed in blocks that don't commit to witness data, as this would otherwise leave room for spam
    if (!fHaveWitness) {
      for (const auto& tx : block.vtx) {
            if (tx->HasWitness()) {
                return state.DoS(100, false, REJECT_INVALID, "unexpected-witness", true, strprintf("%s : unexpected witness data found", __func__));
            }
        }
    }

    // After the coinbase witness reserved value and commitment are verified,
    // we can check if the block weight passes (before we've checked the
    // coinbase witness, it would be possible for the weight to be too
    // large by filling up the coinbase witness, which doesn't change
    // the block hash, so we couldn't mark the block as permanently
    // failed).
    if (GetBlockWeight(block) > MAX_BLOCK_WEIGHT) {
        return state.DoS(100, false, REJECT_INVALID, "bad-blk-weight", false, strprintf("%s : weight limit failed", __func__));
    }

    return true;
}

bool CChainState::AcceptBlockHeader(const CBlockHeader& block, CValidationState& state, const CChainParams& chainparams, CBlockIndex** ppindex)
{
    AssertLockHeld(cs_main);
    // Check for duplicate
    uint256 hash = block.GetHash();
    BlockMap::iterator miSelf = mapBlockIndex.find(hash);
    CBlockIndex *pindex = nullptr;
    if (hash != chainparams.GetConsensus().hashGenesisBlock) {
        if (miSelf != mapBlockIndex.end()) {
            // Block header is already known.
            pindex = miSelf->second;
            if (ppindex)
                *ppindex = pindex;
            if (pindex->nStatus & BLOCK_FAILED_MASK)
                return state.Invalid(error("%s: block %s is marked invalid", __func__, hash.ToString()), 0, "duplicate");
            return true;
        }

        if (!CheckBlockHeader(block, state, chainparams.GetConsensus()))
            return error("%s: Consensus::CheckBlockHeader: %s, %s", __func__, hash.ToString(), FormatStateMessage(state));

        // Get prev block index
        CBlockIndex* pindexPrev = nullptr;
        BlockMap::iterator mi = mapBlockIndex.find(block.hashPrevBlock);
        if (mi == mapBlockIndex.end())
            return state.DoS(10, error("%s: prev block not found", __func__), 0, "prev-blk-not-found");
        pindexPrev = (*mi).second;
        if (pindexPrev->nStatus & BLOCK_FAILED_MASK)
            return state.DoS(100, error("%s: prev block invalid", __func__), REJECT_INVALID, "bad-prevblk");
        if (!ContextualCheckBlockHeader(block, state, chainparams, pindexPrev, GetAdjustedTime()))
            return error("%s: Consensus::ContextualCheckBlockHeader: %s, %s", __func__, hash.ToString(), FormatStateMessage(state));

        // If the previous block index isn't valid, determine if it descends from any block which
        // has been found invalid (g_failed_blocks), then mark pindexPrev and any blocks
        // between them as failed.
        if (!pindexPrev->IsValid(BLOCK_VALID_SCRIPTS)) {
            for (const CBlockIndex* failedit : m_failed_blocks) {
                if (pindexPrev->GetAncestor(failedit->nHeight) == failedit) {
                    assert(failedit->nStatus & BLOCK_FAILED_VALID);
                    CBlockIndex* invalid_walk = pindexPrev;
                    while (invalid_walk != failedit) {
                        invalid_walk->nStatus |= BLOCK_FAILED_CHILD;
                        setDirtyBlockIndex.insert(invalid_walk);
                        invalid_walk = invalid_walk->pprev;
                    }
                    return state.DoS(100, error("%s: prev block invalid", __func__), REJECT_INVALID, "bad-prevblk");
                }
            }
        }
    }
    if (pindex == nullptr)
        pindex = AddToBlockIndex(block);

    if (ppindex)
        *ppindex = pindex;

    CheckBlockIndex(chainparams.GetConsensus());

    return true;
}

// Exposed wrapper for AcceptBlockHeader
bool ProcessNewBlockHeaders(const std::vector<CBlockHeader>& headers, CValidationState& state, const CChainParams& chainparams, const CBlockIndex** ppindex, CBlockHeader *first_invalid)
{
    if (first_invalid != nullptr) first_invalid->SetNull();
    {
        LOCK(cs_main);
        for (const CBlockHeader& header : headers) {
            CBlockIndex *pindex = nullptr; // Use a temp pindex instead of ppindex to avoid a const_cast
            if (!g_chainstate.AcceptBlockHeader(header, state, chainparams, &pindex)) {
                if (first_invalid) *first_invalid = header;
                return false;
            }
            if (ppindex) {
                *ppindex = pindex;
            }
        }
    }
    NotifyHeaderTip();
    return true;
}

/** Store block on disk. If dbp is non-nullptr, the file is known to already reside on disk */
static CDiskBlockPos SaveBlockToDisk(const CBlock& block, int nHeight, const CChainParams& chainparams, const CDiskBlockPos* dbp) {
    unsigned int nBlockSize = ::GetSerializeSize(block, SER_DISK, CLIENT_VERSION);
    CDiskBlockPos blockPos;
    if (dbp != nullptr)
        blockPos = *dbp;
    if (!FindBlockPos(blockPos, nBlockSize+8, nHeight, block.GetBlockTime(), dbp != nullptr)) {
        error("%s: FindBlockPos failed", __func__);
        return CDiskBlockPos();
    }
    if (dbp == nullptr) {
        if (!WriteBlockToDisk(block, blockPos, chainparams.MessageStart())) {
            AbortNode("Failed to write block");
            return CDiskBlockPos();
        }
    }
    return blockPos;
}

/** Store block on disk. If dbp is non-nullptr, the file is known to already reside on disk */
bool CChainState::AcceptBlock(const std::shared_ptr<const CBlock>& pblock, CValidationState& state, const CChainParams& chainparams, CBlockIndex** ppindex, bool fRequested, const CDiskBlockPos* dbp, bool* fNewBlock)
{
    const CBlock& block = *pblock;

    if (fNewBlock) *fNewBlock = false;
    AssertLockHeld(cs_main);

    CBlockIndex *pindexDummy = nullptr;
    CBlockIndex *&pindex = ppindex ? *ppindex : pindexDummy;

    if (!AcceptBlockHeader(block, state, chainparams, &pindex))
        return false;

    // Try to process all requested blocks that we don't have, but only
    // process an unrequested block if it's new and has enough work to
    // advance our tip, and isn't too many blocks ahead.
    bool fAlreadyHave = pindex->nStatus & BLOCK_HAVE_DATA;
    bool fHasMoreOrSameWork = (chainActive.Tip() ? pindex->nChainWork >= chainActive.Tip()->nChainWork : true);
    // Blocks that are too out-of-order needlessly limit the effectiveness of
    // pruning, because pruning will not delete block files that contain any
    // blocks which are too close in height to the tip.  Apply this test
    // regardless of whether pruning is enabled; it should generally be safe to
    // not process unrequested blocks.
    bool fTooFarAhead = (pindex->nHeight > int(chainActive.Height() + MIN_BLOCKS_TO_KEEP));

    // TODO: Decouple this function from the block download logic by removing fRequested
    // This requires some new chain data structure to efficiently look up if a
    // block is in a chain leading to a candidate for best tip, despite not
    // being such a candidate itself.

    // TODO: deal better with return value and error conditions for duplicate
    // and unrequested blocks.
    if (fAlreadyHave) return true;
    if (!fRequested) {  // If we didn't ask for it:
        if (pindex->nTx != 0) return true;    // This is a previously-processed block that was pruned
        if (!fHasMoreOrSameWork) return true; // Don't process less-work chains
        if (fTooFarAhead) return true;        // Block height is too high

        // Protect against DoS attacks from low-work chains.
        // If our tip is behind, a peer could try to send us
        // low-work blocks on a fake chain that we would never
        // request; don't process these.
        if (pindex->nChainWork < nMinimumChainWork) return true;
    }
    if (fNewBlock) *fNewBlock = true;

    if (!CheckBlock(block, state, chainparams.GetConsensus()) ||
        !ContextualCheckBlock(block, state, chainparams.GetConsensus(), pindex->pprev)) {
        if (state.IsInvalid() && !state.CorruptionPossible()) {
            pindex->nStatus |= BLOCK_FAILED_VALID;
            setDirtyBlockIndex.insert(pindex);
        }
        return error("%s: %s", __func__, FormatStateMessage(state));
    }

    // Header is valid/has work, merkle tree and segwit merkle tree are good...RELAY NOW
    // (but if it does not build on our best tip, let the SendMessages loop relay it)
    if (!IsInitialBlockDownload() && chainActive.Tip() == pindex->pprev)
        GetMainSignals().NewPoWValidBlock(pindex, pblock);

    // Write block to history file
    try {
        CDiskBlockPos blockPos = SaveBlockToDisk(block, pindex->nHeight, chainparams, dbp);
        if (blockPos.IsNull()) {
            state.Error(strprintf("%s: Failed to find position to write new block to disk", __func__));
            return false;
        }
        if (!ReceivedBlockTransactions(block, state, pindex, blockPos, chainparams.GetConsensus()))
            return error("AcceptBlock(): ReceivedBlockTransactions failed");
    } catch (const std::runtime_error& e) {
        return AbortNode(state, std::string("System error: ") + e.what());
    }

    FlushStateToDisk(chainparams, state, FlushStateMode::NONE);

    CheckBlockIndex(chainparams.GetConsensus());

    return true;
}

bool ProcessNewBlock(const CChainParams& chainparams, const std::shared_ptr<const CBlock> pblock, bool fForceProcessing, bool *fNewBlock)
{
    AssertLockNotHeld(cs_main);

    {
        CBlockIndex *pindex = nullptr;
        if (fNewBlock) *fNewBlock = false;
        CValidationState state;
        // Ensure that CheckBlock() passes before calling AcceptBlock, as
        // belt-and-suspenders.
        bool ret = CheckBlock(*pblock, state, chainparams.GetConsensus());

        LOCK(cs_main);

        if (ret) {
            // Store to disk
            ret = g_chainstate.AcceptBlock(pblock, state, chainparams, &pindex, fForceProcessing, nullptr, fNewBlock);
        }
        if (!ret) {
            GetMainSignals().BlockChecked(*pblock, state);
            return error("%s: AcceptBlock FAILED (%s)", __func__, FormatStateMessage(state));
        }
    }

    NotifyHeaderTip();

    CValidationState state; // Only used to report errors, not invalidity - ignore it
    if (!g_chainstate.ActivateBestChain(state, chainparams, pblock))
        return error("%s: ActivateBestChain failed (%s)", __func__, FormatStateMessage(state));

    return true;
}

bool TestBlockValidity(CValidationState& state, const CChainParams& chainparams, const CBlock& block, CBlockIndex* pindexPrev, bool fCheckPOW, bool fCheckMerkleRoot)
{
    AssertLockHeld(cs_main);
    assert(pindexPrev && pindexPrev == chainActive.Tip());
    CCoinsViewCache viewNew(pcoinsTip.get());
    uint256 block_hash(block.GetHash());
    CBlockIndex indexDummy(block);
    indexDummy.pprev = pindexPrev;
    indexDummy.nHeight = pindexPrev->nHeight + 1;
    indexDummy.phashBlock = &block_hash;

    // NOTE: CheckBlockHeader is called by CheckBlock
    if (!ContextualCheckBlockHeader(block, state, chainparams, pindexPrev, GetAdjustedTime()))
        return error("%s: Consensus::ContextualCheckBlockHeader: %s", __func__, FormatStateMessage(state));
    if (!CheckBlock(block, state, chainparams.GetConsensus(), fCheckPOW, fCheckMerkleRoot))
        return error("%s: Consensus::CheckBlock: %s", __func__, FormatStateMessage(state));
    if (!ContextualCheckBlock(block, state, chainparams.GetConsensus(), pindexPrev))
        return error("%s: Consensus::ContextualCheckBlock: %s", __func__, FormatStateMessage(state));
    if (!g_chainstate.ConnectBlock(block, state, &indexDummy, viewNew, chainparams, true))
        return false;
    assert(state.IsValid());

    return true;
}

/**
 * BLOCK PRUNING CODE
 */

/* Calculate the amount of disk space the block & undo files currently use */
uint64_t CalculateCurrentUsage()
{
    LOCK(cs_LastBlockFile);

    uint64_t retval = 0;
    for (const CBlockFileInfo &file : vinfoBlockFile) {
        retval += file.nSize + file.nUndoSize;
    }
    return retval;
}

/* Prune a block file (modify associated database entries)*/
void PruneOneBlockFile(const int fileNumber)
{
    LOCK(cs_LastBlockFile);

    for (const auto& entry : mapBlockIndex) {
        CBlockIndex* pindex = entry.second;
        if (pindex->nFile == fileNumber) {
            pindex->nStatus &= ~BLOCK_HAVE_DATA;
            pindex->nStatus &= ~BLOCK_HAVE_UNDO;
            pindex->nFile = 0;
            pindex->nDataPos = 0;
            pindex->nUndoPos = 0;
            setDirtyBlockIndex.insert(pindex);

            // Prune from mapBlocksUnlinked -- any block we prune would have
            // to be downloaded again in order to consider its chain, at which
            // point it would be considered as a candidate for
            // mapBlocksUnlinked or setBlockIndexCandidates.
            std::pair<std::multimap<CBlockIndex*, CBlockIndex*>::iterator, std::multimap<CBlockIndex*, CBlockIndex*>::iterator> range = mapBlocksUnlinked.equal_range(pindex->pprev);
            while (range.first != range.second) {
                std::multimap<CBlockIndex *, CBlockIndex *>::iterator _it = range.first;
                range.first++;
                if (_it->second == pindex) {
                    mapBlocksUnlinked.erase(_it);
                }
            }
        }
    }

    vinfoBlockFile[fileNumber].SetNull();
    setDirtyFileInfo.insert(fileNumber);
}


void UnlinkPrunedFiles(const std::set<int>& setFilesToPrune)
{
    for (std::set<int>::iterator it = setFilesToPrune.begin(); it != setFilesToPrune.end(); ++it) {
        CDiskBlockPos pos(*it, 0);
        fs::remove(GetBlockPosFilename(pos, "blk"));
        fs::remove(GetBlockPosFilename(pos, "rev"));
        LogPrintf("Prune: %s deleted blk/rev (%05u)\n", __func__, *it);
    }
}

/* Calculate the block/rev files to delete based on height specified by user with RPC command pruneblockchain */
static void FindFilesToPruneManual(std::set<int>& setFilesToPrune, int nManualPruneHeight)
{
    assert(fPruneMode && nManualPruneHeight > 0);

    LOCK2(cs_main, cs_LastBlockFile);
    if (chainActive.Tip() == nullptr)
        return;

    // last block to prune is the lesser of (user-specified height, MIN_BLOCKS_TO_KEEP from the tip)
    unsigned int nLastBlockWeCanPrune = std::min((unsigned)nManualPruneHeight, chainActive.Tip()->nHeight - MIN_BLOCKS_TO_KEEP);
    int count=0;
    for (int fileNumber = 0; fileNumber < nLastBlockFile; fileNumber++) {
        if (vinfoBlockFile[fileNumber].nSize == 0 || vinfoBlockFile[fileNumber].nHeightLast > nLastBlockWeCanPrune)
            continue;
        PruneOneBlockFile(fileNumber);
        setFilesToPrune.insert(fileNumber);
        count++;
    }
    LogPrintf("Prune (Manual): prune_height=%d removed %d blk/rev pairs\n", nLastBlockWeCanPrune, count);
}

/* This function is called from the RPC code for pruneblockchain */
void PruneBlockFilesManual(int nManualPruneHeight)
{
    CValidationState state;
    const CChainParams& chainparams = Params();
    if (!FlushStateToDisk(chainparams, state, FlushStateMode::NONE, nManualPruneHeight)) {
        LogPrintf("%s: failed to flush state (%s)\n", __func__, FormatStateMessage(state));
    }
}

/**
 * Prune block and undo files (blk???.dat and undo???.dat) so that the disk space used is less than a user-defined target.
 * The user sets the target (in MB) on the command line or in config file.  This will be run on startup and whenever new
 * space is allocated in a block or undo file, staying below the target. Changing back to unpruned requires a reindex
 * (which in this case means the blockchain must be re-downloaded.)
 *
 * Pruning functions are called from FlushStateToDisk when the global fCheckForPruning flag has been set.
 * Block and undo files are deleted in lock-step (when blk00003.dat is deleted, so is rev00003.dat.)
 * Pruning cannot take place until the longest chain is at least a certain length (100000 on mainnet, 1000 on testnet, 1000 on regtest).
 * Pruning will never delete a block within a defined distance (currently 288) from the active chain's tip.
 * The block index is updated by unsetting HAVE_DATA and HAVE_UNDO for any blocks that were stored in the deleted files.
 * A db flag records the fact that at least some block files have been pruned.
 *
 * @param[out]   setFilesToPrune   The set of file indices that can be unlinked will be returned
 */
static void FindFilesToPrune(std::set<int>& setFilesToPrune, uint64_t nPruneAfterHeight)
{
    LOCK2(cs_main, cs_LastBlockFile);
    if (chainActive.Tip() == nullptr || nPruneTarget == 0) {
        return;
    }
    if ((uint64_t)chainActive.Tip()->nHeight <= nPruneAfterHeight) {
        return;
    }

    unsigned int nLastBlockWeCanPrune = chainActive.Tip()->nHeight - MIN_BLOCKS_TO_KEEP;
    uint64_t nCurrentUsage = CalculateCurrentUsage();
    // We don't check to prune until after we've allocated new space for files
    // So we should leave a buffer under our target to account for another allocation
    // before the next pruning.
    uint64_t nBuffer = BLOCKFILE_CHUNK_SIZE + UNDOFILE_CHUNK_SIZE;
    uint64_t nBytesToPrune;
    int count=0;

    if (nCurrentUsage + nBuffer >= nPruneTarget) {
        for (int fileNumber = 0; fileNumber < nLastBlockFile; fileNumber++) {
            nBytesToPrune = vinfoBlockFile[fileNumber].nSize + vinfoBlockFile[fileNumber].nUndoSize;

            if (vinfoBlockFile[fileNumber].nSize == 0)
                continue;

            if (nCurrentUsage + nBuffer < nPruneTarget)  // are we below our target?
                break;

            // don't prune files that could have a block within MIN_BLOCKS_TO_KEEP of the main chain's tip but keep scanning
            if (vinfoBlockFile[fileNumber].nHeightLast > nLastBlockWeCanPrune)
                continue;

            PruneOneBlockFile(fileNumber);
            // Queue up the files for removal
            setFilesToPrune.insert(fileNumber);
            nCurrentUsage -= nBytesToPrune;
            count++;
        }
    }

    LogPrint(BCLog::PRUNE, "Prune: target=%dMiB actual=%dMiB diff=%dMiB max_prune_height=%d removed %d blk/rev pairs\n",
           nPruneTarget/1024/1024, nCurrentUsage/1024/1024,
           ((int64_t)nPruneTarget - (int64_t)nCurrentUsage)/1024/1024,
           nLastBlockWeCanPrune, count);
}

bool CheckDiskSpace(uint64_t nAdditionalBytes, bool blocks_dir)
{
    uint64_t nFreeBytesAvailable = fs::space(blocks_dir ? GetBlocksDir() : GetDataDir()).available;

    // Check for nMinDiskSpace bytes (currently 50MB)
    if (nFreeBytesAvailable < nMinDiskSpace + nAdditionalBytes)
        return AbortNode("Disk space is low!", _("Error: Disk space is low!"));

    return true;
}

static FILE* OpenDiskFile(const CDiskBlockPos &pos, const char *prefix, bool fReadOnly)
{
    if (pos.IsNull())
        return nullptr;
    fs::path path = GetBlockPosFilename(pos, prefix);
    fs::create_directories(path.parent_path());
    FILE* file = fsbridge::fopen(path, fReadOnly ? "rb": "rb+");
    if (!file && !fReadOnly)
        file = fsbridge::fopen(path, "wb+");
    if (!file) {
        LogPrintf("Unable to open file %s\n", path.string());
        return nullptr;
    }
    if (pos.nPos) {
        if (fseek(file, pos.nPos, SEEK_SET)) {
            LogPrintf("Unable to seek to position %u of %s\n", pos.nPos, path.string());
            fclose(file);
            return nullptr;
        }
    }
    return file;
}

FILE* OpenBlockFile(const CDiskBlockPos &pos, bool fReadOnly) {
    return OpenDiskFile(pos, "blk", fReadOnly);
}

/** Open an undo file (rev?????.dat) */
static FILE* OpenUndoFile(const CDiskBlockPos &pos, bool fReadOnly) {
    return OpenDiskFile(pos, "rev", fReadOnly);
}

fs::path GetBlockPosFilename(const CDiskBlockPos &pos, const char *prefix)
{
    return GetBlocksDir() / strprintf("%s%05u.dat", prefix, pos.nFile);
}

CBlockIndex * CChainState::InsertBlockIndex(const uint256& hash)
{
    AssertLockHeld(cs_main);

    if (hash.IsNull())
        return nullptr;

    // Return existing
    BlockMap::iterator mi = mapBlockIndex.find(hash);
    if (mi != mapBlockIndex.end())
        return (*mi).second;

    // Create new
    CBlockIndex* pindexNew = new CBlockIndex();
    mi = mapBlockIndex.insert(std::make_pair(hash, pindexNew)).first;
    pindexNew->phashBlock = &((*mi).first);

    return pindexNew;
}

bool CChainState::LoadBlockIndex(const Consensus::Params& consensus_params, CBlockTreeDB& blocktree)
{
    if (!blocktree.LoadBlockIndexGuts(consensus_params, [this](const uint256& hash){ return this->InsertBlockIndex(hash); }))
        return false;

    boost::this_thread::interruption_point();

    // Calculate nChainWork
    std::vector<std::pair<int, CBlockIndex*> > vSortedByHeight;
    vSortedByHeight.reserve(mapBlockIndex.size());
    for (const std::pair<uint256, CBlockIndex*>& item : mapBlockIndex)
    {
        CBlockIndex* pindex = item.second;
        vSortedByHeight.push_back(std::make_pair(pindex->nHeight, pindex));
    }
    sort(vSortedByHeight.begin(), vSortedByHeight.end());
    for (const std::pair<int, CBlockIndex*>& item : vSortedByHeight)
    {
        CBlockIndex* pindex = item.second;
        pindex->nChainWork = (pindex->pprev ? pindex->pprev->nChainWork : 0) + GetBlockProof(*pindex);
        pindex->nTimeMax = (pindex->pprev ? std::max(pindex->pprev->nTimeMax, pindex->nTime) : pindex->nTime);
        // We can link the chain of blocks for which we've received transactions at some point.
        // Pruned nodes may have deleted the block.
        if (pindex->nTx > 0) {
            if (pindex->pprev) {
                if (pindex->pprev->nChainTx) {
                    pindex->nChainTx = pindex->pprev->nChainTx + pindex->nTx;
                } else {
                    pindex->nChainTx = 0;
                    mapBlocksUnlinked.insert(std::make_pair(pindex->pprev, pindex));
                }
            } else {
                pindex->nChainTx = pindex->nTx;
            }
        }
        if (!(pindex->nStatus & BLOCK_FAILED_MASK) && pindex->pprev && (pindex->pprev->nStatus & BLOCK_FAILED_MASK)) {
            pindex->nStatus |= BLOCK_FAILED_CHILD;
            setDirtyBlockIndex.insert(pindex);
        }
        if (pindex->IsValid(BLOCK_VALID_TRANSACTIONS) && (pindex->nChainTx || pindex->pprev == nullptr))
            setBlockIndexCandidates.insert(pindex);
        if (pindex->nStatus & BLOCK_FAILED_MASK && (!pindexBestInvalid || pindex->nChainWork > pindexBestInvalid->nChainWork))
            pindexBestInvalid = pindex;
        if (pindex->pprev)
            pindex->BuildSkip();
        if (pindex->IsValid(BLOCK_VALID_TREE) && (pindexBestHeader == nullptr || CBlockIndexWorkComparator()(pindexBestHeader, pindex)))
            pindexBestHeader = pindex;
    }

    return true;
}

bool static LoadBlockIndexDB(const CChainParams& chainparams)
{
    if (!g_chainstate.LoadBlockIndex(chainparams.GetConsensus(), *pblocktree))
        return false;

    // Load block file info
    pblocktree->ReadLastBlockFile(nLastBlockFile);
    vinfoBlockFile.resize(nLastBlockFile + 1);
    LogPrintf("%s: last block file = %i\n", __func__, nLastBlockFile);
    for (int nFile = 0; nFile <= nLastBlockFile; nFile++) {
        pblocktree->ReadBlockFileInfo(nFile, vinfoBlockFile[nFile]);
    }
    LogPrintf("%s: last block file info: %s\n", __func__, vinfoBlockFile[nLastBlockFile].ToString());
    for (int nFile = nLastBlockFile + 1; true; nFile++) {
        CBlockFileInfo info;
        if (pblocktree->ReadBlockFileInfo(nFile, info)) {
            vinfoBlockFile.push_back(info);
        } else {
            break;
        }
    }

    // Check presence of blk files
    LogPrintf("Checking all blk files are present...\n");
    std::set<int> setBlkDataFiles;
    for (const std::pair<uint256, CBlockIndex*>& item : mapBlockIndex)
    {
        CBlockIndex* pindex = item.second;
        if (pindex->nStatus & BLOCK_HAVE_DATA) {
            setBlkDataFiles.insert(pindex->nFile);
        }
    }
    for (std::set<int>::iterator it = setBlkDataFiles.begin(); it != setBlkDataFiles.end(); it++)
    {
        CDiskBlockPos pos(*it, 0);
        if (CAutoFile(OpenBlockFile(pos, true), SER_DISK, CLIENT_VERSION).IsNull()) {
            return false;
        }
    }

    // Check whether we have ever pruned block & undo files
    pblocktree->ReadFlag("prunedblockfiles", fHavePruned);
    if (fHavePruned)
        LogPrintf("LoadBlockIndexDB(): Block files have previously been pruned\n");

    // Check whether we need to continue reindexing
    bool fReindexing = false;
    pblocktree->ReadReindexing(fReindexing);
    if(fReindexing) fReindex = true;

    // Check whether we have the name history
    pblocktree->ReadFlag("namehistory", fNameHistory);
    LogPrintf("LoadBlockIndexDB(): name history %s\n", fNameHistory ? "enabled" : "disabled");

    return true;
}

bool LoadChainTip(const CChainParams& chainparams)
{
    AssertLockHeld(cs_main);

    if (chainActive.Tip() && chainActive.Tip()->GetBlockHash() == pcoinsTip->GetBestBlock()) return true;

    if (pcoinsTip->GetBestBlock().IsNull() && mapBlockIndex.size() == 1) {
        // In case we just added the genesis block, connect it now, so
        // that we always have a chainActive.Tip() when we return.
        LogPrintf("%s: Connecting genesis block...\n", __func__);
        CValidationState state;
        if (!ActivateBestChain(state, chainparams)) {
            LogPrintf("%s: failed to activate chain (%s)\n", __func__, FormatStateMessage(state));
            return false;
        }
    }

    // Load pointer to end of best chain
    CBlockIndex* pindex = LookupBlockIndex(pcoinsTip->GetBestBlock());
    if (!pindex) {
        return false;
    }
    chainActive.SetTip(pindex);

    g_chainstate.PruneBlockIndexCandidates();

    LogPrintf("Loaded best chain: hashBestChain=%s height=%d date=%s progress=%f\n",
        chainActive.Tip()->GetBlockHash().ToString(), chainActive.Height(),
        FormatISO8601DateTime(chainActive.Tip()->GetBlockTime()),
        GuessVerificationProgress(chainparams.TxData(), chainActive.Tip()));
    return true;
}

CVerifyDB::CVerifyDB()
{
    uiInterface.ShowProgress(_("Verifying blocks..."), 0, false);
}

CVerifyDB::~CVerifyDB()
{
    uiInterface.ShowProgress("", 100, false);
}

bool CVerifyDB::VerifyDB(const CChainParams& chainparams, CCoinsView *coinsview, int nCheckLevel, int nCheckDepth)
{
    LOCK(cs_main);
    if (chainActive.Tip() == nullptr || chainActive.Tip()->pprev == nullptr)
        return true;

    // Verify blocks in the best chain
    if (nCheckDepth <= 0 || nCheckDepth > chainActive.Height())
        nCheckDepth = chainActive.Height();
    nCheckLevel = std::max(0, std::min(4, nCheckLevel));
    LogPrintf("Verifying last %i blocks at level %i\n", nCheckDepth, nCheckLevel);
    CCoinsViewCache coins(coinsview);
    CBlockIndex* pindexState = chainActive.Tip();
    CBlockIndex* pindexFailure = nullptr;
    int nGoodTransactions = 0;
    CValidationState state;
    int reportDone = 0;
    LogPrintf("[0%%]..."); /* Continued */
    for (CBlockIndex* pindex = chainActive.Tip(); pindex && pindex->pprev; pindex = pindex->pprev)
    {
        boost::this_thread::interruption_point();
        int percentageDone = std::max(1, std::min(99, (int)(((double)(chainActive.Height() - pindex->nHeight)) / (double)nCheckDepth * (nCheckLevel >= 4 ? 50 : 100))));
        if (reportDone < percentageDone/10) {
            // report every 10% step
            LogPrintf("[%d%%]...", percentageDone); /* Continued */
            reportDone = percentageDone/10;
        }
        uiInterface.ShowProgress(_("Verifying blocks..."), percentageDone, false);
        if (pindex->nHeight < chainActive.Height()-nCheckDepth)
            break;
        if (fPruneMode && !(pindex->nStatus & BLOCK_HAVE_DATA)) {
            // If pruning, only go back as far as we have data.
            LogPrintf("VerifyDB(): block verification stopping at height %d (pruning, no data)\n", pindex->nHeight);
            break;
        }
        CBlock block;
        // check level 0: read from disk
        if (!ReadBlockFromDisk(block, pindex, chainparams.GetConsensus()))
            return error("VerifyDB(): *** ReadBlockFromDisk failed at %d, hash=%s", pindex->nHeight, pindex->GetBlockHash().ToString());
        // check level 1: verify block validity
        if (nCheckLevel >= 1 && !CheckBlock(block, state, chainparams.GetConsensus()))
            return error("%s: *** found bad block at %d, hash=%s (%s)\n", __func__,
                         pindex->nHeight, pindex->GetBlockHash().ToString(), FormatStateMessage(state));
        // check level 2: verify undo validity
        if (nCheckLevel >= 2 && pindex) {
            CBlockUndo undo;
            if (!pindex->GetUndoPos().IsNull()) {
                if (!UndoReadFromDisk(undo, pindex)) {
                    return error("VerifyDB(): *** found bad undo data at %d, hash=%s\n", pindex->nHeight, pindex->GetBlockHash().ToString());
                }
            }
        }
        // check level 3: check for inconsistencies during memory-only disconnect of tip blocks
        if (nCheckLevel >= 3 && pindex == pindexState && (coins.DynamicMemoryUsage() + pcoinsTip->DynamicMemoryUsage()) <= nCoinCacheUsage) {
            assert(coins.GetBestBlock() == pindex->GetBlockHash());
            DisconnectResult res = g_chainstate.DisconnectBlock(block, pindex, coins);
            if (res == DISCONNECT_FAILED) {
                return error("VerifyDB(): *** irrecoverable inconsistency in block data at %d, hash=%s", pindex->nHeight, pindex->GetBlockHash().ToString());
            }
            pindexState = pindex->pprev;
            if (res == DISCONNECT_UNCLEAN) {
                nGoodTransactions = 0;
                pindexFailure = pindex;
            } else {
                nGoodTransactions += block.vtx.size();
            }
        }
        if (ShutdownRequested())
            return true;
    }
    if (pindexFailure)
        return error("VerifyDB(): *** coin database inconsistencies found (last %i blocks, %i good transactions before that)\n", chainActive.Height() - pindexFailure->nHeight + 1, nGoodTransactions);

    // check level 4: try reconnecting blocks
    if (nCheckLevel >= 4) {
        CBlockIndex *pindex = pindexState;

        /* Disable flushing of the game state cache.  During
           the connect operation, we need a lot of "old" game states
           (i. e., behind chainActive) that would otherwise be discarded
           and recomputed all the time.  Make sure to unset the flag
           again on leaving.  */
        struct SetGameCacheKeep
        {
            SetGameCacheKeep()
            {
                pgameDb->setKeepEverything(true);
            }
            ~SetGameCacheKeep()
            {
                pgameDb->setKeepEverything(false);
            }
        } setGameCacheKeep;

        /* TODO: Instead of completely disabling flushing, we could
           use a smarter policy that flushes only states that are no longer
           needed.  I. e., those behind the last 2,000 block level that
           is stored nevertheless.  */

        while (pindex != chainActive.Tip()) {
            boost::this_thread::interruption_point();
            uiInterface.ShowProgress(_("Verifying blocks..."), std::max(1, std::min(99, 100 - (int)(((double)(chainActive.Height() - pindex->nHeight)) / (double)nCheckDepth * 50))), false);
            pindex = chainActive.Next(pindex);
            CBlock block;
            if (!ReadBlockFromDisk(block, pindex, chainparams.GetConsensus()))
                return error("VerifyDB(): *** ReadBlockFromDisk failed at %d, hash=%s", pindex->nHeight, pindex->GetBlockHash().ToString());
<<<<<<< HEAD
            if (!g_chainstate.ConnectBlock(block, state, pindex, coins, chainparams))
                return error("VerifyDB(): *** found unconnectable block at %d, hash=%s", pindex->nHeight, pindex->GetBlockHash().ToString());
=======
            if (!g_chainstate.ConnectBlock(block, state, pindex, coins, dummyNames, chainparams))
                return error("VerifyDB(): *** found unconnectable block at %d, hash=%s (%s)", pindex->nHeight, pindex->GetBlockHash().ToString(), FormatStateMessage(state));
>>>>>>> c2496821
        }
    }

    LogPrintf("[DONE].\n");
    LogPrintf("No coin database inconsistencies in last %i blocks (%i transactions)\n", chainActive.Height() - pindexState->nHeight, nGoodTransactions);

    return true;
}

/** Apply the effects of a block on the utxo cache, ignoring that it may already have been applied. */
bool CChainState::RollforwardBlock(const CBlockIndex* pindex, CCoinsViewCache& inputs, const CChainParams& params)
{
    // TODO: merge with ConnectBlock
    CBlock block;
    if (!ReadBlockFromDisk(block, pindex, params.GetConsensus())) {
        return error("ReplayBlock(): ReadBlockFromDisk failed at %d, hash=%s", pindex->nHeight, pindex->GetBlockHash().ToString());
    }

    for (const CTransactionRef& tx : block.vtx) {
        if (!tx->IsCoinBase()) {
            for (const CTxIn &txin : tx->vin) {
                inputs.SpendCoin(txin.prevout);
            }
        }
        // Pass check = true as every addition may be an overwrite.
        AddCoins(inputs, *tx, pindex->nHeight, true);
    }
    return true;
}

bool CChainState::ReplayBlocks(const CChainParams& params, CCoinsView* view)
{
    LOCK(cs_main);

    CCoinsViewCache cache(view);

    std::vector<uint256> hashHeads = view->GetHeadBlocks();
    if (hashHeads.empty()) return true; // We're already in a consistent state.
    if (hashHeads.size() != 2) return error("ReplayBlocks(): unknown inconsistent state");

    uiInterface.ShowProgress(_("Replaying blocks..."), 0, false);
    LogPrintf("Replaying blocks\n");

    const CBlockIndex* pindexOld = nullptr;  // Old tip during the interrupted flush.
    const CBlockIndex* pindexNew;            // New tip during the interrupted flush.
    const CBlockIndex* pindexFork = nullptr; // Latest block common to both the old and the new tip.

    if (mapBlockIndex.count(hashHeads[0]) == 0) {
        return error("ReplayBlocks(): reorganization to unknown block requested");
    }
    pindexNew = mapBlockIndex[hashHeads[0]];

    if (!hashHeads[1].IsNull()) { // The old tip is allowed to be 0, indicating it's the first flush.
        if (mapBlockIndex.count(hashHeads[1]) == 0) {
            return error("ReplayBlocks(): reorganization from unknown block requested");
        }
        pindexOld = mapBlockIndex[hashHeads[1]];
        pindexFork = LastCommonAncestor(pindexOld, pindexNew);
        assert(pindexFork != nullptr);
    }

    // Rollback along the old branch.
    while (pindexOld != pindexFork) {
        if (pindexOld->nHeight > 0) { // Never disconnect the genesis block.
            CBlock block;
            if (!ReadBlockFromDisk(block, pindexOld, params.GetConsensus())) {
                return error("RollbackBlock(): ReadBlockFromDisk() failed at %d, hash=%s", pindexOld->nHeight, pindexOld->GetBlockHash().ToString());
            }
            LogPrintf("Rolling back %s (%i)\n", pindexOld->GetBlockHash().ToString(), pindexOld->nHeight);
            DisconnectResult res = DisconnectBlock(block, pindexOld, cache);
            if (res == DISCONNECT_FAILED) {
                return error("RollbackBlock(): DisconnectBlock failed at %d, hash=%s", pindexOld->nHeight, pindexOld->GetBlockHash().ToString());
            }
            // If DISCONNECT_UNCLEAN is returned, it means a non-existing UTXO was deleted, or an existing UTXO was
            // overwritten. It corresponds to cases where the block-to-be-disconnect never had all its operations
            // applied to the UTXO set. However, as both writing a UTXO and deleting a UTXO are idempotent operations,
            // the result is still a version of the UTXO set with the effects of that block undone.
        }
        pindexOld = pindexOld->pprev;
    }

    // Roll forward from the forking point to the new tip.
    int nForkHeight = pindexFork ? pindexFork->nHeight : 0;
    for (int nHeight = nForkHeight + 1; nHeight <= pindexNew->nHeight; ++nHeight) {
        const CBlockIndex* pindex = pindexNew->GetAncestor(nHeight);
        LogPrintf("Rolling forward %s (%i)\n", pindex->GetBlockHash().ToString(), nHeight);
        if (!RollforwardBlock(pindex, cache, params)) return false;
    }

    cache.SetBestBlock(pindexNew->GetBlockHash());
    cache.Flush();
    uiInterface.ShowProgress("", 100, false);
    return true;
}

bool ReplayBlocks(const CChainParams& params, CCoinsView* view) {
    return g_chainstate.ReplayBlocks(params, view);
}

bool CChainState::RewindBlockIndex(const CChainParams& params)
{
    LOCK(cs_main);

    // Note that during -reindex-chainstate we are called with an empty chainActive!

    int nHeight = 1;
    while (nHeight <= chainActive.Height()) {
        // We don't need to go back and re-download/re-verify blocks from
        // before segwit actually activated.
        if (IsWitnessEnabled(chainActive[nHeight - 1], params.GetConsensus()) && !(chainActive[nHeight]->nStatus & BLOCK_OPT_WITNESS)) {
            break;
        }
        nHeight++;
    }

    // nHeight is now the height of the first insufficiently-validated block, or tipheight + 1
    CValidationState state;
    CBlockIndex* pindex = chainActive.Tip();
    while (chainActive.Height() >= nHeight) {
        if (fPruneMode && !(chainActive.Tip()->nStatus & BLOCK_HAVE_DATA)) {
            // If pruning, don't try rewinding past the HAVE_DATA point;
            // since older blocks can't be served anyway, there's
            // no need to walk further, and trying to DisconnectTip()
            // will fail (and require a needless reindex/redownload
            // of the blockchain).
            break;
        }
        if (!DisconnectTip(state, params, nullptr)) {
            return error("RewindBlockIndex: unable to disconnect block at height %i (%s)", pindex->nHeight, FormatStateMessage(state));
        }
        // Occasionally flush state to disk.
        if (!FlushStateToDisk(params, state, FlushStateMode::PERIODIC)) {
            LogPrintf("RewindBlockIndex: unable to flush state to disk (%s)\n", FormatStateMessage(state));
            return false;
        }
    }

    // Reduce validity flag and have-data flags.
    // We do this after actual disconnecting, otherwise we'll end up writing the lack of data
    // to disk before writing the chainstate, resulting in a failure to continue if interrupted.
    for (const auto& entry : mapBlockIndex) {
        CBlockIndex* pindexIter = entry.second;

        // Note: If we encounter an insufficiently validated block that
        // is on chainActive, it must be because we are a pruning node, and
        // this block or some successor doesn't HAVE_DATA, so we were unable to
        // rewind all the way.  Blocks remaining on chainActive at this point
        // must not have their validity reduced.
        if (IsWitnessEnabled(pindexIter->pprev, params.GetConsensus()) && !(pindexIter->nStatus & BLOCK_OPT_WITNESS) && !chainActive.Contains(pindexIter)) {
            // Reduce validity
            pindexIter->nStatus = std::min<unsigned int>(pindexIter->nStatus & BLOCK_VALID_MASK, BLOCK_VALID_TREE) | (pindexIter->nStatus & ~BLOCK_VALID_MASK);
            // Remove have-data flags.
            pindexIter->nStatus &= ~(BLOCK_HAVE_DATA | BLOCK_HAVE_UNDO);
            // Remove storage location.
            pindexIter->nFile = 0;
            pindexIter->nDataPos = 0;
            pindexIter->nUndoPos = 0;
            // Remove various other things
            pindexIter->nTx = 0;
            pindexIter->nChainTx = 0;
            pindexIter->nSequenceId = 0;
            // Make sure it gets written.
            setDirtyBlockIndex.insert(pindexIter);
            // Update indexes
            setBlockIndexCandidates.erase(pindexIter);
            std::pair<std::multimap<CBlockIndex*, CBlockIndex*>::iterator, std::multimap<CBlockIndex*, CBlockIndex*>::iterator> ret = mapBlocksUnlinked.equal_range(pindexIter->pprev);
            while (ret.first != ret.second) {
                if (ret.first->second == pindexIter) {
                    mapBlocksUnlinked.erase(ret.first++);
                } else {
                    ++ret.first;
                }
            }
        } else if (pindexIter->IsValid(BLOCK_VALID_TRANSACTIONS) && pindexIter->nChainTx) {
            setBlockIndexCandidates.insert(pindexIter);
        }
    }

    if (chainActive.Tip() != nullptr) {
        // We can't prune block index candidates based on our tip if we have
        // no tip due to chainActive being empty!
        PruneBlockIndexCandidates();

        CheckBlockIndex(params.GetConsensus());
    }

    return true;
}

bool RewindBlockIndex(const CChainParams& params) {
    if (!g_chainstate.RewindBlockIndex(params)) {
        return false;
    }

    if (chainActive.Tip() != nullptr) {
        // FlushStateToDisk can possibly read chainActive. Be conservative
        // and skip it here, we're about to -reindex-chainstate anyway, so
        // it'll get called a bunch real soon.
        CValidationState state;
        if (!FlushStateToDisk(params, state, FlushStateMode::ALWAYS)) {
            LogPrintf("RewindBlockIndex: unable to flush state to disk (%s)\n", FormatStateMessage(state));
            return false;
        }
    }

    return true;
}

void CChainState::UnloadBlockIndex() {
    nBlockSequenceId = 1;
    m_failed_blocks.clear();
    setBlockIndexCandidates.clear();
}

// May NOT be used after any connections are up as much
// of the peer-processing logic assumes a consistent
// block index state
void UnloadBlockIndex()
{
    LOCK(cs_main);
    chainActive.SetTip(nullptr);
    pindexBestInvalid = nullptr;
    pindexBestHeader = nullptr;
    mempool.clear();
    mapBlocksUnlinked.clear();
    vinfoBlockFile.clear();
    nLastBlockFile = 0;
    setDirtyBlockIndex.clear();
    setDirtyFileInfo.clear();
    versionbitscache.Clear();
    for (int b = 0; b < VERSIONBITS_NUM_BITS; b++) {
        warningcache[b].clear();
    }

    for (BlockMap::value_type& entry : mapBlockIndex) {
        delete entry.second;
    }
    mapBlockIndex.clear();
    fHavePruned = false;

    g_chainstate.UnloadBlockIndex();
}

bool LoadBlockIndex(const CChainParams& chainparams)
{
    // Load block index from databases
    bool needs_init = fReindex;
    if (!fReindex) {
        bool ret = LoadBlockIndexDB(chainparams);
        if (!ret) return false;
        needs_init = mapBlockIndex.empty();
    }

    if (needs_init) {
        // Everything here is for *new* reindex/DBs. Thus, though
        // LoadBlockIndexDB may have set fReindex if we shut down
        // mid-reindex previously, we don't check fReindex and
        // instead only check it prior to LoadBlockIndexDB to set
        // needs_init.

        LogPrintf("Initializing databases...\n");
        fNameHistory = gArgs.GetBoolArg("-namehistory", false);
        pblocktree->WriteFlag("namehistory", fNameHistory);
    }
    return true;
}

bool CChainState::LoadGenesisBlock(const CChainParams& chainparams)
{
    LOCK(cs_main);

    // Check whether we're already initialized by checking for genesis in
    // mapBlockIndex. Note that we can't use chainActive here, since it is
    // set based on the coins db, not the block index db, which is the only
    // thing loaded at this point.
    if (mapBlockIndex.count(chainparams.GenesisBlock().GetHash()))
        return true;

    try {
        CBlock &block = const_cast<CBlock&>(chainparams.GenesisBlock());
        CDiskBlockPos blockPos = SaveBlockToDisk(block, 0, chainparams, nullptr);
        if (blockPos.IsNull())
            return error("%s: writing genesis block to disk failed", __func__);
        CBlockIndex *pindex = AddToBlockIndex(block);
        CValidationState state;
        if (!ReceivedBlockTransactions(block, state, pindex, blockPos, chainparams.GetConsensus()))
            return error("%s: genesis block not accepted (%s)", __func__, FormatStateMessage(state));
    } catch (const std::runtime_error& e) {
        return error("%s: failed to write genesis block: %s", __func__, e.what());
    }

    return true;
}

bool LoadGenesisBlock(const CChainParams& chainparams)
{
    return g_chainstate.LoadGenesisBlock(chainparams);
}

bool LoadExternalBlockFile(const CChainParams& chainparams, FILE* fileIn, CDiskBlockPos *dbp)
{
    // Map of disk positions for blocks with unknown parent (only used for reindex)
    static std::multimap<uint256, CDiskBlockPos> mapBlocksUnknownParent;
    int64_t nStart = GetTimeMillis();

    int nLoaded = 0;
    try {
        // This takes over fileIn and calls fclose() on it in the CBufferedFile destructor
        CBufferedFile blkdat(fileIn, 2*MAX_BLOCK_SERIALIZED_SIZE, MAX_BLOCK_SERIALIZED_SIZE+8, SER_DISK, CLIENT_VERSION);
        uint64_t nRewind = blkdat.GetPos();
        while (!blkdat.eof()) {
            boost::this_thread::interruption_point();

            blkdat.SetPos(nRewind);
            nRewind++; // start one byte further next time, in case of failure
            blkdat.SetLimit(); // remove former limit
            unsigned int nSize = 0;
            try {
                // locate a header
                unsigned char buf[CMessageHeader::MESSAGE_START_SIZE];
                blkdat.FindByte(chainparams.MessageStart()[0]);
                nRewind = blkdat.GetPos()+1;
                blkdat >> buf;
                if (memcmp(buf, chainparams.MessageStart(), CMessageHeader::MESSAGE_START_SIZE))
                    continue;
                // read size
                blkdat >> nSize;
                if (nSize < 80 || nSize > MAX_BLOCK_SERIALIZED_SIZE)
                    continue;
            } catch (const std::exception&) {
                // no valid block header found; don't complain
                break;
            }
            try {
                // read block
                uint64_t nBlockPos = blkdat.GetPos();
                if (dbp)
                    dbp->nPos = nBlockPos;
                blkdat.SetLimit(nBlockPos + nSize);
                blkdat.SetPos(nBlockPos);
                std::shared_ptr<CBlock> pblock = std::make_shared<CBlock>();
                CBlock& block = *pblock;
                blkdat >> block;
                nRewind = blkdat.GetPos();

                uint256 hash = block.GetHash();
                {
                    LOCK(cs_main);
                    // detect out of order blocks, and store them for later
                    if (hash != chainparams.GetConsensus().hashGenesisBlock && !LookupBlockIndex(block.hashPrevBlock)) {
                        LogPrint(BCLog::REINDEX, "%s: Out of order block %s, parent %s not known\n", __func__, hash.ToString(),
                                block.hashPrevBlock.ToString());
                        if (dbp)
                            mapBlocksUnknownParent.insert(std::make_pair(block.hashPrevBlock, *dbp));
                        continue;
                    }

                    // process in case the block isn't known yet
                    CBlockIndex* pindex = LookupBlockIndex(hash);
                    if (!pindex || (pindex->nStatus & BLOCK_HAVE_DATA) == 0) {
                      CValidationState state;
                      if (g_chainstate.AcceptBlock(pblock, state, chainparams, nullptr, true, dbp, nullptr)) {
                          nLoaded++;
                      }
                      if (state.IsError()) {
                          break;
                      }
                    } else if (hash != chainparams.GetConsensus().hashGenesisBlock && pindex->nHeight % 1000 == 0) {
                      LogPrint(BCLog::REINDEX, "Block Import: already had block %s at height %d\n", hash.ToString(), pindex->nHeight);
                    }
                }

                // Activate the genesis block so normal node progress can continue
                if (hash == chainparams.GetConsensus().hashGenesisBlock) {
                    CValidationState state;
                    if (!ActivateBestChain(state, chainparams)) {
                        break;
                    }
                }

                NotifyHeaderTip();

                // Recursively process earlier encountered successors of this block
                std::deque<uint256> queue;
                queue.push_back(hash);
                while (!queue.empty()) {
                    uint256 head = queue.front();
                    queue.pop_front();
                    std::pair<std::multimap<uint256, CDiskBlockPos>::iterator, std::multimap<uint256, CDiskBlockPos>::iterator> range = mapBlocksUnknownParent.equal_range(head);
                    while (range.first != range.second) {
                        std::multimap<uint256, CDiskBlockPos>::iterator it = range.first;
                        std::shared_ptr<CBlock> pblockrecursive = std::make_shared<CBlock>();
                        if (ReadBlockFromDisk(*pblockrecursive, it->second, chainparams.GetConsensus()))
                        {
                            LogPrint(BCLog::REINDEX, "%s: Processing out of order child %s of %s\n", __func__, pblockrecursive->GetHash().ToString(),
                                    head.ToString());
                            LOCK(cs_main);
                            CValidationState dummy;
                            if (g_chainstate.AcceptBlock(pblockrecursive, dummy, chainparams, nullptr, true, &it->second, nullptr))
                            {
                                nLoaded++;
                                queue.push_back(pblockrecursive->GetHash());
                            }
                        }
                        range.first++;
                        mapBlocksUnknownParent.erase(it);
                        NotifyHeaderTip();
                    }
                }
            } catch (const std::exception& e) {
                LogPrintf("%s: Deserialize or I/O error - %s\n", __func__, e.what());
            }
        }
    } catch (const std::runtime_error& e) {
        AbortNode(std::string("System error: ") + e.what());
    }
    if (nLoaded > 0)
        LogPrintf("Loaded %i blocks from external file in %dms\n", nLoaded, GetTimeMillis() - nStart);
    return nLoaded > 0;
}

void CChainState::CheckBlockIndex(const Consensus::Params& consensusParams)
{
    if (!fCheckBlockIndex) {
        return;
    }

    LOCK(cs_main);

    // During a reindex, we read the genesis block and call CheckBlockIndex before ActivateBestChain,
    // so we have the genesis block in mapBlockIndex but no active chain.  (A few of the tests when
    // iterating the block tree require that chainActive has been initialized.)
    if (chainActive.Height() < 0) {
        assert(mapBlockIndex.size() <= 1);
        return;
    }

    // Verify that all entries are non-NULL.
    for (BlockMap::const_iterator it = mapBlockIndex.begin();
         it != mapBlockIndex.end(); ++it)
        assert(it->second);

    // Build forward-pointing map of the entire block tree.
    std::multimap<CBlockIndex*,CBlockIndex*> forward;
    for (auto& entry : mapBlockIndex) {
        forward.insert(std::make_pair(entry.second->pprev, entry.second));
    }

    assert(forward.size() == mapBlockIndex.size());

    std::pair<std::multimap<CBlockIndex*,CBlockIndex*>::iterator,std::multimap<CBlockIndex*,CBlockIndex*>::iterator> rangeGenesis = forward.equal_range(nullptr);
    CBlockIndex *pindex = rangeGenesis.first->second;
    rangeGenesis.first++;
    assert(rangeGenesis.first == rangeGenesis.second); // There is only one index entry with parent nullptr.

    // Iterate over the entire block tree, using depth-first search.
    // Along the way, remember whether there are blocks on the path from genesis
    // block being explored which are the first to have certain properties.
    size_t nNodes = 0;
    int nHeight = 0;
    CBlockIndex* pindexFirstInvalid = nullptr; // Oldest ancestor of pindex which is invalid.
    CBlockIndex* pindexFirstMissing = nullptr; // Oldest ancestor of pindex which does not have BLOCK_HAVE_DATA.
    CBlockIndex* pindexFirstNeverProcessed = nullptr; // Oldest ancestor of pindex for which nTx == 0.
    CBlockIndex* pindexFirstNotTreeValid = nullptr; // Oldest ancestor of pindex which does not have BLOCK_VALID_TREE (regardless of being valid or not).
    CBlockIndex* pindexFirstNotTransactionsValid = nullptr; // Oldest ancestor of pindex which does not have BLOCK_VALID_TRANSACTIONS (regardless of being valid or not).
    CBlockIndex* pindexFirstNotChainValid = nullptr; // Oldest ancestor of pindex which does not have BLOCK_VALID_CHAIN (regardless of being valid or not).
    CBlockIndex* pindexFirstNotScriptsValid = nullptr; // Oldest ancestor of pindex which does not have BLOCK_VALID_SCRIPTS (regardless of being valid or not).
    while (pindex != nullptr) {
        nNodes++;
        if (pindexFirstInvalid == nullptr && pindex->nStatus & BLOCK_FAILED_VALID) pindexFirstInvalid = pindex;
        if (pindexFirstMissing == nullptr && !(pindex->nStatus & BLOCK_HAVE_DATA)) pindexFirstMissing = pindex;
        if (pindexFirstNeverProcessed == nullptr && pindex->nTx == 0) pindexFirstNeverProcessed = pindex;
        if (pindex->pprev != nullptr && pindexFirstNotTreeValid == nullptr && (pindex->nStatus & BLOCK_VALID_MASK) < BLOCK_VALID_TREE) pindexFirstNotTreeValid = pindex;
        if (pindex->pprev != nullptr && pindexFirstNotTransactionsValid == nullptr && (pindex->nStatus & BLOCK_VALID_MASK) < BLOCK_VALID_TRANSACTIONS) pindexFirstNotTransactionsValid = pindex;
        if (pindex->pprev != nullptr && pindexFirstNotChainValid == nullptr && (pindex->nStatus & BLOCK_VALID_MASK) < BLOCK_VALID_CHAIN) pindexFirstNotChainValid = pindex;
        if (pindex->pprev != nullptr && pindexFirstNotScriptsValid == nullptr && (pindex->nStatus & BLOCK_VALID_MASK) < BLOCK_VALID_SCRIPTS) pindexFirstNotScriptsValid = pindex;

        // Begin: actual consistency checks.
        if (pindex->pprev == nullptr) {
            // Genesis block checks.
            assert(pindex->GetBlockHash() == consensusParams.hashGenesisBlock); // Genesis block's hash must match.
            assert(pindex == chainActive.Genesis()); // The current active chain's genesis block must be this block.
        }
        if (pindex->nChainTx == 0) assert(pindex->nSequenceId <= 0);  // nSequenceId can't be set positive for blocks that aren't linked (negative is used for preciousblock)
        // VALID_TRANSACTIONS is equivalent to nTx > 0 for all nodes (whether or not pruning has occurred).
        // HAVE_DATA is only equivalent to nTx > 0 (or VALID_TRANSACTIONS) if no pruning has occurred.
        if (!fHavePruned) {
            // If we've never pruned, then HAVE_DATA should be equivalent to nTx > 0
            assert(!(pindex->nStatus & BLOCK_HAVE_DATA) == (pindex->nTx == 0));
            assert(pindexFirstMissing == pindexFirstNeverProcessed);
        } else {
            // If we have pruned, then we can only say that HAVE_DATA implies nTx > 0
            if (pindex->nStatus & BLOCK_HAVE_DATA) assert(pindex->nTx > 0);
        }
        if (pindex->nStatus & BLOCK_HAVE_UNDO) assert(pindex->nStatus & BLOCK_HAVE_DATA);
        assert(((pindex->nStatus & BLOCK_VALID_MASK) >= BLOCK_VALID_TRANSACTIONS) == (pindex->nTx > 0)); // This is pruning-independent.
        // All parents having had data (at some point) is equivalent to all parents being VALID_TRANSACTIONS, which is equivalent to nChainTx being set.
        assert((pindexFirstNeverProcessed != nullptr) == (pindex->nChainTx == 0)); // nChainTx != 0 is used to signal that all parent blocks have been processed (but may have been pruned).
        assert((pindexFirstNotTransactionsValid != nullptr) == (pindex->nChainTx == 0));
        assert(pindex->nHeight == nHeight); // nHeight must be consistent.
        assert(pindex->pprev == nullptr || pindex->nChainWork >= pindex->pprev->nChainWork); // For every block except the genesis block, the chainwork must be larger than the parent's.
        assert(nHeight < 2 || (pindex->pskip && (pindex->pskip->nHeight < nHeight))); // The pskip pointer must point back for all but the first 2 blocks.
        assert(pindexFirstNotTreeValid == nullptr); // All mapBlockIndex entries must at least be TREE valid
        if ((pindex->nStatus & BLOCK_VALID_MASK) >= BLOCK_VALID_TREE) assert(pindexFirstNotTreeValid == nullptr); // TREE valid implies all parents are TREE valid
        if ((pindex->nStatus & BLOCK_VALID_MASK) >= BLOCK_VALID_CHAIN) assert(pindexFirstNotChainValid == nullptr); // CHAIN valid implies all parents are CHAIN valid
        if ((pindex->nStatus & BLOCK_VALID_MASK) >= BLOCK_VALID_SCRIPTS) assert(pindexFirstNotScriptsValid == nullptr); // SCRIPTS valid implies all parents are SCRIPTS valid
        if (pindexFirstInvalid == nullptr) {
            // Checks for not-invalid blocks.
            assert((pindex->nStatus & BLOCK_FAILED_MASK) == 0); // The failed mask cannot be set for blocks without invalid parents.
        }
        if (!CBlockIndexWorkComparator()(pindex, chainActive.Tip()) && pindexFirstNeverProcessed == nullptr) {
            if (pindexFirstInvalid == nullptr) {
                // If this block sorts at least as good as the current tip and
                // is valid and we have all data for its parents, it must be in
                // setBlockIndexCandidates.  chainActive.Tip() must also be there
                // even if some data has been pruned.
                if (pindexFirstMissing == nullptr || pindex == chainActive.Tip()) {
                    assert(setBlockIndexCandidates.count(pindex));
                }
                // If some parent is missing, then it could be that this block was in
                // setBlockIndexCandidates but had to be removed because of the missing data.
                // In this case it must be in mapBlocksUnlinked -- see test below.
            }
        } else { // If this block sorts worse than the current tip or some ancestor's block has never been seen, it cannot be in setBlockIndexCandidates.
            assert(setBlockIndexCandidates.count(pindex) == 0);
        }
        // Check whether this block is in mapBlocksUnlinked.
        std::pair<std::multimap<CBlockIndex*,CBlockIndex*>::iterator,std::multimap<CBlockIndex*,CBlockIndex*>::iterator> rangeUnlinked = mapBlocksUnlinked.equal_range(pindex->pprev);
        bool foundInUnlinked = false;
        while (rangeUnlinked.first != rangeUnlinked.second) {
            assert(rangeUnlinked.first->first == pindex->pprev);
            if (rangeUnlinked.first->second == pindex) {
                foundInUnlinked = true;
                break;
            }
            rangeUnlinked.first++;
        }
        if (pindex->pprev && (pindex->nStatus & BLOCK_HAVE_DATA) && pindexFirstNeverProcessed != nullptr && pindexFirstInvalid == nullptr) {
            // If this block has block data available, some parent was never received, and has no invalid parents, it must be in mapBlocksUnlinked.
            assert(foundInUnlinked);
        }
        if (!(pindex->nStatus & BLOCK_HAVE_DATA)) assert(!foundInUnlinked); // Can't be in mapBlocksUnlinked if we don't HAVE_DATA
        if (pindexFirstMissing == nullptr) assert(!foundInUnlinked); // We aren't missing data for any parent -- cannot be in mapBlocksUnlinked.
        if (pindex->pprev && (pindex->nStatus & BLOCK_HAVE_DATA) && pindexFirstNeverProcessed == nullptr && pindexFirstMissing != nullptr) {
            // We HAVE_DATA for this block, have received data for all parents at some point, but we're currently missing data for some parent.
            assert(fHavePruned); // We must have pruned.
            // This block may have entered mapBlocksUnlinked if:
            //  - it has a descendant that at some point had more work than the
            //    tip, and
            //  - we tried switching to that descendant but were missing
            //    data for some intermediate block between chainActive and the
            //    tip.
            // So if this block is itself better than chainActive.Tip() and it wasn't in
            // setBlockIndexCandidates, then it must be in mapBlocksUnlinked.
            if (!CBlockIndexWorkComparator()(pindex, chainActive.Tip()) && setBlockIndexCandidates.count(pindex) == 0) {
                if (pindexFirstInvalid == nullptr) {
                    assert(foundInUnlinked);
                }
            }
        }
        // assert(pindex->GetBlockHash() == pindex->GetBlockHeader().GetHash()); // Perhaps too slow
        // End: actual consistency checks.

        // Try descending into the first subnode.
        std::pair<std::multimap<CBlockIndex*,CBlockIndex*>::iterator,std::multimap<CBlockIndex*,CBlockIndex*>::iterator> range = forward.equal_range(pindex);
        if (range.first != range.second) {
            // A subnode was found.
            pindex = range.first->second;
            nHeight++;
            continue;
        }
        // This is a leaf node.
        // Move upwards until we reach a node of which we have not yet visited the last child.
        while (pindex) {
            // We are going to either move to a parent or a sibling of pindex.
            // If pindex was the first with a certain property, unset the corresponding variable.
            if (pindex == pindexFirstInvalid) pindexFirstInvalid = nullptr;
            if (pindex == pindexFirstMissing) pindexFirstMissing = nullptr;
            if (pindex == pindexFirstNeverProcessed) pindexFirstNeverProcessed = nullptr;
            if (pindex == pindexFirstNotTreeValid) pindexFirstNotTreeValid = nullptr;
            if (pindex == pindexFirstNotTransactionsValid) pindexFirstNotTransactionsValid = nullptr;
            if (pindex == pindexFirstNotChainValid) pindexFirstNotChainValid = nullptr;
            if (pindex == pindexFirstNotScriptsValid) pindexFirstNotScriptsValid = nullptr;
            // Find our parent.
            CBlockIndex* pindexPar = pindex->pprev;
            // Find which child we just visited.
            std::pair<std::multimap<CBlockIndex*,CBlockIndex*>::iterator,std::multimap<CBlockIndex*,CBlockIndex*>::iterator> rangePar = forward.equal_range(pindexPar);
            while (rangePar.first->second != pindex) {
                assert(rangePar.first != rangePar.second); // Our parent must have at least the node we're coming from as child.
                rangePar.first++;
            }
            // Proceed to the next one.
            rangePar.first++;
            if (rangePar.first != rangePar.second) {
                // Move to the sibling.
                pindex = rangePar.first->second;
                break;
            } else {
                // Move up further.
                pindex = pindexPar;
                nHeight--;
                continue;
            }
        }
    }

    // Check that we actually traversed the entire map.
    assert(nNodes == forward.size());
}

std::string CBlockFileInfo::ToString() const
{
    return strprintf("CBlockFileInfo(blocks=%u, size=%u, heights=%u...%u, time=%s...%s)", nBlocks, nSize, nHeightFirst, nHeightLast, FormatISO8601Date(nTimeFirst), FormatISO8601Date(nTimeLast));
}

CBlockFileInfo* GetBlockFileInfo(size_t n)
{
    LOCK(cs_LastBlockFile);

    return &vinfoBlockFile.at(n);
}

ThresholdState VersionBitsTipState(const Consensus::Params& params, Consensus::DeploymentPos pos)
{
    LOCK(cs_main);
    return VersionBitsState(chainActive.Tip(), params, pos, versionbitscache);
}

BIP9Stats VersionBitsTipStatistics(const Consensus::Params& params, Consensus::DeploymentPos pos)
{
    LOCK(cs_main);
    return VersionBitsStatistics(chainActive.Tip(), params, pos);
}

int VersionBitsTipStateSinceHeight(const Consensus::Params& params, Consensus::DeploymentPos pos)
{
    LOCK(cs_main);
    return VersionBitsStateSinceHeight(chainActive.Tip(), params, pos, versionbitscache);
}

static const uint64_t MEMPOOL_DUMP_VERSION = 1;

bool LoadMempool(void)
{
    const CChainParams& chainparams = Params();
    int64_t nExpiryTimeout = gArgs.GetArg("-mempoolexpiry", DEFAULT_MEMPOOL_EXPIRY) * 60 * 60;
    FILE* filestr = fsbridge::fopen(GetDataDir() / "mempool.dat", "rb");
    CAutoFile file(filestr, SER_DISK, CLIENT_VERSION);
    if (file.IsNull()) {
        LogPrintf("Failed to open mempool file from disk. Continuing anyway.\n");
        return false;
    }

    int64_t count = 0;
    int64_t expired = 0;
    int64_t failed = 0;
    int64_t already_there = 0;
    int64_t nNow = GetTime();

    try {
        uint64_t version;
        file >> version;
        if (version != MEMPOOL_DUMP_VERSION) {
            return false;
        }
        uint64_t num;
        file >> num;
        while (num--) {
            CTransactionRef tx;
            int64_t nTime;
            int64_t nFeeDelta;
            file >> tx;
            file >> nTime;
            file >> nFeeDelta;

            CAmount amountdelta = nFeeDelta;
            if (amountdelta) {
                mempool.PrioritiseTransaction(tx->GetHash(), amountdelta);
            }
            CValidationState state;
            if (nTime + nExpiryTimeout > nNow) {
                LOCK(cs_main);
                AcceptToMemoryPoolWithTime(chainparams, mempool, state, tx, nullptr /* pfMissingInputs */, nTime,
                                           nullptr /* plTxnReplaced */, false /* bypass_limits */, 0 /* nAbsurdFee */,
                                           false /* test_accept */);
                if (state.IsValid()) {
                    ++count;
                } else {
                    // mempool may contain the transaction already, e.g. from
                    // wallet(s) having loaded it while we were processing
                    // mempool transactions; consider these as valid, instead of
                    // failed, but mark them as 'already there'
                    if (mempool.exists(tx->GetHash())) {
                        ++already_there;
                    } else {
                        ++failed;
                    }
                }
            } else {
                ++expired;
            }
            if (ShutdownRequested())
                return false;
        }
        std::map<uint256, CAmount> mapDeltas;
        file >> mapDeltas;

        for (const auto& i : mapDeltas) {
            mempool.PrioritiseTransaction(i.first, i.second);
        }
    } catch (const std::exception& e) {
        LogPrintf("Failed to deserialize mempool data on disk: %s. Continuing anyway.\n", e.what());
        return false;
    }

    LogPrintf("Imported mempool transactions from disk: %i succeeded, %i failed, %i expired, %i already there\n", count, failed, expired, already_there);
    return true;
}

bool DumpMempool(void)
{
    int64_t start = GetTimeMicros();

    std::map<uint256, CAmount> mapDeltas;
    std::vector<TxMempoolInfo> vinfo;

    {
        LOCK(mempool.cs);
        for (const auto &i : mempool.mapDeltas) {
            mapDeltas[i.first] = i.second;
        }
        vinfo = mempool.infoAll();
    }

    int64_t mid = GetTimeMicros();

    try {
        FILE* filestr = fsbridge::fopen(GetDataDir() / "mempool.dat.new", "wb");
        if (!filestr) {
            return false;
        }

        CAutoFile file(filestr, SER_DISK, CLIENT_VERSION);

        uint64_t version = MEMPOOL_DUMP_VERSION;
        file << version;

        file << (uint64_t)vinfo.size();
        for (const auto& i : vinfo) {
            file << *(i.tx);
            file << (int64_t)i.nTime;
            file << (int64_t)i.nFeeDelta;
            mapDeltas.erase(i.tx->GetHash());
        }

        file << mapDeltas;
        if (!FileCommit(file.Get()))
            throw std::runtime_error("FileCommit failed");
        file.fclose();
        RenameOver(GetDataDir() / "mempool.dat.new", GetDataDir() / "mempool.dat");
        int64_t last = GetTimeMicros();
        LogPrintf("Dumped mempool: %gs to copy, %gs to dump\n", (mid-start)*MICRO, (last-mid)*MICRO);
    } catch (const std::exception& e) {
        LogPrintf("Failed to dump mempool: %s. Continuing anyway.\n", e.what());
        return false;
    }
    return true;
}

//! Guess how far we are in the verification process at the given block index
//! require cs_main if pindex has not been validated yet (because nChainTx might be unset)
double GuessVerificationProgress(const ChainTxData& data, const CBlockIndex *pindex) {
    if (pindex == nullptr)
        return 0.0;

    int64_t nNow = time(nullptr);

    double fTxTotal;

    if (pindex->nChainTx <= data.nTxCount) {
        fTxTotal = data.nTxCount + (nNow - data.nTime) * data.dTxRate;
    } else {
        fTxTotal = pindex->nChainTx + (nNow - pindex->GetBlockTime()) * data.dTxRate;
    }

    return pindex->nChainTx / fTxTotal;
}

class CMainCleanup
{
public:
    CMainCleanup() {}
    ~CMainCleanup() {
        // block headers
        BlockMap::iterator it1 = mapBlockIndex.begin();
        for (; it1 != mapBlockIndex.end(); it1++)
            delete (*it1).second;
        mapBlockIndex.clear();
    }
} instance_of_cmaincleanup;<|MERGE_RESOLUTION|>--- conflicted
+++ resolved
@@ -311,7 +311,6 @@
 static void FindFilesToPruneManual(std::set<int>& setFilesToPrune, int nManualPruneHeight);
 static void FindFilesToPrune(std::set<int>& setFilesToPrune, uint64_t nPruneAfterHeight);
 bool CheckInputs(const CTransaction& tx, CValidationState &state, const CCoinsViewCache &inputs, bool fScriptChecks, unsigned int flags, bool cacheSigStore, bool cacheFullScriptStore, PrecomputedTransactionData& txdata, std::vector<CScriptCheck> *pvChecks = nullptr);
-static FILE* OpenUndoFile(const CDiskBlockPos &pos, bool fReadOnly = false);
 
 bool CheckFinalTx(const CTransaction &tx, int flags)
 {
@@ -1066,51 +1065,8 @@
             return true;
         }
 
-<<<<<<< HEAD
-        if (fTxIndex) {
-            CDiskTxPos postx;
-            if (pblocktree->ReadTxIndex(hash, postx)) {
-                CAutoFile file(OpenBlockFile(postx, true), SER_DISK, CLIENT_VERSION);
-                if (file.IsNull())
-                    return error("%s: OpenBlockFile failed", __func__);
-                CBlockHeader header;
-                try {
-                    file >> header;
-                    if (!postx.IsGameTx()) {
-                        fseek(file.Get(), postx.nTxOffset, SEEK_CUR);
-                        file >> txOut;
-                    }
-                } catch (const std::exception& e) {
-                    return error("%s: Deserialize or I/O error - %s", __func__, e.what());
-                }
-                hashBlock = header.GetHash();
-
-                /* Read also the undo file for a game tx.  Note that we have
-                   to read the header first in this case as well, so that
-                   we can set hashBlock.  */
-                if (postx.IsGameTx()) {
-                    CAutoFile undo(OpenUndoFile(postx.GetGamePos(), true),
-                                   SER_DISK, CLIENT_VERSION);
-                    if (undo.IsNull())
-                        return error("%s: OpenUndoFile failed", __func__);
-                    try {
-                        undo >> txOut;
-                    } catch (const std::exception& e) {
-                        return error("%s: Deserialize or I/O error - %s", __func__, e.what());
-                    }
-                }
-
-                if (txOut->GetHash() != hash)
-                    return error("%s: txid mismatch", __func__);
-                return true;
-            }
-
-            // transaction not found in index, nothing more can be done
-            return false;
-=======
         if (g_txindex) {
             return g_txindex->FindTx(hash, hashBlock, txOut);
->>>>>>> c2496821
         }
 
         if (fAllowSlow) { // use coin database to locate block that contains transaction, and scan it
@@ -1856,47 +1812,6 @@
     return true;
 }
 
-<<<<<<< HEAD
-static bool WriteTxIndexDataForBlock(const CBlock& block, CValidationState& state, CBlockIndex* pindex,
-                                     const std::vector<CTransactionRef> vGameTx, const bool isGenesis)
-{
-    if (!fTxIndex) return true;
-
-    CDiskTxPos pos(pindex->GetBlockPos(), GetSizeOfCompactSize(block.vtx.size()));
-    std::vector<std::pair<uint256, CDiskTxPos> > vPos;
-    /* Reserve also space for up to two game tx.  */
-    vPos.reserve(block.vtx.size() + 2);
-    for (const CTransactionRef& tx : block.vtx)
-    {
-        vPos.push_back(std::make_pair(tx->GetHash(), pos));
-        pos.nTxOffset += ::GetSerializeSize(*tx, SER_DISK, CLIENT_VERSION);
-    }
-
-    /* Find disk positions for game tx in the undo file.  */
-    if (!isGenesis)
-      {
-        assert (!pindex->GetUndoPos ().IsNull ());
-        int gameTxOffset = pindex->GetUndoPos().nPos;
-        gameTxOffset += GetSizeOfCompactSize (vGameTx.size ());
-        CDiskTxPos _pos(pindex->GetBlockPos (), -gameTxOffset);
-        for (unsigned i = 0; i < vGameTx.size (); ++i)
-          {
-            const CTransaction& tx = *vGameTx[i];
-            assert (tx.IsGameTx () && _pos.IsGameTx ());
-            vPos.push_back (std::make_pair (tx.GetHash (), _pos));
-            _pos.nTxOffset -= ::GetSerializeSize (tx, SER_DISK, CLIENT_VERSION);
-          }
-      }
-
-    if (!pblocktree->WriteTxIndex(vPos)) {
-        return AbortNode(state, "Failed to write transaction index");
-    }
-
-    return true;
-}
-
-=======
->>>>>>> c2496821
 static CCheckQueue<CScriptCheck> scriptcheckqueue(128);
 
 void ThreadScriptCheck() {
@@ -2245,12 +2160,6 @@
         setDirtyBlockIndex.insert(pindex);
     }
 
-<<<<<<< HEAD
-    if (!WriteTxIndexDataForBlock(block, state, pindex, vGameTx, isGenesis))
-        return false;
-
-=======
->>>>>>> c2496821
     assert(pindex->phashBlock);
     // add this block to the view's block chain
     view.SetBestBlock(pindex->GetBlockHash());
@@ -3997,7 +3906,7 @@
 }
 
 /** Open an undo file (rev?????.dat) */
-static FILE* OpenUndoFile(const CDiskBlockPos &pos, bool fReadOnly) {
+FILE* OpenUndoFile(const CDiskBlockPos &pos, bool fReadOnly) {
     return OpenDiskFile(pos, "rev", fReadOnly);
 }
 
@@ -4284,13 +4193,8 @@
             CBlock block;
             if (!ReadBlockFromDisk(block, pindex, chainparams.GetConsensus()))
                 return error("VerifyDB(): *** ReadBlockFromDisk failed at %d, hash=%s", pindex->nHeight, pindex->GetBlockHash().ToString());
-<<<<<<< HEAD
             if (!g_chainstate.ConnectBlock(block, state, pindex, coins, chainparams))
-                return error("VerifyDB(): *** found unconnectable block at %d, hash=%s", pindex->nHeight, pindex->GetBlockHash().ToString());
-=======
-            if (!g_chainstate.ConnectBlock(block, state, pindex, coins, dummyNames, chainparams))
                 return error("VerifyDB(): *** found unconnectable block at %d, hash=%s (%s)", pindex->nHeight, pindex->GetBlockHash().ToString(), FormatStateMessage(state));
->>>>>>> c2496821
         }
     }
 
