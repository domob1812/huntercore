--- conflicted
+++ resolved
@@ -26,11 +26,7 @@
 public:
     template<typename Stream>
     void Serialize(Stream &s) const {
-<<<<<<< HEAD
-        ::Serialize(s, VARINT(txout->nHeight * 4 + (txout->fCoinBase ? 1 : 0) + (txout->fGameTx ? 2 : 0)));
-=======
-        ::Serialize(s, VARINT(txout->nHeight * 2 + (txout->fCoinBase ? 1u : 0u)));
->>>>>>> 85c3db42
+        ::Serialize(s, VARINT(txout->nHeight * 4 + (txout->fCoinBase ? 1u : 0u) + (txout->fGameTx ? 2u : 0u)));
         if (txout->nHeight > 0) {
             // Required to maintain compatibility with older undo format.
             ::Serialize(s, (unsigned char)0);
