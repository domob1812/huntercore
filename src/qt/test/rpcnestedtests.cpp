// Copyright (c) 2016 The Bitcoin Core developers
// Distributed under the MIT software license, see the accompanying
// file COPYING or http://www.opensource.org/licenses/mit-license.php.

#include "rpcnestedtests.h"

#include "chainparams.h"
#include "consensus/validation.h"
#include "validation.h"
#include "rpc/register.h"
#include "rpc/server.h"
#include "rpcconsole.h"
#include "test/testutil.h"
#include "univalue.h"
#include "util.h"

#include <QDir>
#include <QtGlobal>

#include <boost/filesystem.hpp>

static UniValue rpcNestedTest_rpc(const JSONRPCRequest& request)
{
    if (request.fHelp) {
        return "help message";
    }
    return request.params.write(0, 0);
}

static const CRPCCommand vRPCCommands[] =
{
    { "test", "rpcNestedTest", &rpcNestedTest_rpc, true },
};

void RPCNestedTests::rpcNestedTests()
{
    UniValue jsonRPCError;

    // do some test setup
    // could be moved to a more generic place when we add more tests on QT level
    const CChainParams& chainparams = Params();
    RegisterAllCoreRPCCommands(tableRPC);
    tableRPC.appendCommand("rpcNestedTest", &vRPCCommands[0]);
    ClearDatadirCache();
    std::string path = QDir::tempPath().toStdString() + "/" + strprintf("test_huntercoin_qt_%lu_%i", (unsigned long)GetTime(), (int)(GetRand(100000)));
    QDir dir(QString::fromStdString(path));
    dir.mkpath(".");
    ForceSetArg("-datadir", path);
    //mempool.setSanityCheck(1.0);
    pblocktree = new CBlockTreeDB(1 << 20, true);
    pcoinsdbview = new CCoinsViewDB(1 << 23, true);
    pcoinsTip = new CCoinsViewCache(pcoinsdbview);
    InitBlockIndex(chainparams);
    {
        CValidationState state;
        bool ok = ActivateBestChain(state, chainparams);
        QVERIFY(ok);
    }

    SetRPCWarmupFinished();

    std::string result;
    std::string result2;
    std::string filtered;
    RPCConsole::RPCExecuteCommandLine(result, "getblockchaininfo()[chain]", &filtered); //simple result filtering with path
    QVERIFY(result=="main");
    QVERIFY(filtered == "getblockchaininfo()[chain]");

    RPCConsole::RPCExecuteCommandLine(result, "getblock(getbestblockhash())"); //simple 2 level nesting
    RPCConsole::RPCExecuteCommandLine(result, "getblock(getblock(getbestblockhash())[hash], true)");

    RPCConsole::RPCExecuteCommandLine(result, "getblock( getblock( getblock(getbestblockhash())[hash] )[hash], true)"); //4 level nesting with whitespace, filtering path and boolean parameter

    RPCConsole::RPCExecuteCommandLine(result, "getblockchaininfo");
    QVERIFY(result.substr(0,1) == "{");

    RPCConsole::RPCExecuteCommandLine(result, "getblockchaininfo()");
    QVERIFY(result.substr(0,1) == "{");

    RPCConsole::RPCExecuteCommandLine(result, "getblockchaininfo "); //whitespace at the end will be tolerated
    QVERIFY(result.substr(0,1) == "{");

    (RPCConsole::RPCExecuteCommandLine(result, "getblockchaininfo()[\"chain\"]")); //Quote path identifier are allowed, but look after a child contaning the quotes in the key
    QVERIFY(result == "null");

    (RPCConsole::RPCExecuteCommandLine(result, "createrawtransaction [] {} null 0")); //parameter not in brackets are allowed
    (RPCConsole::RPCExecuteCommandLine(result2, "createrawtransaction([],{},null,0)")); //parameter in brackets are allowed
    QVERIFY(result == result2);
    (RPCConsole::RPCExecuteCommandLine(result2, "createrawtransaction( [],  {} , null , 0   )")); //whitespace between parametres is allowed
    QVERIFY(result == result2);

<<<<<<< HEAD
    RPCConsole::RPCExecuteCommandLine(result, "getblock(getbestblockhash())[tx][0]");
    QVERIFY(result == "c4ee946ffcb0bffa454782432d530bbeb8562b09594c1fbc8ceccd46ce34a754");
=======
    RPCConsole::RPCExecuteCommandLine(result, "getblock(getbestblockhash())[tx][0]", &filtered);
    QVERIFY(result == "41c62dbd9068c89a449525e3cd5ac61b20ece28c3c38b3f35b2161f0e6d3cb0d");
    QVERIFY(filtered == "getblock(getbestblockhash())[tx][0]");

    RPCConsole::RPCParseCommandLine(result, "importprivkey", false, &filtered);
    QVERIFY(filtered == "importprivkey(…)");
    RPCConsole::RPCParseCommandLine(result, "signmessagewithprivkey abc", false, &filtered);
    QVERIFY(filtered == "signmessagewithprivkey(…)");
    RPCConsole::RPCParseCommandLine(result, "signmessagewithprivkey abc,def", false, &filtered);
    QVERIFY(filtered == "signmessagewithprivkey(…)");
    RPCConsole::RPCParseCommandLine(result, "signrawtransaction(abc)", false, &filtered);
    QVERIFY(filtered == "signrawtransaction(…)");
    RPCConsole::RPCParseCommandLine(result, "walletpassphrase(help())", false, &filtered);
    QVERIFY(filtered == "walletpassphrase(…)");
    RPCConsole::RPCParseCommandLine(result, "walletpassphrasechange(help(walletpassphrasechange(abc)))", false, &filtered);
    QVERIFY(filtered == "walletpassphrasechange(…)");
    RPCConsole::RPCParseCommandLine(result, "help(encryptwallet(abc, def))", false, &filtered);
    QVERIFY(filtered == "help(encryptwallet(…))");
    RPCConsole::RPCParseCommandLine(result, "help(importprivkey())", false, &filtered);
    QVERIFY(filtered == "help(importprivkey(…))");
    RPCConsole::RPCParseCommandLine(result, "help(importprivkey(help()))", false, &filtered);
    QVERIFY(filtered == "help(importprivkey(…))");
    RPCConsole::RPCParseCommandLine(result, "help(importprivkey(abc), walletpassphrase(def))", false, &filtered);
    QVERIFY(filtered == "help(importprivkey(…), walletpassphrase(…))");

    RPCConsole::RPCExecuteCommandLine(result, "rpcNestedTest");
    QVERIFY(result == "[]");
    RPCConsole::RPCExecuteCommandLine(result, "rpcNestedTest ''");
    QVERIFY(result == "[\"\"]");
    RPCConsole::RPCExecuteCommandLine(result, "rpcNestedTest \"\"");
    QVERIFY(result == "[\"\"]");
    RPCConsole::RPCExecuteCommandLine(result, "rpcNestedTest '' abc");
    QVERIFY(result == "[\"\",\"abc\"]");
    RPCConsole::RPCExecuteCommandLine(result, "rpcNestedTest abc '' abc");
    QVERIFY(result == "[\"abc\",\"\",\"abc\"]");
    RPCConsole::RPCExecuteCommandLine(result, "rpcNestedTest abc  abc");
    QVERIFY(result == "[\"abc\",\"abc\"]");
    RPCConsole::RPCExecuteCommandLine(result, "rpcNestedTest abc\t\tabc");
    QVERIFY(result == "[\"abc\",\"abc\"]");
    RPCConsole::RPCExecuteCommandLine(result, "rpcNestedTest(abc )");
    QVERIFY(result == "[\"abc\"]");
    RPCConsole::RPCExecuteCommandLine(result, "rpcNestedTest( abc )");
    QVERIFY(result == "[\"abc\"]");
    RPCConsole::RPCExecuteCommandLine(result, "rpcNestedTest(   abc   ,   cba )");
    QVERIFY(result == "[\"abc\",\"cba\"]");

#if QT_VERSION >= 0x050300
    // do the QVERIFY_EXCEPTION_THROWN checks only with Qt5.3 and higher (QVERIFY_EXCEPTION_THROWN was introduced in Qt5.3)
    QVERIFY_EXCEPTION_THROWN(RPCConsole::RPCExecuteCommandLine(result, "getblockchaininfo() .\n"), std::runtime_error); //invalid syntax
    QVERIFY_EXCEPTION_THROWN(RPCConsole::RPCExecuteCommandLine(result, "getblockchaininfo() getblockchaininfo()"), std::runtime_error); //invalid syntax
    (RPCConsole::RPCExecuteCommandLine(result, "getblockchaininfo(")); //tolerate non closing brackets if we have no arguments
    (RPCConsole::RPCExecuteCommandLine(result, "getblockchaininfo()()()")); //tolerate non command brackts
    QVERIFY_EXCEPTION_THROWN(RPCConsole::RPCExecuteCommandLine(result, "getblockchaininfo(True)"), UniValue); //invalid argument
    QVERIFY_EXCEPTION_THROWN(RPCConsole::RPCExecuteCommandLine(result, "a(getblockchaininfo(True))"), UniValue); //method not found
    QVERIFY_EXCEPTION_THROWN(RPCConsole::RPCExecuteCommandLine(result, "rpcNestedTest abc,,abc"), std::runtime_error); //don't tollerate empty arguments when using ,
    QVERIFY_EXCEPTION_THROWN(RPCConsole::RPCExecuteCommandLine(result, "rpcNestedTest(abc,,abc)"), std::runtime_error); //don't tollerate empty arguments when using ,
    QVERIFY_EXCEPTION_THROWN(RPCConsole::RPCExecuteCommandLine(result, "rpcNestedTest(abc,,)"), std::runtime_error); //don't tollerate empty arguments when using ,
#endif
>>>>>>> df2ffcc2

    delete pcoinsTip;
    delete pcoinsdbview;
    delete pblocktree;

    boost::filesystem::remove_all(boost::filesystem::path(path));
}<|MERGE_RESOLUTION|>--- conflicted
+++ resolved
@@ -89,12 +89,8 @@
     (RPCConsole::RPCExecuteCommandLine(result2, "createrawtransaction( [],  {} , null , 0   )")); //whitespace between parametres is allowed
     QVERIFY(result == result2);
 
-<<<<<<< HEAD
-    RPCConsole::RPCExecuteCommandLine(result, "getblock(getbestblockhash())[tx][0]");
+    RPCConsole::RPCExecuteCommandLine(result, "getblock(getbestblockhash())[tx][0]", &filtered);
     QVERIFY(result == "c4ee946ffcb0bffa454782432d530bbeb8562b09594c1fbc8ceccd46ce34a754");
-=======
-    RPCConsole::RPCExecuteCommandLine(result, "getblock(getbestblockhash())[tx][0]", &filtered);
-    QVERIFY(result == "41c62dbd9068c89a449525e3cd5ac61b20ece28c3c38b3f35b2161f0e6d3cb0d");
     QVERIFY(filtered == "getblock(getbestblockhash())[tx][0]");
 
     RPCConsole::RPCParseCommandLine(result, "importprivkey", false, &filtered);
@@ -151,7 +147,6 @@
     QVERIFY_EXCEPTION_THROWN(RPCConsole::RPCExecuteCommandLine(result, "rpcNestedTest(abc,,abc)"), std::runtime_error); //don't tollerate empty arguments when using ,
     QVERIFY_EXCEPTION_THROWN(RPCConsole::RPCExecuteCommandLine(result, "rpcNestedTest(abc,,)"), std::runtime_error); //don't tollerate empty arguments when using ,
 #endif
->>>>>>> df2ffcc2
 
     delete pcoinsTip;
     delete pcoinsdbview;
