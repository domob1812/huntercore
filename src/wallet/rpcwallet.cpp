--- conflicted
+++ resolved
@@ -4553,21 +4553,15 @@
     { "wallet",             "listreceivedbylabel",              &listreceivedbylabel,           {"minconf","include_empty","include_watchonly"} },
     { "wallet",             "setlabel",                         &setlabel,                      {"address","label"} },
 
-    { "generating",         "generate",                         &generate,                      {"nblocks","maxtries"} },
+    { "generating",         "generate",                         &generate,                      {"nblocks","algo","maxtries"} },
     { "mining",             "getauxblock",                      &getauxblock,                   {"hash", "auxpow"} },
 
     // Name-related wallet calls.
     { "names",              "name_list",                        &name_list,                     {"name"} },
-<<<<<<< HEAD
-    { "names",              "name_new",                         &name_new,                      {"name"} },
-    { "names",              "name_firstupdate",                 &name_firstupdate,              {"name","rand","tx","value","toaddress","allow_active"} },
-    { "names",              "name_update",                      &name_update,                   {"name","value","toaddress"} },
-    { "names",              "name_register",                    &name_register,                 {"name","value","toaddress"} },
-=======
     { "names",              "name_new",                         &name_new,                      {"name","options"} },
     { "names",              "name_firstupdate",                 &name_firstupdate,              {"name","rand","tx","value","options","allow_active"} },
     { "names",              "name_update",                      &name_update,                   {"name","value","options"} },
->>>>>>> 998f0761
+    { "names",              "name_register",                    &name_register,                 {"name","value","options"} },
     { "names",              "sendtoname",                       &sendtoname,                    {"name","amount","comment","comment_to","subtractfeefromamount"} },
 };
 
