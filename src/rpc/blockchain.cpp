// Copyright (c) 2010 Satoshi Nakamoto
// Copyright (c) 2009-2015 The Bitcoin Core developers
// Distributed under the MIT software license, see the accompanying
// file COPYING or http://www.opensource.org/licenses/mit-license.php.

#include "amount.h"
#include "chain.h"
#include "chainparams.h"
#include "checkpoints.h"
#include "coins.h"
#include "consensus/validation.h"
#include "core_io.h"
#include "main.h"
#include "policy/policy.h"
#include "primitives/transaction.h"
#include "rpc/server.h"
#include "streams.h"
#include "sync.h"
#include "txmempool.h"
#include "ui_interface.h"
#include "util.h"
#include "utilstrencodings.h"
#include "hash.h"

#include <stdint.h>

#include <univalue.h>

#include <boost/thread/thread.hpp> // boost::thread::interrupt

#include <mutex>
#include <condition_variable>
using namespace std;

struct CUpdatedBlock
{
    uint256 hash;
    int height;
};

static std::mutex cs_blockchange;
static std::condition_variable cond_blockchange;
static CUpdatedBlock latestblock;

extern void TxToJSON(const CTransaction& tx, const uint256 hashBlock, UniValue& entry);
void ScriptPubKeyToJSON(const CScript& scriptPubKey, UniValue& out, bool fIncludeHex);

double GetDifficulty(const CBlockIndex* blockindex)
{
    // Floating point number that is a multiple of the minimum difficulty,
    // minimum difficulty = 1.0.
    if (blockindex == NULL)
    {
        if (chainActive.Tip() == NULL)
            return 1.0;
        else
            blockindex = chainActive.Tip();
    }

    int nShift = (blockindex->nBits >> 24) & 0xff;

    double dDiff =
        (double)0x0000ffff / (double)(blockindex->nBits & 0x00ffffff);

    while (nShift < 29)
    {
        dDiff *= 256.0;
        nShift++;
    }
    while (nShift > 29)
    {
        dDiff /= 256.0;
        nShift--;
    }

    return dDiff;
}

double GetDifficulty(PowAlgo algo)
{
    const CBlockIndex* pindex = chainActive.Tip();
    while (pindex)
    {
        if (pindex->GetAlgo() == algo)
            break;
        pindex = pindex->pprev;
    }

    if (!pindex)
        return 1.0;
    return GetDifficulty(pindex);
}

static UniValue AuxpowToJSON(const CAuxPow& auxpow)
{
    UniValue tx(UniValue::VOBJ);
    tx.push_back(Pair("hex", EncodeHexTx(auxpow)));
    TxToJSON(auxpow, auxpow.parentBlock.GetHash(), tx);

    UniValue result(UniValue::VOBJ);

    {
        UniValue tx(UniValue::VOBJ);
        tx.push_back(Pair("hex", EncodeHexTx(auxpow)));
        TxToJSON(auxpow, auxpow.parentBlock.GetHash(), tx);
        result.push_back(Pair("tx", tx));
    }

    result.push_back(Pair("index", auxpow.nIndex));
    result.push_back(Pair("chainindex", auxpow.nChainIndex));

    {
        UniValue branch(UniValue::VARR);
        BOOST_FOREACH(const uint256& node, auxpow.vMerkleBranch)
            branch.push_back(node.GetHex());
        result.push_back(Pair("merklebranch", branch));
    }

    {
        UniValue branch(UniValue::VARR);
        BOOST_FOREACH(const uint256& node, auxpow.vChainMerkleBranch)
            branch.push_back(node.GetHex());
        result.push_back(Pair("chainmerklebranch", branch));
    }

    CDataStream ssParent(SER_NETWORK, PROTOCOL_VERSION);
    ssParent << auxpow.parentBlock;
    const std::string strHex = HexStr(ssParent.begin(), ssParent.end());
    result.push_back(Pair("parentblock", strHex));

    return result;
}

static UniValue TxArrayToJSON(const std::vector<CTransaction>& vtx, bool txDetails)
{
    UniValue txs(UniValue::VARR);
    BOOST_FOREACH(const CTransaction& tx, vtx)
    {
        if(txDetails)
        {
            UniValue objTx(UniValue::VOBJ);
            TxToJSON(tx, uint256(), objTx);
            txs.push_back(objTx);
        }
        else
            txs.push_back(tx.GetHash().GetHex());
    }
    return txs;
}

UniValue blockheaderToJSON(const CBlockIndex* blockindex)
{
    UniValue result(UniValue::VOBJ);
    result.push_back(Pair("hash", blockindex->GetBlockHash().GetHex()));
    int confirmations = -1;
    // Only report confirmations if the block is on the main chain
    if (chainActive.Contains(blockindex))
        confirmations = chainActive.Height() - blockindex->nHeight + 1;
    result.push_back(Pair("confirmations", confirmations));
    result.push_back(Pair("height", blockindex->nHeight));
    result.push_back(Pair("version", blockindex->nVersion));
    result.push_back(Pair("versionHex", strprintf("%08x", blockindex->nVersion)));
    result.push_back(Pair("algo", blockindex->GetAlgo()));
    result.push_back(Pair("merkleroot", blockindex->hashMerkleRoot.GetHex()));
    result.push_back(Pair("time", (int64_t)blockindex->nTime));
    result.push_back(Pair("mediantime", (int64_t)blockindex->GetMedianTimePast()));
    result.push_back(Pair("nonce", (uint64_t)blockindex->nNonce));
    result.push_back(Pair("bits", strprintf("%08x", blockindex->nBits)));
    result.push_back(Pair("difficulty", GetDifficulty(blockindex)));
    result.push_back(Pair("chainwork", blockindex->nChainWork.GetHex()));

    if (blockindex->pprev)
        result.push_back(Pair("previousblockhash", blockindex->pprev->GetBlockHash().GetHex()));
    CBlockIndex *pnext = chainActive.Next(blockindex);
    if (pnext)
        result.push_back(Pair("nextblockhash", pnext->GetBlockHash().GetHex()));
    return result;
}

UniValue blockToJSON(const CBlock& block, const std::vector<CTransaction>& vGameTx, const CBlockIndex* blockindex, bool txDetails = false)
{
    UniValue result(UniValue::VOBJ);
    result.push_back(Pair("hash", blockindex->GetBlockHash().GetHex()));
    int confirmations = -1;
    // Only report confirmations if the block is on the main chain
    if (chainActive.Contains(blockindex))
        confirmations = chainActive.Height() - blockindex->nHeight + 1;
    result.push_back(Pair("confirmations", confirmations));
    result.push_back(Pair("strippedsize", (int)::GetSerializeSize(block, SER_NETWORK, PROTOCOL_VERSION | SERIALIZE_TRANSACTION_NO_WITNESS)));
    result.push_back(Pair("size", (int)::GetSerializeSize(block, SER_NETWORK, PROTOCOL_VERSION)));
    result.push_back(Pair("weight", (int)::GetBlockWeight(block)));
    result.push_back(Pair("height", blockindex->nHeight));
    result.push_back(Pair("version", block.nVersion));
    result.push_back(Pair("versionHex", strprintf("%08x", block.nVersion)));
    result.push_back(Pair("algo", block.GetAlgo()));
    result.push_back(Pair("merkleroot", block.hashMerkleRoot.GetHex()));
<<<<<<< HEAD
    result.push_back(Pair("tx", TxArrayToJSON(block.vtx, txDetails)));
    result.push_back(Pair("gametx", TxArrayToJSON(vGameTx, txDetails)));
=======
    UniValue txs(UniValue::VARR);
    for(const auto& tx : block.vtx)
    {
        if(txDetails)
        {
            UniValue objTx(UniValue::VOBJ);
            TxToJSON(*tx, uint256(), objTx);
            txs.push_back(objTx);
        }
        else
            txs.push_back(tx->GetHash().GetHex());
    }
    result.push_back(Pair("tx", txs));
>>>>>>> a7bbc6da
    result.push_back(Pair("time", block.GetBlockTime()));
    result.push_back(Pair("mediantime", (int64_t)blockindex->GetMedianTimePast()));
    result.push_back(Pair("nonce", (uint64_t)block.nNonce));
    result.push_back(Pair("bits", strprintf("%08x", block.nBits)));
    result.push_back(Pair("difficulty", GetDifficulty(blockindex)));
    result.push_back(Pair("chainwork", blockindex->nChainWork.GetHex()));

    if (block.auxpow)
        result.push_back(Pair("auxpow", AuxpowToJSON(*block.auxpow)));

    if (blockindex->pprev)
        result.push_back(Pair("previousblockhash", blockindex->pprev->GetBlockHash().GetHex()));
    CBlockIndex *pnext = chainActive.Next(blockindex);
    if (pnext)
        result.push_back(Pair("nextblockhash", pnext->GetBlockHash().GetHex()));
    return result;
}

UniValue getblockcount(const JSONRPCRequest& request)
{
    if (request.fHelp || request.params.size() != 0)
        throw runtime_error(
            "getblockcount\n"
            "\nReturns the number of blocks in the longest blockchain.\n"
            "\nResult:\n"
            "n    (numeric) The current block count\n"
            "\nExamples:\n"
            + HelpExampleCli("getblockcount", "")
            + HelpExampleRpc("getblockcount", "")
        );

    LOCK(cs_main);
    return chainActive.Height();
}

UniValue getbestblockhash(const JSONRPCRequest& request)
{
    if (request.fHelp || request.params.size() != 0)
        throw runtime_error(
            "getbestblockhash\n"
            "\nReturns the hash of the best (tip) block in the longest blockchain.\n"
            "\nResult\n"
            "\"hex\"      (string) the block hash hex encoded\n"
            "\nExamples\n"
            + HelpExampleCli("getbestblockhash", "")
            + HelpExampleRpc("getbestblockhash", "")
        );

    LOCK(cs_main);
    return chainActive.Tip()->GetBlockHash().GetHex();
}

void RPCNotifyBlockChange(bool ibd, const CBlockIndex * pindex)
{
    if(pindex) {
        std::lock_guard<std::mutex> lock(cs_blockchange);
        latestblock.hash = pindex->GetBlockHash();
        latestblock.height = pindex->nHeight;
    }
	cond_blockchange.notify_all();
}

UniValue waitfornewblock(const JSONRPCRequest& request)
{
    if (request.fHelp || request.params.size() > 1)
        throw runtime_error(
            "waitfornewblock (timeout)\n"
            "\nWaits for a specific new block and returns useful info about it.\n"
            "\nReturns the current block on timeout or exit.\n"
            "\nArguments:\n"
            "1. timeout (int, optional, default=0) Time in milliseconds to wait for a response. 0 indicates no timeout.\n"
            "\nResult:\n"
            "{                           (json object)\n"
            "  \"hash\" : {       (string) The blockhash\n"
            "  \"height\" : {     (int) Block height\n"
            "}\n"
            "\nExamples\n"
            + HelpExampleCli("waitfornewblock", "1000")
            + HelpExampleRpc("waitfornewblock", "1000")
        );
    int timeout = 0;
    if (request.params.size() > 0)
        timeout = request.params[0].get_int();

    CUpdatedBlock block;
    {
        std::unique_lock<std::mutex> lock(cs_blockchange);
        block = latestblock;
        if(timeout)
            cond_blockchange.wait_for(lock, std::chrono::milliseconds(timeout), [&block]{return latestblock.height != block.height || latestblock.hash != block.hash || !IsRPCRunning(); });
        else
            cond_blockchange.wait(lock, [&block]{return latestblock.height != block.height || latestblock.hash != block.hash || !IsRPCRunning(); });
        block = latestblock;
    }
    UniValue ret(UniValue::VOBJ);
    ret.push_back(Pair("hash", block.hash.GetHex()));
    ret.push_back(Pair("height", block.height));
    return ret;
}

UniValue waitforblock(const JSONRPCRequest& request)
{
    if (request.fHelp || request.params.size() < 1 || request.params.size() > 2)
        throw runtime_error(
            "waitforblock <blockhash> (timeout)\n"
            "\nWaits for a specific new block and returns useful info about it.\n"
            "\nReturns the current block on timeout or exit.\n"
            "\nArguments:\n"
            "1. blockhash to wait for (string)\n"
            "2. timeout (int, optional, default=0) Time in milliseconds to wait for a response. 0 indicates no timeout.\n"
            "\nResult:\n"
            "{                           (json object)\n"
            "  \"hash\" : {       (string) The blockhash\n"
            "  \"height\" : {     (int) Block height\n"
            "}\n"
            "\nExamples\n"
            + HelpExampleCli("waitforblock", "\"0000000000079f8ef3d2c688c244eb7a4570b24c9ed7b4a8c619eb02596f8862\", 1000")
            + HelpExampleRpc("waitforblock", "\"0000000000079f8ef3d2c688c244eb7a4570b24c9ed7b4a8c619eb02596f8862\", 1000")
        );
    int timeout = 0;

    uint256 hash = uint256S(request.params[0].get_str());

    if (request.params.size() > 1)
        timeout = request.params[1].get_int();

    CUpdatedBlock block;
    {
        std::unique_lock<std::mutex> lock(cs_blockchange);
        if(timeout)
            cond_blockchange.wait_for(lock, std::chrono::milliseconds(timeout), [&hash]{return latestblock.hash == hash || !IsRPCRunning();});
        else
            cond_blockchange.wait(lock, [&hash]{return latestblock.hash == hash || !IsRPCRunning(); });
        block = latestblock;
    }

    UniValue ret(UniValue::VOBJ);
    ret.push_back(Pair("hash", block.hash.GetHex()));
    ret.push_back(Pair("height", block.height));
    return ret;
}

UniValue waitforblockheight(const JSONRPCRequest& request)
{
    if (request.fHelp || request.params.size() < 1 || request.params.size() > 2)
        throw runtime_error(
            "waitforblockheight <blockheight> (timeout)\n"
            "\nWaits for (at least) block height and returns the height and hash\n"
            "of the current tip.\n"
            "\nReturns the current block on timeout or exit.\n"
            "\nArguments:\n"
            "1. block height to wait for (int)\n"
            "2. timeout (int, optional, default=0) Time in milliseconds to wait for a response. 0 indicates no timeout.\n"
            "\nResult:\n"
            "{                           (json object)\n"
            "  \"hash\" : {       (string) The blockhash\n"
            "  \"height\" : {     (int) Block height\n"
            "}\n"
            "\nExamples\n"
            + HelpExampleCli("waitforblockheight", "\"100\", 1000")
            + HelpExampleRpc("waitforblockheight", "\"100\", 1000")
        );
    int timeout = 0;

    int height = request.params[0].get_int();

    if (request.params.size() > 1)
        timeout = request.params[1].get_int();

    CUpdatedBlock block;
    {
        std::unique_lock<std::mutex> lock(cs_blockchange);
        if(timeout)
            cond_blockchange.wait_for(lock, std::chrono::milliseconds(timeout), [&height]{return latestblock.height >= height || !IsRPCRunning();});
        else
            cond_blockchange.wait(lock, [&height]{return latestblock.height >= height || !IsRPCRunning(); });
        block = latestblock;
    }
    UniValue ret(UniValue::VOBJ);
    ret.push_back(Pair("hash", block.hash.GetHex()));
    ret.push_back(Pair("height", block.height));
    return ret;
}

UniValue getdifficulty(const JSONRPCRequest& request)
{
<<<<<<< HEAD
    if (fHelp || params.size() != 1)
=======
    if (request.fHelp || request.params.size() != 0)
>>>>>>> a7bbc6da
        throw runtime_error(
            "getdifficulty algo\n"
            "\nReturns the proof-of-work difficulty as a multiple of the minimum difficulty.\n"
            "\nArguments:\n"
            "1. \"algo\"  (numeric, required) algorithm to get difficulty for\n"
            "\nResult:\n"
            "n.nnn       (numeric) the proof-of-work difficulty as a multiple of the minimum difficulty.\n"
            "\nExamples:\n"
            + HelpExampleCli("getdifficulty", "0")
            + HelpExampleCli("getdifficulty", "1")
            + HelpExampleRpc("getdifficulty", "0")
        );

    LOCK(cs_main);
    return GetDifficulty(DecodeAlgoParam(params[0]));
}

std::string EntryDescriptionString()
{
    return "    \"size\" : n,             (numeric) transaction size in bytes\n"
           "    \"fee\" : n,              (numeric) transaction fee in " + CURRENCY_UNIT + "\n"
           "    \"modifiedfee\" : n,      (numeric) transaction fee with fee deltas used for mining priority\n"
           "    \"time\" : n,             (numeric) local time transaction entered pool in seconds since 1 Jan 1970 GMT\n"
           "    \"height\" : n,           (numeric) block height when transaction entered pool\n"
           "    \"startingpriority\" : n, (numeric) priority when transaction entered pool\n"
           "    \"currentpriority\" : n,  (numeric) transaction priority now\n"
           "    \"descendantcount\" : n,  (numeric) number of in-mempool descendant transactions (including this one)\n"
           "    \"descendantsize\" : n,   (numeric) size of in-mempool descendants (including this one)\n"
           "    \"descendantfees\" : n,   (numeric) modified fees (see above) of in-mempool descendants (including this one)\n"
           "    \"ancestorcount\" : n,    (numeric) number of in-mempool ancestor transactions (including this one)\n"
           "    \"ancestorsize\" : n,     (numeric) size of in-mempool ancestors (including this one)\n"
           "    \"ancestorfees\" : n,     (numeric) modified fees (see above) of in-mempool ancestors (including this one)\n"
           "    \"depends\" : [           (array) unconfirmed transactions used as inputs for this transaction\n"
           "        \"transactionid\",    (string) parent transaction id\n"
           "       ... ]\n";
}

void entryToJSON(UniValue &info, const CTxMemPoolEntry &e)
{
    AssertLockHeld(mempool.cs);

    info.push_back(Pair("size", (int)e.GetTxSize()));
    info.push_back(Pair("fee", ValueFromAmount(e.GetFee())));
    info.push_back(Pair("modifiedfee", ValueFromAmount(e.GetModifiedFee())));
    info.push_back(Pair("time", e.GetTime()));
    info.push_back(Pair("height", (int)e.GetHeight()));
    info.push_back(Pair("startingpriority", e.GetPriority(e.GetHeight())));
    info.push_back(Pair("currentpriority", e.GetPriority(chainActive.Height())));
    info.push_back(Pair("descendantcount", e.GetCountWithDescendants()));
    info.push_back(Pair("descendantsize", e.GetSizeWithDescendants()));
    info.push_back(Pair("descendantfees", e.GetModFeesWithDescendants()));
    info.push_back(Pair("ancestorcount", e.GetCountWithAncestors()));
    info.push_back(Pair("ancestorsize", e.GetSizeWithAncestors()));
    info.push_back(Pair("ancestorfees", e.GetModFeesWithAncestors()));
    const CTransaction& tx = e.GetTx();
    set<string> setDepends;
    BOOST_FOREACH(const CTxIn& txin, tx.vin)
    {
        if (mempool.exists(txin.prevout.hash))
            setDepends.insert(txin.prevout.hash.ToString());
    }

    UniValue depends(UniValue::VARR);
    BOOST_FOREACH(const string& dep, setDepends)
    {
        depends.push_back(dep);
    }

    info.push_back(Pair("depends", depends));
}

UniValue mempoolToJSON(bool fVerbose = false)
{
    if (fVerbose)
    {
        LOCK(mempool.cs);
        UniValue o(UniValue::VOBJ);
        BOOST_FOREACH(const CTxMemPoolEntry& e, mempool.mapTx)
        {
            const uint256& hash = e.GetTx().GetHash();
            UniValue info(UniValue::VOBJ);
            entryToJSON(info, e);
            o.push_back(Pair(hash.ToString(), info));
        }
        return o;
    }
    else
    {
        vector<uint256> vtxid;
        mempool.queryHashes(vtxid);

        UniValue a(UniValue::VARR);
        BOOST_FOREACH(const uint256& hash, vtxid)
            a.push_back(hash.ToString());

        return a;
    }
}

UniValue getrawmempool(const JSONRPCRequest& request)
{
    if (request.fHelp || request.params.size() > 1)
        throw runtime_error(
            "getrawmempool ( verbose )\n"
            "\nReturns all transaction ids in memory pool as a json array of string transaction ids.\n"
            "\nArguments:\n"
            "1. verbose           (boolean, optional, default=false) true for a json object, false for array of transaction ids\n"
            "\nResult: (for verbose = false):\n"
            "[                     (json array of string)\n"
            "  \"transactionid\"     (string) The transaction id\n"
            "  ,...\n"
            "]\n"
            "\nResult: (for verbose = true):\n"
            "{                           (json object)\n"
            "  \"transactionid\" : {       (json object)\n"
            + EntryDescriptionString()
            + "  }, ...\n"
            "}\n"
            "\nExamples\n"
            + HelpExampleCli("getrawmempool", "true")
            + HelpExampleRpc("getrawmempool", "true")
        );

    bool fVerbose = false;
    if (request.params.size() > 0)
        fVerbose = request.params[0].get_bool();

    return mempoolToJSON(fVerbose);
}

UniValue getmempoolancestors(const JSONRPCRequest& request)
{
    if (request.fHelp || request.params.size() < 1 || request.params.size() > 2) {
        throw runtime_error(
            "getmempoolancestors txid (verbose)\n"
            "\nIf txid is in the mempool, returns all in-mempool ancestors.\n"
            "\nArguments:\n"
            "1. \"txid\"                   (string, required) The transaction id (must be in mempool)\n"
            "2. verbose                  (boolean, optional, default=false) true for a json object, false for array of transaction ids\n"
            "\nResult (for verbose=false):\n"
            "[                       (json array of strings)\n"
            "  \"transactionid\"           (string) The transaction id of an in-mempool ancestor transaction\n"
            "  ,...\n"
            "]\n"
            "\nResult (for verbose=true):\n"
            "{                           (json object)\n"
            "  \"transactionid\" : {       (json object)\n"
            + EntryDescriptionString()
            + "  }, ...\n"
            "}\n"
            "\nExamples\n"
            + HelpExampleCli("getmempoolancestors", "\"mytxid\"")
            + HelpExampleRpc("getmempoolancestors", "\"mytxid\"")
            );
    }

    bool fVerbose = false;
    if (request.params.size() > 1)
        fVerbose = request.params[1].get_bool();

    uint256 hash = ParseHashV(request.params[0], "parameter 1");

    LOCK(mempool.cs);

    CTxMemPool::txiter it = mempool.mapTx.find(hash);
    if (it == mempool.mapTx.end()) {
        throw JSONRPCError(RPC_INVALID_ADDRESS_OR_KEY, "Transaction not in mempool");
    }

    CTxMemPool::setEntries setAncestors;
    uint64_t noLimit = std::numeric_limits<uint64_t>::max();
    std::string dummy;
    mempool.CalculateMemPoolAncestors(*it, setAncestors, noLimit, noLimit, noLimit, noLimit, dummy, false);

    if (!fVerbose) {
        UniValue o(UniValue::VARR);
        BOOST_FOREACH(CTxMemPool::txiter ancestorIt, setAncestors) {
            o.push_back(ancestorIt->GetTx().GetHash().ToString());
        }

        return o;
    } else {
        UniValue o(UniValue::VOBJ);
        BOOST_FOREACH(CTxMemPool::txiter ancestorIt, setAncestors) {
            const CTxMemPoolEntry &e = *ancestorIt;
            const uint256& _hash = e.GetTx().GetHash();
            UniValue info(UniValue::VOBJ);
            entryToJSON(info, e);
            o.push_back(Pair(_hash.ToString(), info));
        }
        return o;
    }
}

UniValue getmempooldescendants(const JSONRPCRequest& request)
{
    if (request.fHelp || request.params.size() < 1 || request.params.size() > 2) {
        throw runtime_error(
            "getmempooldescendants txid (verbose)\n"
            "\nIf txid is in the mempool, returns all in-mempool descendants.\n"
            "\nArguments:\n"
            "1. \"txid\"                   (string, required) The transaction id (must be in mempool)\n"
            "2. verbose                  (boolean, optional, default=false) true for a json object, false for array of transaction ids\n"
            "\nResult (for verbose=false):\n"
            "[                       (json array of strings)\n"
            "  \"transactionid\"           (string) The transaction id of an in-mempool descendant transaction\n"
            "  ,...\n"
            "]\n"
            "\nResult (for verbose=true):\n"
            "{                           (json object)\n"
            "  \"transactionid\" : {       (json object)\n"
            + EntryDescriptionString()
            + "  }, ...\n"
            "}\n"
            "\nExamples\n"
            + HelpExampleCli("getmempooldescendants", "\"mytxid\"")
            + HelpExampleRpc("getmempooldescendants", "\"mytxid\"")
            );
    }

    bool fVerbose = false;
    if (request.params.size() > 1)
        fVerbose = request.params[1].get_bool();

    uint256 hash = ParseHashV(request.params[0], "parameter 1");

    LOCK(mempool.cs);

    CTxMemPool::txiter it = mempool.mapTx.find(hash);
    if (it == mempool.mapTx.end()) {
        throw JSONRPCError(RPC_INVALID_ADDRESS_OR_KEY, "Transaction not in mempool");
    }

    CTxMemPool::setEntries setDescendants;
    mempool.CalculateDescendants(it, setDescendants);
    // CTxMemPool::CalculateDescendants will include the given tx
    setDescendants.erase(it);

    if (!fVerbose) {
        UniValue o(UniValue::VARR);
        BOOST_FOREACH(CTxMemPool::txiter descendantIt, setDescendants) {
            o.push_back(descendantIt->GetTx().GetHash().ToString());
        }

        return o;
    } else {
        UniValue o(UniValue::VOBJ);
        BOOST_FOREACH(CTxMemPool::txiter descendantIt, setDescendants) {
            const CTxMemPoolEntry &e = *descendantIt;
            const uint256& _hash = e.GetTx().GetHash();
            UniValue info(UniValue::VOBJ);
            entryToJSON(info, e);
            o.push_back(Pair(_hash.ToString(), info));
        }
        return o;
    }
}

UniValue getmempoolentry(const JSONRPCRequest& request)
{
    if (request.fHelp || request.params.size() != 1) {
        throw runtime_error(
            "getmempoolentry txid\n"
            "\nReturns mempool data for given transaction\n"
            "\nArguments:\n"
            "1. \"txid\"                   (string, required) The transaction id (must be in mempool)\n"
            "\nResult:\n"
            "{                           (json object)\n"
            + EntryDescriptionString()
            + "}\n"
            "\nExamples\n"
            + HelpExampleCli("getmempoolentry", "\"mytxid\"")
            + HelpExampleRpc("getmempoolentry", "\"mytxid\"")
        );
    }

    uint256 hash = ParseHashV(request.params[0], "parameter 1");

    LOCK(mempool.cs);

    CTxMemPool::txiter it = mempool.mapTx.find(hash);
    if (it == mempool.mapTx.end()) {
        throw JSONRPCError(RPC_INVALID_ADDRESS_OR_KEY, "Transaction not in mempool");
    }

    const CTxMemPoolEntry &e = *it;
    UniValue info(UniValue::VOBJ);
    entryToJSON(info, e);
    return info;
}

UniValue getblockhash(const JSONRPCRequest& request)
{
    if (request.fHelp || request.params.size() != 1)
        throw runtime_error(
            "getblockhash index\n"
            "\nReturns hash of block in best-block-chain at index provided.\n"
            "\nArguments:\n"
            "1. index         (numeric, required) The block index\n"
            "\nResult:\n"
            "\"hash\"         (string) The block hash\n"
            "\nExamples:\n"
            + HelpExampleCli("getblockhash", "1000")
            + HelpExampleRpc("getblockhash", "1000")
        );

    LOCK(cs_main);

    int nHeight = request.params[0].get_int();
    if (nHeight < 0 || nHeight > chainActive.Height())
        throw JSONRPCError(RPC_INVALID_PARAMETER, "Block height out of range");

    CBlockIndex* pblockindex = chainActive[nHeight];
    return pblockindex->GetBlockHash().GetHex();
}

UniValue getblockheader(const JSONRPCRequest& request)
{
    if (request.fHelp || request.params.size() < 1 || request.params.size() > 2)
        throw runtime_error(
            "getblockheader \"hash\" ( verbose )\n"
            "\nIf verbose is false, returns a string that is serialized, hex-encoded data for blockheader 'hash'.\n"
            "If verbose is true, returns an Object with information about blockheader <hash>.\n"
            "\nArguments:\n"
            "1. \"hash\"          (string, required) The block hash\n"
            "2. verbose           (boolean, optional, default=true) true for a json object, false for the hex encoded data\n"
            "\nResult (for verbose = true):\n"
            "{\n"
            "  \"hash\" : \"hash\",     (string) the block hash (same as provided)\n"
            "  \"confirmations\" : n,   (numeric) The number of confirmations, or -1 if the block is not on the main chain\n"
            "  \"height\" : n,          (numeric) The block height or index\n"
            "  \"version\" : n,         (numeric) The block version\n"
            "  \"versionHex\" : \"00000000\", (string) The block version formatted in hexadecimal\n"
            "  \"merkleroot\" : \"xxxx\", (string) The merkle root\n"
            "  \"time\" : ttt,          (numeric) The block time in seconds since epoch (Jan 1 1970 GMT)\n"
            "  \"mediantime\" : ttt,    (numeric) The median block time in seconds since epoch (Jan 1 1970 GMT)\n"
            "  \"nonce\" : n,           (numeric) The nonce\n"
            "  \"bits\" : \"1d00ffff\", (string) The bits\n"
            "  \"difficulty\" : x.xxx,  (numeric) The difficulty\n"
            "  \"previousblockhash\" : \"hash\",  (string) The hash of the previous block\n"
            "  \"nextblockhash\" : \"hash\",      (string) The hash of the next block\n"
            "  \"chainwork\" : \"0000...1f3\"     (string) Expected number of hashes required to produce the current chain (in hex)\n"
            "}\n"
            "\nResult (for verbose=false):\n"
            "\"data\"             (string) A string that is serialized, hex-encoded data for block 'hash'.\n"
            "\nExamples:\n"
            + HelpExampleCli("getblockheader", "\"00000000c937983704a73af28acdec37b049d214adbda81d7e2a3dd146f6ed09\"")
            + HelpExampleRpc("getblockheader", "\"00000000c937983704a73af28acdec37b049d214adbda81d7e2a3dd146f6ed09\"")
        );

    LOCK(cs_main);

    std::string strHash = request.params[0].get_str();
    uint256 hash(uint256S(strHash));

    bool fVerbose = true;
    if (request.params.size() > 1)
        fVerbose = request.params[1].get_bool();

    if (mapBlockIndex.count(hash) == 0)
        throw JSONRPCError(RPC_INVALID_ADDRESS_OR_KEY, "Block not found");

    CBlockIndex* pblockindex = mapBlockIndex[hash];

    if (!fVerbose)
    {
        CDataStream ssBlock(SER_NETWORK, PROTOCOL_VERSION);
        ssBlock << pblockindex->GetBlockHeader(Params().GetConsensus());
        std::string strHex = HexStr(ssBlock.begin(), ssBlock.end());
        return strHex;
    }

    return blockheaderToJSON(pblockindex);
}

UniValue getblock(const JSONRPCRequest& request)
{
    if (request.fHelp || request.params.size() < 1 || request.params.size() > 2)
        throw runtime_error(
            "getblock \"hash\" ( verbose )\n"
            "\nIf verbose is false, returns a string that is serialized, hex-encoded data for block 'hash'.\n"
            "If verbose is true, returns an Object with information about block <hash>.\n"
            "\nArguments:\n"
            "1. \"hash\"          (string, required) The block hash\n"
            "2. verbose           (boolean, optional, default=true) true for a json object, false for the hex encoded data\n"
            "\nResult (for verbose = true):\n"
            "{\n"
            "  \"hash\" : \"hash\",     (string) the block hash (same as provided)\n"
            "  \"confirmations\" : n,   (numeric) The number of confirmations, or -1 if the block is not on the main chain\n"
            "  \"size\" : n,            (numeric) The block size\n"
            "  \"strippedsize\" : n,    (numeric) The block size excluding witness data\n"
            "  \"weight\" : n           (numeric) The block weight (BIP 141)\n"
            "  \"height\" : n,          (numeric) The block height or index\n"
            "  \"version\" : n,         (numeric) The block version\n"
            "  \"versionHex\" : \"00000000\", (string) The block version formatted in hexadecimal\n"
            "  \"algo\" : n,            (numeric) The block's PoW algo\n"
            "  \"merkleroot\" : \"xxxx\", (string) The merkle root\n"
            "  \"tx\" : [               (array of string) The transaction ids\n"
            "     \"transactionid\"     (string) The transaction id\n"
            "     ,...\n"
            "  ],\n"
            "  \"time\" : ttt,          (numeric) The block time in seconds since epoch (Jan 1 1970 GMT)\n"
            "  \"mediantime\" : ttt,    (numeric) The median block time in seconds since epoch (Jan 1 1970 GMT)\n"
            "  \"nonce\" : n,           (numeric) The nonce\n"
            "  \"bits\" : \"1d00ffff\", (string) The bits\n"
            "  \"difficulty\" : x.xxx,  (numeric) The difficulty\n"
            "  \"chainwork\" : \"xxxx\",  (string) Expected number of hashes required to produce the chain up to this block (in hex)\n"
            "  \"previousblockhash\" : \"hash\",  (string) The hash of the previous block\n"
            "  \"nextblockhash\" : \"hash\"       (string) The hash of the next block\n"
            "}\n"
            "\nResult (for verbose=false):\n"
            "\"data\"             (string) A string that is serialized, hex-encoded data for block 'hash'.\n"
            "\nExamples:\n"
            + HelpExampleCli("getblock", "\"00000000c937983704a73af28acdec37b049d214adbda81d7e2a3dd146f6ed09\"")
            + HelpExampleRpc("getblock", "\"00000000c937983704a73af28acdec37b049d214adbda81d7e2a3dd146f6ed09\"")
        );

    LOCK(cs_main);

    std::string strHash = request.params[0].get_str();
    uint256 hash(uint256S(strHash));

    bool fVerbose = true;
    if (request.params.size() > 1)
        fVerbose = request.params[1].get_bool();

    if (mapBlockIndex.count(hash) == 0)
        throw JSONRPCError(RPC_INVALID_ADDRESS_OR_KEY, "Block not found");

    CBlock block;
    std::vector<CTransaction> vGameTx;
    CBlockIndex* pblockindex = mapBlockIndex[hash];

    if (fHavePruned && !(pblockindex->nStatus & BLOCK_HAVE_DATA) && pblockindex->nTx > 0)
        throw JSONRPCError(RPC_INTERNAL_ERROR, "Block not available (pruned data)");

    if(!ReadBlockFromDisk(block, vGameTx, pblockindex, Params().GetConsensus()))
        throw JSONRPCError(RPC_INTERNAL_ERROR, "Can't read block from disk");

    if (!fVerbose)
    {
        CDataStream ssBlock(SER_NETWORK, PROTOCOL_VERSION);
        ssBlock << block;
        std::string strHex = HexStr(ssBlock.begin(), ssBlock.end());
        return strHex;
    }

    return blockToJSON(block, vGameTx, pblockindex);
}

struct CCoinsStats
{
    int nHeight;
    uint256 hashBlock;
    uint64_t nTransactions;
    uint64_t nTransactionOutputs;
    uint64_t nSerializedSize;
    uint256 hashSerialized;
    CAmount nTotalAmount;

    CCoinsStats() : nHeight(0), nTransactions(0), nTransactionOutputs(0), nSerializedSize(0), nTotalAmount(0) {}
};

//! Calculate statistics about the unspent transaction output set
static bool GetUTXOStats(CCoinsView *view, CCoinsStats &stats)
{
    std::unique_ptr<CCoinsViewCursor> pcursor(view->Cursor());

    CHashWriter ss(SER_GETHASH, PROTOCOL_VERSION);
    stats.hashBlock = pcursor->GetBestBlock();
    {
        LOCK(cs_main);
        stats.nHeight = mapBlockIndex.find(stats.hashBlock)->second->nHeight;
    }
    ss << stats.hashBlock;
    CAmount nTotalAmount = 0;
    while (pcursor->Valid()) {
        boost::this_thread::interruption_point();
        uint256 key;
        CCoins coins;
        if (pcursor->GetKey(key) && pcursor->GetValue(coins)) {
            stats.nTransactions++;
            ss << key;
            for (unsigned int i=0; i<coins.vout.size(); i++) {
                const CTxOut &out = coins.vout[i];
                if (!out.IsNull()) {
                    stats.nTransactionOutputs++;
                    ss << VARINT(i+1);
                    ss << out;
                    nTotalAmount += out.nValue;
                }
            }
            stats.nSerializedSize += 32 + pcursor->GetValueSize();
            ss << VARINT(0);
        } else {
            return error("%s: unable to read value", __func__);
        }
        pcursor->Next();
    }
    stats.hashSerialized = ss.GetHash();
    stats.nTotalAmount = nTotalAmount;
    return true;
}

UniValue gettxoutsetinfo(const JSONRPCRequest& request)
{
    if (request.fHelp || request.params.size() != 0)
        throw runtime_error(
            "gettxoutsetinfo\n"
            "\nReturns statistics about the unspent transaction output set.\n"
            "Note this call may take some time.\n"
            "\nResult:\n"
            "{\n"
            "  \"height\":n,     (numeric) The current block height (index)\n"
            "  \"bestblock\": \"hex\",   (string) the best block hash hex\n"
            "  \"transactions\": n,      (numeric) The number of transactions\n"
            "  \"txouts\": n,            (numeric) The number of output transactions\n"
            "  \"bytes_serialized\": n,  (numeric) The serialized size\n"
            "  \"hash_serialized\": \"hash\",   (string) The serialized hash\n"
            "  \"total_amount\": x.xxx          (numeric) The total amount\n"
            "}\n"
            "\nExamples:\n"
            + HelpExampleCli("gettxoutsetinfo", "")
            + HelpExampleRpc("gettxoutsetinfo", "")
        );

    UniValue ret(UniValue::VOBJ);

    CCoinsStats stats;
    FlushStateToDisk();
    if (GetUTXOStats(pcoinsTip, stats)) {
        ret.push_back(Pair("height", (int64_t)stats.nHeight));
        ret.push_back(Pair("bestblock", stats.hashBlock.GetHex()));
        ret.push_back(Pair("transactions", (int64_t)stats.nTransactions));
        ret.push_back(Pair("txouts", (int64_t)stats.nTransactionOutputs));
        ret.push_back(Pair("bytes_serialized", (int64_t)stats.nSerializedSize));
        ret.push_back(Pair("hash_serialized", stats.hashSerialized.GetHex()));
        ret.push_back(Pair("total_amount", ValueFromAmount(stats.nTotalAmount)));
    } else {
        throw JSONRPCError(RPC_INTERNAL_ERROR, "Unable to read UTXO set");
    }
    return ret;
}

UniValue gettxout(const JSONRPCRequest& request)
{
    if (request.fHelp || request.params.size() < 2 || request.params.size() > 3)
        throw runtime_error(
            "gettxout \"txid\" n ( includemempool )\n"
            "\nReturns details about an unspent transaction output.\n"
            "\nArguments:\n"
            "1. \"txid\"       (string, required) The transaction id\n"
            "2. n              (numeric, required) vout number\n"
            "3. includemempool  (boolean, optional) Whether to include the mempool\n"
            "\nResult:\n"
            "{\n"
            "  \"bestblock\" : \"hash\",    (string) the block hash\n"
            "  \"confirmations\" : n,       (numeric) The number of confirmations\n"
            "  \"value\" : x.xxx,           (numeric) The transaction value in " + CURRENCY_UNIT + "\n"
            "  \"scriptPubKey\" : {         (json object)\n"
            "     \"asm\" : \"code\",       (string) \n"
            "     \"hex\" : \"hex\",        (string) \n"
            "     \"reqSigs\" : n,          (numeric) Number of required signatures\n"
            "     \"type\" : \"pubkeyhash\", (string) The type, eg pubkeyhash\n"
            "     \"addresses\" : [          (array of string) array of namecoin addresses\n"
            "        \"namecoinaddress\"     (string) namecoin address\n"
            "        ,...\n"
            "     ]\n"
            "  },\n"
            "  \"version\" : n,            (numeric) The version\n"
            "  \"coinbase\" : true|false   (boolean) Coinbase or not\n"
            "  \"bounty\" : true|false     (boolean) Game bounty or not\n"
            "}\n"

            "\nExamples:\n"
            "\nGet unspent transactions\n"
            + HelpExampleCli("listunspent", "") +
            "\nView the details\n"
            + HelpExampleCli("gettxout", "\"txid\" 1") +
            "\nAs a json rpc call\n"
            + HelpExampleRpc("gettxout", "\"txid\", 1")
        );

    LOCK(cs_main);

    UniValue ret(UniValue::VOBJ);

    std::string strHash = request.params[0].get_str();
    uint256 hash(uint256S(strHash));
    int n = request.params[1].get_int();
    bool fMempool = true;
    if (request.params.size() > 2)
        fMempool = request.params[2].get_bool();

    CCoins coins;
    if (fMempool) {
        LOCK(mempool.cs);
        CCoinsViewMemPool view(pcoinsTip, mempool);
        if (!view.GetCoins(hash, coins))
            return NullUniValue;
        mempool.pruneSpent(hash, coins); // TODO: this should be done by the CCoinsViewMemPool
    } else {
        if (!pcoinsTip->GetCoins(hash, coins))
            return NullUniValue;
    }
    if (n<0 || (unsigned int)n>=coins.vout.size() || coins.vout[n].IsNull())
        return NullUniValue;

    BlockMap::iterator it = mapBlockIndex.find(pcoinsTip->GetBestBlock());
    CBlockIndex *pindex = it->second;
    ret.push_back(Pair("bestblock", pindex->GetBlockHash().GetHex()));
    if ((unsigned int)coins.nHeight == MEMPOOL_HEIGHT)
        ret.push_back(Pair("confirmations", 0));
    else
        ret.push_back(Pair("confirmations", pindex->nHeight - coins.nHeight + 1));
    ret.push_back(Pair("value", ValueFromAmount(coins.vout[n].nValue)));
    UniValue o(UniValue::VOBJ);
    ScriptPubKeyToJSON(coins.vout[n].scriptPubKey, o, true);
    ret.push_back(Pair("scriptPubKey", o));
    ret.push_back(Pair("version", coins.nVersion));
    ret.push_back(Pair("coinbase", coins.IsCoinBase()));
    ret.push_back(Pair("bounty", coins.IsGameTx()));

    return ret;
}

UniValue verifychain(const JSONRPCRequest& request)
{
    int nCheckLevel = GetArg("-checklevel", DEFAULT_CHECKLEVEL);
    int nCheckDepth = GetArg("-checkblocks", DEFAULT_CHECKBLOCKS);
    if (request.fHelp || request.params.size() > 2)
        throw runtime_error(
            "verifychain ( checklevel numblocks )\n"
            "\nVerifies blockchain database.\n"
            "\nArguments:\n"
            "1. checklevel   (numeric, optional, 0-4, default=" + strprintf("%d", nCheckLevel) + ") How thorough the block verification is.\n"
            "2. numblocks    (numeric, optional, default=" + strprintf("%d", nCheckDepth) + ", 0=all) The number of blocks to check.\n"
            "\nResult:\n"
            "true|false       (boolean) Verified or not\n"
            "\nExamples:\n"
            + HelpExampleCli("verifychain", "")
            + HelpExampleRpc("verifychain", "")
        );

    LOCK(cs_main);

    if (request.params.size() > 0)
        nCheckLevel = request.params[0].get_int();
    if (request.params.size() > 1)
        nCheckDepth = request.params[1].get_int();

    return CVerifyDB().VerifyDB(Params(), pcoinsTip, nCheckLevel, nCheckDepth);
}

/** Implementation of IsSuperMajority with better feedback */
static UniValue SoftForkMajorityDesc(int version, CBlockIndex* pindex, const Consensus::Params& consensusParams)
{
    UniValue rv(UniValue::VOBJ);
    bool activated = false;
    switch(version)
    {
        case 2:
            activated = pindex->nHeight >= consensusParams.BIP34Height;
            break;
        case 3:
            activated = pindex->nHeight >= consensusParams.BIP66Height;
            break;
        case 4:
            activated = pindex->nHeight >= consensusParams.BIP65Height;
            break;
    }
    rv.push_back(Pair("status", activated));
    return rv;
}

static UniValue SoftForkDesc(const std::string &name, int version, CBlockIndex* pindex, const Consensus::Params& consensusParams)
{
    UniValue rv(UniValue::VOBJ);
    rv.push_back(Pair("id", name));
    rv.push_back(Pair("version", version));
    rv.push_back(Pair("reject", SoftForkMajorityDesc(version, pindex, consensusParams)));
    return rv;
}

static UniValue BIP9SoftForkDesc(const Consensus::Params& consensusParams, Consensus::DeploymentPos id)
{
    UniValue rv(UniValue::VOBJ);
    const ThresholdState thresholdState = VersionBitsTipState(consensusParams, id);
    switch (thresholdState) {
    case THRESHOLD_DEFINED: rv.push_back(Pair("status", "defined")); break;
    case THRESHOLD_STARTED: rv.push_back(Pair("status", "started")); break;
    case THRESHOLD_LOCKED_IN: rv.push_back(Pair("status", "locked_in")); break;
    case THRESHOLD_ACTIVE: rv.push_back(Pair("status", "active")); break;
    case THRESHOLD_FAILED: rv.push_back(Pair("status", "failed")); break;
    }
    if (THRESHOLD_STARTED == thresholdState)
    {
        rv.push_back(Pair("bit", consensusParams.vDeployments[id].bit));
    }
    rv.push_back(Pair("startTime", consensusParams.vDeployments[id].nStartTime));
    rv.push_back(Pair("timeout", consensusParams.vDeployments[id].nTimeout));
    rv.push_back(Pair("since", VersionBitsTipStateSinceHeight(consensusParams, id)));
    return rv;
}

void BIP9SoftForkDescPushBack(UniValue& bip9_softforks, const std::string &name, const Consensus::Params& consensusParams, Consensus::DeploymentPos id)
{
    // Deployments with timeout value of 0 are hidden.
    // A timeout value of 0 guarantees a softfork will never be activated.
    // This is used when softfork codes are merged without specifying the deployment schedule.
    if (consensusParams.vDeployments[id].nTimeout > 0)
        bip9_softforks.push_back(Pair(name, BIP9SoftForkDesc(consensusParams, id)));
}

UniValue getblockchaininfo(const JSONRPCRequest& request)
{
    if (request.fHelp || request.params.size() != 0)
        throw runtime_error(
            "getblockchaininfo\n"
            "Returns an object containing various state info regarding blockchain processing.\n"
            "\nResult:\n"
            "{\n"
            "  \"chain\": \"xxxx\",        (string) current network name as defined in BIP70 (main, test, regtest)\n"
            "  \"blocks\": xxxxxx,         (numeric) the current number of blocks processed in the server\n"
            "  \"headers\": xxxxxx,        (numeric) the current number of headers we have validated\n"
            "  \"bestblockhash\": \"...\", (string) the hash of the currently best block\n"
            "  \"difficulty_algo\": xxxxxx, (numeric) the current difficulty for algo\n"
            "  \"mediantime\": xxxxxx,     (numeric) median time for the current best block\n"
            "  \"verificationprogress\": xxxx, (numeric) estimate of verification progress [0..1]\n"
            "  \"chainwork\": \"xxxx\"     (string) total amount of work in active chain, in hexadecimal\n"
            "  \"pruned\": xx,             (boolean) if the blocks are subject to pruning\n"
            "  \"pruneheight\": xxxxxx,    (numeric) lowest-height complete block stored\n"
            "  \"softforks\": [            (array) status of softforks in progress\n"
            "     {\n"
            "        \"id\": \"xxxx\",        (string) name of softfork\n"
            "        \"version\": xx,         (numeric) block version\n"
            "        \"reject\": {            (object) progress toward rejecting pre-softfork blocks\n"
            "           \"status\": xx,       (boolean) true if threshold reached\n"
            "        },\n"
            "     }, ...\n"
            "  ],\n"
            "  \"bip9_softforks\": {          (object) status of BIP9 softforks in progress\n"
            "     \"xxxx\" : {                (string) name of the softfork\n"
            "        \"status\": \"xxxx\",    (string) one of \"defined\", \"started\", \"locked_in\", \"active\", \"failed\"\n"
            "        \"bit\": xx,             (numeric) the bit (0-28) in the block version field used to signal this softfork (only for \"started\" status)\n"
            "        \"startTime\": xx,       (numeric) the minimum median time past of a block at which the bit gains its meaning\n"
            "        \"timeout\": xx,         (numeric) the median time past of a block at which the deployment is considered failed if not yet locked in\n"
            "        \"since\": xx            (numeric) height of the first block to which the status applies\n"
            "     }\n"
            "  }\n"
            "}\n"
            "\nExamples:\n"
            + HelpExampleCli("getblockchaininfo", "")
            + HelpExampleRpc("getblockchaininfo", "")
        );

    LOCK(cs_main);

    UniValue obj(UniValue::VOBJ);
    obj.push_back(Pair("chain",                 Params().NetworkIDString()));
    obj.push_back(Pair("blocks",                (int)chainActive.Height()));
    obj.push_back(Pair("headers",               pindexBestHeader ? pindexBestHeader->nHeight : -1));
    obj.push_back(Pair("bestblockhash",         chainActive.Tip()->GetBlockHash().GetHex()));
    obj.push_back(Pair("difficulty_sha256d",    (double)GetDifficulty(ALGO_SHA256D)));
    obj.push_back(Pair("difficulty_scrypt",     (double)GetDifficulty(ALGO_SCRYPT)));
    obj.push_back(Pair("mediantime",            (int64_t)chainActive.Tip()->GetMedianTimePast()));
    obj.push_back(Pair("verificationprogress",  Checkpoints::GuessVerificationProgress(Params().Checkpoints(), chainActive.Tip())));
    obj.push_back(Pair("chainwork",             chainActive.Tip()->nChainWork.GetHex()));
    obj.push_back(Pair("pruned",                fPruneMode));

    const Consensus::Params& consensusParams = Params().GetConsensus();
    CBlockIndex* tip = chainActive.Tip();
    UniValue softforks(UniValue::VARR);
    UniValue bip9_softforks(UniValue::VOBJ);
    softforks.push_back(SoftForkDesc("bip34", 2, tip, consensusParams));
    softforks.push_back(SoftForkDesc("bip66", 3, tip, consensusParams));
    softforks.push_back(SoftForkDesc("bip65", 4, tip, consensusParams));
    BIP9SoftForkDescPushBack(bip9_softforks, "csv", consensusParams, Consensus::DEPLOYMENT_CSV);
    BIP9SoftForkDescPushBack(bip9_softforks, "segwit", consensusParams, Consensus::DEPLOYMENT_SEGWIT);
    obj.push_back(Pair("softforks",             softforks));
    obj.push_back(Pair("bip9_softforks", bip9_softforks));

    if (fPruneMode)
    {
        CBlockIndex *block = chainActive.Tip();
        while (block && block->pprev && (block->pprev->nStatus & BLOCK_HAVE_DATA))
            block = block->pprev;

        obj.push_back(Pair("pruneheight",        block->nHeight));
    }
    return obj;
}

/** Comparison function for sorting the getchaintips heads.  */
struct CompareBlocksByHeight
{
    bool operator()(const CBlockIndex* a, const CBlockIndex* b) const
    {
        /* Make sure that unequal blocks with the same height do not compare
           equal. Use the pointers themselves to make a distinction. */

        if (a->nHeight != b->nHeight)
          return (a->nHeight > b->nHeight);

        return a < b;
    }
};

UniValue getchaintips(const JSONRPCRequest& request)
{
    if (request.fHelp || request.params.size() != 0)
        throw runtime_error(
            "getchaintips\n"
            "Return information about all known tips in the block tree,"
            " including the main chain as well as orphaned branches.\n"
            "\nResult:\n"
            "[\n"
            "  {\n"
            "    \"height\": xxxx,         (numeric) height of the chain tip\n"
            "    \"hash\": \"xxxx\",         (string) block hash of the tip\n"
            "    \"branchlen\": 0          (numeric) zero for main chain\n"
            "    \"status\": \"active\"      (string) \"active\" for the main chain\n"
            "  },\n"
            "  {\n"
            "    \"height\": xxxx,\n"
            "    \"hash\": \"xxxx\",\n"
            "    \"branchlen\": 1          (numeric) length of branch connecting the tip to the main chain\n"
            "    \"status\": \"xxxx\"        (string) status of the chain (active, valid-fork, valid-headers, headers-only, invalid)\n"
            "  }\n"
            "]\n"
            "Possible values for status:\n"
            "1.  \"invalid\"               This branch contains at least one invalid block\n"
            "2.  \"headers-only\"          Not all blocks for this branch are available, but the headers are valid\n"
            "3.  \"valid-headers\"         All blocks are available for this branch, but they were never fully validated\n"
            "4.  \"valid-fork\"            This branch is not part of the active chain, but is fully validated\n"
            "5.  \"active\"                This is the tip of the active main chain, which is certainly valid\n"
            "\nExamples:\n"
            + HelpExampleCli("getchaintips", "")
            + HelpExampleRpc("getchaintips", "")
        );

    LOCK(cs_main);

    /*
     * Idea:  the set of chain tips is chainActive.tip, plus orphan blocks which do not have another orphan building off of them. 
     * Algorithm:
     *  - Make one pass through mapBlockIndex, picking out the orphan blocks, and also storing a set of the orphan block's pprev pointers.
     *  - Iterate through the orphan blocks. If the block isn't pointed to by another orphan, it is a chain tip.
     *  - add chainActive.Tip()
     */
    std::set<const CBlockIndex*, CompareBlocksByHeight> setTips;
    std::set<const CBlockIndex*> setOrphans;
    std::set<const CBlockIndex*> setPrevs;

    BOOST_FOREACH(const PAIRTYPE(const uint256, CBlockIndex*)& item, mapBlockIndex)
    {
        if (!chainActive.Contains(item.second)) {
            setOrphans.insert(item.second);
            setPrevs.insert(item.second->pprev);
        }
    }

    for (std::set<const CBlockIndex*>::iterator it = setOrphans.begin(); it != setOrphans.end(); ++it)
    {
        if (setPrevs.erase(*it) == 0) {
            setTips.insert(*it);
        }
    }

    // Always report the currently active tip.
    setTips.insert(chainActive.Tip());

    /* Construct the output array.  */
    UniValue res(UniValue::VARR);
    BOOST_FOREACH(const CBlockIndex* block, setTips)
    {
        UniValue obj(UniValue::VOBJ);
        obj.push_back(Pair("height", block->nHeight));
        obj.push_back(Pair("hash", block->phashBlock->GetHex()));

        const int branchLen = block->nHeight - chainActive.FindFork(block)->nHeight;
        obj.push_back(Pair("branchlen", branchLen));

        string status;
        if (chainActive.Contains(block)) {
            // This block is part of the currently active chain.
            status = "active";
        } else if (block->nStatus & BLOCK_FAILED_MASK) {
            // This block or one of its ancestors is invalid.
            status = "invalid";
        } else if (block->nChainTx == 0) {
            // This block cannot be connected because full block data for it or one of its parents is missing.
            status = "headers-only";
        } else if (block->IsValid(BLOCK_VALID_SCRIPTS)) {
            // This block is fully validated, but no longer part of the active chain. It was probably the active block once, but was reorganized.
            status = "valid-fork";
        } else if (block->IsValid(BLOCK_VALID_TREE)) {
            // The headers for this block are valid, but it has not been validated. It was probably never part of the most-work chain.
            status = "valid-headers";
        } else {
            // No clue.
            status = "unknown";
        }
        obj.push_back(Pair("status", status));

        res.push_back(obj);
    }

    return res;
}

UniValue mempoolInfoToJSON()
{
    UniValue ret(UniValue::VOBJ);
    ret.push_back(Pair("size", (int64_t) mempool.size()));
    ret.push_back(Pair("bytes", (int64_t) mempool.GetTotalTxSize()));
    ret.push_back(Pair("usage", (int64_t) mempool.DynamicMemoryUsage()));
    size_t maxmempool = GetArg("-maxmempool", DEFAULT_MAX_MEMPOOL_SIZE) * 1000000;
    ret.push_back(Pair("maxmempool", (int64_t) maxmempool));
    ret.push_back(Pair("mempoolminfee", ValueFromAmount(mempool.GetMinFee(maxmempool).GetFeePerK())));

    return ret;
}

UniValue getmempoolinfo(const JSONRPCRequest& request)
{
    if (request.fHelp || request.params.size() != 0)
        throw runtime_error(
            "getmempoolinfo\n"
            "\nReturns details on the active state of the TX memory pool.\n"
            "\nResult:\n"
            "{\n"
            "  \"size\": xxxxx,               (numeric) Current tx count\n"
            "  \"bytes\": xxxxx,              (numeric) Sum of all tx sizes\n"
            "  \"usage\": xxxxx,              (numeric) Total memory usage for the mempool\n"
            "  \"maxmempool\": xxxxx,         (numeric) Maximum memory usage for the mempool\n"
            "  \"mempoolminfee\": xxxxx       (numeric) Minimum fee for tx to be accepted\n"
            "}\n"
            "\nExamples:\n"
            + HelpExampleCli("getmempoolinfo", "")
            + HelpExampleRpc("getmempoolinfo", "")
        );

    return mempoolInfoToJSON();
}

UniValue preciousblock(const JSONRPCRequest& request)
{
    if (request.fHelp || request.params.size() != 1)
        throw runtime_error(
            "preciousblock \"hash\"\n"
            "\nTreats a block as if it were received before others with the same work.\n"
            "\nA later preciousblock call can override the effect of an earlier one.\n"
            "\nThe effects of preciousblock are not retained across restarts.\n"
            "\nArguments:\n"
            "1. hash   (string, required) the hash of the block to mark as precious\n"
            "\nResult:\n"
            "\nExamples:\n"
            + HelpExampleCli("preciousblock", "\"blockhash\"")
            + HelpExampleRpc("preciousblock", "\"blockhash\"")
        );

    std::string strHash = request.params[0].get_str();
    uint256 hash(uint256S(strHash));
    CBlockIndex* pblockindex;

    {
        LOCK(cs_main);
        if (mapBlockIndex.count(hash) == 0)
            throw JSONRPCError(RPC_INVALID_ADDRESS_OR_KEY, "Block not found");

        pblockindex = mapBlockIndex[hash];
    }

    CValidationState state;
    PreciousBlock(state, Params(), pblockindex);

    if (!state.IsValid()) {
        throw JSONRPCError(RPC_DATABASE_ERROR, state.GetRejectReason());
    }

    return NullUniValue;
}

UniValue invalidateblock(const JSONRPCRequest& request)
{
    if (request.fHelp || request.params.size() != 1)
        throw runtime_error(
            "invalidateblock \"hash\"\n"
            "\nPermanently marks a block as invalid, as if it violated a consensus rule.\n"
            "\nArguments:\n"
            "1. hash   (string, required) the hash of the block to mark as invalid\n"
            "\nResult:\n"
            "\nExamples:\n"
            + HelpExampleCli("invalidateblock", "\"blockhash\"")
            + HelpExampleRpc("invalidateblock", "\"blockhash\"")
        );

    std::string strHash = request.params[0].get_str();
    uint256 hash(uint256S(strHash));
    CValidationState state;

    {
        LOCK(cs_main);
        if (mapBlockIndex.count(hash) == 0)
            throw JSONRPCError(RPC_INVALID_ADDRESS_OR_KEY, "Block not found");

        CBlockIndex* pblockindex = mapBlockIndex[hash];
        InvalidateBlock(state, Params(), pblockindex);
    }

    if (state.IsValid()) {
<<<<<<< HEAD
        ActivateBestChain(state, Params(), NULL, g_connman.get());

        // FIXME: This is a hopefully temporary hack to make the regtests
        // (which use invalidateblock) work with waitforblock.
        // See https://github.com/bitcoin/bitcoin/issues/8698.
        uiInterface.NotifyBlockTip(false, chainActive.Tip());
=======
        ActivateBestChain(state, Params(), NULL);
>>>>>>> a7bbc6da
    }

    if (!state.IsValid()) {
        throw JSONRPCError(RPC_DATABASE_ERROR, state.GetRejectReason());
    }

    return NullUniValue;
}

UniValue reconsiderblock(const JSONRPCRequest& request)
{
    if (request.fHelp || request.params.size() != 1)
        throw runtime_error(
            "reconsiderblock \"hash\"\n"
            "\nRemoves invalidity status of a block and its descendants, reconsider them for activation.\n"
            "This can be used to undo the effects of invalidateblock.\n"
            "\nArguments:\n"
            "1. hash   (string, required) the hash of the block to reconsider\n"
            "\nResult:\n"
            "\nExamples:\n"
            + HelpExampleCli("reconsiderblock", "\"blockhash\"")
            + HelpExampleRpc("reconsiderblock", "\"blockhash\"")
        );

    std::string strHash = request.params[0].get_str();
    uint256 hash(uint256S(strHash));

    {
        LOCK(cs_main);
        if (mapBlockIndex.count(hash) == 0)
            throw JSONRPCError(RPC_INVALID_ADDRESS_OR_KEY, "Block not found");

        CBlockIndex* pblockindex = mapBlockIndex[hash];
        ResetBlockFailureFlags(pblockindex);
    }

    CValidationState state;
    ActivateBestChain(state, Params(), NULL);

    if (!state.IsValid()) {
        throw JSONRPCError(RPC_DATABASE_ERROR, state.GetRejectReason());
    }

    return NullUniValue;
}

static const CRPCCommand commands[] =
{ //  category              name                      actor (function)         okSafeMode
  //  --------------------- ------------------------  -----------------------  ----------
    { "blockchain",         "getblockchaininfo",      &getblockchaininfo,      true  },
    { "blockchain",         "getbestblockhash",       &getbestblockhash,       true  },
    { "blockchain",         "getblockcount",          &getblockcount,          true  },
    { "blockchain",         "getblock",               &getblock,               true  },
    { "blockchain",         "getblockhash",           &getblockhash,           true  },
    { "blockchain",         "getblockheader",         &getblockheader,         true  },
    { "blockchain",         "getchaintips",           &getchaintips,           true  },
    { "blockchain",         "getdifficulty",          &getdifficulty,          true  },
    { "blockchain",         "getmempoolancestors",    &getmempoolancestors,    true  },
    { "blockchain",         "getmempooldescendants",  &getmempooldescendants,  true  },
    { "blockchain",         "getmempoolentry",        &getmempoolentry,        true  },
    { "blockchain",         "getmempoolinfo",         &getmempoolinfo,         true  },
    { "blockchain",         "getrawmempool",          &getrawmempool,          true  },
    { "blockchain",         "gettxout",               &gettxout,               true  },
    { "blockchain",         "gettxoutsetinfo",        &gettxoutsetinfo,        true  },
    { "blockchain",         "verifychain",            &verifychain,            true  },

    { "blockchain",         "preciousblock",          &preciousblock,          true  },

    /* Not shown in help */
    { "hidden",             "invalidateblock",        &invalidateblock,        true  },
    { "hidden",             "reconsiderblock",        &reconsiderblock,        true  },
    { "hidden",             "waitfornewblock",        &waitfornewblock,        true  },
    { "hidden",             "waitforblock",           &waitforblock,           true  },
    { "hidden",             "waitforblockheight",     &waitforblockheight,     true  },
};

void RegisterBlockchainRPCCommands(CRPCTable &t)
{
    for (unsigned int vcidx = 0; vcidx < ARRAYLEN(commands); vcidx++)
        t.appendCommand(commands[vcidx].name, &commands[vcidx]);
}<|MERGE_RESOLUTION|>--- conflicted
+++ resolved
@@ -131,19 +131,19 @@
     return result;
 }
 
-static UniValue TxArrayToJSON(const std::vector<CTransaction>& vtx, bool txDetails)
+static UniValue TxArrayToJSON(const std::vector<CTransactionRef>& vtx, bool txDetails)
 {
     UniValue txs(UniValue::VARR);
-    BOOST_FOREACH(const CTransaction& tx, vtx)
+    for(const auto& tx : vtx)
     {
         if(txDetails)
         {
             UniValue objTx(UniValue::VOBJ);
-            TxToJSON(tx, uint256(), objTx);
+            TxToJSON(*tx, uint256(), objTx);
             txs.push_back(objTx);
         }
         else
-            txs.push_back(tx.GetHash().GetHex());
+            txs.push_back(tx->GetHash().GetHex());
     }
     return txs;
 }
@@ -177,7 +177,7 @@
     return result;
 }
 
-UniValue blockToJSON(const CBlock& block, const std::vector<CTransaction>& vGameTx, const CBlockIndex* blockindex, bool txDetails = false)
+UniValue blockToJSON(const CBlock& block, const std::vector<CTransactionRef>& vGameTx, const CBlockIndex* blockindex, bool txDetails = false)
 {
     UniValue result(UniValue::VOBJ);
     result.push_back(Pair("hash", blockindex->GetBlockHash().GetHex()));
@@ -194,24 +194,8 @@
     result.push_back(Pair("versionHex", strprintf("%08x", block.nVersion)));
     result.push_back(Pair("algo", block.GetAlgo()));
     result.push_back(Pair("merkleroot", block.hashMerkleRoot.GetHex()));
-<<<<<<< HEAD
     result.push_back(Pair("tx", TxArrayToJSON(block.vtx, txDetails)));
     result.push_back(Pair("gametx", TxArrayToJSON(vGameTx, txDetails)));
-=======
-    UniValue txs(UniValue::VARR);
-    for(const auto& tx : block.vtx)
-    {
-        if(txDetails)
-        {
-            UniValue objTx(UniValue::VOBJ);
-            TxToJSON(*tx, uint256(), objTx);
-            txs.push_back(objTx);
-        }
-        else
-            txs.push_back(tx->GetHash().GetHex());
-    }
-    result.push_back(Pair("tx", txs));
->>>>>>> a7bbc6da
     result.push_back(Pair("time", block.GetBlockTime()));
     result.push_back(Pair("mediantime", (int64_t)blockindex->GetMedianTimePast()));
     result.push_back(Pair("nonce", (uint64_t)block.nNonce));
@@ -398,11 +382,7 @@
 
 UniValue getdifficulty(const JSONRPCRequest& request)
 {
-<<<<<<< HEAD
-    if (fHelp || params.size() != 1)
-=======
-    if (request.fHelp || request.params.size() != 0)
->>>>>>> a7bbc6da
+    if (request.fHelp || request.params.size() != 1)
         throw runtime_error(
             "getdifficulty algo\n"
             "\nReturns the proof-of-work difficulty as a multiple of the minimum difficulty.\n"
@@ -417,7 +397,7 @@
         );
 
     LOCK(cs_main);
-    return GetDifficulty(DecodeAlgoParam(params[0]));
+    return GetDifficulty(DecodeAlgoParam(request.params[0]));
 }
 
 std::string EntryDescriptionString()
@@ -833,7 +813,7 @@
         throw JSONRPCError(RPC_INVALID_ADDRESS_OR_KEY, "Block not found");
 
     CBlock block;
-    std::vector<CTransaction> vGameTx;
+    std::vector<CTransactionRef> vGameTx;
     CBlockIndex* pblockindex = mapBlockIndex[hash];
 
     if (fHavePruned && !(pblockindex->nStatus & BLOCK_HAVE_DATA) && pblockindex->nTx > 0)
@@ -1415,16 +1395,7 @@
     }
 
     if (state.IsValid()) {
-<<<<<<< HEAD
-        ActivateBestChain(state, Params(), NULL, g_connman.get());
-
-        // FIXME: This is a hopefully temporary hack to make the regtests
-        // (which use invalidateblock) work with waitforblock.
-        // See https://github.com/bitcoin/bitcoin/issues/8698.
-        uiInterface.NotifyBlockTip(false, chainActive.Tip());
-=======
         ActivateBestChain(state, Params(), NULL);
->>>>>>> a7bbc6da
     }
 
     if (!state.IsValid()) {
