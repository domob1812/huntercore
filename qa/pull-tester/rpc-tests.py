#!/usr/bin/env python3
# Copyright (c) 2014-2016 The Bitcoin Core developers
# Distributed under the MIT software license, see the accompanying
# file COPYING or http://www.opensource.org/licenses/mit-license.php.

"""
Run Regression Test Suite

This module calls down into individual test cases via subprocess. It will
forward all unrecognized arguments onto the individual test scripts, other
than:

    - `-extended`: run the "extended" test suite in addition to the basic one.
    - `-win`: signal that this is running in a Windows environment, and we
      should run the tests.
    - `--coverage`: this generates a basic coverage report for the RPC
      interface.

For a description of arguments recognized by test scripts, see
`qa/pull-tester/test_framework/test_framework.py:BitcoinTestFramework.main`.

"""

import os
import time
import shutil
import sys
import subprocess
import tempfile
import re

sys.path.append("qa/pull-tester/")
from tests_config import *

BOLD = ("","")
if os.name == 'posix':
    # primitive formatting on supported
    # terminal via ANSI escape sequences:
    BOLD = ('\033[0m', '\033[1m')

RPC_TESTS_DIR = SRCDIR + '/qa/rpc-tests/'

#If imported values are not defined then set to zero (or disabled)
if 'ENABLE_WALLET' not in vars():
    ENABLE_WALLET=0
if 'ENABLE_BITCOIND' not in vars():
    ENABLE_BITCOIND=0
if 'ENABLE_UTILS' not in vars():
    ENABLE_UTILS=0
if 'ENABLE_ZMQ' not in vars():
    ENABLE_ZMQ=0

ENABLE_COVERAGE=0

#Create a set to store arguments and create the passon string
opts = set()
passon_args = []
PASSON_REGEX = re.compile("^--")
PARALLEL_REGEX = re.compile('^-parallel=')

print_help = False
run_parallel = 4

for arg in sys.argv[1:]:
    if arg == "--help" or arg == "-h" or arg == "-?":
        print_help = True
        break
    if arg == '--coverage':
        ENABLE_COVERAGE = 1
    elif PASSON_REGEX.match(arg):
        passon_args.append(arg)
    elif PARALLEL_REGEX.match(arg):
        run_parallel = int(arg.split(sep='=', maxsplit=1)[1])
    else:
        opts.add(arg)

#Set env vars
if "BITCOIND" not in os.environ:
    os.environ["BITCOIND"] = BUILDDIR + '/src/bitcoind' + EXEEXT

if EXEEXT == ".exe" and "-win" not in opts:
    # https://github.com/bitcoin/bitcoin/commit/d52802551752140cf41f0d9a225a43e84404d3e9
    # https://github.com/bitcoin/bitcoin/pull/5677#issuecomment-136646964
    print("Win tests currently disabled by default.  Use -win option to enable")
    sys.exit(0)

if not (ENABLE_WALLET == 1 and ENABLE_UTILS == 1 and ENABLE_BITCOIND == 1):
    print("No rpc tests to run. Wallet, utils, and bitcoind must all be enabled")
    sys.exit(0)

# python3-zmq may not be installed. Handle this gracefully and with some helpful info
if ENABLE_ZMQ:
    try:
        import zmq
    except ImportError:
        print("ERROR: \"import zmq\" failed. Set ENABLE_ZMQ=0 or "
              "to run zmq tests, see dependency info in /qa/README.md.")
        # ENABLE_ZMQ=0
        raise

testScripts = [
    # longest test should go first, to favor running tests in parallel
    'wallet-hd.py',
    'walletbackup.py',
    # vv Tests less than 5m vv
    'p2p-fullblocktest.py',
    'fundrawtransaction.py',
    'p2p-compactblocks.py',
    # FIXME: Reenable and possibly fix once the BIP9 mining is activated.
    #'segwit.py',
    # vv Tests less than 2m vv
    'wallet.py',
    'wallet-accounts.py',
    # FIXME: Reenable and possibly fix once the BIP9 mining is activated.
    #'p2p-segwit.py',
    'wallet-dump.py',
    'listtransactions.py',
    # vv Tests less than 60s vv
    'sendheaders.py',
    'zapwallettxes.py',
    'importmulti.py',
    'mempool_limit.py',
    'merkle_blocks.py',
    'receivedby.py',
    'abandonconflict.py',
    # FIXME: Enable once we activate BIP9.
    #'bip68-112-113-p2p.py',
    'rawtransactions.py',
    'reindex.py',
    # vv Tests less than 30s vv
    'mempool_resurrect_test.py',
    'txn_doublespend.py --mineblock',
    'txn_clone.py',
    'getchaintips.py',
    'rest.py',
    'mempool_spendcoinbase.py',
    'mempool_reorg.py',
    'httpbasics.py',
    'multi_rpc.py',
    'proxy_test.py',
    'signrawtransactions.py',
    'nodehandling.py',
    'decodescript.py',
    'blockchain.py',
    'disablewallet.py',
    'keypool.py',
    'p2p-mempool.py',
    'prioritise_transaction.py',
    'invalidblockrequest.py',
    'invalidtxrequest.py',
    # FIXME: Reenable and possibly fix once the BIP9 mining is activated.
    #'p2p-versionbits-warning.py',
    'preciousblock.py',
    'importprunedfunds.py',
    'signmessages.py',
<<<<<<< HEAD
    # FIXME: Reenable and possibly fix once the BIP9 mining is activated.
    #'nulldummy.py',

    # auxpow tests
    'getauxblock.py',
=======
    'nulldummy.py',
    'import-rescan.py',
>>>>>>> b99a093a
]
if ENABLE_ZMQ:
    testScripts.append('zmq_test.py')

testScriptsExt = [
    'pruning.py',
    # vv Tests less than 20m vv
    'smartfees.py',
    # vv Tests less than 5m vv
    'maxuploadtarget.py',
    'mempool_packages.py',
    # vv Tests less than 2m vv
    'bip68-sequence.py',
    # vv Tests less than 60s vv
    'bip9-softforks.py',
    'p2p-feefilter.py',
    'rpcbind_test.py',
    # vv Tests less than 30s vv
    'bip65-cltv.py',
    'bip65-cltv-p2p.py',
    'bipdersig-p2p.py',
    'bipdersig.py',
    'txn_doublespend.py',
    'txn_clone.py --mineblock',
    'forknotify.py',
    'invalidateblock.py',
    'maxblocksinflight.py',
    'p2p-acceptblock.py',
    'replace-by-fee.py',
]


def runtests():
    test_list = []
    if '-extended' in opts:
        test_list = testScripts + testScriptsExt
    elif len(opts) == 0 or (len(opts) == 1 and "-win" in opts):
        test_list = testScripts
    else:
        for t in testScripts + testScriptsExt:
            if t in opts or re.sub(".py$", "", t) in opts:
                test_list.append(t)

    if print_help:
        # Only print help of the first script and exit
        subprocess.check_call((RPC_TESTS_DIR + test_list[0]).split() + ['-h'])
        sys.exit(0)

    coverage = None

    if ENABLE_COVERAGE:
        coverage = RPCCoverage()
        print("Initializing coverage directory at %s\n" % coverage.dir)
    flags = ["--srcdir=%s/src" % BUILDDIR] + passon_args
    flags.append("--cachedir=%s/qa/cache" % BUILDDIR)
    if coverage:
        flags.append(coverage.flag)

    if len(test_list) > 1 and run_parallel > 1:
        # Populate cache
        subprocess.check_output([RPC_TESTS_DIR + 'create_cache.py'] + flags)

    #Run Tests
    max_len_name = len(max(test_list, key=len))
    time_sum = 0
    time0 = time.time()
    job_queue = RPCTestHandler(run_parallel, test_list, flags)
    results = BOLD[1] + "%s | %s | %s\n\n" % ("TEST".ljust(max_len_name), "PASSED", "DURATION") + BOLD[0]
    all_passed = True
    for _ in range(len(test_list)):
        (name, stdout, stderr, passed, duration) = job_queue.get_next()
        all_passed = all_passed and passed
        time_sum += duration

        print('\n' + BOLD[1] + name + BOLD[0] + ":")
        print('' if passed else stdout + '\n', end='')
        print('' if stderr == '' else 'stderr:\n' + stderr + '\n', end='')
        results += "%s | %s | %s s\n" % (name.ljust(max_len_name), str(passed).ljust(6), duration)
        print("Pass: %s%s%s, Duration: %s s\n" % (BOLD[1], passed, BOLD[0], duration))
    results += BOLD[1] + "\n%s | %s | %s s (accumulated)" % ("ALL".ljust(max_len_name), str(all_passed).ljust(6), time_sum) + BOLD[0]
    print(results)
    print("\nRuntime: %s s" % (int(time.time() - time0)))

    if coverage:
        coverage.report_rpc_coverage()

        print("Cleaning up coverage data")
        coverage.cleanup()

    sys.exit(not all_passed)


class RPCTestHandler:
    """
    Trigger the testscrips passed in via the list.
    """

    def __init__(self, num_tests_parallel, test_list=None, flags=None):
        assert(num_tests_parallel >= 1)
        self.num_jobs = num_tests_parallel
        self.test_list = test_list
        self.flags = flags
        self.num_running = 0
        # In case there is a graveyard of zombie bitcoinds, we can apply a
        # pseudorandom offset to hopefully jump over them.
        # (625 is PORT_RANGE/MAX_NODES)
        self.portseed_offset = int(time.time() * 1000) % 625
        self.jobs = []

    def get_next(self):
        while self.num_running < self.num_jobs and self.test_list:
            # Add tests
            self.num_running += 1
            t = self.test_list.pop(0)
            port_seed = ["--portseed={}".format(len(self.test_list) + self.portseed_offset)]
            log_stdout = tempfile.SpooledTemporaryFile(max_size=2**16)
            log_stderr = tempfile.SpooledTemporaryFile(max_size=2**16)
            self.jobs.append((t,
                              time.time(),
                              subprocess.Popen((RPC_TESTS_DIR + t).split() + self.flags + port_seed,
                                               universal_newlines=True,
                                               stdout=log_stdout,
                                               stderr=log_stderr),
                              log_stdout,
                              log_stderr))
        if not self.jobs:
            raise IndexError('pop from empty list')
        while True:
            # Return first proc that finishes
            time.sleep(.5)
            for j in self.jobs:
                (name, time0, proc, log_out, log_err) = j
                if proc.poll() is not None:
                    log_out.seek(0), log_err.seek(0)
                    [stdout, stderr] = [l.read().decode('utf-8') for l in (log_out, log_err)]
                    log_out.close(), log_err.close()
                    passed = stderr == "" and proc.returncode == 0
                    self.num_running -= 1
                    self.jobs.remove(j)
                    return name, stdout, stderr, passed, int(time.time() - time0)
            print('.', end='', flush=True)


class RPCCoverage(object):
    """
    Coverage reporting utilities for pull-tester.

    Coverage calculation works by having each test script subprocess write
    coverage files into a particular directory. These files contain the RPC
    commands invoked during testing, as well as a complete listing of RPC
    commands per `bitcoin-cli help` (`rpc_interface.txt`).

    After all tests complete, the commands run are combined and diff'd against
    the complete list to calculate uncovered RPC commands.

    See also: qa/rpc-tests/test_framework/coverage.py

    """
    def __init__(self):
        self.dir = tempfile.mkdtemp(prefix="coverage")
        self.flag = '--coveragedir=%s' % self.dir

    def report_rpc_coverage(self):
        """
        Print out RPC commands that were unexercised by tests.

        """
        uncovered = self._get_uncovered_rpc_commands()

        if uncovered:
            print("Uncovered RPC commands:")
            print("".join(("  - %s\n" % i) for i in sorted(uncovered)))
        else:
            print("All RPC commands covered.")

    def cleanup(self):
        return shutil.rmtree(self.dir)

    def _get_uncovered_rpc_commands(self):
        """
        Return a set of currently untested RPC commands.

        """
        # This is shared from `qa/rpc-tests/test-framework/coverage.py`
        REFERENCE_FILENAME = 'rpc_interface.txt'
        COVERAGE_FILE_PREFIX = 'coverage.'

        coverage_ref_filename = os.path.join(self.dir, REFERENCE_FILENAME)
        coverage_filenames = set()
        all_cmds = set()
        covered_cmds = set()

        if not os.path.isfile(coverage_ref_filename):
            raise RuntimeError("No coverage reference found")

        with open(coverage_ref_filename, 'r') as f:
            all_cmds.update([i.strip() for i in f.readlines()])

        for root, dirs, files in os.walk(self.dir):
            for filename in files:
                if filename.startswith(COVERAGE_FILE_PREFIX):
                    coverage_filenames.add(os.path.join(root, filename))

        for filename in coverage_filenames:
            with open(filename, 'r') as f:
                covered_cmds.update([i.strip() for i in f.readlines()])

        return all_cmds - covered_cmds


if __name__ == '__main__':
    runtests()<|MERGE_RESOLUTION|>--- conflicted
+++ resolved
@@ -153,16 +153,12 @@
     'preciousblock.py',
     'importprunedfunds.py',
     'signmessages.py',
-<<<<<<< HEAD
     # FIXME: Reenable and possibly fix once the BIP9 mining is activated.
     #'nulldummy.py',
+    'import-rescan.py',
 
     # auxpow tests
     'getauxblock.py',
-=======
-    'nulldummy.py',
-    'import-rescan.py',
->>>>>>> b99a093a
 ]
 if ENABLE_ZMQ:
     testScripts.append('zmq_test.py')
