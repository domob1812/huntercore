--- conflicted
+++ resolved
@@ -56,7 +56,7 @@
   valtype vch;
   if (!scriptSig.GetOp (pc, opcode, vch))
     goto error;
-  res.push_back (Pair ("player", ValtypeToString (vch)));
+  res.pushKV ("player", ValtypeToString (vch));
 
   if (!scriptSig.GetOp (pc, opcode))
     goto error;
@@ -70,33 +70,33 @@
           killers.push_back (ValtypeToString (vch));
 
         if (killers.empty ())
-          res.push_back (Pair ("op", "spawn_death"));
+          res.pushKV ("op", "spawn_death");
         else
           {
-            res.push_back (Pair ("op", "killed_by"));
-            res.push_back (Pair ("killers", killers));
+            res.pushKV ("op", "killed_by");
+            res.pushKV ("killers", killers);
           }
 
         break;
       }
 
     case GAMEOP_KILLED_POISON:
-      res.push_back (Pair ("op", "poison_death"));
+      res.pushKV ("op", "poison_death");
       break;
 
     case GAMEOP_COLLECTED_BOUNTY:
-      res.push_back (Pair ("op", "banking"));
-      res.push_back (Pair ("index", GetScriptUint (scriptSig, pc)));
-      res.push_back (Pair ("first_block", GetScriptUint (scriptSig, pc)));
-      res.push_back (Pair ("last_block", GetScriptUint (scriptSig, pc)));
-      res.push_back (Pair ("first_collected", GetScriptUint (scriptSig, pc)));
-      res.push_back (Pair ("last_collected", GetScriptUint (scriptSig, pc)));
+      res.pushKV ("op", "banking");
+      res.pushKV ("index", GetScriptUint (scriptSig, pc));
+      res.pushKV ("first_block", GetScriptUint (scriptSig, pc));
+      res.pushKV ("last_block", GetScriptUint (scriptSig, pc));
+      res.pushKV ("first_collected", GetScriptUint (scriptSig, pc));
+      res.pushKV ("last_collected", GetScriptUint (scriptSig, pc));
       break;
 
     case GAMEOP_REFUND:
-      res.push_back (Pair ("op", "refund"));
-      res.push_back (Pair ("index", GetScriptUint (scriptSig, pc)));
-      res.push_back (Pair ("height", GetScriptUint (scriptSig, pc)));
+      res.pushKV ("op", "refund");
+      res.pushKV ("index", GetScriptUint (scriptSig, pc));
+      res.pushKV ("height", GetScriptUint (scriptSig, pc));
       break;
 
     default:
@@ -106,7 +106,7 @@
   return res;
 
 error:
-  res.push_back (Pair ("error", "could not decode game tx"));
+  res.pushKV ("error", "could not decode game tx");
   return res;
 }
 
@@ -237,21 +237,14 @@
             const std::string value = ValtypeToString (nameOp.getOpValue ());
             const bool newStyle = nameOp.isNewStyleRegistration ();
 
-<<<<<<< HEAD
             if (newStyle)
-              jsonOp.push_back (Pair("op", "name_register"));
+              jsonOp.pushKV ("op", "name_register");
             else
-              jsonOp.push_back (Pair("op", "name_firstupdate"));
-            jsonOp.push_back (Pair("name", name));
-            jsonOp.push_back (Pair("value", value));
-            if (!newStyle)
-              jsonOp.push_back (Pair("rand", HexStr (nameOp.getOpRand ())));
-=======
-            jsonOp.pushKV ("op", "name_firstupdate");
+              jsonOp.pushKV ("op", "name_firstupdate");
             jsonOp.pushKV ("name", name);
             jsonOp.pushKV ("value", value);
-            jsonOp.pushKV ("rand", HexStr (nameOp.getOpRand ()));
->>>>>>> d38d1548
+            if (!newStyle)
+              jsonOp.pushKV ("rand", HexStr (nameOp.getOpRand ()));
             break;
         }
 
