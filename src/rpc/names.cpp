// Copyright (c) 2014-2016 Daniel Kraft
// Distributed under the MIT/X11 software license, see the accompanying
// file COPYING or http://www.opensource.org/licenses/mit-license.php.

#include "base58.h"
#include "chainparams.h"
#include "init.h"
#include "names/common.h"
#include "names/main.h"
#include "primitives/transaction.h"
#include "rpc/server.h"
#include "script/names.h"
#include "txmempool.h"
#include "utilstrencodings.h"
#include "validation.h"
#ifdef ENABLE_WALLET
# include "wallet/wallet.h"
#endif

#include <boost/xpressive/xpressive_dynamic.hpp>

#include <memory>
#include <sstream>

#include <univalue.h>

/**
 * Utility routine to construct a "name info" object to return.  This is used
 * for name_show and also name_list.
 * @param name The name.
 * @param value The name's value.
 * @param dead Whether or not the name is dead.
 * @param outp The last update's outpoint.
 * @param addr The name's address script.
 * @param height The name's last update height.
 * @return A JSON object to return.
 */
UniValue
getNameInfo (const valtype& name, const valtype& value,
             bool dead, const COutPoint& outp,
             const CScript& addr, int height)
{
  UniValue obj(UniValue::VOBJ);
<<<<<<< HEAD
  obj.push_back (Pair ("name", ValtypeToString (name)));
  if (!dead)
    obj.push_back (Pair ("value", ValtypeToString (value)));
  obj.push_back (Pair ("dead", dead));
  obj.push_back (Pair ("height", height));
  obj.push_back (Pair ("txid", outp.hash.GetHex ()));
  if (!dead)
    obj.push_back (Pair ("vout", static_cast<int> (outp.n)));

  /* Try to extract the address.  May fail if we can't parse the script
     as a "standard" script.  */
  if (!dead)
    {
      CTxDestination dest;
      CBitcoinAddress addrParsed;
      std::string addrStr;
      if (ExtractDestination (addr, dest) && addrParsed.Set (dest))
        addrStr = addrParsed.ToString ();
      else
        addrStr = "<nonstandard>";
      obj.push_back (Pair ("address", addrStr));
    }
=======
  obj.pushKV ("name", ValtypeToString (name));
  obj.pushKV ("value", ValtypeToString (value));
  obj.pushKV ("txid", outp.hash.GetHex ());
  obj.pushKV ("vout", static_cast<int> (outp.n));

  /* Try to extract the address.  May fail if we can't parse the script
     as a "standard" script.  */
  CTxDestination dest;
  CBitcoinAddress addrParsed;
  std::string addrStr;
  if (ExtractDestination (addr, dest) && addrParsed.Set (dest))
    addrStr = addrParsed.ToString ();
  else
    addrStr = "<nonstandard>";
  obj.pushKV ("address", addrStr);

  /* Calculate expiration data.  */
  const int curHeight = chainActive.Height ();
  const Consensus::Params& params = Params ().GetConsensus ();
  const int expireDepth = params.rules->NameExpirationDepth (curHeight);
  const int expireHeight = height + expireDepth;
  const int expiresIn = expireHeight - curHeight;
  const bool expired = (expiresIn <= 0);
  obj.pushKV ("height", height);
  obj.pushKV ("expires_in", expiresIn);
  obj.pushKV ("expired", expired);
>>>>>>> d38d1548

  return obj;
}

/**
 * Return name info object for a CNameData object.
 * @param name The name.
 * @param data The name's data.
 * @return A JSON object to return.
 */
UniValue
getNameInfo (const valtype& name, const CNameData& data)
{
  return getNameInfo (name, data.getValue (), data.isDead (),
                      data.getUpdateOutpoint (),
                      data.getAddress (), data.getHeight ());
}

/**
 * Return the help string description to use for name info objects.
 * @param indent Indentation at the line starts.
 * @param trailing Trailing string (e. g., comma for an array of these objects).
 * @return The description string.
 */
std::string
getNameInfoHelp (const std::string& indent, const std::string& trailing)
{
  std::ostringstream res;

  res << indent << "{" << std::endl;
  res << indent << "  \"name\": xxxxx,           "
      << "(string) the requested name" << std::endl;
  res << indent << "  \"value\": xxxxx,          "
      << "(string) the name's current value" << std::endl;
  res << indent << "  \"height\": xxxxx,         "
      << "(numeric) the name's last update height" << std::endl;
  res << indent << "  \"dead\": xxxxx,           "
      << "(logical) whether the player is dead" << std::endl;
  res << indent << "  \"txid\": xxxxx,           "
      << "(string) the name's last update tx" << std::endl;
  res << indent << "  \"address\": xxxxx,        "
      << "(string) the address holding the name" << std::endl;
  res << indent << "}" << trailing << std::endl;

  return res.str ();
}

/**
 * Implement the rawtx name operation feature.  This routine interprets
 * the given JSON object describing the desired name operation and then
 * modifies the transaction accordingly.
 * @param tx The transaction to extend.
 * @param obj The name operation "description" as given to the call.
 */
void
AddRawTxNameOperation (CMutableTransaction& tx, const UniValue& obj)
{
  UniValue val = find_value (obj, "op");
  if (!val.isStr ())
    throw JSONRPCError (RPC_INVALID_PARAMETER, "missing op key");
  const std::string op = val.get_str ();

  if (op != "name_update")
    throw JSONRPCError (RPC_INVALID_PARAMETER,
                        "only name_update is implemented for the rawtx API");

  val = find_value (obj, "name");
  if (!val.isStr ())
    throw JSONRPCError (RPC_INVALID_PARAMETER, "missing name key");
  const valtype name = ValtypeFromString (val.get_str ());

  val = find_value (obj, "value");
  if (!val.isStr ())
    throw JSONRPCError (RPC_INVALID_PARAMETER, "missing value key");
  const valtype value = ValtypeFromString (val.get_str ());

  val = find_value (obj, "address");
  if (!val.isStr ())
    throw JSONRPCError (RPC_INVALID_PARAMETER, "missing address key");
  const CBitcoinAddress toAddress(val.get_str ());
  if (!toAddress.IsValid ())
    throw JSONRPCError (RPC_INVALID_ADDRESS_OR_KEY, "invalid address");
  const CScript addr = GetScriptForDestination (toAddress.Get ());

  tx.SetNamecoin ();

  /* We do not add the name input.  This has to be done explicitly,
     but is easy from the name_show output.  That way, createrawtransaction
     doesn't depend on the chainstate at all.  */

  const CScript outScript = CNameScript::buildNameUpdate (addr, name, value);
  /* FIXME: This amount is not correct for Huntercoin.  Think about
     how to fix it, or change interface of atomic trading?  */
  tx.vout.push_back (CTxOut (COIN, outScript));
}

/* ************************************************************************** */

UniValue
name_show (const JSONRPCRequest& request)
{
  if (request.fHelp || request.params.size () != 1)
    throw std::runtime_error (
        "name_show \"name\"\n"
        "\nLook up the current data for the given name."
        "  Fails if the name doesn't exist.\n"
        "\nArguments:\n"
        "1. \"name\"          (string, required) the name to query for\n"
        "\nResult:\n"
        + getNameInfoHelp ("", "") +
        "\nExamples:\n"
        + HelpExampleCli ("name_show", "\"myname\"")
        + HelpExampleRpc ("name_show", "\"myname\"")
      );

  const std::string nameStr = request.params[0].get_str ();
  const valtype name = ValtypeFromString (nameStr);

  CNameData data;
  {
    LOCK (cs_main);
    if (!pcoinsTip->GetName (name, data))
      {
        std::ostringstream msg;
        msg << "name not found: '" << nameStr << "'";
        throw JSONRPCError (RPC_WALLET_ERROR, msg.str ());
      }
  }

  return getNameInfo (name, data);
}

/* ************************************************************************** */

UniValue
name_history (const JSONRPCRequest& request)
{
  if (request.fHelp || request.params.size () != 1)
    throw std::runtime_error (
        "name_history \"name\"\n"
        "\nLook up the current and all past data for the given name."
        "  -namehistory must be enabled.\n"
        "\nArguments:\n"
        "1. \"name\"          (string, required) the name to query for\n"
        "\nResult:\n"
        "[\n"
        + getNameInfoHelp ("  ", ",") +
        "  ...\n"
        "]\n"
        "\nExamples:\n"
        + HelpExampleCli ("name_history", "\"myname\"")
        + HelpExampleRpc ("name_history", "\"myname\"")
      );

  if (!fNameHistory)
    throw std::runtime_error ("-namehistory is not enabled");

  const std::string nameStr = request.params[0].get_str ();
  const valtype name = ValtypeFromString (nameStr);

  CNameData data;
  CNameHistory history;

  {
    LOCK (cs_main);

    if (!pcoinsTip->GetName (name, data))
      {
        std::ostringstream msg;
        msg << "name not found: '" << nameStr << "'";
        throw JSONRPCError (RPC_WALLET_ERROR, msg.str ());
      }

    if (!pcoinsTip->GetNameHistory (name, history))
      assert (history.empty ());
  }

  UniValue res(UniValue::VARR);
  BOOST_FOREACH (const CNameData& entry, history.getData ())
    res.push_back (getNameInfo (name, entry));
  res.push_back (getNameInfo (name, data));

  return res;
}

/* ************************************************************************** */

UniValue
name_scan (const JSONRPCRequest& request)
{
  if (request.fHelp || request.params.size () > 2)
    throw std::runtime_error (
        "name_scan (\"start\" (\"count\"))\n"
        "\nList names in the database.\n"
        "\nArguments:\n"
        "1. \"start\"       (string, optional) skip initially to this name\n"
        "2. \"count\"       (numeric, optional, default=500) stop after this many names\n"
        "\nResult:\n"
        "[\n"
        + getNameInfoHelp ("  ", ",") +
        "  ...\n"
        "]\n"
        "\nExamples:\n"
        + HelpExampleCli ("name_scan", "")
        + HelpExampleCli ("name_scan", "\"d/abc\"")
        + HelpExampleCli ("name_scan", "\"d/abc\" 10")
        + HelpExampleRpc ("name_scan", "\"d/abc\"")
      );

  valtype start;
  if (request.params.size () >= 1)
    start = ValtypeFromString (request.params[0].get_str ());

  int count = 500;
  if (request.params.size () >= 2)
    count = request.params[1].get_int ();

  UniValue res(UniValue::VARR);
  if (count <= 0)
    return res;

  LOCK (cs_main);

  valtype name;
  CNameData data;
  std::unique_ptr<CNameIterator> iter(pcoinsTip->IterateNames ());
  for (iter->seek (start); count > 0 && iter->next (name, data); --count)
    res.push_back (getNameInfo (name, data));

  return res;
}

/* ************************************************************************** */

UniValue
name_filter (const JSONRPCRequest& request)
{
  if (request.fHelp || request.params.size () > 5)
    throw std::runtime_error (
        "name_filter (\"regexp\" (\"maxage\" (\"from\" (\"nb\" (\"stat\")))))\n"
        "\nScan and list names matching a regular expression.\n"
        "\nArguments:\n"
        "1. \"regexp\"      (string, optional) filter names with this regexp\n"
        "2. \"maxage\"      (numeric, optional, default=36000) only consider names updated in the last \"maxage\" blocks; 0 means all names\n"
        "3. \"from\"        (numeric, optional, default=0) return from this position onward; index starts at 0\n"
        "4. \"nb\"          (numeric, optional, default=0) return only \"nb\" entries; 0 means all\n"
        "5. \"stat\"        (string, optional) if set to the string \"stat\", print statistics instead of returning the names\n"
        "\nResult:\n"
        "[\n"
        + getNameInfoHelp ("  ", ",") +
        "  ...\n"
        "]\n"
        "\nExamples:\n"
        + HelpExampleCli ("name_filter", "\"\" 5")
        + HelpExampleCli ("name_filter", "\"^id/\"")
        + HelpExampleCli ("name_filter", "\"^id/\" 36000 0 0 \"stat\"")
        + HelpExampleRpc ("name_scan", "\"^d/\"")
      );

  /* ********************** */
  /* Interpret parameters.  */

  bool haveRegexp(false);
  boost::xpressive::sregex regexp;

  int maxage(36000), from(0), nb(0);
  bool stats(false);

  if (request.params.size () >= 1)
    {
      haveRegexp = true;
      regexp = boost::xpressive::sregex::compile (request.params[0].get_str ());
    }

  if (request.params.size () >= 2)
    maxage = request.params[1].get_int ();
  if (maxage < 0)
    throw JSONRPCError (RPC_INVALID_PARAMETER,
                        "'maxage' should be non-negative");
  if (request.params.size () >= 3)
    from = request.params[2].get_int ();
  if (from < 0)
    throw JSONRPCError (RPC_INVALID_PARAMETER, "'from' should be non-negative");

  if (request.params.size () >= 4)
    nb = request.params[3].get_int ();
  if (nb < 0)
    throw JSONRPCError (RPC_INVALID_PARAMETER, "'nb' should be non-negative");

  if (request.params.size () >= 5)
    {
      if (request.params[4].get_str () != "stat")
        throw JSONRPCError (RPC_INVALID_PARAMETER,
                            "fifth argument must be the literal string 'stat'");
      stats = true;
    }

  /* ******************************************* */
  /* Iterate over names to build up the result.  */

  UniValue names(UniValue::VARR);
  unsigned count(0);

  LOCK (cs_main);

  valtype name;
  CNameData data;
  std::unique_ptr<CNameIterator> iter(pcoinsTip->IterateNames ());
  while (iter->next (name, data))
    {
      const int age = chainActive.Height () - data.getHeight ();
      assert (age >= 0);
      if (maxage != 0 && age >= maxage)
        continue;

      if (haveRegexp)
        {
          const std::string nameStr = ValtypeToString (name);
          boost::xpressive::smatch matches;
          if (!boost::xpressive::regex_search (nameStr, matches, regexp))
            continue;
        }

      if (from > 0)
        {
          --from;
          continue;
        }
      assert (from == 0);

      if (stats)
        ++count;
      else
        names.push_back (getNameInfo (name, data));

      if (nb > 0)
        {
          --nb;
          if (nb == 0)
            break;
        }
    }

  /* ********************************************************** */
  /* Return the correct result (take stats mode into account).  */

  if (stats)
    {
      UniValue res(UniValue::VOBJ);
      res.pushKV ("blocks", chainActive.Height ());
      res.pushKV ("count", static_cast<int> (count));

      return res;
    }

  return names;
}

/* ************************************************************************** */

UniValue
name_pending (const JSONRPCRequest& request)
{
  if (request.fHelp || request.params.size () > 1)
    throw std::runtime_error (
        "name_pending (\"name\")\n"
        "\nList unconfirmed name operations in the mempool.\n"
        "\nIf a name is given, only check for operations on this name.\n"
        "\nArguments:\n"
        "1. \"name\"        (string, optional) only look for this name\n"
        "\nResult:\n"
        "[\n"
        "  {\n"
        "    \"op\": xxxx       (string) the operation being performed\n"
        "    \"name\": xxxx     (string) the name operated on\n"
        "    \"value\": xxxx    (string) the name's new value\n"
        "    \"txid\": xxxx     (string) the txid corresponding to the operation\n"
        "    \"ismine\": xxxx   (boolean) whether the name is owned by the wallet\n"
        "  },\n"
        "  ...\n"
        "]\n"
        + HelpExampleCli ("name_pending", "")
        + HelpExampleCli ("name_pending", "\"d/domob\"")
        + HelpExampleRpc ("name_pending", "")
      );

#ifdef ENABLE_WALLET
    LOCK2 (pwalletMain ? &pwalletMain->cs_wallet : NULL, mempool.cs);
#else
    LOCK (mempool.cs);
#endif

  std::vector<uint256> txHashes;
  if (request.params.size () == 0)
    mempool.queryHashes (txHashes);
  else
    {
      const std::string name = request.params[0].get_str ();
      const valtype vchName = ValtypeFromString (name);
      const uint256 txid = mempool.getTxForName (vchName);
      if (!txid.IsNull ())
        txHashes.push_back (txid);
    }

  UniValue arr(UniValue::VARR);
  for (std::vector<uint256>::const_iterator i = txHashes.begin ();
       i != txHashes.end (); ++i)
    {
      std::shared_ptr<const CTransaction> tx = mempool.get (*i);
      if (!tx || !tx->IsNamecoin ())
        continue;

      for (const auto& txOut : tx->vout)
        {
          const CNameScript op(txOut.scriptPubKey);
          if (!op.isNameOp () || !op.isAnyUpdate ())
            continue;

          const valtype vchName = op.getOpName ();
          const valtype vchValue = op.getOpValue ();

          const std::string name = ValtypeToString (vchName);
          const std::string value = ValtypeToString (vchValue);

          std::string strOp;
          switch (op.getNameOp ())
            {
            case OP_NAME_FIRSTUPDATE:
              strOp = "name_firstupdate";
              break;
            case OP_NAME_UPDATE:
              strOp = "name_update";
              break;
            default:
              assert (false);
            }

          UniValue obj(UniValue::VOBJ);
          obj.pushKV ("op", strOp);
          obj.pushKV ("name", name);
          obj.pushKV ("value", value);
          obj.pushKV ("txid", tx->GetHash ().GetHex ());

#ifdef ENABLE_WALLET
          isminetype mine = ISMINE_NO;
          if (pwalletMain)
            mine = IsMine (*pwalletMain, op.getAddress ());
          const bool isMine = (mine & ISMINE_SPENDABLE);
          obj.pushKV ("ismine", isMine);
#endif

          arr.push_back (obj);
        }
    }

  return arr;
}

/* ************************************************************************** */

UniValue
name_checkdb (const JSONRPCRequest& request)
{
  if (request.fHelp || request.params.size () != 0)
    throw std::runtime_error (
        "name_checkdb\n"
        "\nValidate the name DB's consistency.\n"
        "\nRoughly between blocks 139,000 and 180,000, this call is expected\n"
        "to fail due to the historic 'name stealing' bug.\n"
        "\nResult:\n"
        "xxxxx                        (boolean) whether the state is valid\n"
        "\nExamples:\n"
        + HelpExampleCli ("name_checkdb", "")
        + HelpExampleRpc ("name_checkdb", "")
      );

  LOCK (cs_main);
  pcoinsTip->Flush ();
  return pcoinsTip->ValidateNameDB (*pgameDb);
}

/* ************************************************************************** */

static const CRPCCommand commands[] =
{ //  category              name                      actor (function)         okSafeMode
  //  --------------------- ------------------------  -----------------------  ----------
    { "namecoin",           "name_show",              &name_show,              false,  {"name"} },
    { "namecoin",           "name_history",           &name_history,           false,  {"name"} },
    { "namecoin",           "name_scan",              &name_scan,              false,  {"start","count"} },
    { "namecoin",           "name_filter",            &name_filter,            false,  {"regexp","maxage","from","nb","stat"} },
    { "namecoin",           "name_pending",           &name_pending,           true,   {"name"} },
    { "namecoin",           "name_checkdb",           &name_checkdb,           false,  {} },
};

void RegisterNameRPCCommands(CRPCTable &t)
{
    for (unsigned int vcidx = 0; vcidx < ARRAYLEN(commands); vcidx++)
        t.appendCommand(commands[vcidx].name, &commands[vcidx]);
}<|MERGE_RESOLUTION|>--- conflicted
+++ resolved
@@ -41,15 +41,14 @@
              const CScript& addr, int height)
 {
   UniValue obj(UniValue::VOBJ);
-<<<<<<< HEAD
-  obj.push_back (Pair ("name", ValtypeToString (name)));
+  obj.pushKV ("name", ValtypeToString (name));
   if (!dead)
-    obj.push_back (Pair ("value", ValtypeToString (value)));
-  obj.push_back (Pair ("dead", dead));
-  obj.push_back (Pair ("height", height));
-  obj.push_back (Pair ("txid", outp.hash.GetHex ()));
+    obj.pushKV ("value", ValtypeToString (value));
+  obj.pushKV ("dead", dead);
+  obj.pushKV ("height", height);
+  obj.pushKV ("txid", outp.hash.GetHex ());
   if (!dead)
-    obj.push_back (Pair ("vout", static_cast<int> (outp.n)));
+    obj.pushKV ("vout", static_cast<int> (outp.n));
 
   /* Try to extract the address.  May fail if we can't parse the script
      as a "standard" script.  */
@@ -62,36 +61,8 @@
         addrStr = addrParsed.ToString ();
       else
         addrStr = "<nonstandard>";
-      obj.push_back (Pair ("address", addrStr));
-    }
-=======
-  obj.pushKV ("name", ValtypeToString (name));
-  obj.pushKV ("value", ValtypeToString (value));
-  obj.pushKV ("txid", outp.hash.GetHex ());
-  obj.pushKV ("vout", static_cast<int> (outp.n));
-
-  /* Try to extract the address.  May fail if we can't parse the script
-     as a "standard" script.  */
-  CTxDestination dest;
-  CBitcoinAddress addrParsed;
-  std::string addrStr;
-  if (ExtractDestination (addr, dest) && addrParsed.Set (dest))
-    addrStr = addrParsed.ToString ();
-  else
-    addrStr = "<nonstandard>";
-  obj.pushKV ("address", addrStr);
-
-  /* Calculate expiration data.  */
-  const int curHeight = chainActive.Height ();
-  const Consensus::Params& params = Params ().GetConsensus ();
-  const int expireDepth = params.rules->NameExpirationDepth (curHeight);
-  const int expireHeight = height + expireDepth;
-  const int expiresIn = expireHeight - curHeight;
-  const bool expired = (expiresIn <= 0);
-  obj.pushKV ("height", height);
-  obj.pushKV ("expires_in", expiresIn);
-  obj.pushKV ("expired", expired);
->>>>>>> d38d1548
+      obj.pushKV ("address", addrStr);
+    }
 
   return obj;
 }
