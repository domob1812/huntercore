// Copyright (c) 2009-2010 Satoshi Nakamoto
// Copyright (c) 2009-2016 The Bitcoin Core developers
// Distributed under the MIT software license, see the accompanying
// file COPYING or http://www.opensource.org/licenses/mit-license.php.

#include "wallet/wallet.h"

#include "base58.h"
#include "checkpoints.h"
#include "chain.h"
#include "wallet/coincontrol.h"
#include "consensus/consensus.h"
#include "consensus/validation.h"
#include "fs.h"
#include "game/tx.h"
#include "key.h"
#include "keystore.h"
#include "validation.h"
#include "net.h"
#include "policy/fees.h"
#include "policy/policy.h"
#include "policy/rbf.h"
#include "primitives/block.h"
#include "primitives/transaction.h"
#include "script/script.h"
#include "script/sign.h"
#include "scheduler.h"
#include "timedata.h"
#include "txmempool.h"
#include "util.h"
#include "ui_interface.h"
#include "utilmoneystr.h"

#include <assert.h>

#include <boost/algorithm/string/replace.hpp>
#include <boost/thread.hpp>

std::vector<CWalletRef> vpwallets;
/** Transaction fee set by the user */
CFeeRate payTxFee(DEFAULT_TRANSACTION_FEE);
unsigned int nTxConfirmTarget = DEFAULT_TX_CONFIRM_TARGET;
bool bSpendZeroConfChange = DEFAULT_SPEND_ZEROCONF_CHANGE;
bool fWalletRbf = DEFAULT_WALLET_RBF;

const char * DEFAULT_WALLET_DAT = "wallet.dat";
const uint32_t BIP32_HARDENED_KEY_LIMIT = 0x80000000;

/**
 * Fees smaller than this (in satoshi) are considered zero fee (for transaction creation)
 * Override with -mintxfee
 */
CFeeRate CWallet::minTxFee = CFeeRate(DEFAULT_TRANSACTION_MINFEE);
/**
 * If fee estimation does not have enough data to provide estimates, use this fee instead.
 * Has no effect if not using fee estimation
 * Override with -fallbackfee
 */
CFeeRate CWallet::fallbackFee = CFeeRate(DEFAULT_FALLBACK_FEE);

CFeeRate CWallet::m_discard_rate = CFeeRate(DEFAULT_DISCARD_FEE);

/** @defgroup mapWallet
 *
 * @{
 */

struct CompareValueOnly
{
    bool operator()(const CInputCoin& t1,
                    const CInputCoin& t2) const
    {
        return t1.txout.nValue < t2.txout.nValue;
    }
};

std::string COutput::ToString() const
{
    return strprintf("COutput(%s, %d, %d) [%s]", tx->GetHash().ToString(), i, nDepth, FormatMoney(tx->tx->vout[i].nValue));
}

const CWalletTx* CWallet::GetWalletTx(const uint256& hash) const
{
    LOCK(cs_wallet);
    std::map<uint256, CWalletTx>::const_iterator it = mapWallet.find(hash);
    if (it == mapWallet.end())
        return NULL;
    return &(it->second);
}

CPubKey CWallet::GenerateNewKey(CWalletDB &walletdb, bool internal)
{
    AssertLockHeld(cs_wallet); // mapKeyMetadata
    bool fCompressed = CanSupportFeature(FEATURE_COMPRPUBKEY); // default to compressed public keys if we want 0.6.0 wallets

    CKey secret;

    // Create new metadata
    int64_t nCreationTime = GetTime();
    CKeyMetadata metadata(nCreationTime);

    // use HD key derivation if HD was enabled during wallet creation
    if (IsHDEnabled()) {
        DeriveNewChildKey(walletdb, metadata, secret, (CanSupportFeature(FEATURE_HD_SPLIT) ? internal : false));
    } else {
        secret.MakeNewKey(fCompressed);
    }

    // Compressed public keys were introduced in version 0.6.0
    if (fCompressed) {
        SetMinVersion(FEATURE_COMPRPUBKEY);
    }

    CPubKey pubkey = secret.GetPubKey();
    assert(secret.VerifyPubKey(pubkey));

    mapKeyMetadata[pubkey.GetID()] = metadata;
    UpdateTimeFirstKey(nCreationTime);

    if (!AddKeyPubKeyWithDB(walletdb, secret, pubkey)) {
        throw std::runtime_error(std::string(__func__) + ": AddKey failed");
    }
    return pubkey;
}

void CWallet::DeriveNewChildKey(CWalletDB &walletdb, CKeyMetadata& metadata, CKey& secret, bool internal)
{
    // for now we use a fixed keypath scheme of m/0'/0'/k
    CKey key;                      //master key seed (256bit)
    CExtKey masterKey;             //hd master key
    CExtKey accountKey;            //key at m/0'
    CExtKey chainChildKey;         //key at m/0'/0' (external) or m/0'/1' (internal)
    CExtKey childKey;              //key at m/0'/0'/<n>'

    // try to get the master key
    if (!GetKey(hdChain.masterKeyID, key))
        throw std::runtime_error(std::string(__func__) + ": Master key not found");

    masterKey.SetMaster(key.begin(), key.size());

    // derive m/0'
    // use hardened derivation (child keys >= 0x80000000 are hardened after bip32)
    masterKey.Derive(accountKey, BIP32_HARDENED_KEY_LIMIT);

    // derive m/0'/0' (external chain) OR m/0'/1' (internal chain)
    assert(internal ? CanSupportFeature(FEATURE_HD_SPLIT) : true);
    accountKey.Derive(chainChildKey, BIP32_HARDENED_KEY_LIMIT+(internal ? 1 : 0));

    // derive child key at next index, skip keys already known to the wallet
    do {
        // always derive hardened keys
        // childIndex | BIP32_HARDENED_KEY_LIMIT = derive childIndex in hardened child-index-range
        // example: 1 | BIP32_HARDENED_KEY_LIMIT == 0x80000001 == 2147483649
        if (internal) {
            chainChildKey.Derive(childKey, hdChain.nInternalChainCounter | BIP32_HARDENED_KEY_LIMIT);
            metadata.hdKeypath = "m/0'/1'/" + std::to_string(hdChain.nInternalChainCounter) + "'";
            hdChain.nInternalChainCounter++;
        }
        else {
            chainChildKey.Derive(childKey, hdChain.nExternalChainCounter | BIP32_HARDENED_KEY_LIMIT);
            metadata.hdKeypath = "m/0'/0'/" + std::to_string(hdChain.nExternalChainCounter) + "'";
            hdChain.nExternalChainCounter++;
        }
    } while (HaveKey(childKey.key.GetPubKey().GetID()));
    secret = childKey.key;
    metadata.hdMasterKeyID = hdChain.masterKeyID;
    // update the chain model in the database
    if (!walletdb.WriteHDChain(hdChain))
        throw std::runtime_error(std::string(__func__) + ": Writing HD chain model failed");
}

bool CWallet::AddKeyPubKeyWithDB(CWalletDB &walletdb, const CKey& secret, const CPubKey &pubkey)
{
    AssertLockHeld(cs_wallet); // mapKeyMetadata

    // CCryptoKeyStore has no concept of wallet databases, but calls AddCryptedKey
    // which is overridden below.  To avoid flushes, the database handle is
    // tunneled through to it.
    bool needsDB = !pwalletdbEncryption;
    if (needsDB) {
        pwalletdbEncryption = &walletdb;
    }
    if (!CCryptoKeyStore::AddKeyPubKey(secret, pubkey)) {
        if (needsDB) pwalletdbEncryption = NULL;
        return false;
    }
    if (needsDB) pwalletdbEncryption = NULL;

    // check if we need to remove from watch-only
    CScript script;
    script = GetScriptForDestination(pubkey.GetID());
    if (HaveWatchOnly(script)) {
        RemoveWatchOnly(script);
    }
    script = GetScriptForRawPubKey(pubkey);
    if (HaveWatchOnly(script)) {
        RemoveWatchOnly(script);
    }

    if (!IsCrypted()) {
        return walletdb.WriteKey(pubkey,
                                                 secret.GetPrivKey(),
                                                 mapKeyMetadata[pubkey.GetID()]);
    }
    return true;
}

bool CWallet::AddKeyPubKey(const CKey& secret, const CPubKey &pubkey)
{
    CWalletDB walletdb(*dbw);
    return CWallet::AddKeyPubKeyWithDB(walletdb, secret, pubkey);
}

bool CWallet::AddCryptedKey(const CPubKey &vchPubKey,
                            const std::vector<unsigned char> &vchCryptedSecret)
{
    if (!CCryptoKeyStore::AddCryptedKey(vchPubKey, vchCryptedSecret))
        return false;
    {
        LOCK(cs_wallet);
        if (pwalletdbEncryption)
            return pwalletdbEncryption->WriteCryptedKey(vchPubKey,
                                                        vchCryptedSecret,
                                                        mapKeyMetadata[vchPubKey.GetID()]);
        else
            return CWalletDB(*dbw).WriteCryptedKey(vchPubKey,
                                                            vchCryptedSecret,
                                                            mapKeyMetadata[vchPubKey.GetID()]);
    }
}

bool CWallet::LoadKeyMetadata(const CTxDestination& keyID, const CKeyMetadata &meta)
{
    AssertLockHeld(cs_wallet); // mapKeyMetadata
    UpdateTimeFirstKey(meta.nCreateTime);
    mapKeyMetadata[keyID] = meta;
    return true;
}

bool CWallet::LoadCryptedKey(const CPubKey &vchPubKey, const std::vector<unsigned char> &vchCryptedSecret)
{
    return CCryptoKeyStore::AddCryptedKey(vchPubKey, vchCryptedSecret);
}

/**
 * Update wallet first key creation time. This should be called whenever keys
 * are added to the wallet, with the oldest key creation time.
 */
void CWallet::UpdateTimeFirstKey(int64_t nCreateTime)
{
    AssertLockHeld(cs_wallet);
    if (nCreateTime <= 1) {
        // Cannot determine birthday information, so set the wallet birthday to
        // the beginning of time.
        nTimeFirstKey = 1;
    } else if (!nTimeFirstKey || nCreateTime < nTimeFirstKey) {
        nTimeFirstKey = nCreateTime;
    }
}

bool CWallet::AddCScript(const CScript& redeemScript)
{
    if (!CCryptoKeyStore::AddCScript(redeemScript))
        return false;
    return CWalletDB(*dbw).WriteCScript(Hash160(redeemScript), redeemScript);
}

bool CWallet::LoadCScript(const CScript& redeemScript)
{
    /* A sanity check was added in pull #3843 to avoid adding redeemScripts
     * that never can be redeemed. However, old wallets may still contain
     * these. Do not add them to the wallet and warn. */
    if (redeemScript.size() > MAX_SCRIPT_ELEMENT_SIZE)
    {
        std::string strAddr = CBitcoinAddress(CScriptID(redeemScript)).ToString();
        LogPrintf("%s: Warning: This wallet contains a redeemScript of size %i which exceeds maximum size %i thus can never be redeemed. Do not use address %s.\n",
            __func__, redeemScript.size(), MAX_SCRIPT_ELEMENT_SIZE, strAddr);
        return true;
    }

    return CCryptoKeyStore::AddCScript(redeemScript);
}

bool CWallet::AddWatchOnly(const CScript& dest)
{
    if (!CCryptoKeyStore::AddWatchOnly(dest))
        return false;
    const CKeyMetadata& meta = mapKeyMetadata[CScriptID(dest)];
    UpdateTimeFirstKey(meta.nCreateTime);
    NotifyWatchonlyChanged(true);
    return CWalletDB(*dbw).WriteWatchOnly(dest, meta);
}

bool CWallet::AddWatchOnly(const CScript& dest, int64_t nCreateTime)
{
    mapKeyMetadata[CScriptID(dest)].nCreateTime = nCreateTime;
    return AddWatchOnly(dest);
}

bool CWallet::RemoveWatchOnly(const CScript &dest)
{
    AssertLockHeld(cs_wallet);
    if (!CCryptoKeyStore::RemoveWatchOnly(dest))
        return false;
    if (!HaveWatchOnly())
        NotifyWatchonlyChanged(false);
    if (!CWalletDB(*dbw).EraseWatchOnly(dest))
        return false;

    return true;
}

bool CWallet::LoadWatchOnly(const CScript &dest)
{
    return CCryptoKeyStore::AddWatchOnly(dest);
}

bool CWallet::Unlock(const SecureString& strWalletPassphrase)
{
    CCrypter crypter;
    CKeyingMaterial _vMasterKey;

    {
        LOCK(cs_wallet);
        for (const MasterKeyMap::value_type& pMasterKey : mapMasterKeys)
        {
            if(!crypter.SetKeyFromPassphrase(strWalletPassphrase, pMasterKey.second.vchSalt, pMasterKey.second.nDeriveIterations, pMasterKey.second.nDerivationMethod))
                return false;
            if (!crypter.Decrypt(pMasterKey.second.vchCryptedKey, _vMasterKey))
                continue; // try another master key
            if (CCryptoKeyStore::Unlock(_vMasterKey))
                return true;
        }
    }
    return false;
}

bool CWallet::ChangeWalletPassphrase(const SecureString& strOldWalletPassphrase, const SecureString& strNewWalletPassphrase)
{
    bool fWasLocked = IsLocked();

    {
        LOCK(cs_wallet);
        Lock();

        CCrypter crypter;
        CKeyingMaterial _vMasterKey;
        for (MasterKeyMap::value_type& pMasterKey : mapMasterKeys)
        {
            if(!crypter.SetKeyFromPassphrase(strOldWalletPassphrase, pMasterKey.second.vchSalt, pMasterKey.second.nDeriveIterations, pMasterKey.second.nDerivationMethod))
                return false;
            if (!crypter.Decrypt(pMasterKey.second.vchCryptedKey, _vMasterKey))
                return false;
            if (CCryptoKeyStore::Unlock(_vMasterKey))
            {
                int64_t nStartTime = GetTimeMillis();
                crypter.SetKeyFromPassphrase(strNewWalletPassphrase, pMasterKey.second.vchSalt, pMasterKey.second.nDeriveIterations, pMasterKey.second.nDerivationMethod);
                pMasterKey.second.nDeriveIterations = pMasterKey.second.nDeriveIterations * (100 / ((double)(GetTimeMillis() - nStartTime)));

                nStartTime = GetTimeMillis();
                crypter.SetKeyFromPassphrase(strNewWalletPassphrase, pMasterKey.second.vchSalt, pMasterKey.second.nDeriveIterations, pMasterKey.second.nDerivationMethod);
                pMasterKey.second.nDeriveIterations = (pMasterKey.second.nDeriveIterations + pMasterKey.second.nDeriveIterations * 100 / ((double)(GetTimeMillis() - nStartTime))) / 2;

                if (pMasterKey.second.nDeriveIterations < 25000)
                    pMasterKey.second.nDeriveIterations = 25000;

                LogPrintf("Wallet passphrase changed to an nDeriveIterations of %i\n", pMasterKey.second.nDeriveIterations);

                if (!crypter.SetKeyFromPassphrase(strNewWalletPassphrase, pMasterKey.second.vchSalt, pMasterKey.second.nDeriveIterations, pMasterKey.second.nDerivationMethod))
                    return false;
                if (!crypter.Encrypt(_vMasterKey, pMasterKey.second.vchCryptedKey))
                    return false;
                CWalletDB(*dbw).WriteMasterKey(pMasterKey.first, pMasterKey.second);
                if (fWasLocked)
                    Lock();
                return true;
            }
        }
    }

    return false;
}

void CWallet::SetBestChain(const CBlockLocator& loc)
{
    CWalletDB walletdb(*dbw);
    walletdb.WriteBestBlock(loc);
}

bool CWallet::SetMinVersion(enum WalletFeature nVersion, CWalletDB* pwalletdbIn, bool fExplicit)
{
    LOCK(cs_wallet); // nWalletVersion
    if (nWalletVersion >= nVersion)
        return true;

    // when doing an explicit upgrade, if we pass the max version permitted, upgrade all the way
    if (fExplicit && nVersion > nWalletMaxVersion)
            nVersion = FEATURE_LATEST;

    nWalletVersion = nVersion;

    if (nVersion > nWalletMaxVersion)
        nWalletMaxVersion = nVersion;

    {
        CWalletDB* pwalletdb = pwalletdbIn ? pwalletdbIn : new CWalletDB(*dbw);
        if (nWalletVersion > 40000)
            pwalletdb->WriteMinVersion(nWalletVersion);
        if (!pwalletdbIn)
            delete pwalletdb;
    }

    return true;
}

bool CWallet::SetMaxVersion(int nVersion)
{
    LOCK(cs_wallet); // nWalletVersion, nWalletMaxVersion
    // cannot downgrade below current version
    if (nWalletVersion > nVersion)
        return false;

    nWalletMaxVersion = nVersion;

    return true;
}

std::set<uint256> CWallet::GetConflicts(const uint256& txid) const
{
    std::set<uint256> result;
    AssertLockHeld(cs_wallet);

    std::map<uint256, CWalletTx>::const_iterator it = mapWallet.find(txid);
    if (it == mapWallet.end())
        return result;
    const CWalletTx& wtx = it->second;

    std::pair<TxSpends::const_iterator, TxSpends::const_iterator> range;

    for (const CTxIn& txin : wtx.tx->vin)
    {
        if (mapTxSpends.count(txin.prevout) <= 1)
            continue;  // No conflict if zero or one spends
        range = mapTxSpends.equal_range(txin.prevout);
        for (TxSpends::const_iterator _it = range.first; _it != range.second; ++_it)
            result.insert(_it->second);
    }
    return result;
}

bool CWallet::HasWalletSpend(const uint256& txid) const
{
    AssertLockHeld(cs_wallet);
    auto iter = mapTxSpends.lower_bound(COutPoint(txid, 0));
    return (iter != mapTxSpends.end() && iter->first.hash == txid);
}

void CWallet::Flush(bool shutdown)
{
    dbw->Flush(shutdown);
}

bool CWallet::Verify()
{
    if (GetBoolArg("-disablewallet", DEFAULT_DISABLE_WALLET))
        return true;

    uiInterface.InitMessage(_("Verifying wallet(s)..."));

    // Keep track of each wallet absolute path to detect duplicates.
    std::set<fs::path> wallet_paths;

    for (const std::string& walletFile : gArgs.GetArgs("-wallet")) {
        if (boost::filesystem::path(walletFile).filename() != walletFile) {
            return InitError(strprintf(_("Error loading wallet %s. -wallet parameter must only specify a filename (not a path)."), walletFile));
        }

        if (SanitizeString(walletFile, SAFE_CHARS_FILENAME) != walletFile) {
            return InitError(strprintf(_("Error loading wallet %s. Invalid characters in -wallet filename."), walletFile));
        }

        fs::path wallet_path = fs::absolute(walletFile, GetDataDir());

        if (fs::exists(wallet_path) && (!fs::is_regular_file(wallet_path) || fs::is_symlink(wallet_path))) {
            return InitError(strprintf(_("Error loading wallet %s. -wallet filename must be a regular file."), walletFile));
        }

        if (!wallet_paths.insert(wallet_path).second) {
            return InitError(strprintf(_("Error loading wallet %s. Duplicate -wallet filename specified."), walletFile));
        }

        std::string strError;
        if (!CWalletDB::VerifyEnvironment(walletFile, GetDataDir().string(), strError)) {
            return InitError(strError);
        }

        if (GetBoolArg("-salvagewallet", false)) {
            // Recover readable keypairs:
            CWallet dummyWallet;
            std::string backup_filename;
            if (!CWalletDB::Recover(walletFile, (void *)&dummyWallet, CWalletDB::RecoverKeysOnlyFilter, backup_filename)) {
                return false;
            }
        }

        std::string strWarning;
        bool dbV = CWalletDB::VerifyDatabaseFile(walletFile, GetDataDir().string(), strWarning, strError);
        if (!strWarning.empty()) {
            InitWarning(strWarning);
        }
        if (!dbV) {
            InitError(strError);
            return false;
        }
    }

    return true;
}

void CWallet::SyncMetaData(std::pair<TxSpends::iterator, TxSpends::iterator> range)
{
    // We want all the wallet transactions in range to have the same metadata as
    // the oldest (smallest nOrderPos).
    // So: find smallest nOrderPos:

    int nMinOrderPos = std::numeric_limits<int>::max();
    const CWalletTx* copyFrom = NULL;
    for (TxSpends::iterator it = range.first; it != range.second; ++it)
    {
        const uint256& hash = it->second;
        int n = mapWallet[hash].nOrderPos;
        if (n < nMinOrderPos)
        {
            nMinOrderPos = n;
            copyFrom = &mapWallet[hash];
        }
    }
    // Now copy data from copyFrom to rest:
    for (TxSpends::iterator it = range.first; it != range.second; ++it)
    {
        const uint256& hash = it->second;
        CWalletTx* copyTo = &mapWallet[hash];
        if (copyFrom == copyTo) continue;
        if (!copyFrom->IsEquivalentTo(*copyTo)) continue;
        copyTo->mapValue = copyFrom->mapValue;
        copyTo->vOrderForm = copyFrom->vOrderForm;
        // fTimeReceivedIsTxTime not copied on purpose
        // nTimeReceived not copied on purpose
        copyTo->nTimeSmart = copyFrom->nTimeSmart;
        copyTo->fFromMe = copyFrom->fFromMe;
        copyTo->strFromAccount = copyFrom->strFromAccount;
        // nOrderPos not copied on purpose
        // cached members not copied on purpose
    }
}

/**
 * Outpoint is spent if any non-conflicted transaction
 * spends it:
 */
bool CWallet::IsSpent(const uint256& hash, unsigned int n) const
{
    const COutPoint outpoint(hash, n);
    std::pair<TxSpends::const_iterator, TxSpends::const_iterator> range;
    range = mapTxSpends.equal_range(outpoint);

    for (TxSpends::const_iterator it = range.first; it != range.second; ++it)
    {
        const uint256& wtxid = it->second;
        std::map<uint256, CWalletTx>::const_iterator mit = mapWallet.find(wtxid);
        if (mit != mapWallet.end()) {
            int depth = mit->second.GetDepthInMainChain();
            if (depth > 0  || (depth == 0 && !mit->second.isAbandoned()))
                return true; // Spent
        }
    }
    return false;
}

void CWallet::AddToSpends(const COutPoint& outpoint, const uint256& wtxid)
{
    mapTxSpends.insert(std::make_pair(outpoint, wtxid));

    std::pair<TxSpends::iterator, TxSpends::iterator> range;
    range = mapTxSpends.equal_range(outpoint);
    SyncMetaData(range);
}


void CWallet::AddToSpends(const uint256& wtxid)
{
    assert(mapWallet.count(wtxid));
    CWalletTx& thisTx = mapWallet[wtxid];
    // Coinbases and bounties do not spend anything.
    if (thisTx.IsCoinBase() || thisTx.IsBountyTx())
        return;

    for (const CTxIn& txin : thisTx.tx->vin)
        AddToSpends(txin.prevout, wtxid);
}

bool CWallet::EncryptWallet(const SecureString& strWalletPassphrase)
{
    if (IsCrypted())
        return false;

    CKeyingMaterial _vMasterKey;

    _vMasterKey.resize(WALLET_CRYPTO_KEY_SIZE);
    GetStrongRandBytes(&_vMasterKey[0], WALLET_CRYPTO_KEY_SIZE);

    CMasterKey kMasterKey;

    kMasterKey.vchSalt.resize(WALLET_CRYPTO_SALT_SIZE);
    GetStrongRandBytes(&kMasterKey.vchSalt[0], WALLET_CRYPTO_SALT_SIZE);

    CCrypter crypter;
    int64_t nStartTime = GetTimeMillis();
    crypter.SetKeyFromPassphrase(strWalletPassphrase, kMasterKey.vchSalt, 25000, kMasterKey.nDerivationMethod);
    kMasterKey.nDeriveIterations = 2500000 / ((double)(GetTimeMillis() - nStartTime));

    nStartTime = GetTimeMillis();
    crypter.SetKeyFromPassphrase(strWalletPassphrase, kMasterKey.vchSalt, kMasterKey.nDeriveIterations, kMasterKey.nDerivationMethod);
    kMasterKey.nDeriveIterations = (kMasterKey.nDeriveIterations + kMasterKey.nDeriveIterations * 100 / ((double)(GetTimeMillis() - nStartTime))) / 2;

    if (kMasterKey.nDeriveIterations < 25000)
        kMasterKey.nDeriveIterations = 25000;

    LogPrintf("Encrypting Wallet with an nDeriveIterations of %i\n", kMasterKey.nDeriveIterations);

    if (!crypter.SetKeyFromPassphrase(strWalletPassphrase, kMasterKey.vchSalt, kMasterKey.nDeriveIterations, kMasterKey.nDerivationMethod))
        return false;
    if (!crypter.Encrypt(_vMasterKey, kMasterKey.vchCryptedKey))
        return false;

    {
        LOCK(cs_wallet);
        mapMasterKeys[++nMasterKeyMaxID] = kMasterKey;
        assert(!pwalletdbEncryption);
        pwalletdbEncryption = new CWalletDB(*dbw);
        if (!pwalletdbEncryption->TxnBegin()) {
            delete pwalletdbEncryption;
            pwalletdbEncryption = NULL;
            return false;
        }
        pwalletdbEncryption->WriteMasterKey(nMasterKeyMaxID, kMasterKey);

        if (!EncryptKeys(_vMasterKey))
        {
            pwalletdbEncryption->TxnAbort();
            delete pwalletdbEncryption;
            // We now probably have half of our keys encrypted in memory, and half not...
            // die and let the user reload the unencrypted wallet.
            assert(false);
        }

        // Encryption was introduced in version 0.4.0
        SetMinVersion(FEATURE_WALLETCRYPT, pwalletdbEncryption, true);

        if (!pwalletdbEncryption->TxnCommit()) {
            delete pwalletdbEncryption;
            // We now have keys encrypted in memory, but not on disk...
            // die to avoid confusion and let the user reload the unencrypted wallet.
            assert(false);
        }

        delete pwalletdbEncryption;
        pwalletdbEncryption = NULL;

        Lock();
        Unlock(strWalletPassphrase);

        // if we are using HD, replace the HD master key (seed) with a new one
        if (IsHDEnabled()) {
            if (!SetHDMasterKey(GenerateNewHDMasterKey())) {
                return false;
            }
        }

        NewKeyPool();
        Lock();

        // Need to completely rewrite the wallet file; if we don't, bdb might keep
        // bits of the unencrypted private key in slack space in the database file.
        dbw->Rewrite();

    }
    NotifyStatusChanged(this);

    return true;
}

DBErrors CWallet::ReorderTransactions()
{
    LOCK(cs_wallet);
    CWalletDB walletdb(*dbw);

    // Old wallets didn't have any defined order for transactions
    // Probably a bad idea to change the output of this

    // First: get all CWalletTx and CAccountingEntry into a sorted-by-time multimap.
    typedef std::pair<CWalletTx*, CAccountingEntry*> TxPair;
    typedef std::multimap<int64_t, TxPair > TxItems;
    TxItems txByTime;

    for (std::map<uint256, CWalletTx>::iterator it = mapWallet.begin(); it != mapWallet.end(); ++it)
    {
        CWalletTx* wtx = &((*it).second);
        txByTime.insert(std::make_pair(wtx->nTimeReceived, TxPair(wtx, (CAccountingEntry*)0)));
    }
    std::list<CAccountingEntry> acentries;
    walletdb.ListAccountCreditDebit("", acentries);
    for (CAccountingEntry& entry : acentries)
    {
        txByTime.insert(std::make_pair(entry.nTime, TxPair((CWalletTx*)0, &entry)));
    }

    nOrderPosNext = 0;
    std::vector<int64_t> nOrderPosOffsets;
    for (TxItems::iterator it = txByTime.begin(); it != txByTime.end(); ++it)
    {
        CWalletTx *const pwtx = (*it).second.first;
        CAccountingEntry *const pacentry = (*it).second.second;
        int64_t& nOrderPos = (pwtx != 0) ? pwtx->nOrderPos : pacentry->nOrderPos;

        if (nOrderPos == -1)
        {
            nOrderPos = nOrderPosNext++;
            nOrderPosOffsets.push_back(nOrderPos);

            if (pwtx)
            {
                if (!walletdb.WriteTx(*pwtx))
                    return DB_LOAD_FAIL;
            }
            else
                if (!walletdb.WriteAccountingEntry(pacentry->nEntryNo, *pacentry))
                    return DB_LOAD_FAIL;
        }
        else
        {
            int64_t nOrderPosOff = 0;
            for (const int64_t& nOffsetStart : nOrderPosOffsets)
            {
                if (nOrderPos >= nOffsetStart)
                    ++nOrderPosOff;
            }
            nOrderPos += nOrderPosOff;
            nOrderPosNext = std::max(nOrderPosNext, nOrderPos + 1);

            if (!nOrderPosOff)
                continue;

            // Since we're changing the order, write it back
            if (pwtx)
            {
                if (!walletdb.WriteTx(*pwtx))
                    return DB_LOAD_FAIL;
            }
            else
                if (!walletdb.WriteAccountingEntry(pacentry->nEntryNo, *pacentry))
                    return DB_LOAD_FAIL;
        }
    }
    walletdb.WriteOrderPosNext(nOrderPosNext);

    return DB_LOAD_OK;
}

int64_t CWallet::IncOrderPosNext(CWalletDB *pwalletdb)
{
    AssertLockHeld(cs_wallet); // nOrderPosNext
    int64_t nRet = nOrderPosNext++;
    if (pwalletdb) {
        pwalletdb->WriteOrderPosNext(nOrderPosNext);
    } else {
        CWalletDB(*dbw).WriteOrderPosNext(nOrderPosNext);
    }
    return nRet;
}

bool CWallet::AccountMove(std::string strFrom, std::string strTo, CAmount nAmount, std::string strComment)
{
    CWalletDB walletdb(*dbw);
    if (!walletdb.TxnBegin())
        return false;

    int64_t nNow = GetAdjustedTime();

    // Debit
    CAccountingEntry debit;
    debit.nOrderPos = IncOrderPosNext(&walletdb);
    debit.strAccount = strFrom;
    debit.nCreditDebit = -nAmount;
    debit.nTime = nNow;
    debit.strOtherAccount = strTo;
    debit.strComment = strComment;
    AddAccountingEntry(debit, &walletdb);

    // Credit
    CAccountingEntry credit;
    credit.nOrderPos = IncOrderPosNext(&walletdb);
    credit.strAccount = strTo;
    credit.nCreditDebit = nAmount;
    credit.nTime = nNow;
    credit.strOtherAccount = strFrom;
    credit.strComment = strComment;
    AddAccountingEntry(credit, &walletdb);

    if (!walletdb.TxnCommit())
        return false;

    return true;
}

bool CWallet::GetAccountPubkey(CPubKey &pubKey, std::string strAccount, bool bForceNew)
{
    CWalletDB walletdb(*dbw);

    CAccount account;
    walletdb.ReadAccount(strAccount, account);

    if (!bForceNew) {
        if (!account.vchPubKey.IsValid())
            bForceNew = true;
        else {
            // Check if the current key has been used
            CScript scriptPubKey = GetScriptForDestination(account.vchPubKey.GetID());
            for (std::map<uint256, CWalletTx>::iterator it = mapWallet.begin();
                 it != mapWallet.end() && account.vchPubKey.IsValid();
                 ++it)
                for (const CTxOut& txout : (*it).second.tx->vout)
                    if (txout.scriptPubKey == scriptPubKey) {
                        bForceNew = true;
                        break;
                    }
        }
    }

    // Generate a new key
    if (bForceNew) {
        if (!GetKeyFromPool(account.vchPubKey, false))
            return false;

        SetAddressBook(account.vchPubKey.GetID(), strAccount, "receive");
        walletdb.WriteAccount(strAccount, account);
    }

    pubKey = account.vchPubKey;

    return true;
}

void CWallet::MarkDirty()
{
    {
        LOCK(cs_wallet);
        for (std::pair<const uint256, CWalletTx>& item : mapWallet)
            item.second.MarkDirty();
    }
}

bool CWallet::MarkReplaced(const uint256& originalHash, const uint256& newHash)
{
    LOCK(cs_wallet);

    auto mi = mapWallet.find(originalHash);

    // There is a bug if MarkReplaced is not called on an existing wallet transaction.
    assert(mi != mapWallet.end());

    CWalletTx& wtx = (*mi).second;

    // Ensure for now that we're not overwriting data
    assert(wtx.mapValue.count("replaced_by_txid") == 0);

    wtx.mapValue["replaced_by_txid"] = newHash.ToString();

    CWalletDB walletdb(*dbw, "r+");

    bool success = true;
    if (!walletdb.WriteTx(wtx)) {
        LogPrintf("%s: Updating walletdb tx %s failed", __func__, wtx.GetHash().ToString());
        success = false;
    }

    NotifyTransactionChanged(this, originalHash, CT_UPDATED);

    return success;
}

bool CWallet::AddToWallet(const CWalletTx& wtxIn, bool fFlushOnClose)
{
    LOCK(cs_wallet);

    CWalletDB walletdb(*dbw, "r+", fFlushOnClose);

    uint256 hash = wtxIn.GetHash();

    // Inserts only if not already there, returns tx inserted or tx found
    std::pair<std::map<uint256, CWalletTx>::iterator, bool> ret = mapWallet.insert(std::make_pair(hash, wtxIn));
    CWalletTx& wtx = (*ret.first).second;
    wtx.BindWallet(this);
    bool fInsertedNew = ret.second;
    if (fInsertedNew)
    {
        wtx.nTimeReceived = GetAdjustedTime();
        wtx.nOrderPos = IncOrderPosNext(&walletdb);
        wtxOrdered.insert(std::make_pair(wtx.nOrderPos, TxPair(&wtx, (CAccountingEntry*)0)));
        wtx.nTimeSmart = ComputeTimeSmart(wtx);
        AddToSpends(hash);
    }

    bool fUpdated = false;
    if (!fInsertedNew)
    {
        // Merge
        if (!wtxIn.hashUnset() && wtxIn.hashBlock != wtx.hashBlock)
        {
            wtx.hashBlock = wtxIn.hashBlock;
            fUpdated = true;
        }
        // If no longer abandoned, update
        if (wtxIn.hashBlock.IsNull() && wtx.isAbandoned())
        {
            wtx.hashBlock = wtxIn.hashBlock;
            fUpdated = true;
        }
        if (wtxIn.nIndex != -1 && (wtxIn.nIndex != wtx.nIndex))
        {
            wtx.nIndex = wtxIn.nIndex;
            fUpdated = true;
        }
        if (wtxIn.fFromMe && wtxIn.fFromMe != wtx.fFromMe)
        {
            wtx.fFromMe = wtxIn.fFromMe;
            fUpdated = true;
        }
    }

    //// debug print
    LogPrintf("AddToWallet %s  %s%s\n", wtxIn.GetHash().ToString(), (fInsertedNew ? "new" : ""), (fUpdated ? "update" : ""));

    // Write to disk
    if (fInsertedNew || fUpdated)
        if (!walletdb.WriteTx(wtx))
            return false;

    // Break debit/credit balance caches:
    wtx.MarkDirty();

    // Notify UI of new or updated transaction
    NotifyTransactionChanged(this, hash, fInsertedNew ? CT_NEW : CT_UPDATED);

    // notify an external script when a wallet transaction comes in or is updated
    std::string strCmd = GetArg("-walletnotify", "");

    if ( !strCmd.empty())
    {
        boost::replace_all(strCmd, "%s", wtxIn.GetHash().GetHex());
        boost::thread t(runCommand, strCmd); // thread runs free
    }

    return true;
}

bool CWallet::LoadToWallet(const CWalletTx& wtxIn)
{
    uint256 hash = wtxIn.GetHash();

    mapWallet[hash] = wtxIn;
    CWalletTx& wtx = mapWallet[hash];
    wtx.BindWallet(this);
    wtxOrdered.insert(std::make_pair(wtx.nOrderPos, TxPair(&wtx, (CAccountingEntry*)0)));
    AddToSpends(hash);
    for (const CTxIn& txin : wtx.tx->vin) {
        if (mapWallet.count(txin.prevout.hash)) {
            CWalletTx& prevtx = mapWallet[txin.prevout.hash];
            /* Game transactions have precisely prevtx.nIndex == -1, but
               we should not mark them as conflicted because of that.  */
            if (prevtx.nIndex == -1 && !prevtx.hashUnset() && !prevtx.IsGameTx()) {
                MarkConflicted(prevtx.hashBlock, wtx.GetHash());
            }
        }
    }

    return true;
}

/**
 * Add a transaction to the wallet, or update it.  pIndex and posInBlock should
 * be set when the transaction was known to be included in a block.  When
 * pIndex == NULL, then wallet state is not updated in AddToWallet, but
 * notifications happen and cached balances are marked dirty.
 *
 * If fUpdate is true, existing transactions will be updated.
 * TODO: One exception to this is that the abandoned state is cleared under the
 * assumption that any further notification of a transaction that was considered
 * abandoned is an indication that it is not safe to be considered abandoned.
 * Abandoned state should probably be more carefully tracked via different
 * posInBlock signals or by checking mempool presence when necessary.
 */
bool CWallet::AddToWalletIfInvolvingMe(const CTransactionRef& ptx, const CBlockIndex* pIndex, int posInBlock, bool fUpdate)
{
    const CTransaction& tx = *ptx;
    {
        AssertLockHeld(cs_wallet);

        if (pIndex != NULL) {
            for (const CTxIn& txin : tx.vin) {
                std::pair<TxSpends::const_iterator, TxSpends::const_iterator> range = mapTxSpends.equal_range(txin.prevout);
                while (range.first != range.second) {
                    if (range.first->second != tx.GetHash()) {
                        LogPrintf("Transaction %s (in block %s) conflicts with wallet transaction %s (both spend %s:%i)\n", tx.GetHash().ToString(), pIndex->GetBlockHash().ToString(), range.first->second.ToString(), range.first->first.hash.ToString(), range.first->first.n);
                        MarkConflicted(pIndex->GetBlockHash(), range.first->second);
                    }
                    range.first++;
                }
            }
        }

        bool fExisted = mapWallet.count(tx.GetHash()) != 0;
        if (fExisted && !fUpdate) return false;
        if (fExisted || IsMine(tx) || IsFromMe(tx))
        {
            CWalletTx wtx(this, ptx);

            // Get merkle branch if transaction was found in a block
            if (pIndex != NULL)
                wtx.SetMerkleBranch(pIndex, posInBlock);

            return AddToWallet(wtx, false);
        }
    }
    return false;
}

bool CWallet::TransactionCanBeAbandoned(const uint256& hashTx) const
{
    LOCK2(cs_main, cs_wallet);
    const CWalletTx* wtx = GetWalletTx(hashTx);
    return wtx && !wtx->isAbandoned() && wtx->GetDepthInMainChain() <= 0 && !wtx->InMempool();
}

bool CWallet::AbandonTransaction(const uint256& hashTx)
{
    LOCK2(cs_main, cs_wallet);

    CWalletDB walletdb(*dbw, "r+");

    std::set<uint256> todo;
    std::set<uint256> done;

    // Can't mark abandoned if confirmed or in mempool
    assert(mapWallet.count(hashTx));
    CWalletTx& origtx = mapWallet[hashTx];
    if (origtx.GetDepthInMainChain() > 0 || origtx.InMempool()) {
        return false;
    }

    todo.insert(hashTx);

    while (!todo.empty()) {
        uint256 now = *todo.begin();
        todo.erase(now);
        done.insert(now);
        assert(mapWallet.count(now));
        CWalletTx& wtx = mapWallet[now];
        int currentconfirm = wtx.GetDepthInMainChain();
        // If the orig tx was not in block, none of its spends can be
        assert(currentconfirm <= 0);
        // if (currentconfirm < 0) {Tx and spends are already conflicted, no need to abandon}
        if (currentconfirm == 0 && !wtx.isAbandoned()) {
            // If the orig tx was not in block/mempool, none of its spends can be in mempool
            assert(!wtx.InMempool());
            wtx.nIndex = -1;
            wtx.setAbandoned();
            wtx.MarkDirty();
            walletdb.WriteTx(wtx);
            NotifyTransactionChanged(this, wtx.GetHash(), CT_UPDATED);
            // Iterate over all its outputs, and mark transactions in the wallet that spend them abandoned too
            TxSpends::const_iterator iter = mapTxSpends.lower_bound(COutPoint(hashTx, 0));
            while (iter != mapTxSpends.end() && iter->first.hash == now) {
                if (!done.count(iter->second)) {
                    todo.insert(iter->second);
                }
                iter++;
            }
            // If a transaction changes 'conflicted' state, that changes the balance
            // available of the outputs it spends. So force those to be recomputed
            for (const CTxIn& txin : wtx.tx->vin)
            {
                if (mapWallet.count(txin.prevout.hash))
                    mapWallet[txin.prevout.hash].MarkDirty();
            }
        }
    }

    return true;
}

void CWallet::MarkConflicted(const uint256& hashBlock, const uint256& hashTx)
{
    LOCK2(cs_main, cs_wallet);

    int conflictconfirms = 0;
    if (mapBlockIndex.count(hashBlock)) {
        CBlockIndex* pindex = mapBlockIndex[hashBlock];
        if (chainActive.Contains(pindex)) {
            conflictconfirms = -(chainActive.Height() - pindex->nHeight + 1);
        }
    }
    // If number of conflict confirms cannot be determined, this means
    // that the block is still unknown or not yet part of the main chain,
    // for example when loading the wallet during a reindex. Do nothing in that
    // case.
    if (conflictconfirms >= 0)
        return;

    // Do not flush the wallet here for performance reasons
    CWalletDB walletdb(*dbw, "r+", false);

    std::set<uint256> todo;
    std::set<uint256> done;

    todo.insert(hashTx);

    while (!todo.empty()) {
        uint256 now = *todo.begin();
        todo.erase(now);
        done.insert(now);
        assert(mapWallet.count(now));
        CWalletTx& wtx = mapWallet[now];

        /* If we have a game transaction, GetDepthInMainChain will not
           return a proper "negative conflict score".  They are always
           only confirm=0 in case of an orphaned block that created them.
           Thus ignore those for the logic here.  */
        if (wtx.IsGameTx())
            continue;

        int currentconfirm = wtx.GetDepthInMainChain();
        if (conflictconfirms < currentconfirm) {
            // Block is 'more conflicted' than current confirm; update.
            // Mark transaction as conflicted with this block.
            wtx.nIndex = -1;
            wtx.hashBlock = hashBlock;
            wtx.MarkDirty();
            walletdb.WriteTx(wtx);
            // Iterate over all its outputs, and mark transactions in the wallet that spend them conflicted too
            TxSpends::const_iterator iter = mapTxSpends.lower_bound(COutPoint(now, 0));
            while (iter != mapTxSpends.end() && iter->first.hash == now) {
                 if (!done.count(iter->second)) {
                     todo.insert(iter->second);
                 }
                 iter++;
            }
            // If a transaction changes 'conflicted' state, that changes the balance
            // available of the outputs it spends. So force those to be recomputed
            for (const CTxIn& txin : wtx.tx->vin)
            {
                if (mapWallet.count(txin.prevout.hash))
                    mapWallet[txin.prevout.hash].MarkDirty();
            }
        }
    }
}

void CWallet::SyncTransaction(const CTransactionRef& ptx, const CBlockIndex *pindex, int posInBlock) {
    const CTransaction& tx = *ptx;

    if (!AddToWalletIfInvolvingMe(ptx, pindex, posInBlock, true))
        return; // Not one of ours

    // If a transaction changes 'conflicted' state, that changes the balance
    // available of the outputs it spends. So force those to be
    // recomputed, also:
    for (const CTxIn& txin : tx.vin)
    {
        if (mapWallet.count(txin.prevout.hash))
            mapWallet[txin.prevout.hash].MarkDirty();
    }
}

void CWallet::NameConflict(const CTransactionRef& ptx, const uint256& hashBlock)
{
    LOCK2(cs_main, cs_wallet);
    const uint256& txHash = ptx->GetHash();

    LogPrint (BCLog::NAMES, "name conflict: %s, wallet: %u\n",
              txHash.GetHex().c_str(), mapWallet.count(txHash));

    if (mapWallet.count(txHash))
        MarkConflicted(hashBlock, txHash);
}

void CWallet::TransactionAddedToMempool(const CTransactionRef& ptx) {
    LOCK2(cs_main, cs_wallet);
    SyncTransaction(ptx);
}

void CWallet::BlockConnected(const std::shared_ptr<const CBlock>& pblock, const CBlockIndex *pindex, const std::vector<CTransactionRef>& vGameTx, const std::vector<CTransactionRef>& vtxConflicted, const std::vector<CTransactionRef>& vNameConflicts) {
    LOCK2(cs_main, cs_wallet);
    // TODO: Temporarily ensure that mempool removals are notified before
    // connected transactions.  This shouldn't matter, but the abandoned
    // state of transactions in our wallet is currently cleared when we
    // receive another notification and there is a race condition where
    // notification of a connected conflict might cause an outside process
    // to abandon a transaction and then have it inadvertently cleared by
    // the notification that the conflicted transaction was evicted.

    for (const CTransactionRef& ptx : vtxConflicted) {
        SyncTransaction(ptx);
    }
    for (const CTransactionRef& ptx : vNameConflicts) {
        NameConflict(ptx, pindex->GetBlockHash());
    }
    for (size_t i = 0; i < pblock->vtx.size(); i++) {
        SyncTransaction(pblock->vtx[i], pindex, i);
    }
    for (size_t i = 0; i < vGameTx.size(); i++) {
        SyncTransaction(vGameTx[i], pindex, pblock->vtx.size() + i);
    }
}

void CWallet::BlockDisconnected(const std::shared_ptr<const CBlock>& pblock, const CBlockIndex* pindexDelete, const std::vector<CTransactionRef>& vGameTx, const std::vector<CTransactionRef>& vNameConflicts) {
    LOCK2(cs_main, cs_wallet);

    for (const CTransactionRef& ptx : pblock->vtx) {
        SyncTransaction(ptx);
    }
    for (const CTransactionRef& ptx : vGameTx) {
        SyncTransaction(ptx);
    }
    for (const CTransactionRef& ptx : vNameConflicts) {
        NameConflict(ptx, pindexDelete->pprev->GetBlockHash());
    }
}



isminetype CWallet::IsMine(const CTxIn &txin) const
{
    {
        LOCK(cs_wallet);
        std::map<uint256, CWalletTx>::const_iterator mi = mapWallet.find(txin.prevout.hash);
        if (mi != mapWallet.end())
        {
            const CWalletTx& prev = (*mi).second;
            if (txin.prevout.n < prev.tx->vout.size())
                return IsMine(prev.tx->vout[txin.prevout.n]);
        }
    }
    return ISMINE_NO;
}

// Note that this function doesn't distinguish between a 0-valued input,
// and a not-"is mine" (according to the filter) input.
CAmount CWallet::GetDebit(const CTxIn &txin, const isminefilter& filter, bool fExcludeNames) const
{
    {
        LOCK(cs_wallet);
        std::map<uint256, CWalletTx>::const_iterator mi = mapWallet.find(txin.prevout.hash);
        if (mi != mapWallet.end())
        {
            const CWalletTx& prev = (*mi).second;
            if (txin.prevout.n < prev.tx->vout.size())
            {
                const CTxOut& prevout = prev.tx->vout[txin.prevout.n];
                if (fExcludeNames
                    && CNameScript::isNameScript(prevout.scriptPubKey))
                    return 0;

                if (IsMine(prevout) & filter)
                    return prevout.nValue;
            }
        }
    }
    return 0;
}

isminetype CWallet::IsMine(const CTxOut& txout) const
{
    return ::IsMine(*this, txout.scriptPubKey);
}

CAmount CWallet::GetCredit(const CTxOut& txout, const isminefilter& filter) const
{
    if (!MoneyRange(txout.nValue))
        throw std::runtime_error(std::string(__func__) + ": value out of range");
    if (CNameScript::isNameScript (txout.scriptPubKey))
        return 0;
    return ((IsMine(txout) & filter) ? txout.nValue : 0);
}

bool CWallet::IsChange(const CTxOut& txout) const
{
    // TODO: fix handling of 'change' outputs. The assumption is that any
    // payment to a script that is ours, but is not in the address book
    // is change. That assumption is likely to break when we implement multisignature
    // wallets that return change back into a multi-signature-protected address;
    // a better way of identifying which outputs are 'the send' and which are
    // 'the change' will need to be implemented (maybe extend CWalletTx to remember
    // which output, if any, was change).
    if (::IsMine(*this, txout.scriptPubKey))
    {
        CTxDestination address;
        if (!ExtractDestination(txout.scriptPubKey, address))
            return true;

        LOCK(cs_wallet);
        if (!mapAddressBook.count(address))
            return true;
    }
    return false;
}

CAmount CWallet::GetChange(const CTxOut& txout) const
{
    if (!MoneyRange(txout.nValue))
        throw std::runtime_error(std::string(__func__) + ": value out of range");
    return (IsChange(txout) ? txout.nValue : 0);
}

bool CWallet::IsMine(const CTransaction& tx) const
{
    for (const CTxOut& txout : tx.vout)
        if (IsMine(txout))
            return true;
    return false;
}

bool CWallet::IsFromMe(const CTransaction& tx) const
{
    return (GetDebit(tx, ISMINE_ALL, false) > 0);
}

CAmount CWallet::GetDebit(const CTransaction& tx, const isminefilter& filter, bool fExcludeNames) const
{
    CAmount nDebit = 0;
    for (const CTxIn& txin : tx.vin)
    {
        nDebit += GetDebit(txin, filter, fExcludeNames);
        if (!MoneyRange(nDebit))
            throw std::runtime_error(std::string(__func__) + ": value out of range");
    }
    return nDebit;
}

bool CWallet::IsAllFromMe(const CTransaction& tx, const isminefilter& filter) const
{
    LOCK(cs_wallet);

    for (const CTxIn& txin : tx.vin)
    {
        auto mi = mapWallet.find(txin.prevout.hash);
        if (mi == mapWallet.end())
            return false; // any unknown inputs can't be from us

        const CWalletTx& prev = (*mi).second;

        if (txin.prevout.n >= prev.tx->vout.size())
            return false; // invalid input!

        if (!(IsMine(prev.tx->vout[txin.prevout.n]) & filter))
            return false;
    }
    return true;
}

CAmount CWallet::GetCredit(const CTransaction& tx, const isminefilter& filter) const
{
    CAmount nCredit = 0;
    for (const CTxOut& txout : tx.vout)
    {
        nCredit += GetCredit(txout, filter);
        if (!MoneyRange(nCredit))
            throw std::runtime_error(std::string(__func__) + ": value out of range");
    }
    return nCredit;
}

CAmount CWallet::GetChange(const CTransaction& tx) const
{
    CAmount nChange = 0;
    for (const CTxOut& txout : tx.vout)
    {
        nChange += GetChange(txout);
        if (!MoneyRange(nChange))
            throw std::runtime_error(std::string(__func__) + ": value out of range");
    }
    return nChange;
}

CPubKey CWallet::GenerateNewHDMasterKey()
{
    CKey key;
    key.MakeNewKey(true);

    int64_t nCreationTime = GetTime();
    CKeyMetadata metadata(nCreationTime);

    // calculate the pubkey
    CPubKey pubkey = key.GetPubKey();
    assert(key.VerifyPubKey(pubkey));

    // set the hd keypath to "m" -> Master, refers the masterkeyid to itself
    metadata.hdKeypath     = "m";
    metadata.hdMasterKeyID = pubkey.GetID();

    {
        LOCK(cs_wallet);

        // mem store the metadata
        mapKeyMetadata[pubkey.GetID()] = metadata;

        // write the key&metadata to the database
        if (!AddKeyPubKey(key, pubkey))
            throw std::runtime_error(std::string(__func__) + ": AddKeyPubKey failed");
    }

    return pubkey;
}

bool CWallet::SetHDMasterKey(const CPubKey& pubkey)
{
    LOCK(cs_wallet);
    // store the keyid (hash160) together with
    // the child index counter in the database
    // as a hdchain object
    CHDChain newHdChain;
    newHdChain.nVersion = CanSupportFeature(FEATURE_HD_SPLIT) ? CHDChain::VERSION_HD_CHAIN_SPLIT : CHDChain::VERSION_HD_BASE;
    newHdChain.masterKeyID = pubkey.GetID();
    SetHDChain(newHdChain, false);

    return true;
}

bool CWallet::SetHDChain(const CHDChain& chain, bool memonly)
{
    LOCK(cs_wallet);
    if (!memonly && !CWalletDB(*dbw).WriteHDChain(chain))
        throw std::runtime_error(std::string(__func__) + ": writing chain failed");

    hdChain = chain;
    return true;
}

bool CWallet::IsHDEnabled() const
{
    return !hdChain.masterKeyID.IsNull();
}

int64_t CWalletTx::GetTxTime() const
{
    int64_t n = nTimeSmart;
    return n ? n : nTimeReceived;
}

int CWalletTx::GetRequestCount() const
{
    // Returns -1 if it wasn't being tracked
    int nRequests = -1;
    {
        LOCK(pwallet->cs_wallet);
        // FIXME: Also do for game tx?
        if (IsCoinBase())
        {
            // Generated block
            if (!hashUnset())
            {
                std::map<uint256, int>::const_iterator mi = pwallet->mapRequestCount.find(hashBlock);
                if (mi != pwallet->mapRequestCount.end())
                    nRequests = (*mi).second;
            }
        }
        else
        {
            // Did anyone request this transaction?
            std::map<uint256, int>::const_iterator mi = pwallet->mapRequestCount.find(GetHash());
            if (mi != pwallet->mapRequestCount.end())
            {
                nRequests = (*mi).second;

                // How about the block it's in?
                if (nRequests == 0 && !hashUnset())
                {
                    std::map<uint256, int>::const_iterator _mi = pwallet->mapRequestCount.find(hashBlock);
                    if (_mi != pwallet->mapRequestCount.end())
                        nRequests = (*_mi).second;
                    else
                        nRequests = 1; // If it's in someone else's block it must have got out
                }
            }
        }
    }
    return nRequests;
}

void CWalletTx::GetAmounts(std::list<COutputEntry>& listReceived,
                           std::list<COutputEntry>& listSent, CAmount& nFee, std::string& strSentAccount, const isminefilter& filter) const
{
    nFee = 0;
    listReceived.clear();
    listSent.clear();
    strSentAccount = strFromAccount;

    // Compute fee:
    CAmount nDebit = GetDebit(filter);
    if (nDebit > 0) // debit>0 means we signed/sent this transaction
    {
        CAmount nValueOut = tx->GetValueOut(true);
        nFee = nDebit - nValueOut;
    }

    // If this is a kill tx, we need special handling since there
    // are no vouts but we still want to show it as a "sent".
    if (IsKillTx())
    {
        for (unsigned int i = 0; i < tx->vin.size(); ++i)
        {
            if (pwallet->IsMine(tx->vin[i]))
            {
                COutputEntry output;
                output.destination = CNoDestination();
                output.nameOp = "killed";
                output.amount = 0;
                output.vout = i;

                valtype vch;
                if (NameFromGameTransactionInput(tx->vin[i].scriptSig, vch))
                    output.nameOp = "killed: " + ValtypeToString(vch);

                listSent.push_back(output);
            }
        }
        return;
    }

    // Sent/received.
    for (unsigned int i = 0; i < tx->vout.size(); ++i)
    {
        const CTxOut& txout = tx->vout[i];
        isminetype fIsMine = pwallet->IsMine(txout);
        const CNameScript nameOp(txout.scriptPubKey);
        // Only need to handle txouts if AT LEAST one of these is true:
        //   1) they debit from us (sent)
        //   2) the output is to us (received)
        if (nDebit > 0)
        {
            // Don't report 'change' txouts, but keep names in all cases
            if (pwallet->IsChange(txout) && !nameOp.isNameOp())
                continue;
        }
        else if (!(fIsMine & filter))
            continue;

        // In either case, we need to get the destination address
        CTxDestination address;

        if (!ExtractDestination(txout.scriptPubKey, address) && !txout.scriptPubKey.IsUnspendable())
        {
            LogPrintf("CWalletTx::GetAmounts: Unknown transaction type found, txid %s\n",
                     this->GetHash().ToString());
            address = CNoDestination();
        }

        COutputEntry output = {address, "", txout.nValue, (int)i};

        // If we have a name script, set the "name" parameter.
        if (nameOp.isNameOp())
        {
            if (nameOp.isAnyUpdate())
                output.nameOp = "update: " + ValtypeToString(nameOp.getOpName());
            else
                output.nameOp = "new: " + HexStr(nameOp.getOpHash());
            output.amount = 0;
        }

        // If we are debited by the transaction, add the output as a "sent" entry
        if (nDebit > 0)
            listSent.push_back(output);

        // If we are receiving the output, add it as a "received" entry
        // For names, only do this if we did not also add it as "sent"
        if ((fIsMine & filter)
            && (!nameOp.isNameOp() || !(nDebit > 0)))
            listReceived.push_back(output);
    }

}

/**
 * Scan active chain for relevant transactions after importing keys. This should
 * be called whenever new keys are added to the wallet, with the oldest key
 * creation time.
 *
 * @return Earliest timestamp that could be successfully scanned from. Timestamp
 * returned will be higher than startTime if relevant blocks could not be read.
 */
int64_t CWallet::RescanFromTime(int64_t startTime, bool update)
{
    AssertLockHeld(cs_main);
    AssertLockHeld(cs_wallet);

    // Find starting block. May be null if nCreateTime is greater than the
    // highest blockchain timestamp, in which case there is nothing that needs
    // to be scanned.
    CBlockIndex* const startBlock = chainActive.FindEarliestAtLeast(startTime - TIMESTAMP_WINDOW);
    LogPrintf("%s: Rescanning last %i blocks\n", __func__, startBlock ? chainActive.Height() - startBlock->nHeight + 1 : 0);

    if (startBlock) {
        const CBlockIndex* const failedBlock = ScanForWalletTransactions(startBlock, update);
        if (failedBlock) {
            return failedBlock->GetBlockTimeMax() + TIMESTAMP_WINDOW + 1;
        }
    }
    return startTime;
}

/**
 * Scan the block chain (starting in pindexStart) for transactions
 * from or to us. If fUpdate is true, found transactions that already
 * exist in the wallet will be updated.
 *
 * Returns null if scan was successful. Otherwise, if a complete rescan was not
 * possible (due to pruning or corruption), returns pointer to the most recent
 * block that could not be scanned.
 */
CBlockIndex* CWallet::ScanForWalletTransactions(CBlockIndex* pindexStart, bool fUpdate)
{
    int64_t nNow = GetTime();
    const CChainParams& chainParams = Params();

    CBlockIndex* pindex = pindexStart;
    CBlockIndex* ret = nullptr;
    {
        LOCK2(cs_main, cs_wallet);
        fAbortRescan = false;
        fScanningWallet = true;

        ShowProgress(_("Rescanning..."), 0); // show rescan progress in GUI as dialog or on splashscreen, if -rescan on startup
        double dProgressStart = GuessVerificationProgress(chainParams.TxData(), pindex);
        double dProgressTip = GuessVerificationProgress(chainParams.TxData(), chainActive.Tip());
        while (pindex && !fAbortRescan)
        {
            if (pindex->nHeight % 100 == 0 && dProgressTip - dProgressStart > 0.0)
                ShowProgress(_("Rescanning..."), std::max(1, std::min(99, (int)((GuessVerificationProgress(chainParams.TxData(), pindex) - dProgressStart) / (dProgressTip - dProgressStart) * 100))));
            if (GetTime() >= nNow + 60) {
                nNow = GetTime();
                LogPrintf("Still rescanning. At block %d. Progress=%f\n", pindex->nHeight, GuessVerificationProgress(chainParams.TxData(), pindex));
            }

            CBlock block;
            std::vector<CTransactionRef> vGameTx;
            if (ReadBlockFromDisk(block, vGameTx, pindex, Params().GetConsensus())) {
                for (size_t posInBlock = 0; posInBlock < block.vtx.size(); ++posInBlock) {
                    AddToWalletIfInvolvingMe(block.vtx[posInBlock], pindex, posInBlock, fUpdate);
                }
                for (size_t i = 0; i < vGameTx.size(); ++i)
                    AddToWalletIfInvolvingMe(vGameTx[i], pindex, block.vtx.size() + i, fUpdate);
            } else {
                ret = pindex;
            }
            pindex = chainActive.Next(pindex);
        }
        if (pindex && fAbortRescan) {
            LogPrintf("Rescan aborted at block %d. Progress=%f\n", pindex->nHeight, GuessVerificationProgress(chainParams.TxData(), pindex));
        }
        ShowProgress(_("Rescanning..."), 100); // hide progress dialog in GUI

        fScanningWallet = false;
    }
    return ret;
}

void CWallet::ReacceptWalletTransactions()
{
    // If transactions aren't being broadcasted, don't let them into local mempool either
    if (!fBroadcastTransactions)
        return;
    LOCK2(cs_main, cs_wallet);
    std::map<int64_t, CWalletTx*> mapSorted;

    // Sort pending wallet transactions based on their initial wallet insertion order
    for (std::pair<const uint256, CWalletTx>& item : mapWallet)
    {
        const uint256& wtxid = item.first;
        CWalletTx& wtx = item.second;
        assert(wtx.GetHash() == wtxid);

        int nDepth = wtx.GetDepthInMainChain();

        if (!wtx.IsCoinBase() && !wtx.IsGameTx()
              && (nDepth == 0 && !wtx.isAbandoned())) {
            mapSorted.insert(std::make_pair(wtx.nOrderPos, &wtx));
        }
    }

    // Try to add wallet transactions to memory pool
    for (std::pair<const int64_t, CWalletTx*>& item : mapSorted)
    {
        CWalletTx& wtx = *(item.second);

        LOCK(mempool.cs);
        CValidationState state;
        wtx.AcceptToMemoryPool(maxTxFee, state);
    }
}

bool CWalletTx::RelayWalletTransaction(CConnman* connman)
{
    assert(pwallet->GetBroadcastTransactions());
    if (!IsCoinBase() && !IsGameTx() && !isAbandoned() && GetDepthInMainChain() == 0)
    {
        CValidationState state;
        /* GetDepthInMainChain already catches known conflicts. */
        if (InMempool() || AcceptToMemoryPool(maxTxFee, state)) {
            LogPrintf("Relaying wtx %s\n", GetHash().ToString());
            if (connman) {
                CInv inv(MSG_TX, GetHash());
                connman->ForEachNode([&inv](CNode* pnode)
                {
                    pnode->PushInventory(inv);
                });
                return true;
            }
        }
    }
    return false;
}

std::set<uint256> CWalletTx::GetConflicts() const
{
    std::set<uint256> result;
    if (pwallet != NULL)
    {
        uint256 myHash = GetHash();
        result = pwallet->GetConflicts(myHash);
        result.erase(myHash);
    }
    return result;
}

CAmount CWalletTx::GetDebit(const isminefilter& filter, bool fExcludeNames) const
{
    if (tx->vin.empty())
        return 0;

    CAmount debit = 0;
    if(filter & ISMINE_SPENDABLE)
    {
        if (!fDebitCached)
        {
            nDebitCached = pwallet->GetDebit(*this, ISMINE_SPENDABLE, true);
            nDebitWithNamesCached = pwallet->GetDebit(*this, ISMINE_SPENDABLE, false);
            fDebitCached = true;
        }
        debit += (fExcludeNames ? nDebitCached : nDebitWithNamesCached);
    }
    if(filter & ISMINE_WATCH_ONLY)
    {
        if (!fWatchDebitCached)
        {
            nWatchDebitCached = pwallet->GetDebit(*this, ISMINE_WATCH_ONLY, true);
            nWatchDebitWithNamesCached = pwallet->GetDebit(*this, ISMINE_WATCH_ONLY, false);
            fWatchDebitCached = true;
        }
        debit += (fExcludeNames ? nWatchDebitCached : nWatchDebitWithNamesCached);
    }
    return debit;
}

CAmount CWalletTx::GetCredit(const isminefilter& filter) const
{
    // Must wait until coinbase is safely deep enough in the chain before valuing it
    if ((IsCoinBase() || IsGameTx()) && GetBlocksToMaturity() > 0)
        return 0;

    CAmount credit = 0;
    if (filter & ISMINE_SPENDABLE)
    {
        // GetBalance can assume transactions in mapWallet won't change
        if (fCreditCached)
            credit += nCreditCached;
        else
        {
            nCreditCached = pwallet->GetCredit(*this, ISMINE_SPENDABLE);
            fCreditCached = true;
            credit += nCreditCached;
        }
    }
    if (filter & ISMINE_WATCH_ONLY)
    {
        if (fWatchCreditCached)
            credit += nWatchCreditCached;
        else
        {
            nWatchCreditCached = pwallet->GetCredit(*this, ISMINE_WATCH_ONLY);
            fWatchCreditCached = true;
            credit += nWatchCreditCached;
        }
    }
    return credit;
}

CAmount CWalletTx::GetImmatureCredit(bool fUseCache) const
{
    if ((IsCoinBase() || IsGameTx()) && GetBlocksToMaturity() > 0
          && IsInMainChain())
    {
        if (fUseCache && fImmatureCreditCached)
            return nImmatureCreditCached;
        nImmatureCreditCached = pwallet->GetCredit(*this, ISMINE_SPENDABLE);
        fImmatureCreditCached = true;
        return nImmatureCreditCached;
    }

    return 0;
}

CAmount CWalletTx::GetAvailableCredit(bool fUseCache) const
{
    if (pwallet == 0)
        return 0;

    // Must wait until coinbase is safely deep enough in the chain before valuing it
    if ((IsCoinBase() || IsGameTx()) && GetBlocksToMaturity() > 0)
        return 0;

    if (fUseCache && fAvailableCreditCached)
        return nAvailableCreditCached;

    CAmount nCredit = 0;
    uint256 hashTx = GetHash();
    for (unsigned int i = 0; i < tx->vout.size(); i++)
    {
        if (!pwallet->IsSpent(hashTx, i))
        {
            const CTxOut &txout = tx->vout[i];
            nCredit += pwallet->GetCredit(txout, ISMINE_SPENDABLE);
            if (!MoneyRange(nCredit))
                throw std::runtime_error(std::string(__func__) + " : value out of range");
        }
    }

    nAvailableCreditCached = nCredit;
    fAvailableCreditCached = true;
    return nCredit;
}

CAmount CWalletTx::GetImmatureWatchOnlyCredit(const bool& fUseCache) const
{
    if ((IsCoinBase() || IsGameTx()) && GetBlocksToMaturity() > 0
          && IsInMainChain())
    {
        if (fUseCache && fImmatureWatchCreditCached)
            return nImmatureWatchCreditCached;
        nImmatureWatchCreditCached = pwallet->GetCredit(*this, ISMINE_WATCH_ONLY);
        fImmatureWatchCreditCached = true;
        return nImmatureWatchCreditCached;
    }

    return 0;
}

CAmount CWalletTx::GetAvailableWatchOnlyCredit(const bool& fUseCache) const
{
    if (pwallet == 0)
        return 0;

    // Must wait until coinbase is safely deep enough in the chain before valuing it
    if ((IsCoinBase() || IsGameTx()) && GetBlocksToMaturity() > 0)
        return 0;

    if (fUseCache && fAvailableWatchCreditCached)
        return nAvailableWatchCreditCached;

    CAmount nCredit = 0;
    for (unsigned int i = 0; i < tx->vout.size(); i++)
    {
        if (!pwallet->IsSpent(GetHash(), i))
        {
            const CTxOut &txout = tx->vout[i];
            nCredit += pwallet->GetCredit(txout, ISMINE_WATCH_ONLY);
            if (!MoneyRange(nCredit))
                throw std::runtime_error(std::string(__func__) + ": value out of range");
        }
    }

    nAvailableWatchCreditCached = nCredit;
    fAvailableWatchCreditCached = true;
    return nCredit;
}

CAmount CWalletTx::GetChange() const
{
    if (fChangeCached)
        return nChangeCached;
    nChangeCached = pwallet->GetChange(*this);
    fChangeCached = true;
    return nChangeCached;
}

bool CWalletTx::InMempool() const
{
    LOCK(mempool.cs);
    return mempool.exists(GetHash());
}

bool CWalletTx::IsTrusted() const
{
    // Quick answer in most cases
    if (!CheckFinalTx(*this))
        return false;
    int nDepth = GetDepthInMainChain();
    if (nDepth >= 1)
        return true;
    if (nDepth < 0)
        return false;
    if (!bSpendZeroConfChange || !IsFromMe(ISMINE_ALL)) // using wtx's cached debit
        return false;

    // Don't trust unconfirmed transactions from us unless they are in the mempool.
    if (!InMempool())
        return false;

    // Trusted if all inputs are from us and are in the mempool:
    for (const CTxIn& txin : tx->vin)
    {
        // Transactions not sent by us: not trusted
        const CWalletTx* parent = pwallet->GetWalletTx(txin.prevout.hash);
        if (parent == NULL)
            return false;
        const CTxOut& parentOut = parent->tx->vout[txin.prevout.n];
        if (pwallet->IsMine(parentOut) != ISMINE_SPENDABLE)
            return false;
    }
    return true;
}

bool CWalletTx::IsEquivalentTo(const CWalletTx& _tx) const
{
        CMutableTransaction tx1 = *this->tx;
        CMutableTransaction tx2 = *_tx.tx;
        for (auto& txin : tx1.vin) txin.scriptSig = CScript();
        for (auto& txin : tx2.vin) txin.scriptSig = CScript();
        return CTransaction(tx1) == CTransaction(tx2);
}

std::vector<uint256> CWallet::ResendWalletTransactionsBefore(int64_t nTime, CConnman* connman)
{
    std::vector<uint256> result;

    LOCK(cs_wallet);
    // Sort them in chronological order
    std::multimap<unsigned int, CWalletTx*> mapSorted;
    for (std::pair<const uint256, CWalletTx>& item : mapWallet)
    {
        CWalletTx& wtx = item.second;
        // Don't rebroadcast if newer than nTime:
        if (wtx.nTimeReceived > nTime)
            continue;
        mapSorted.insert(std::make_pair(wtx.nTimeReceived, &wtx));
    }
    for (std::pair<const unsigned int, CWalletTx*>& item : mapSorted)
    {
        CWalletTx& wtx = *item.second;
        if (wtx.RelayWalletTransaction(connman))
            result.push_back(wtx.GetHash());
    }
    return result;
}

void CWallet::ResendWalletTransactions(int64_t nBestBlockTime, CConnman* connman)
{
    // Do this infrequently and randomly to avoid giving away
    // that these are our transactions.
    if (GetTime() < nNextResend || !fBroadcastTransactions)
        return;
    bool fFirst = (nNextResend == 0);
    nNextResend = GetTime() + GetRand(30 * 60);
    if (fFirst)
        return;

    // Only do it if there's been a new block since last time
    if (nBestBlockTime < nLastResend)
        return;
    nLastResend = GetTime();

    // Rebroadcast unconfirmed txes older than 5 minutes before the last
    // block was found:
    std::vector<uint256> relayed = ResendWalletTransactionsBefore(nBestBlockTime-5*60, connman);
    if (!relayed.empty())
        LogPrintf("%s: rebroadcast %u unconfirmed transactions\n", __func__, relayed.size());
}

/** @} */ // end of mapWallet




/** @defgroup Actions
 *
 * @{
 */


CAmount CWallet::GetBalance() const
{
    CAmount nTotal = 0;
    {
        LOCK2(cs_main, cs_wallet);
        for (std::map<uint256, CWalletTx>::const_iterator it = mapWallet.begin(); it != mapWallet.end(); ++it)
        {
            const CWalletTx* pcoin = &(*it).second;
            if (pcoin->IsTrusted())
                nTotal += pcoin->GetAvailableCredit();
        }
    }

    return nTotal;
}

CAmount CWallet::GetUnconfirmedBalance() const
{
    CAmount nTotal = 0;
    {
        LOCK2(cs_main, cs_wallet);
        for (std::map<uint256, CWalletTx>::const_iterator it = mapWallet.begin(); it != mapWallet.end(); ++it)
        {
            const CWalletTx* pcoin = &(*it).second;
            if (!pcoin->IsTrusted() && pcoin->GetDepthInMainChain() == 0 && pcoin->InMempool())
                nTotal += pcoin->GetAvailableCredit();
        }
    }
    return nTotal;
}

CAmount CWallet::GetImmatureBalance() const
{
    CAmount nTotal = 0;
    {
        LOCK2(cs_main, cs_wallet);
        for (std::map<uint256, CWalletTx>::const_iterator it = mapWallet.begin(); it != mapWallet.end(); ++it)
        {
            const CWalletTx* pcoin = &(*it).second;
            nTotal += pcoin->GetImmatureCredit();
        }
    }
    return nTotal;
}

CAmount CWallet::GetWatchOnlyBalance() const
{
    CAmount nTotal = 0;
    {
        LOCK2(cs_main, cs_wallet);
        for (std::map<uint256, CWalletTx>::const_iterator it = mapWallet.begin(); it != mapWallet.end(); ++it)
        {
            const CWalletTx* pcoin = &(*it).second;
            if (pcoin->IsTrusted())
                nTotal += pcoin->GetAvailableWatchOnlyCredit();
        }
    }

    return nTotal;
}

CAmount CWallet::GetUnconfirmedWatchOnlyBalance() const
{
    CAmount nTotal = 0;
    {
        LOCK2(cs_main, cs_wallet);
        for (std::map<uint256, CWalletTx>::const_iterator it = mapWallet.begin(); it != mapWallet.end(); ++it)
        {
            const CWalletTx* pcoin = &(*it).second;
            if (!pcoin->IsTrusted() && pcoin->GetDepthInMainChain() == 0 && pcoin->InMempool())
                nTotal += pcoin->GetAvailableWatchOnlyCredit();
        }
    }
    return nTotal;
}

CAmount CWallet::GetImmatureWatchOnlyBalance() const
{
    CAmount nTotal = 0;
    {
        LOCK2(cs_main, cs_wallet);
        for (std::map<uint256, CWalletTx>::const_iterator it = mapWallet.begin(); it != mapWallet.end(); ++it)
        {
            const CWalletTx* pcoin = &(*it).second;
            nTotal += pcoin->GetImmatureWatchOnlyCredit();
        }
    }
    return nTotal;
}

// Calculate total balance in a different way from GetBalance. The biggest
// difference is that GetBalance sums up all unspent TxOuts paying to the
// wallet, while this sums up both spent and unspent TxOuts paying to the
// wallet, and then subtracts the values of TxIns spending from the wallet. This
// also has fewer restrictions on which unconfirmed transactions are considered
// trusted.
CAmount CWallet::GetLegacyBalance(const isminefilter& filter, int minDepth, const std::string* account) const
{
    LOCK2(cs_main, cs_wallet);

    CAmount balance = 0;
    for (const auto& entry : mapWallet) {
        const CWalletTx& wtx = entry.second;
        const int depth = wtx.GetDepthInMainChain();
        if (depth < 0 || !CheckFinalTx(*wtx.tx) || wtx.GetBlocksToMaturity() > 0) {
            continue;
        }

        // Loop through tx outputs and add incoming payments. For outgoing txs,
        // treat change outputs specially, as part of the amount debited.
        CAmount debit = wtx.GetDebit(filter);
        const bool outgoing = debit > 0;
        for (const CTxOut& out : wtx.tx->vout) {
            const CNameScript nameOp(out.scriptPubKey);
            if (nameOp.isNameOp())
                continue;
            if (outgoing && IsChange(out)) {
                debit -= out.nValue;
            } else if (IsMine(out) & filter && depth >= minDepth && (!account || *account == GetAccountName(out.scriptPubKey))) {
                balance += out.nValue;
            }
        }

        // For outgoing txs, subtract amount debited.
        if (outgoing && (!account || *account == wtx.strFromAccount)) {
            balance -= debit;
        }
    }

    if (account) {
        balance += CWalletDB(*dbw).GetAccountCreditDebit(*account);
    }

    return balance;
}

CAmount CWallet::GetAvailableBalance(const CCoinControl* coinControl) const
{
    LOCK2(cs_main, cs_wallet);

    CAmount balance = 0;
    std::vector<COutput> vCoins;
    AvailableCoins(vCoins, true, coinControl);
    for (const COutput& out : vCoins) {
        if (out.fSpendable) {
            balance += out.tx->tx->vout[out.i].nValue;
        }
    }
    return balance;
}

void CWallet::AvailableCoins(std::vector<COutput> &vCoins, bool fOnlySafe, const CCoinControl *coinControl, const CAmount &nMinimumAmount, const CAmount &nMaximumAmount, const CAmount &nMinimumSumAmount, const uint64_t &nMaximumCount, const int &nMinDepth, const int &nMaxDepth) const
{
    vCoins.clear();

    {
        LOCK2(cs_main, cs_wallet);

        CAmount nTotal = 0;

        for (std::map<uint256, CWalletTx>::const_iterator it = mapWallet.begin(); it != mapWallet.end(); ++it)
        {
            const uint256& wtxid = it->first;
            const CWalletTx* pcoin = &(*it).second;

            if (!CheckFinalTx(*pcoin))
                continue;

            if ((pcoin->IsCoinBase() || pcoin->IsGameTx())
                  && pcoin->GetBlocksToMaturity() > 0)
                continue;

            int nDepth = pcoin->GetDepthInMainChain();
            if (nDepth < 0)
                continue;

            // We should not consider coins which aren't at least in our mempool
            // It's possible for these to be conflicted via ancestors which we may never be able to detect
            if (nDepth == 0 && !pcoin->InMempool())
                continue;

            bool safeTx = pcoin->IsTrusted();

            // We should not consider coins from transactions that are replacing
            // other transactions.
            //
            // Example: There is a transaction A which is replaced by bumpfee
            // transaction B. In this case, we want to prevent creation of
            // a transaction B' which spends an output of B.
            //
            // Reason: If transaction A were initially confirmed, transactions B
            // and B' would no longer be valid, so the user would have to create
            // a new transaction C to replace B'. However, in the case of a
            // one-block reorg, transactions B' and C might BOTH be accepted,
            // when the user only wanted one of them. Specifically, there could
            // be a 1-block reorg away from the chain where transactions A and C
            // were accepted to another chain where B, B', and C were all
            // accepted.
            if (nDepth == 0 && pcoin->mapValue.count("replaces_txid")) {
                safeTx = false;
            }

            // Similarly, we should not consider coins from transactions that
            // have been replaced. In the example above, we would want to prevent
            // creation of a transaction A' spending an output of A, because if
            // transaction B were initially confirmed, conflicting with A and
            // A', we wouldn't want to the user to create a transaction D
            // intending to replace A', but potentially resulting in a scenario
            // where A, A', and D could all be accepted (instead of just B and
            // D, or just A and A' like the user would want).
            if (nDepth == 0 && pcoin->mapValue.count("replaced_by_txid")) {
                safeTx = false;
            }

            if (fOnlySafe && !safeTx) {
                continue;
            }

            if (nDepth < nMinDepth || nDepth > nMaxDepth)
                continue;

            for (unsigned int i = 0; i < pcoin->tx->vout.size(); i++) {
                if (pcoin->tx->vout[i].nValue < nMinimumAmount || pcoin->tx->vout[i].nValue > nMaximumAmount)
                    continue;

                if (coinControl && coinControl->HasSelected() && !coinControl->fAllowOtherInputs && !coinControl->IsSelected(COutPoint((*it).first, i)))
                    continue;

                if (IsLockedCoin((*it).first, i))
                    continue;

                if (IsSpent(wtxid, i))
                    continue;

                isminetype mine = IsMine(pcoin->tx->vout[i]);

                if (mine == ISMINE_NO) {
                    continue;
                }

                bool fSpendableIn = ((mine & ISMINE_SPENDABLE) != ISMINE_NO) || (coinControl && coinControl->fAllowWatchOnly && (mine & ISMINE_WATCH_SOLVABLE) != ISMINE_NO);
                if (CNameScript::isNameScript(pcoin->tx->vout[i].scriptPubKey))
                    fSpendableIn = false;
                bool fSolvableIn = (mine & (ISMINE_SPENDABLE | ISMINE_WATCH_SOLVABLE)) != ISMINE_NO;

                vCoins.push_back(COutput(pcoin, i, nDepth, fSpendableIn, fSolvableIn, safeTx));

                // Checks the sum amount of all UTXO's.
                if (nMinimumSumAmount != MAX_MONEY) {
                    nTotal += pcoin->tx->vout[i].nValue;

                    if (nTotal >= nMinimumSumAmount) {
                        return;
                    }
                }

                // Checks the maximum number of UTXO's.
                if (nMaximumCount > 0 && vCoins.size() >= nMaximumCount) {
                    return;
                }
            }
        }
    }
}

std::map<CTxDestination, std::vector<COutput>> CWallet::ListCoins() const
{
    // TODO: Add AssertLockHeld(cs_wallet) here.
    //
    // Because the return value from this function contains pointers to
    // CWalletTx objects, callers to this function really should acquire the
    // cs_wallet lock before calling it. However, the current caller doesn't
    // acquire this lock yet. There was an attempt to add the missing lock in
    // https://github.com/bitcoin/bitcoin/pull/10340, but that change has been
    // postponed until after https://github.com/bitcoin/bitcoin/pull/10244 to
    // avoid adding some extra complexity to the Qt code.

    std::map<CTxDestination, std::vector<COutput>> result;

    std::vector<COutput> availableCoins;
    AvailableCoins(availableCoins);

    LOCK2(cs_main, cs_wallet);
    for (auto& coin : availableCoins) {
        CTxDestination address;
        if (coin.fSpendable &&
            ExtractDestination(FindNonChangeParentOutput(*coin.tx->tx, coin.i).scriptPubKey, address)) {
            result[address].emplace_back(std::move(coin));
        }
    }

    std::vector<COutPoint> lockedCoins;
    ListLockedCoins(lockedCoins);
    for (const auto& output : lockedCoins) {
        auto it = mapWallet.find(output.hash);
        if (it != mapWallet.end()) {
            int depth = it->second.GetDepthInMainChain();
            if (depth >= 0 && output.n < it->second.tx->vout.size() &&
                IsMine(it->second.tx->vout[output.n]) == ISMINE_SPENDABLE) {
                CTxDestination address;
                if (ExtractDestination(FindNonChangeParentOutput(*it->second.tx, output.n).scriptPubKey, address)) {
                    result[address].emplace_back(
                        &it->second, output.n, depth, true /* spendable */, true /* solvable */, false /* safe */);
                }
            }
        }
    }

    return result;
}

const CTxOut& CWallet::FindNonChangeParentOutput(const CTransaction& tx, int output) const
{
    const CTransaction* ptx = &tx;
    int n = output;
    while (IsChange(ptx->vout[n]) && ptx->vin.size() > 0) {
        const COutPoint& prevout = ptx->vin[0].prevout;
        auto it = mapWallet.find(prevout.hash);
        if (it == mapWallet.end() || it->second.tx->vout.size() <= prevout.n ||
            !IsMine(it->second.tx->vout[prevout.n])) {
            break;
        }
        ptx = it->second.tx.get();
        n = prevout.n;
    }
    return ptx->vout[n];
}

static void ApproximateBestSubset(const std::vector<CInputCoin>& vValue, const CAmount& nTotalLower, const CAmount& nTargetValue,
                                  std::vector<char>& vfBest, CAmount& nBest, int iterations = 1000)
{
    std::vector<char> vfIncluded;

    vfBest.assign(vValue.size(), true);
    nBest = nTotalLower;

    FastRandomContext insecure_rand;

    for (int nRep = 0; nRep < iterations && nBest != nTargetValue; nRep++)
    {
        vfIncluded.assign(vValue.size(), false);
        CAmount nTotal = 0;
        bool fReachedTarget = false;
        for (int nPass = 0; nPass < 2 && !fReachedTarget; nPass++)
        {
            for (unsigned int i = 0; i < vValue.size(); i++)
            {
                //The solver here uses a randomized algorithm,
                //the randomness serves no real security purpose but is just
                //needed to prevent degenerate behavior and it is important
                //that the rng is fast. We do not use a constant random sequence,
                //because there may be some privacy improvement by making
                //the selection random.
                if (nPass == 0 ? insecure_rand.randbool() : !vfIncluded[i])
                {
                    nTotal += vValue[i].txout.nValue;
                    vfIncluded[i] = true;
                    if (nTotal >= nTargetValue)
                    {
                        fReachedTarget = true;
                        if (nTotal < nBest)
                        {
                            nBest = nTotal;
                            vfBest = vfIncluded;
                        }
                        nTotal -= vValue[i].txout.nValue;
                        vfIncluded[i] = false;
                    }
                }
            }
        }
    }
}

bool CWallet::SelectCoinsMinConf(const CAmount& nTargetValue, const int nConfMine, const int nConfTheirs, const uint64_t nMaxAncestors, std::vector<COutput> vCoins,
                                 std::set<CInputCoin>& setCoinsRet, CAmount& nValueRet) const
{
    setCoinsRet.clear();
    nValueRet = 0;

    // List of values less than target
    boost::optional<CInputCoin> coinLowestLarger;
    std::vector<CInputCoin> vValue;
    CAmount nTotalLower = 0;

    random_shuffle(vCoins.begin(), vCoins.end(), GetRandInt);

    for (const COutput &output : vCoins)
    {
        if (!output.fSpendable)
            continue;

        const CWalletTx *pcoin = output.tx;

        if (output.nDepth < (pcoin->IsFromMe(ISMINE_ALL) ? nConfMine : nConfTheirs))
            continue;

        if (!mempool.TransactionWithinChainLimit(pcoin->GetHash(), nMaxAncestors))
            continue;

        int i = output.i;

        CInputCoin coin = CInputCoin(pcoin, i);

        if (coin.txout.nValue == nTargetValue)
        {
            setCoinsRet.insert(coin);
            nValueRet += coin.txout.nValue;
            return true;
        }
        else if (coin.txout.nValue < nTargetValue + MIN_CHANGE)
        {
            vValue.push_back(coin);
            nTotalLower += coin.txout.nValue;
        }
        else if (!coinLowestLarger || coin.txout.nValue < coinLowestLarger->txout.nValue)
        {
            coinLowestLarger = coin;
        }
    }

    if (nTotalLower == nTargetValue)
    {
        for (const auto& input : vValue)
        {
            setCoinsRet.insert(input);
            nValueRet += input.txout.nValue;
        }
        return true;
    }

    if (nTotalLower < nTargetValue)
    {
        if (!coinLowestLarger)
            return false;
        setCoinsRet.insert(coinLowestLarger.get());
        nValueRet += coinLowestLarger->txout.nValue;
        return true;
    }

    // Solve subset sum by stochastic approximation
    std::sort(vValue.begin(), vValue.end(), CompareValueOnly());
    std::reverse(vValue.begin(), vValue.end());
    std::vector<char> vfBest;
    CAmount nBest;

    ApproximateBestSubset(vValue, nTotalLower, nTargetValue, vfBest, nBest);
    if (nBest != nTargetValue && nTotalLower >= nTargetValue + MIN_CHANGE)
        ApproximateBestSubset(vValue, nTotalLower, nTargetValue + MIN_CHANGE, vfBest, nBest);

    // If we have a bigger coin and (either the stochastic approximation didn't find a good solution,
    //                                   or the next bigger coin is closer), return the bigger coin
    if (coinLowestLarger &&
        ((nBest != nTargetValue && nBest < nTargetValue + MIN_CHANGE) || coinLowestLarger->txout.nValue <= nBest))
    {
        setCoinsRet.insert(coinLowestLarger.get());
        nValueRet += coinLowestLarger->txout.nValue;
    }
    else {
        for (unsigned int i = 0; i < vValue.size(); i++)
            if (vfBest[i])
            {
                setCoinsRet.insert(vValue[i]);
                nValueRet += vValue[i].txout.nValue;
            }

        if (LogAcceptCategory(BCLog::SELECTCOINS)) {
            LogPrint(BCLog::SELECTCOINS, "SelectCoins() best subset: ");
            for (unsigned int i = 0; i < vValue.size(); i++) {
                if (vfBest[i]) {
                    LogPrint(BCLog::SELECTCOINS, "%s ", FormatMoney(vValue[i].txout.nValue));
                }
            }
            LogPrint(BCLog::SELECTCOINS, "total %s\n", FormatMoney(nBest));
        }
    }

    return true;
}

bool CWallet::SelectCoins(const std::vector<COutput>& vAvailableCoins, const CAmount& nTargetValue, std::set<CInputCoin>& setCoinsRet, CAmount& nValueRet, const CCoinControl* coinControl) const
{
    std::vector<COutput> vCoins(vAvailableCoins);

    // coin control -> return all selected outputs (we want all selected to go into the transaction for sure)
    if (coinControl && coinControl->HasSelected() && !coinControl->fAllowOtherInputs)
    {
        for (const COutput& out : vCoins)
        {
            if (!out.fSpendable)
                 continue;
            nValueRet += out.tx->tx->vout[out.i].nValue;
            setCoinsRet.insert(CInputCoin(out.tx, out.i));
        }
        return (nValueRet >= nTargetValue);
    }

    // calculate value from preset inputs and store them
    std::set<CInputCoin> setPresetCoins;
    CAmount nValueFromPresetInputs = 0;

    std::vector<COutPoint> vPresetInputs;
    if (coinControl)
        coinControl->ListSelected(vPresetInputs);
    for (const COutPoint& outpoint : vPresetInputs)
    {
        std::map<uint256, CWalletTx>::const_iterator it = mapWallet.find(outpoint.hash);
        if (it != mapWallet.end())
        {
            const CWalletTx* pcoin = &it->second;
            // Clearly invalid input, fail
            if (pcoin->tx->vout.size() <= outpoint.n)
                return false;
            nValueFromPresetInputs += pcoin->tx->vout[outpoint.n].nValue;
            setPresetCoins.insert(CInputCoin(pcoin, outpoint.n));
        } else
            return false; // TODO: Allow non-wallet inputs
    }

    // remove preset inputs from vCoins
    for (std::vector<COutput>::iterator it = vCoins.begin(); it != vCoins.end() && coinControl && coinControl->HasSelected();)
    {
        if (setPresetCoins.count(CInputCoin(it->tx, it->i)))
            it = vCoins.erase(it);
        else
            ++it;
    }

    size_t nMaxChainLength = std::min(GetArg("-limitancestorcount", DEFAULT_ANCESTOR_LIMIT), GetArg("-limitdescendantcount", DEFAULT_DESCENDANT_LIMIT));
    bool fRejectLongChains = GetBoolArg("-walletrejectlongchains", DEFAULT_WALLET_REJECT_LONG_CHAINS);

    bool res = nTargetValue <= nValueFromPresetInputs ||
        SelectCoinsMinConf(nTargetValue - nValueFromPresetInputs, 1, 6, 0, vCoins, setCoinsRet, nValueRet) ||
        SelectCoinsMinConf(nTargetValue - nValueFromPresetInputs, 1, 1, 0, vCoins, setCoinsRet, nValueRet) ||
        (bSpendZeroConfChange && SelectCoinsMinConf(nTargetValue - nValueFromPresetInputs, 0, 1, 2, vCoins, setCoinsRet, nValueRet)) ||
        (bSpendZeroConfChange && SelectCoinsMinConf(nTargetValue - nValueFromPresetInputs, 0, 1, std::min((size_t)4, nMaxChainLength/3), vCoins, setCoinsRet, nValueRet)) ||
        (bSpendZeroConfChange && SelectCoinsMinConf(nTargetValue - nValueFromPresetInputs, 0, 1, nMaxChainLength/2, vCoins, setCoinsRet, nValueRet)) ||
        (bSpendZeroConfChange && SelectCoinsMinConf(nTargetValue - nValueFromPresetInputs, 0, 1, nMaxChainLength, vCoins, setCoinsRet, nValueRet)) ||
        (bSpendZeroConfChange && !fRejectLongChains && SelectCoinsMinConf(nTargetValue - nValueFromPresetInputs, 0, 1, std::numeric_limits<uint64_t>::max(), vCoins, setCoinsRet, nValueRet));

    // because SelectCoinsMinConf clears the setCoinsRet, we now add the possible inputs to the coinset
    setCoinsRet.insert(setPresetCoins.begin(), setPresetCoins.end());

    // add preset inputs to the total value selected
    nValueRet += nValueFromPresetInputs;

    return res;
}

bool CWallet::SignTransaction(CMutableTransaction &tx)
{
    AssertLockHeld(cs_wallet); // mapWallet

    // sign the new tx
    CTransaction txNewConst(tx);
    int nIn = 0;
    for (const auto& input : tx.vin) {
        std::map<uint256, CWalletTx>::const_iterator mi = mapWallet.find(input.prevout.hash);
        if(mi == mapWallet.end() || input.prevout.n >= mi->second.tx->vout.size()) {
            return false;
        }
        const CScript& scriptPubKey = mi->second.tx->vout[input.prevout.n].scriptPubKey;
        const CAmount& amount = mi->second.tx->vout[input.prevout.n].nValue;
        SignatureData sigdata;
        if (!ProduceSignature(TransactionSignatureCreator(this, &txNewConst, nIn, amount, SIGHASH_ALL), scriptPubKey, sigdata)) {
            return false;
        }
        UpdateTransaction(tx, nIn, sigdata);
        nIn++;
    }
    return true;
}

bool CWallet::FundTransaction(CMutableTransaction& tx, CAmount& nFeeRet, int& nChangePosInOut, std::string& strFailReason, bool lockUnspents, const std::set<int>& setSubtractFeeFromOutputs, CCoinControl coinControl)
{
    std::vector<CRecipient> vecSend;

    // Turn the txout set into a CRecipient vector
    for (size_t idx = 0; idx < tx.vout.size(); idx++)
    {
        const CTxOut& txOut = tx.vout[idx];
        CRecipient recipient = {txOut.scriptPubKey, txOut.nValue, setSubtractFeeFromOutputs.count(idx) == 1};
        vecSend.push_back(recipient);
    }

    coinControl.fAllowOtherInputs = true;

    for (const CTxIn& txin : tx.vin)
        coinControl.Select(txin.prevout);

    CReserveKey reservekey(this);
    CWalletTx wtx;
    if (!CreateTransaction(vecSend, nullptr, wtx, reservekey, nFeeRet, nChangePosInOut, strFailReason, coinControl, false)) {
        return false;
    }

    if (nChangePosInOut != -1) {
        tx.vout.insert(tx.vout.begin() + nChangePosInOut, wtx.tx->vout[nChangePosInOut]);
        // we dont have the normal Create/Commit cycle, and dont want to risk reusing change,
        // so just remove the key from the keypool here.
        reservekey.KeepKey();
    }

    // Copy output sizes from new transaction; they may have had the fee subtracted from them
    for (unsigned int idx = 0; idx < tx.vout.size(); idx++)
        tx.vout[idx].nValue = wtx.tx->vout[idx].nValue;

    // Add new txins (keeping original txin scriptSig/order)
    for (const CTxIn& txin : wtx.tx->vin)
    {
        if (!coinControl.IsSelected(txin.prevout))
        {
            tx.vin.push_back(txin);

            if (lockUnspents)
            {
              LOCK2(cs_main, cs_wallet);
              LockCoin(txin.prevout);
            }
        }
    }


    return true;
}

bool
CWallet::FindValueInNameInput (const CTxIn& nameInput,
                               CAmount& value, const CWalletTx*& walletTx,
                               std::string& strFailReason) const
{
  walletTx = GetWalletTx (nameInput.prevout.hash);
  if (!walletTx)
    {
      strFailReason = _("Input tx not found in wallet");
      return false;
    }

  const CTxOut& output = walletTx->tx->vout[nameInput.prevout.n];
  if (IsMine (output) != ISMINE_SPENDABLE)
    {
      strFailReason = _("Input tx is not mine");
      return false;
    }

  if (!CNameScript::isNameScript (output.scriptPubKey))
    {
      strFailReason = _("Input tx is not a name operation");
      return false;
    }

  value = output.nValue;
  return true;

}

static CFeeRate GetDiscardRate(const CBlockPolicyEstimator& estimator)
{
    unsigned int highest_target = estimator.HighestTargetTracked(FeeEstimateHorizon::LONG_HALFLIFE);
    CFeeRate discard_rate = estimator.estimateSmartFee(highest_target, nullptr /* FeeCalculation */, false /* conservative */);
    // Don't let discard_rate be greater than longest possible fee estimate if we get a valid fee estimate
    discard_rate = (discard_rate == CFeeRate(0)) ? CWallet::m_discard_rate : std::min(discard_rate, CWallet::m_discard_rate);
    // Discard rate must be at least dustRelayFee
    discard_rate = std::max(discard_rate, ::dustRelayFee);
    return discard_rate;
}

bool CWallet::CreateTransaction(const std::vector<CRecipient>& vecSend,
                                const CTxIn* withInput,
                                CWalletTx& wtxNew, CReserveKey& reservekey, CAmount& nFeeRet,
                                int& nChangePosInOut, std::string& strFailReason, const CCoinControl& coin_control, bool sign)
{
    /* Initialise nFeeRet here so that SendMoney doesn't see an uninitialised
       value in case we error out earlier.  */
    nFeeRet = 0;

    CAmount nValue = 0;
    int nChangePosRequest = nChangePosInOut;
    unsigned int nSubtractFeeFromAmount = 0;
    bool isNamecoin = false;
    for (const auto& recipient : vecSend)
    {
        if (nValue < 0 || recipient.nAmount < 0)
        {
            strFailReason = _("Transaction amounts must not be negative");
            return false;
        }
        nValue += recipient.nAmount;

        if (recipient.fSubtractFeeFromAmount)
            nSubtractFeeFromAmount++;

        if (CNameScript::isNameScript (recipient.scriptPubKey))
            isNamecoin = true;
    }
    if (vecSend.empty())
    {
        strFailReason = _("Transaction must have at least one recipient");
        return false;
    }

    /* If we have an input to include, find its value.  This value will be
       subtracted later on during coin selection, since the input is added
       additionally to the selected coins.  */
    CAmount nInputValue = 0;
    const CWalletTx* withInputTx = nullptr;
    if (withInput)
    {
        if (!FindValueInNameInput (*withInput, nInputValue, withInputTx,
                                   strFailReason))
            return false;
    }

    wtxNew.fTimeReceivedIsTxTime = true;
    wtxNew.BindWallet(this);
    CMutableTransaction txNew;
    if (isNamecoin)
        txNew.SetNamecoin();

    // Discourage fee sniping.
    //
    // For a large miner the value of the transactions in the best block and
    // the mempool can exceed the cost of deliberately attempting to mine two
    // blocks to orphan the current best block. By setting nLockTime such that
    // only the next block can include the transaction, we discourage this
    // practice as the height restricted and limited blocksize gives miners
    // considering fee sniping fewer options for pulling off this attack.
    //
    // A simple way to think about this is from the wallet's point of view we
    // always want the blockchain to move forward. By setting nLockTime this
    // way we're basically making the statement that we only want this
    // transaction to appear in the next block; we don't want to potentially
    // encourage reorgs by allowing transactions to appear at lower heights
    // than the next block in forks of the best chain.
    //
    // Of course, the subsidy is high enough, and transaction volume low
    // enough, that fee sniping isn't a problem yet, but by implementing a fix
    // now we ensure code won't be written that makes assumptions about
    // nLockTime that preclude a fix later.
    txNew.nLockTime = chainActive.Height();

    // Secondly occasionally randomly pick a nLockTime even further back, so
    // that transactions that are delayed after signing for whatever reason,
    // e.g. high-latency mix networks and some CoinJoin implementations, have
    // better privacy.
    if (GetRandInt(10) == 0)
        txNew.nLockTime = std::max(0, (int)txNew.nLockTime - GetRandInt(100));

    assert(txNew.nLockTime <= (unsigned int)chainActive.Height());
    assert(txNew.nLockTime < LOCKTIME_THRESHOLD);
    FeeCalculation feeCalc;
    unsigned int nBytes;
    {
        std::set<CInputCoin> setCoins;
        LOCK2(cs_main, cs_wallet);
        {
            std::vector<COutput> vAvailableCoins;
            AvailableCoins(vAvailableCoins, true, &coin_control);

            // Create change script that will be used if we need change
            // TODO: pass in scriptChange instead of reservekey so
            // change transaction isn't always pay-to-bitcoin-address
            CScript scriptChange;

            // coin control: send change to custom address
            if (!boost::get<CNoDestination>(&coin_control.destChange)) {
                scriptChange = GetScriptForDestination(coin_control.destChange);
            } else { // no coin control: send change to newly generated address
                // Note: We use a new key here to keep it from being obvious which side is the change.
                //  The drawback is that by not reusing a previous key, the change may be lost if a
                //  backup is restored, if the backup doesn't have the new private key for the change.
                //  If we reused the old key, it would be possible to add code to look for and
                //  rediscover unknown transactions that were written with keys of ours to recover
                //  post-backup change.

                // Reserve a new key pair from key pool
                CPubKey vchPubKey;
                bool ret;
                ret = reservekey.GetReservedKey(vchPubKey, true);
                if (!ret)
                {
                    strFailReason = _("Keypool ran out, please call keypoolrefill first");
                    return false;
                }

                scriptChange = GetScriptForDestination(vchPubKey.GetID());
            }
            CTxOut change_prototype_txout(0, scriptChange);
            size_t change_prototype_size = GetSerializeSize(change_prototype_txout, SER_DISK, 0);

            CFeeRate discard_rate = GetDiscardRate(::feeEstimator);
            nFeeRet = 0;
            bool pick_new_inputs = true;
            CAmount nValueIn = 0;
            // Start with no fee and loop until there is enough fee
            while (true)
            {
                nChangePosInOut = nChangePosRequest;
                txNew.vin.clear();
                txNew.vout.clear();
                wtxNew.fFromMe = true;
                bool fFirst = true;

                CAmount nValueToSelect = nValue - nInputValue;
                if (nSubtractFeeFromAmount == 0)
                    nValueToSelect += nFeeRet;
                // vouts to the payees
                for (const auto& recipient : vecSend)
                {
                    CTxOut txout(recipient.nAmount, recipient.scriptPubKey);

                    if (recipient.fSubtractFeeFromAmount)
                    {
                        txout.nValue -= nFeeRet / nSubtractFeeFromAmount; // Subtract fee equally from each selected recipient

                        if (fFirst) // first receiver pays the remainder not divisible by output count
                        {
                            fFirst = false;
                            txout.nValue -= nFeeRet % nSubtractFeeFromAmount;
                        }
                    }

                    if (IsDust(txout, ::dustRelayFee))
                    {
                        if (recipient.fSubtractFeeFromAmount && nFeeRet > 0)
                        {
                            if (txout.nValue < 0)
                                strFailReason = _("The transaction amount is too small to pay the fee");
                            else
                                strFailReason = _("The transaction amount is too small to send after the fee has been deducted");
                        }
                        else
                            strFailReason = _("Transaction amount too small");
                        return false;
                    }
                    txNew.vout.push_back(txout);
                }

                // Choose coins to use
                if (pick_new_inputs) {
                    nValueIn = 0;
                    setCoins.clear();
                    if (!SelectCoins(vAvailableCoins, nValueToSelect, setCoins, nValueIn, &coin_control))
                    {
                        strFailReason = _("Insufficient funds");
                        return false;
                    }
                }
                if (withInput)
                    setCoins.insert(CInputCoin(withInputTx, withInput->prevout.n));

                const CAmount nChange = nValueIn - nValueToSelect;

                if (nChange > 0)
                {
                    // Fill a vout to ourself
                    CTxOut newTxOut(nChange, scriptChange);

                    // Never create dust outputs; if we would, just
                    // add the dust to the fee.
                    if (IsDust(newTxOut, discard_rate))
                    {
                        nChangePosInOut = -1;
                        nFeeRet += nChange;
                    }
                    else
                    {
                        if (nChangePosInOut == -1)
                        {
                            // Insert change txn at random position:
                            nChangePosInOut = GetRandInt(txNew.vout.size()+1);
                        }
                        else if ((unsigned int)nChangePosInOut > txNew.vout.size())
                        {
                            strFailReason = _("Change index out of range");
                            return false;
                        }

                        std::vector<CTxOut>::iterator position = txNew.vout.begin()+nChangePosInOut;
                        txNew.vout.insert(position, newTxOut);
                    }
                } else {
                    nChangePosInOut = -1;
                }

                // Fill vin
                //
                // Note how the sequence number is set to non-maxint so that
                // the nLockTime set above actually works.
                //
                // BIP125 defines opt-in RBF as any nSequence < maxint-1, so
                // we use the highest possible value in that range (maxint-2)
                // to avoid conflicting with other possible uses of nSequence,
                // and in the spirit of "smallest possible change from prior
                // behavior."
                const uint32_t nSequence = coin_control.signalRbf ? MAX_BIP125_RBF_SEQUENCE : (CTxIn::SEQUENCE_FINAL - 1);
                for (const auto& coin : setCoins)
                    txNew.vin.push_back(CTxIn(coin.outpoint,CScript(),
                                              nSequence));

                // Fill in dummy signatures for fee calculation.
                if (!DummySignTx(txNew, setCoins)) {
                    strFailReason = _("Signing transaction failed");
                    return false;
                }

                nBytes = GetVirtualTransactionSize(txNew);

                // Remove scriptSigs to eliminate the fee calculation dummy signatures
                for (auto& vin : txNew.vin) {
                    vin.scriptSig = CScript();
                    vin.scriptWitness.SetNull();
                }

<<<<<<< HEAD
                // Compute minimum Huntercoin fee.
                const CAmount minHucFee = GetHuntercoinMinFee (txNew);

                // Allow to override the default confirmation target over the CoinControl instance
                int currentConfirmationTarget = nTxConfirmTarget;
                if (coinControl && coinControl->nConfirmTarget > 0)
                    currentConfirmationTarget = coinControl->nConfirmTarget;

                // Allow to override the default fee estimate mode over the CoinControl instance
                bool conservative_estimate = CalculateEstimateType(coinControl ? coinControl->m_fee_mode : FeeEstimateMode::UNSET, rbf);

                CAmount nFeeNeeded = GetMinimumFee(nBytes, currentConfirmationTarget, ::mempool, ::feeEstimator, &feeCalc, false /* ignoreGlobalPayTxFee */, conservative_estimate);
                nFeeNeeded = std::max (nFeeNeeded, minHucFee);
                if (coinControl && coinControl->fOverrideFeeRate)
                    nFeeNeeded = coinControl->nFeeRate.GetFee(nBytes);
=======
                CAmount nFeeNeeded = GetMinimumFee(nBytes, coin_control, ::mempool, ::feeEstimator, &feeCalc);
>>>>>>> e5d611b5

                // If we made it here and we aren't even able to meet the relay fee on the next pass, give up
                // because we must be at the maximum allowed fee.
                if (nFeeNeeded < ::minRelayTxFee.GetFee(nBytes))
                {
                    strFailReason = _("Transaction too large for fee policy");
                    return false;
                }

                if (nFeeRet >= nFeeNeeded) {
                    // Reduce fee to only the needed amount if possible. This
                    // prevents potential overpayment in fees if the coins
                    // selected to meet nFeeNeeded result in a transaction that
                    // requires less fee than the prior iteration.

                    // TODO: The case where nSubtractFeeFromAmount > 0 remains
                    // to be addressed because it requires returning the fee to
                    // the payees and not the change output.

                    // If we have no change and a big enough excess fee, then
                    // try to construct transaction again only without picking
                    // new inputs. We now know we only need the smaller fee
                    // (because of reduced tx size) and so we should add a
                    // change output. Only try this once.
                    CAmount fee_needed_for_change = GetMinimumFee(change_prototype_size, coin_control, ::mempool, ::feeEstimator, nullptr);
                    CAmount minimum_value_for_change = GetDustThreshold(change_prototype_txout, discard_rate);
                    CAmount max_excess_fee = fee_needed_for_change + minimum_value_for_change;
                    if (nFeeRet > nFeeNeeded + max_excess_fee && nChangePosInOut == -1 && nSubtractFeeFromAmount == 0 && pick_new_inputs) {
                        pick_new_inputs = false;
                        nFeeRet = nFeeNeeded + fee_needed_for_change;
                        continue;
                    }

                    // If we have change output already, just increase it
                    if (nFeeRet > nFeeNeeded && nChangePosInOut != -1 && nSubtractFeeFromAmount == 0) {
                        CAmount extraFeePaid = nFeeRet - nFeeNeeded;
                        std::vector<CTxOut>::iterator change_position = txNew.vout.begin()+nChangePosInOut;
                        change_position->nValue += extraFeePaid;
                        nFeeRet -= extraFeePaid;
                    }
                    break; // Done, enough fee included.
                }
                else if (!pick_new_inputs) {
                    // This shouldn't happen, we should have had enough excess
                    // fee to pay for the new output and still meet nFeeNeeded
                    strFailReason = _("Transaction fee and change calculation failed");
                    return false;
                }

                // Try to reduce change to include necessary fee
                if (nChangePosInOut != -1 && nSubtractFeeFromAmount == 0) {
                    CAmount additionalFeeNeeded = nFeeNeeded - nFeeRet;
                    std::vector<CTxOut>::iterator change_position = txNew.vout.begin()+nChangePosInOut;
                    // Only reduce change if remaining amount is still a large enough output.
                    if (change_position->nValue >= MIN_FINAL_CHANGE + additionalFeeNeeded) {
                        change_position->nValue -= additionalFeeNeeded;
                        nFeeRet += additionalFeeNeeded;
                        break; // Done, able to increase fee from change
                    }
                }

                // Include more fee and try again.
                nFeeRet = nFeeNeeded;
                continue;
            }
        }

        if (nChangePosInOut == -1) reservekey.ReturnKey(); // Return any reserved key if we don't have change

        if (sign)
        {
            CTransaction txNewConst(txNew);
            int nIn = 0;
            for (const auto& coin : setCoins)
            {
                const CScript& scriptPubKey = coin.txout.scriptPubKey;
                SignatureData sigdata;

                if (!ProduceSignature(TransactionSignatureCreator(this, &txNewConst, nIn, coin.txout.nValue, SIGHASH_ALL), scriptPubKey, sigdata))
                {
                    strFailReason = _("Signing transaction failed");
                    return false;
                } else {
                    UpdateTransaction(txNew, nIn, sigdata);
                }

                nIn++;
            }
        }

        // Embed the constructed transaction data in wtxNew.
        wtxNew.SetTx(MakeTransactionRef(std::move(txNew)));

        // Limit size
        if (GetTransactionWeight(wtxNew) >= MAX_STANDARD_TX_WEIGHT)
        {
            strFailReason = _("Transaction too large");
            return false;
        }
    }

    if (GetBoolArg("-walletrejectlongchains", DEFAULT_WALLET_REJECT_LONG_CHAINS)) {
        // Lastly, ensure this tx will pass the mempool's chain limits
        LockPoints lp;
        CTxMemPoolEntry entry(wtxNew.tx, 0, 0, 0, false, 0, lp);
        CTxMemPool::setEntries setAncestors;
        size_t nLimitAncestors = GetArg("-limitancestorcount", DEFAULT_ANCESTOR_LIMIT);
        size_t nLimitAncestorSize = GetArg("-limitancestorsize", DEFAULT_ANCESTOR_SIZE_LIMIT)*1000;
        size_t nLimitDescendants = GetArg("-limitdescendantcount", DEFAULT_DESCENDANT_LIMIT);
        size_t nLimitDescendantSize = GetArg("-limitdescendantsize", DEFAULT_DESCENDANT_SIZE_LIMIT)*1000;
        std::string errString;
        if (!mempool.CalculateMemPoolAncestors(entry, setAncestors, nLimitAncestors, nLimitAncestorSize, nLimitDescendants, nLimitDescendantSize, errString)) {
            strFailReason = _("Transaction has too long of a mempool chain");
            return false;
        }
    }

    LogPrintf("Fee Calculation: Fee:%d Bytes:%u Tgt:%d (requested %d) Reason:\"%s\" Decay %.5f: Estimation: (%g - %g) %.2f%% %.1f/(%.1f %d mem %.1f out) Fail: (%g - %g) %.2f%% %.1f/(%.1f %d mem %.1f out)\n",
              nFeeRet, nBytes, feeCalc.returnedTarget, feeCalc.desiredTarget, StringForFeeReason(feeCalc.reason), feeCalc.est.decay,
              feeCalc.est.pass.start, feeCalc.est.pass.end,
              100 * feeCalc.est.pass.withinTarget / (feeCalc.est.pass.totalConfirmed + feeCalc.est.pass.inMempool + feeCalc.est.pass.leftMempool),
              feeCalc.est.pass.withinTarget, feeCalc.est.pass.totalConfirmed, feeCalc.est.pass.inMempool, feeCalc.est.pass.leftMempool,
              feeCalc.est.fail.start, feeCalc.est.fail.end,
              100 * feeCalc.est.fail.withinTarget / (feeCalc.est.fail.totalConfirmed + feeCalc.est.fail.inMempool + feeCalc.est.fail.leftMempool),
              feeCalc.est.fail.withinTarget, feeCalc.est.fail.totalConfirmed, feeCalc.est.fail.inMempool, feeCalc.est.fail.leftMempool);
    return true;
}

/**
 * Call after CreateTransaction unless you want to abort
 */
bool CWallet::CommitTransaction(CWalletTx& wtxNew, CReserveKey& reservekey, CConnman* connman, CValidationState& state)
{
    {
        LOCK2(cs_main, cs_wallet);
        LogPrintf("CommitTransaction:\n%s", wtxNew.tx->ToString());
        {
            // Take key pair from key pool so it won't be used again
            reservekey.KeepKey();

            // Add tx to wallet, because if it has change it's also ours,
            // otherwise just for transaction history.
            AddToWallet(wtxNew);

            // Notify that old coins are spent
            for (const CTxIn& txin : wtxNew.tx->vin)
            {
                CWalletTx &coin = mapWallet[txin.prevout.hash];
                coin.BindWallet(this);
                NotifyTransactionChanged(this, coin.GetHash(), CT_UPDATED);
            }
        }

        // Track how many getdata requests our transaction gets
        mapRequestCount[wtxNew.GetHash()] = 0;

        if (fBroadcastTransactions)
        {
            // Broadcast
            if (!wtxNew.AcceptToMemoryPool(maxTxFee, state)) {
                LogPrintf("CommitTransaction(): Transaction cannot be broadcast immediately, %s\n", state.GetRejectReason());
                // TODO: if we expect the failure to be long term or permanent, instead delete wtx from the wallet and return failure.
            } else {
                wtxNew.RelayWalletTransaction(connman);
            }
        }
    }
    return true;
}

void CWallet::ListAccountCreditDebit(const std::string& strAccount, std::list<CAccountingEntry>& entries) {
    CWalletDB walletdb(*dbw);
    return walletdb.ListAccountCreditDebit(strAccount, entries);
}

bool CWallet::AddAccountingEntry(const CAccountingEntry& acentry)
{
    CWalletDB walletdb(*dbw);

    return AddAccountingEntry(acentry, &walletdb);
}

bool CWallet::AddAccountingEntry(const CAccountingEntry& acentry, CWalletDB *pwalletdb)
{
    if (!pwalletdb->WriteAccountingEntry(++nAccountingEntryNumber, acentry)) {
        return false;
    }

    laccentries.push_back(acentry);
    CAccountingEntry & entry = laccentries.back();
    wtxOrdered.insert(std::make_pair(entry.nOrderPos, TxPair((CWalletTx*)0, &entry)));

    return true;
}

CAmount CWallet::GetRequiredFee(unsigned int nTxBytes)
{
    return std::max(minTxFee.GetFee(nTxBytes), ::minRelayTxFee.GetFee(nTxBytes));
}

CAmount CWallet::GetMinimumFee(unsigned int nTxBytes, const CCoinControl& coin_control, const CTxMemPool& pool, const CBlockPolicyEstimator& estimator, FeeCalculation *feeCalc)
{
    /* User control of how to calculate fee uses the following parameter precedence:
       1. coin_control.m_feerate
       2. coin_control.m_confirm_target
       3. payTxFee (user-set global variable)
       4. nTxConfirmTarget (user-set global variable)
       The first parameter that is set is used.
    */
    CAmount fee_needed;
    if (coin_control.m_feerate) { // 1.
        fee_needed = coin_control.m_feerate->GetFee(nTxBytes);
        if (feeCalc) feeCalc->reason = FeeReason::PAYTXFEE;
        // Allow to override automatic min/max check over coin control instance
        if (coin_control.fOverrideFeeRate) return fee_needed;
    }
    else if (!coin_control.m_confirm_target && ::payTxFee != CFeeRate(0)) { // 3. TODO: remove magic value of 0 for global payTxFee
        fee_needed = ::payTxFee.GetFee(nTxBytes);
        if (feeCalc) feeCalc->reason = FeeReason::PAYTXFEE;
    }
    else { // 2. or 4.
        // We will use smart fee estimation
        unsigned int target = coin_control.m_confirm_target ? *coin_control.m_confirm_target : ::nTxConfirmTarget;
        // By default estimates are economical iff we are signaling opt-in-RBF
        bool conservative_estimate = !coin_control.signalRbf;
        // Allow to override the default fee estimate mode over the CoinControl instance
        if (coin_control.m_fee_mode == FeeEstimateMode::CONSERVATIVE) conservative_estimate = true;
        else if (coin_control.m_fee_mode == FeeEstimateMode::ECONOMICAL) conservative_estimate = false;

        fee_needed = estimator.estimateSmartFee(target, feeCalc, conservative_estimate).GetFee(nTxBytes);
        if (fee_needed == 0) {
            // if we don't have enough data for estimateSmartFee, then use fallbackFee
            fee_needed = fallbackFee.GetFee(nTxBytes);
            if (feeCalc) feeCalc->reason = FeeReason::FALLBACK;
        }
        // Obey mempool min fee when using smart fee estimation
        CAmount min_mempool_fee = pool.GetMinFee(GetArg("-maxmempool", DEFAULT_MAX_MEMPOOL_SIZE) * 1000000).GetFee(nTxBytes);
        if (fee_needed < min_mempool_fee) {
            fee_needed = min_mempool_fee;
            if (feeCalc) feeCalc->reason = FeeReason::MEMPOOL_MIN;
        }
    }

    // prevent user from paying a fee below minRelayTxFee or minTxFee
    CAmount required_fee = GetRequiredFee(nTxBytes);
    if (required_fee > fee_needed) {
        fee_needed = required_fee;
        if (feeCalc) feeCalc->reason = FeeReason::REQUIRED;
    }
    // But always obey the maximum
    if (fee_needed > maxTxFee) {
        fee_needed = maxTxFee;
        if (feeCalc) feeCalc->reason = FeeReason::MAXTXFEE;
    }
    return fee_needed;
}




DBErrors CWallet::LoadWallet(bool& fFirstRunRet)
{
    fFirstRunRet = false;
    DBErrors nLoadWalletRet = CWalletDB(*dbw,"cr+").LoadWallet(this);
    if (nLoadWalletRet == DB_NEED_REWRITE)
    {
        if (dbw->Rewrite("\x04pool"))
        {
            LOCK(cs_wallet);
            setInternalKeyPool.clear();
            setExternalKeyPool.clear();
            // Note: can't top-up keypool here, because wallet is locked.
            // User will be prompted to unlock wallet the next operation
            // that requires a new key.
        }
    }

    if (nLoadWalletRet != DB_LOAD_OK)
        return nLoadWalletRet;
    fFirstRunRet = !vchDefaultKey.IsValid();

    uiInterface.LoadWallet(this);

    return DB_LOAD_OK;
}

DBErrors CWallet::ZapSelectTx(std::vector<uint256>& vHashIn, std::vector<uint256>& vHashOut)
{
    AssertLockHeld(cs_wallet); // mapWallet
    vchDefaultKey = CPubKey();
    DBErrors nZapSelectTxRet = CWalletDB(*dbw,"cr+").ZapSelectTx(vHashIn, vHashOut);
    for (uint256 hash : vHashOut)
        mapWallet.erase(hash);

    if (nZapSelectTxRet == DB_NEED_REWRITE)
    {
        if (dbw->Rewrite("\x04pool"))
        {
            setInternalKeyPool.clear();
            setExternalKeyPool.clear();
            // Note: can't top-up keypool here, because wallet is locked.
            // User will be prompted to unlock wallet the next operation
            // that requires a new key.
        }
    }

    if (nZapSelectTxRet != DB_LOAD_OK)
        return nZapSelectTxRet;

    MarkDirty();

    return DB_LOAD_OK;

}

DBErrors CWallet::ZapWalletTx(std::vector<CWalletTx>& vWtx)
{
    vchDefaultKey = CPubKey();
    DBErrors nZapWalletTxRet = CWalletDB(*dbw,"cr+").ZapWalletTx(vWtx);
    if (nZapWalletTxRet == DB_NEED_REWRITE)
    {
        if (dbw->Rewrite("\x04pool"))
        {
            LOCK(cs_wallet);
            setInternalKeyPool.clear();
            setExternalKeyPool.clear();
            // Note: can't top-up keypool here, because wallet is locked.
            // User will be prompted to unlock wallet the next operation
            // that requires a new key.
        }
    }

    if (nZapWalletTxRet != DB_LOAD_OK)
        return nZapWalletTxRet;

    return DB_LOAD_OK;
}


bool CWallet::SetAddressBook(const CTxDestination& address, const std::string& strName, const std::string& strPurpose)
{
    bool fUpdated = false;
    {
        LOCK(cs_wallet); // mapAddressBook
        std::map<CTxDestination, CAddressBookData>::iterator mi = mapAddressBook.find(address);
        fUpdated = mi != mapAddressBook.end();
        mapAddressBook[address].name = strName;
        if (!strPurpose.empty()) /* update purpose only if requested */
            mapAddressBook[address].purpose = strPurpose;
    }
    NotifyAddressBookChanged(this, address, strName, ::IsMine(*this, address) != ISMINE_NO,
                             strPurpose, (fUpdated ? CT_UPDATED : CT_NEW) );
    if (!strPurpose.empty() && !CWalletDB(*dbw).WritePurpose(CBitcoinAddress(address).ToString(), strPurpose))
        return false;
    return CWalletDB(*dbw).WriteName(CBitcoinAddress(address).ToString(), strName);
}

bool CWallet::DelAddressBook(const CTxDestination& address)
{
    {
        LOCK(cs_wallet); // mapAddressBook

        // Delete destdata tuples associated with address
        std::string strAddress = CBitcoinAddress(address).ToString();
        for (const std::pair<std::string, std::string> &item : mapAddressBook[address].destdata)
        {
            CWalletDB(*dbw).EraseDestData(strAddress, item.first);
        }
        mapAddressBook.erase(address);
    }

    NotifyAddressBookChanged(this, address, "", ::IsMine(*this, address) != ISMINE_NO, "", CT_DELETED);

    CWalletDB(*dbw).ErasePurpose(CBitcoinAddress(address).ToString());
    return CWalletDB(*dbw).EraseName(CBitcoinAddress(address).ToString());
}

const std::string& CWallet::GetAccountName(const CScript& scriptPubKey) const
{
    CTxDestination address;
    if (ExtractDestination(scriptPubKey, address) && !scriptPubKey.IsUnspendable()) {
        auto mi = mapAddressBook.find(address);
        if (mi != mapAddressBook.end()) {
            return mi->second.name;
        }
    }
    // A scriptPubKey that doesn't have an entry in the address book is
    // associated with the default account ("").
    const static std::string DEFAULT_ACCOUNT_NAME;
    return DEFAULT_ACCOUNT_NAME;
}

bool CWallet::SetDefaultKey(const CPubKey &vchPubKey)
{
    if (!CWalletDB(*dbw).WriteDefaultKey(vchPubKey))
        return false;
    vchDefaultKey = vchPubKey;
    return true;
}

/**
 * Mark old keypool keys as used,
 * and generate all new keys
 */
bool CWallet::NewKeyPool()
{
    {
        LOCK(cs_wallet);
        CWalletDB walletdb(*dbw);

        for (int64_t nIndex : setInternalKeyPool) {
            walletdb.ErasePool(nIndex);
        }
        setInternalKeyPool.clear();

        for (int64_t nIndex : setExternalKeyPool) {
            walletdb.ErasePool(nIndex);
        }
        setExternalKeyPool.clear();

        if (!TopUpKeyPool()) {
            return false;
        }
        LogPrintf("CWallet::NewKeyPool rewrote keypool\n");
    }
    return true;
}

size_t CWallet::KeypoolCountExternalKeys()
{
    AssertLockHeld(cs_wallet); // setExternalKeyPool
    return setExternalKeyPool.size();
}

bool CWallet::TopUpKeyPool(unsigned int kpSize)
{
    {
        LOCK(cs_wallet);

        if (IsLocked())
            return false;

        // Top up key pool
        unsigned int nTargetSize;
        if (kpSize > 0)
            nTargetSize = kpSize;
        else
            nTargetSize = std::max(GetArg("-keypool", DEFAULT_KEYPOOL_SIZE), (int64_t) 0);

        // count amount of available keys (internal, external)
        // make sure the keypool of external and internal keys fits the user selected target (-keypool)
        int64_t missingExternal = std::max(std::max((int64_t) nTargetSize, (int64_t) 1) - (int64_t)setExternalKeyPool.size(), (int64_t) 0);
        int64_t missingInternal = std::max(std::max((int64_t) nTargetSize, (int64_t) 1) - (int64_t)setInternalKeyPool.size(), (int64_t) 0);

        if (!IsHDEnabled() || !CanSupportFeature(FEATURE_HD_SPLIT))
        {
            // don't create extra internal keys
            missingInternal = 0;
        }
        bool internal = false;
        CWalletDB walletdb(*dbw);
        for (int64_t i = missingInternal + missingExternal; i--;)
        {
            if (i < missingInternal) {
                internal = true;
            }

            assert(m_max_keypool_index < std::numeric_limits<int64_t>::max()); // How in the hell did you use so many keys?
            int64_t index = ++m_max_keypool_index;

            if (!walletdb.WritePool(index, CKeyPool(GenerateNewKey(walletdb, internal), internal))) {
                throw std::runtime_error(std::string(__func__) + ": writing generated key failed");
            }

            if (internal) {
                setInternalKeyPool.insert(index);
            } else {
                setExternalKeyPool.insert(index);
            }
        }
        if (missingInternal + missingExternal > 0) {
            LogPrintf("keypool added %d keys (%d internal), size=%u (%u internal)\n", missingInternal + missingExternal, missingInternal, setInternalKeyPool.size() + setExternalKeyPool.size(), setInternalKeyPool.size());
        }
    }
    return true;
}

void CWallet::ReserveKeyFromKeyPool(int64_t& nIndex, CKeyPool& keypool, bool fRequestedInternal)
{
    nIndex = -1;
    keypool.vchPubKey = CPubKey();
    {
        LOCK(cs_wallet);

        if (!IsLocked())
            TopUpKeyPool();

        bool fReturningInternal = IsHDEnabled() && CanSupportFeature(FEATURE_HD_SPLIT) && fRequestedInternal;
        std::set<int64_t>& setKeyPool = fReturningInternal ? setInternalKeyPool : setExternalKeyPool;

        // Get the oldest key
        if(setKeyPool.empty())
            return;

        CWalletDB walletdb(*dbw);

        auto it = setKeyPool.begin();
        nIndex = *it;
        setKeyPool.erase(it);
        if (!walletdb.ReadPool(nIndex, keypool)) {
            throw std::runtime_error(std::string(__func__) + ": read failed");
        }
        if (!HaveKey(keypool.vchPubKey.GetID())) {
            throw std::runtime_error(std::string(__func__) + ": unknown key in key pool");
        }
        if (keypool.fInternal != fReturningInternal) {
            throw std::runtime_error(std::string(__func__) + ": keypool entry misclassified");
        }

        assert(keypool.vchPubKey.IsValid());
        LogPrintf("keypool reserve %d\n", nIndex);
    }
}

void CWallet::KeepKey(int64_t nIndex)
{
    // Remove from key pool
    CWalletDB walletdb(*dbw);
    walletdb.ErasePool(nIndex);
    LogPrintf("keypool keep %d\n", nIndex);
}

void CWallet::ReturnKey(int64_t nIndex, bool fInternal)
{
    // Return to key pool
    {
        LOCK(cs_wallet);
        if (fInternal) {
            setInternalKeyPool.insert(nIndex);
        } else {
            setExternalKeyPool.insert(nIndex);
        }
    }
    LogPrintf("keypool return %d\n", nIndex);
}

bool CWallet::GetKeyFromPool(CPubKey& result, bool internal)
{
    CKeyPool keypool;
    {
        LOCK(cs_wallet);
        int64_t nIndex = 0;
        ReserveKeyFromKeyPool(nIndex, keypool, internal);
        if (nIndex == -1)
        {
            if (IsLocked()) return false;
            CWalletDB walletdb(*dbw);
            result = GenerateNewKey(walletdb, internal);
            return true;
        }
        KeepKey(nIndex);
        result = keypool.vchPubKey;
    }
    return true;
}

static int64_t GetOldestKeyTimeInPool(const std::set<int64_t>& setKeyPool, CWalletDB& walletdb) {
    if (setKeyPool.empty()) {
        return GetTime();
    }

    CKeyPool keypool;
    int64_t nIndex = *(setKeyPool.begin());
    if (!walletdb.ReadPool(nIndex, keypool)) {
        throw std::runtime_error(std::string(__func__) + ": read oldest key in keypool failed");
    }
    assert(keypool.vchPubKey.IsValid());
    return keypool.nTime;
}

int64_t CWallet::GetOldestKeyPoolTime()
{
    LOCK(cs_wallet);

    CWalletDB walletdb(*dbw);

    // load oldest key from keypool, get time and return
    int64_t oldestKey = GetOldestKeyTimeInPool(setExternalKeyPool, walletdb);
    if (IsHDEnabled() && CanSupportFeature(FEATURE_HD_SPLIT)) {
        oldestKey = std::max(GetOldestKeyTimeInPool(setInternalKeyPool, walletdb), oldestKey);
    }

    return oldestKey;
}

std::map<CTxDestination, CAmount> CWallet::GetAddressBalances()
{
    std::map<CTxDestination, CAmount> balances;

    {
        LOCK(cs_wallet);
        for (const auto& walletEntry : mapWallet)
        {
            const CWalletTx *pcoin = &walletEntry.second;

            if (!pcoin->IsTrusted())
                continue;

            if ((pcoin->IsCoinBase() || pcoin->IsGameTx())
                  && pcoin->GetBlocksToMaturity() > 0)
                continue;

            int nDepth = pcoin->GetDepthInMainChain();
            if (nDepth < (pcoin->IsFromMe(ISMINE_ALL) ? 0 : 1))
                continue;

            for (unsigned int i = 0; i < pcoin->tx->vout.size(); i++)
            {
                CTxDestination addr;
                if (!IsMine(pcoin->tx->vout[i]))
                    continue;
                if(!ExtractDestination(pcoin->tx->vout[i].scriptPubKey, addr))
                    continue;

                CAmount n = IsSpent(walletEntry.first, i) ? 0 : pcoin->tx->vout[i].nValue;

                if (!balances.count(addr))
                    balances[addr] = 0;
                balances[addr] += n;
            }
        }
    }

    return balances;
}

std::set< std::set<CTxDestination> > CWallet::GetAddressGroupings()
{
    AssertLockHeld(cs_wallet); // mapWallet
    std::set< std::set<CTxDestination> > groupings;
    std::set<CTxDestination> grouping;

    for (const auto& walletEntry : mapWallet)
    {
        const CWalletTx *pcoin = &walletEntry.second;

        if (pcoin->tx->vin.size() > 0)
        {
            bool any_mine = false;
            // group all input addresses with each other
            for (CTxIn txin : pcoin->tx->vin)
            {
                CTxDestination address;
                if(!IsMine(txin)) /* If this input isn't mine, ignore it */
                    continue;
                if(!ExtractDestination(mapWallet[txin.prevout.hash].tx->vout[txin.prevout.n].scriptPubKey, address))
                    continue;
                grouping.insert(address);
                any_mine = true;
            }

            // group change with input addresses
            if (any_mine)
            {
               for (CTxOut txout : pcoin->tx->vout)
                   if (IsChange(txout))
                   {
                       CTxDestination txoutAddr;
                       if(!ExtractDestination(txout.scriptPubKey, txoutAddr))
                           continue;
                       grouping.insert(txoutAddr);
                   }
            }
            if (grouping.size() > 0)
            {
                groupings.insert(grouping);
                grouping.clear();
            }
        }

        // group lone addrs by themselves
        for (const auto& txout : pcoin->tx->vout)
            if (IsMine(txout))
            {
                CTxDestination address;
                if(!ExtractDestination(txout.scriptPubKey, address))
                    continue;
                grouping.insert(address);
                groupings.insert(grouping);
                grouping.clear();
            }
    }

    std::set< std::set<CTxDestination>* > uniqueGroupings; // a set of pointers to groups of addresses
    std::map< CTxDestination, std::set<CTxDestination>* > setmap;  // map addresses to the unique group containing it
    for (std::set<CTxDestination> _grouping : groupings)
    {
        // make a set of all the groups hit by this new group
        std::set< std::set<CTxDestination>* > hits;
        std::map< CTxDestination, std::set<CTxDestination>* >::iterator it;
        for (CTxDestination address : _grouping)
            if ((it = setmap.find(address)) != setmap.end())
                hits.insert((*it).second);

        // merge all hit groups into a new single group and delete old groups
        std::set<CTxDestination>* merged = new std::set<CTxDestination>(_grouping);
        for (std::set<CTxDestination>* hit : hits)
        {
            merged->insert(hit->begin(), hit->end());
            uniqueGroupings.erase(hit);
            delete hit;
        }
        uniqueGroupings.insert(merged);

        // update setmap
        for (CTxDestination element : *merged)
            setmap[element] = merged;
    }

    std::set< std::set<CTxDestination> > ret;
    for (std::set<CTxDestination>* uniqueGrouping : uniqueGroupings)
    {
        ret.insert(*uniqueGrouping);
        delete uniqueGrouping;
    }

    return ret;
}

std::set<CTxDestination> CWallet::GetAccountAddresses(const std::string& strAccount) const
{
    LOCK(cs_wallet);
    std::set<CTxDestination> result;
    for (const std::pair<CTxDestination, CAddressBookData>& item : mapAddressBook)
    {
        const CTxDestination& address = item.first;
        const std::string& strName = item.second.name;
        if (strName == strAccount)
            result.insert(address);
    }
    return result;
}

bool CReserveKey::GetReservedKey(CPubKey& pubkey, bool internal)
{
    if (nIndex == -1)
    {
        CKeyPool keypool;
        pwallet->ReserveKeyFromKeyPool(nIndex, keypool, internal);
        if (nIndex != -1)
            vchPubKey = keypool.vchPubKey;
        else {
            return false;
        }
        fInternal = keypool.fInternal;
    }
    assert(vchPubKey.IsValid());
    pubkey = vchPubKey;
    return true;
}

void CReserveKey::KeepKey()
{
    if (nIndex != -1)
        pwallet->KeepKey(nIndex);
    nIndex = -1;
    vchPubKey = CPubKey();
}

void CReserveKey::ReturnKey()
{
    if (nIndex != -1) {
        pwallet->ReturnKey(nIndex, fInternal);
    }
    nIndex = -1;
    vchPubKey = CPubKey();
}

static void LoadReserveKeysToSet(std::set<CKeyID>& setAddress, const std::set<int64_t>& setKeyPool, CWalletDB& walletdb) {
    for (const int64_t& id : setKeyPool)
    {
        CKeyPool keypool;
        if (!walletdb.ReadPool(id, keypool))
            throw std::runtime_error(std::string(__func__) + ": read failed");
        assert(keypool.vchPubKey.IsValid());
        CKeyID keyID = keypool.vchPubKey.GetID();
        setAddress.insert(keyID);
    }
}

void CWallet::GetAllReserveKeys(std::set<CKeyID>& setAddress) const
{
    setAddress.clear();

    CWalletDB walletdb(*dbw);

    LOCK2(cs_main, cs_wallet);
    LoadReserveKeysToSet(setAddress, setInternalKeyPool, walletdb);
    LoadReserveKeysToSet(setAddress, setExternalKeyPool, walletdb);

    for (const CKeyID& keyID : setAddress) {
        if (!HaveKey(keyID)) {
            throw std::runtime_error(std::string(__func__) + ": unknown key in key pool");
        }
    }
}

void CWallet::GetScriptForMining(std::shared_ptr<CReserveScript> &script)
{
    std::shared_ptr<CReserveKey> rKey = std::make_shared<CReserveKey>(this);
    CPubKey pubkey;
    if (!rKey->GetReservedKey(pubkey))
        return;

    script = rKey;
    script->reserveScript = CScript() << ToByteVector(pubkey) << OP_CHECKSIG;
}

void CWallet::LockCoin(const COutPoint& output)
{
    AssertLockHeld(cs_wallet); // setLockedCoins
    setLockedCoins.insert(output);
}

void CWallet::UnlockCoin(const COutPoint& output)
{
    AssertLockHeld(cs_wallet); // setLockedCoins
    setLockedCoins.erase(output);
}

void CWallet::UnlockAllCoins()
{
    AssertLockHeld(cs_wallet); // setLockedCoins
    setLockedCoins.clear();
}

bool CWallet::IsLockedCoin(uint256 hash, unsigned int n) const
{
    AssertLockHeld(cs_wallet); // setLockedCoins
    COutPoint outpt(hash, n);

    return (setLockedCoins.count(outpt) > 0);
}

void CWallet::ListLockedCoins(std::vector<COutPoint>& vOutpts) const
{
    AssertLockHeld(cs_wallet); // setLockedCoins
    for (std::set<COutPoint>::iterator it = setLockedCoins.begin();
         it != setLockedCoins.end(); it++) {
        COutPoint outpt = (*it);
        vOutpts.push_back(outpt);
    }
}

/** @} */ // end of Actions

class CAffectedKeysVisitor : public boost::static_visitor<void> {
private:
    const CKeyStore &keystore;
    std::vector<CKeyID> &vKeys;

public:
    CAffectedKeysVisitor(const CKeyStore &keystoreIn, std::vector<CKeyID> &vKeysIn) : keystore(keystoreIn), vKeys(vKeysIn) {}

    void Process(const CScript &script) {
        txnouttype type;
        std::vector<CTxDestination> vDest;
        int nRequired;
        if (ExtractDestinations(script, type, vDest, nRequired)) {
            for (const CTxDestination &dest : vDest)
                boost::apply_visitor(*this, dest);
        }
    }

    void operator()(const CKeyID &keyId) {
        if (keystore.HaveKey(keyId))
            vKeys.push_back(keyId);
    }

    void operator()(const CScriptID &scriptId) {
        CScript script;
        if (keystore.GetCScript(scriptId, script))
            Process(script);
    }

    void operator()(const CNoDestination &none) {}
};

void CWallet::GetKeyBirthTimes(std::map<CTxDestination, int64_t> &mapKeyBirth) const {
    AssertLockHeld(cs_wallet); // mapKeyMetadata
    mapKeyBirth.clear();

    // get birth times for keys with metadata
    for (const auto& entry : mapKeyMetadata) {
        if (entry.second.nCreateTime) {
            mapKeyBirth[entry.first] = entry.second.nCreateTime;
        }
    }

    // map in which we'll infer heights of other keys
    CBlockIndex *pindexMax = chainActive[std::max(0, chainActive.Height() - 144)]; // the tip can be reorganized; use a 144-block safety margin
    std::map<CKeyID, CBlockIndex*> mapKeyFirstBlock;
    std::set<CKeyID> setKeys;
    GetKeys(setKeys);
    for (const CKeyID &keyid : setKeys) {
        if (mapKeyBirth.count(keyid) == 0)
            mapKeyFirstBlock[keyid] = pindexMax;
    }
    setKeys.clear();

    // if there are no such keys, we're done
    if (mapKeyFirstBlock.empty())
        return;

    // find first block that affects those keys, if there are any left
    std::vector<CKeyID> vAffected;
    for (std::map<uint256, CWalletTx>::const_iterator it = mapWallet.begin(); it != mapWallet.end(); it++) {
        // iterate over all wallet transactions...
        const CWalletTx &wtx = (*it).second;
        BlockMap::const_iterator blit = mapBlockIndex.find(wtx.hashBlock);
        if (blit != mapBlockIndex.end() && chainActive.Contains(blit->second)) {
            // ... which are already in a block
            int nHeight = blit->second->nHeight;
            for (const CTxOut &txout : wtx.tx->vout) {
                // iterate over all their outputs
                CAffectedKeysVisitor(*this, vAffected).Process(txout.scriptPubKey);
                for (const CKeyID &keyid : vAffected) {
                    // ... and all their affected keys
                    std::map<CKeyID, CBlockIndex*>::iterator rit = mapKeyFirstBlock.find(keyid);
                    if (rit != mapKeyFirstBlock.end() && nHeight < rit->second->nHeight)
                        rit->second = blit->second;
                }
                vAffected.clear();
            }
        }
    }

    // Extract block timestamps for those keys
    for (std::map<CKeyID, CBlockIndex*>::const_iterator it = mapKeyFirstBlock.begin(); it != mapKeyFirstBlock.end(); it++)
        mapKeyBirth[it->first] = it->second->GetBlockTime() - TIMESTAMP_WINDOW; // block times can be 2h off
}

/**
 * Compute smart timestamp for a transaction being added to the wallet.
 *
 * Logic:
 * - If sending a transaction, assign its timestamp to the current time.
 * - If receiving a transaction outside a block, assign its timestamp to the
 *   current time.
 * - If receiving a block with a future timestamp, assign all its (not already
 *   known) transactions' timestamps to the current time.
 * - If receiving a block with a past timestamp, before the most recent known
 *   transaction (that we care about), assign all its (not already known)
 *   transactions' timestamps to the same timestamp as that most-recent-known
 *   transaction.
 * - If receiving a block with a past timestamp, but after the most recent known
 *   transaction, assign all its (not already known) transactions' timestamps to
 *   the block time.
 *
 * For more information see CWalletTx::nTimeSmart,
 * https://bitcointalk.org/?topic=54527, or
 * https://github.com/bitcoin/bitcoin/pull/1393.
 */
unsigned int CWallet::ComputeTimeSmart(const CWalletTx& wtx) const
{
    unsigned int nTimeSmart = wtx.nTimeReceived;
    if (!wtx.hashUnset()) {
        if (mapBlockIndex.count(wtx.hashBlock)) {
            int64_t latestNow = wtx.nTimeReceived;
            int64_t latestEntry = 0;

            // Tolerate times up to the last timestamp in the wallet not more than 5 minutes into the future
            int64_t latestTolerated = latestNow + 300;
            const TxItems& txOrdered = wtxOrdered;
            for (auto it = txOrdered.rbegin(); it != txOrdered.rend(); ++it) {
                CWalletTx* const pwtx = it->second.first;
                if (pwtx == &wtx) {
                    continue;
                }
                CAccountingEntry* const pacentry = it->second.second;
                int64_t nSmartTime;
                if (pwtx) {
                    nSmartTime = pwtx->nTimeSmart;
                    if (!nSmartTime) {
                        nSmartTime = pwtx->nTimeReceived;
                    }
                } else {
                    nSmartTime = pacentry->nTime;
                }
                if (nSmartTime <= latestTolerated) {
                    latestEntry = nSmartTime;
                    if (nSmartTime > latestNow) {
                        latestNow = nSmartTime;
                    }
                    break;
                }
            }

            int64_t blocktime = mapBlockIndex[wtx.hashBlock]->GetBlockTime();
            nTimeSmart = std::max(latestEntry, std::min(blocktime, latestNow));
        } else {
            LogPrintf("%s: found %s in block %s not in index\n", __func__, wtx.GetHash().ToString(), wtx.hashBlock.ToString());
        }
    }
    return nTimeSmart;
}

bool CWallet::AddDestData(const CTxDestination &dest, const std::string &key, const std::string &value)
{
    if (boost::get<CNoDestination>(&dest))
        return false;

    mapAddressBook[dest].destdata.insert(std::make_pair(key, value));
    return CWalletDB(*dbw).WriteDestData(CBitcoinAddress(dest).ToString(), key, value);
}

bool CWallet::EraseDestData(const CTxDestination &dest, const std::string &key)
{
    if (!mapAddressBook[dest].destdata.erase(key))
        return false;
    return CWalletDB(*dbw).EraseDestData(CBitcoinAddress(dest).ToString(), key);
}

bool CWallet::LoadDestData(const CTxDestination &dest, const std::string &key, const std::string &value)
{
    mapAddressBook[dest].destdata.insert(std::make_pair(key, value));
    return true;
}

bool CWallet::GetDestData(const CTxDestination &dest, const std::string &key, std::string *value) const
{
    std::map<CTxDestination, CAddressBookData>::const_iterator i = mapAddressBook.find(dest);
    if(i != mapAddressBook.end())
    {
        CAddressBookData::StringMap::const_iterator j = i->second.destdata.find(key);
        if(j != i->second.destdata.end())
        {
            if(value)
                *value = j->second;
            return true;
        }
    }
    return false;
}

std::vector<std::string> CWallet::GetDestValues(const std::string& prefix) const
{
    LOCK(cs_wallet);
    std::vector<std::string> values;
    for (const auto& address : mapAddressBook) {
        for (const auto& data : address.second.destdata) {
            if (!data.first.compare(0, prefix.size(), prefix)) {
                values.emplace_back(data.second);
            }
        }
    }
    return values;
}

std::string CWallet::GetWalletHelpString(bool showDebug)
{
    std::string strUsage = HelpMessageGroup(_("Wallet options:"));
    strUsage += HelpMessageOpt("-disablewallet", _("Do not load the wallet and disable wallet RPC calls"));
    strUsage += HelpMessageOpt("-keypool=<n>", strprintf(_("Set key pool size to <n> (default: %u)"), DEFAULT_KEYPOOL_SIZE));
    strUsage += HelpMessageOpt("-fallbackfee=<amt>", strprintf(_("A fee rate (in %s/kB) that will be used when fee estimation has insufficient data (default: %s)"),
                                                               CURRENCY_UNIT, FormatMoney(DEFAULT_FALLBACK_FEE)));
    strUsage += HelpMessageOpt("-discardfee=<amt>", strprintf(_("The fee rate (in %s/kB) that indicates your tolerance for discarding change by adding it to the fee (default: %s). "
                                                                "Note: An output is discarded if it is dust at this rate, but we will always discard up to the dust relay fee and a discard fee above that is limited by the fee estimate for the longest target"),
                                                              CURRENCY_UNIT, FormatMoney(DEFAULT_DISCARD_FEE)));
    strUsage += HelpMessageOpt("-mintxfee=<amt>", strprintf(_("Fees (in %s/kB) smaller than this are considered zero fee for transaction creation (default: %s)"),
                                                            CURRENCY_UNIT, FormatMoney(DEFAULT_TRANSACTION_MINFEE)));
    strUsage += HelpMessageOpt("-paytxfee=<amt>", strprintf(_("Fee (in %s/kB) to add to transactions you send (default: %s)"),
                                                            CURRENCY_UNIT, FormatMoney(payTxFee.GetFeePerK())));
    strUsage += HelpMessageOpt("-rescan", _("Rescan the block chain for missing wallet transactions on startup"));
    strUsage += HelpMessageOpt("-salvagewallet", _("Attempt to recover private keys from a corrupt wallet on startup"));
    strUsage += HelpMessageOpt("-spendzeroconfchange", strprintf(_("Spend unconfirmed change when sending transactions (default: %u)"), DEFAULT_SPEND_ZEROCONF_CHANGE));
    strUsage += HelpMessageOpt("-txconfirmtarget=<n>", strprintf(_("If paytxfee is not set, include enough fee so transactions begin confirmation on average within n blocks (default: %u)"), DEFAULT_TX_CONFIRM_TARGET));
    strUsage += HelpMessageOpt("-usehd", _("Use hierarchical deterministic key generation (HD) after BIP32. Only has effect during wallet creation/first start") + " " + strprintf(_("(default: %u)"), DEFAULT_USE_HD_WALLET));
    strUsage += HelpMessageOpt("-walletrbf", strprintf(_("Send transactions with full-RBF opt-in enabled (default: %u)"), DEFAULT_WALLET_RBF));
    strUsage += HelpMessageOpt("-upgradewallet", _("Upgrade wallet to latest format on startup"));
    strUsage += HelpMessageOpt("-wallet=<file>", _("Specify wallet file (within data directory)") + " " + strprintf(_("(default: %s)"), DEFAULT_WALLET_DAT));
    strUsage += HelpMessageOpt("-walletbroadcast", _("Make the wallet broadcast transactions") + " " + strprintf(_("(default: %u)"), DEFAULT_WALLETBROADCAST));
    strUsage += HelpMessageOpt("-walletnotify=<cmd>", _("Execute command when a wallet transaction changes (%s in cmd is replaced by TxID)"));
    strUsage += HelpMessageOpt("-zapwallettxes=<mode>", _("Delete all wallet transactions and only recover those parts of the blockchain through -rescan on startup") +
                               " " + _("(1 = keep tx meta data e.g. account owner and payment request information, 2 = drop tx meta data)"));

    if (showDebug)
    {
        strUsage += HelpMessageGroup(_("Wallet debugging/testing options:"));

        strUsage += HelpMessageOpt("-dblogsize=<n>", strprintf("Flush wallet database activity from memory to disk log every <n> megabytes (default: %u)", DEFAULT_WALLET_DBLOGSIZE));
        strUsage += HelpMessageOpt("-flushwallet", strprintf("Run a thread to flush wallet periodically (default: %u)", DEFAULT_FLUSHWALLET));
        strUsage += HelpMessageOpt("-privdb", strprintf("Sets the DB_PRIVATE flag in the wallet db environment (default: %u)", DEFAULT_WALLET_PRIVDB));
        strUsage += HelpMessageOpt("-walletrejectlongchains", strprintf(_("Wallet will not create transactions that violate mempool chain limits (default: %u)"), DEFAULT_WALLET_REJECT_LONG_CHAINS));
    }

    return strUsage;
}

CWallet* CWallet::CreateWalletFromFile(const std::string walletFile)
{
    // needed to restore wallet transaction meta data after -zapwallettxes
    std::vector<CWalletTx> vWtx;

    if (GetBoolArg("-zapwallettxes", false)) {
        uiInterface.InitMessage(_("Zapping all transactions from wallet..."));

        std::unique_ptr<CWalletDBWrapper> dbw(new CWalletDBWrapper(&bitdb, walletFile));
        CWallet *tempWallet = new CWallet(std::move(dbw));
        DBErrors nZapWalletRet = tempWallet->ZapWalletTx(vWtx);
        if (nZapWalletRet != DB_LOAD_OK) {
            InitError(strprintf(_("Error loading %s: Wallet corrupted"), walletFile));
            return NULL;
        }

        delete tempWallet;
        tempWallet = NULL;
    }

    uiInterface.InitMessage(_("Loading wallet..."));

    int64_t nStart = GetTimeMillis();
    bool fFirstRun = true;
    std::unique_ptr<CWalletDBWrapper> dbw(new CWalletDBWrapper(&bitdb, walletFile));
    CWallet *walletInstance = new CWallet(std::move(dbw));
    DBErrors nLoadWalletRet = walletInstance->LoadWallet(fFirstRun);
    if (nLoadWalletRet != DB_LOAD_OK)
    {
        if (nLoadWalletRet == DB_CORRUPT) {
            InitError(strprintf(_("Error loading %s: Wallet corrupted"), walletFile));
            return NULL;
        }
        else if (nLoadWalletRet == DB_NONCRITICAL_ERROR)
        {
            InitWarning(strprintf(_("Error reading %s! All keys read correctly, but transaction data"
                                         " or address book entries might be missing or incorrect."),
                walletFile));
        }
        else if (nLoadWalletRet == DB_TOO_NEW) {
            InitError(strprintf(_("Error loading %s: Wallet requires newer version of %s"), walletFile, _(PACKAGE_NAME)));
            return NULL;
        }
        else if (nLoadWalletRet == DB_NEED_REWRITE)
        {
            InitError(strprintf(_("Wallet needed to be rewritten: restart %s to complete"), _(PACKAGE_NAME)));
            return NULL;
        }
        else {
            InitError(strprintf(_("Error loading %s"), walletFile));
            return NULL;
        }
    }

    if (GetBoolArg("-upgradewallet", fFirstRun))
    {
        int nMaxVersion = GetArg("-upgradewallet", 0);
        if (nMaxVersion == 0) // the -upgradewallet without argument case
        {
            LogPrintf("Performing wallet upgrade to %i\n", FEATURE_LATEST);
            nMaxVersion = CLIENT_VERSION;
            walletInstance->SetMinVersion(FEATURE_LATEST); // permanently upgrade the wallet immediately
        }
        else
            LogPrintf("Allowing wallet upgrade up to %i\n", nMaxVersion);
        if (nMaxVersion < walletInstance->GetVersion())
        {
            InitError(_("Cannot downgrade wallet"));
            return NULL;
        }
        walletInstance->SetMaxVersion(nMaxVersion);
    }

    if (fFirstRun)
    {
        // Create new keyUser and set as default key
        if (GetBoolArg("-usehd", DEFAULT_USE_HD_WALLET) && !walletInstance->IsHDEnabled()) {

            // ensure this wallet.dat can only be opened by clients supporting HD with chain split
            walletInstance->SetMinVersion(FEATURE_HD_SPLIT);

            // generate a new master key
            CPubKey masterPubKey = walletInstance->GenerateNewHDMasterKey();
            if (!walletInstance->SetHDMasterKey(masterPubKey))
                throw std::runtime_error(std::string(__func__) + ": Storing master key failed");
        }
        CPubKey newDefaultKey;
        if (walletInstance->GetKeyFromPool(newDefaultKey, false)) {
            walletInstance->SetDefaultKey(newDefaultKey);
            if (!walletInstance->SetAddressBook(walletInstance->vchDefaultKey.GetID(), "", "receive")) {
                InitError(_("Cannot write default address") += "\n");
                return NULL;
            }
        }

        walletInstance->SetBestChain(chainActive.GetLocator());
    }
    else if (IsArgSet("-usehd")) {
        bool useHD = GetBoolArg("-usehd", DEFAULT_USE_HD_WALLET);
        if (walletInstance->IsHDEnabled() && !useHD) {
            InitError(strprintf(_("Error loading %s: You can't disable HD on an already existing HD wallet"), walletFile));
            return NULL;
        }
        if (!walletInstance->IsHDEnabled() && useHD) {
            InitError(strprintf(_("Error loading %s: You can't enable HD on an already existing non-HD wallet"), walletFile));
            return NULL;
        }
    }

    LogPrintf(" wallet      %15dms\n", GetTimeMillis() - nStart);

    RegisterValidationInterface(walletInstance);

    CBlockIndex *pindexRescan = chainActive.Genesis();
    if (!GetBoolArg("-rescan", false))
    {
        CWalletDB walletdb(*walletInstance->dbw);
        CBlockLocator locator;
        if (walletdb.ReadBestBlock(locator))
            pindexRescan = FindForkInGlobalIndex(chainActive, locator);
    }
    if (chainActive.Tip() && chainActive.Tip() != pindexRescan)
    {
        //We can't rescan beyond non-pruned blocks, stop and throw an error
        //this might happen if a user uses an old wallet within a pruned node
        // or if he ran -disablewallet for a longer time, then decided to re-enable
        if (fPruneMode)
        {
            CBlockIndex *block = chainActive.Tip();
            while (block && block->pprev && (block->pprev->nStatus & BLOCK_HAVE_DATA) && block->pprev->nTx > 0 && pindexRescan != block)
                block = block->pprev;

            if (pindexRescan != block) {
                InitError(_("Prune: last wallet synchronisation goes beyond pruned data. You need to -reindex (download the whole blockchain again in case of pruned node)"));
                return NULL;
            }
        }

        uiInterface.InitMessage(_("Rescanning..."));
        LogPrintf("Rescanning last %i blocks (from block %i)...\n", chainActive.Height() - pindexRescan->nHeight, pindexRescan->nHeight);

        // No need to read and scan block if block was created before
        // our wallet birthday (as adjusted for block time variability)
        while (pindexRescan && walletInstance->nTimeFirstKey && (pindexRescan->GetBlockTime() < (walletInstance->nTimeFirstKey - TIMESTAMP_WINDOW))) {
            pindexRescan = chainActive.Next(pindexRescan);
        }

        nStart = GetTimeMillis();
        walletInstance->ScanForWalletTransactions(pindexRescan, true);
        LogPrintf(" rescan      %15dms\n", GetTimeMillis() - nStart);
        walletInstance->SetBestChain(chainActive.GetLocator());
        walletInstance->dbw->IncrementUpdateCounter();

        // Restore wallet transaction metadata after -zapwallettxes=1
        if (GetBoolArg("-zapwallettxes", false) && GetArg("-zapwallettxes", "1") != "2")
        {
            CWalletDB walletdb(*walletInstance->dbw);

            for (const CWalletTx& wtxOld : vWtx)
            {
                uint256 hash = wtxOld.GetHash();
                std::map<uint256, CWalletTx>::iterator mi = walletInstance->mapWallet.find(hash);
                if (mi != walletInstance->mapWallet.end())
                {
                    const CWalletTx* copyFrom = &wtxOld;
                    CWalletTx* copyTo = &mi->second;
                    copyTo->mapValue = copyFrom->mapValue;
                    copyTo->vOrderForm = copyFrom->vOrderForm;
                    copyTo->nTimeReceived = copyFrom->nTimeReceived;
                    copyTo->nTimeSmart = copyFrom->nTimeSmart;
                    copyTo->fFromMe = copyFrom->fFromMe;
                    copyTo->strFromAccount = copyFrom->strFromAccount;
                    copyTo->nOrderPos = copyFrom->nOrderPos;
                    walletdb.WriteTx(*copyTo);
                }
            }
        }
    }
    walletInstance->SetBroadcastTransactions(GetBoolArg("-walletbroadcast", DEFAULT_WALLETBROADCAST));

    {
        LOCK(walletInstance->cs_wallet);
        LogPrintf("setKeyPool.size() = %u\n",      walletInstance->GetKeyPoolSize());
        LogPrintf("mapWallet.size() = %u\n",       walletInstance->mapWallet.size());
        LogPrintf("mapAddressBook.size() = %u\n",  walletInstance->mapAddressBook.size());
    }

    return walletInstance;
}

bool CWallet::InitLoadWallet()
{
    if (GetBoolArg("-disablewallet", DEFAULT_DISABLE_WALLET)) {
        LogPrintf("Wallet disabled!\n");
        return true;
    }

    for (const std::string& walletFile : gArgs.GetArgs("-wallet")) {
        CWallet * const pwallet = CreateWalletFromFile(walletFile);
        if (!pwallet) {
            return false;
        }
        vpwallets.push_back(pwallet);
    }

    return true;
}

std::atomic<bool> CWallet::fFlushScheduled(false);

void CWallet::postInitProcess(CScheduler& scheduler)
{
    // Add wallet transactions that aren't already in a block to mempool
    // Do this here as mempool requires genesis block to be loaded
    ReacceptWalletTransactions();

    // Run a thread to flush wallet periodically
    if (!CWallet::fFlushScheduled.exchange(true)) {
        scheduler.scheduleEvery(MaybeCompactWalletDB, 500);
    }
}

bool CWallet::ParameterInteraction()
{
    SoftSetArg("-wallet", DEFAULT_WALLET_DAT);
    const bool is_multiwallet = gArgs.GetArgs("-wallet").size() > 1;

    if (GetBoolArg("-disablewallet", DEFAULT_DISABLE_WALLET))
        return true;

    if (GetBoolArg("-blocksonly", DEFAULT_BLOCKSONLY) && SoftSetBoolArg("-walletbroadcast", false)) {
        LogPrintf("%s: parameter interaction: -blocksonly=1 -> setting -walletbroadcast=0\n", __func__);
    }

    if (GetBoolArg("-salvagewallet", false)) {
        if (is_multiwallet) {
            return InitError(strprintf("%s is only allowed with a single wallet file", "-salvagewallet"));
        }
        // Rewrite just private keys: rescan to find transactions
        if (SoftSetBoolArg("-rescan", true)) {
            LogPrintf("%s: parameter interaction: -salvagewallet=1 -> setting -rescan=1\n", __func__);
        }
    }

    int zapwallettxes = GetArg("-zapwallettxes", 0);
    // -zapwallettxes implies dropping the mempool on startup
    if (zapwallettxes != 0 && SoftSetBoolArg("-persistmempool", false)) {
        LogPrintf("%s: parameter interaction: -zapwallettxes=%s -> setting -persistmempool=0\n", __func__, zapwallettxes);
    }

    // -zapwallettxes implies a rescan
    if (zapwallettxes != 0) {
        if (is_multiwallet) {
            return InitError(strprintf("%s is only allowed with a single wallet file", "-zapwallettxes"));
        }
        if (SoftSetBoolArg("-rescan", true)) {
            LogPrintf("%s: parameter interaction: -zapwallettxes=%s -> setting -rescan=1\n", __func__, zapwallettxes);
        }
    }

    if (is_multiwallet) {
        if (GetBoolArg("-upgradewallet", false)) {
            return InitError(strprintf("%s is only allowed with a single wallet file", "-upgradewallet"));
        }
    }

    if (GetBoolArg("-sysperms", false))
        return InitError("-sysperms is not allowed in combination with enabled wallet functionality");
    if (GetArg("-prune", 0) && GetBoolArg("-rescan", false))
        return InitError(_("Rescans are not possible in pruned mode. You will need to use -reindex which will download the whole blockchain again."));

    if (::minRelayTxFee.GetFeePerK() > HIGH_TX_FEE_PER_KB)
        InitWarning(AmountHighWarn("-minrelaytxfee") + " " +
                    _("The wallet will avoid paying less than the minimum relay fee."));

    if (IsArgSet("-mintxfee"))
    {
        CAmount n = 0;
        if (!ParseMoney(GetArg("-mintxfee", ""), n) || 0 == n)
            return InitError(AmountErrMsg("mintxfee", GetArg("-mintxfee", "")));
        if (n > HIGH_TX_FEE_PER_KB)
            InitWarning(AmountHighWarn("-mintxfee") + " " +
                        _("This is the minimum transaction fee you pay on every transaction."));
        CWallet::minTxFee = CFeeRate(n);
    }
    if (IsArgSet("-fallbackfee"))
    {
        CAmount nFeePerK = 0;
        if (!ParseMoney(GetArg("-fallbackfee", ""), nFeePerK))
            return InitError(strprintf(_("Invalid amount for -fallbackfee=<amount>: '%s'"), GetArg("-fallbackfee", "")));
        if (nFeePerK > HIGH_TX_FEE_PER_KB)
            InitWarning(AmountHighWarn("-fallbackfee") + " " +
                        _("This is the transaction fee you may pay when fee estimates are not available."));
        CWallet::fallbackFee = CFeeRate(nFeePerK);
    }
    if (IsArgSet("-discardfee"))
    {
        CAmount nFeePerK = 0;
        if (!ParseMoney(GetArg("-discardfee", ""), nFeePerK))
            return InitError(strprintf(_("Invalid amount for -discardfee=<amount>: '%s'"), GetArg("-discardfee", "")));
        if (nFeePerK > HIGH_TX_FEE_PER_KB)
            InitWarning(AmountHighWarn("-discardfee") + " " +
                        _("This is the transaction fee you may discard if change is smaller than dust at this level"));
        CWallet::m_discard_rate = CFeeRate(nFeePerK);
    }
    if (IsArgSet("-paytxfee"))
    {
        CAmount nFeePerK = 0;
        if (!ParseMoney(GetArg("-paytxfee", ""), nFeePerK))
            return InitError(AmountErrMsg("paytxfee", GetArg("-paytxfee", "")));
        if (nFeePerK > HIGH_TX_FEE_PER_KB)
            InitWarning(AmountHighWarn("-paytxfee") + " " +
                        _("This is the transaction fee you will pay if you send a transaction."));

        payTxFee = CFeeRate(nFeePerK, 1000);
        if (payTxFee < ::minRelayTxFee)
        {
            return InitError(strprintf(_("Invalid amount for -paytxfee=<amount>: '%s' (must be at least %s)"),
                                       GetArg("-paytxfee", ""), ::minRelayTxFee.ToString()));
        }
    }
    if (IsArgSet("-maxtxfee"))
    {
        CAmount nMaxFee = 0;
        if (!ParseMoney(GetArg("-maxtxfee", ""), nMaxFee))
            return InitError(AmountErrMsg("maxtxfee", GetArg("-maxtxfee", "")));
        if (nMaxFee > HIGH_MAX_TX_FEE)
            InitWarning(_("-maxtxfee is set very high! Fees this large could be paid on a single transaction."));
        maxTxFee = nMaxFee;
        if (CFeeRate(maxTxFee, 1000) < ::minRelayTxFee)
        {
            return InitError(strprintf(_("Invalid amount for -maxtxfee=<amount>: '%s' (must be at least the minrelay fee of %s to prevent stuck transactions)"),
                                       GetArg("-maxtxfee", ""), ::minRelayTxFee.ToString()));
        }
    }
    nTxConfirmTarget = GetArg("-txconfirmtarget", DEFAULT_TX_CONFIRM_TARGET);
    bSpendZeroConfChange = GetBoolArg("-spendzeroconfchange", DEFAULT_SPEND_ZEROCONF_CHANGE);
    fWalletRbf = GetBoolArg("-walletrbf", DEFAULT_WALLET_RBF);

    return true;
}

bool CWallet::BackupWallet(const std::string& strDest)
{
    return dbw->Backup(strDest);
}

CKeyPool::CKeyPool()
{
    nTime = GetTime();
    fInternal = false;
}

CKeyPool::CKeyPool(const CPubKey& vchPubKeyIn, bool internalIn)
{
    nTime = GetTime();
    vchPubKey = vchPubKeyIn;
    fInternal = internalIn;
}

CWalletKey::CWalletKey(int64_t nExpires)
{
    nTimeCreated = (nExpires ? GetTime() : 0);
    nTimeExpires = nExpires;
}<|MERGE_RESOLUTION|>--- conflicted
+++ resolved
@@ -2920,25 +2920,11 @@
                     vin.scriptWitness.SetNull();
                 }
 
-<<<<<<< HEAD
                 // Compute minimum Huntercoin fee.
                 const CAmount minHucFee = GetHuntercoinMinFee (txNew);
 
-                // Allow to override the default confirmation target over the CoinControl instance
-                int currentConfirmationTarget = nTxConfirmTarget;
-                if (coinControl && coinControl->nConfirmTarget > 0)
-                    currentConfirmationTarget = coinControl->nConfirmTarget;
-
-                // Allow to override the default fee estimate mode over the CoinControl instance
-                bool conservative_estimate = CalculateEstimateType(coinControl ? coinControl->m_fee_mode : FeeEstimateMode::UNSET, rbf);
-
-                CAmount nFeeNeeded = GetMinimumFee(nBytes, currentConfirmationTarget, ::mempool, ::feeEstimator, &feeCalc, false /* ignoreGlobalPayTxFee */, conservative_estimate);
+                CAmount nFeeNeeded = GetMinimumFee(nBytes, coin_control, ::mempool, ::feeEstimator, &feeCalc);
                 nFeeNeeded = std::max (nFeeNeeded, minHucFee);
-                if (coinControl && coinControl->fOverrideFeeRate)
-                    nFeeNeeded = coinControl->nFeeRate.GetFee(nBytes);
-=======
-                CAmount nFeeNeeded = GetMinimumFee(nBytes, coin_control, ::mempool, ::feeEstimator, &feeCalc);
->>>>>>> e5d611b5
 
                 // If we made it here and we aren't even able to meet the relay fee on the next pass, give up
                 // because we must be at the maximum allowed fee.
