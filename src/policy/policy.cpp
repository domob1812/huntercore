// Copyright (c) 2009-2010 Satoshi Nakamoto
// Copyright (c) 2009-2017 The Bitcoin Core developers
// Distributed under the MIT software license, see the accompanying
// file COPYING or http://www.opensource.org/licenses/mit-license.php.

// NOTE: This file is intended to be customised by the end user, and includes only local node policy logic

#include <policy/policy.h>

#include <consensus/validation.h>
#include <validation.h>
#include <coins.h>
#include <script/names.h>
#include <tinyformat.h>
#include <util.h>
#include <utilstrencodings.h>


/* Minimum mandatory fee for name_update transactions.  Transactions with
   a lower fee are valid but non-standard, to enforce protection against
   transaction spam in the blockchain.  If the transaction would require
   a larger fee due to the usual fee rules, then this is still true.  */
static const CAmount NAME_UPDATE_MIN_FEE = COIN / 100;
/* Fee per (full) 100 characters name length for name_update.  This is in
   addition to the NAME_UPDATE_MIN_FEE.  If the ordinary fee due to
   transaction size is larger, the latter will be used instead.  */
static const CAmount NAME_UPDATE_LEN_FEE = COIN / 500;

CAmount GetDustThreshold(const CTxOut& txout, const CFeeRate& dustRelayFeeIn)
{
    // "Dust" is defined in terms of dustRelayFee,
    // which has units satoshis-per-kilobyte.
    // If you'd pay more in fees than the value of the output
    // to spend something, then we consider it dust.
    // A typical spendable non-segwit txout is 34 bytes big, and will
    // need a CTxIn of at least 148 bytes to spend:
    // so dust is a spendable txout less than
    // 182*dustRelayFee/1000 (in satoshis).
    // 546 satoshis at the default rate of 3000 sat/kB.
    // A typical spendable segwit txout is 31 bytes big, and will
    // need a CTxIn of at least 67 bytes to spend:
    // so dust is a spendable txout less than
    // 98*dustRelayFee/1000 (in satoshis).
    // 294 satoshis at the default rate of 3000 sat/kB.
    if (txout.scriptPubKey.IsUnspendable())
        return 0;

    size_t nSize = GetSerializeSize(txout, SER_DISK, 0);
    int witnessversion = 0;
    std::vector<unsigned char> witnessprogram;

    if (txout.scriptPubKey.IsWitnessProgram(witnessversion, witnessprogram)) {
        // sum the sizes of the parts of a transaction input
        // with 75% segwit discount applied to the script size.
        nSize += (32 + 4 + 1 + (107 / WITNESS_SCALE_FACTOR) + 4);
    } else {
        nSize += (32 + 4 + 1 + 107 + 4); // the 148 mentioned above
    }

    return dustRelayFeeIn.GetFee(nSize);
}

bool IsDust(const CTxOut& txout, const CFeeRate& dustRelayFeeIn)
{
    return (txout.nValue < GetDustThreshold(txout, dustRelayFeeIn));
}

bool IsStandard(const CScript& scriptPubKey, txnouttype& whichType, const bool witnessEnabled)
{
    std::vector<std::vector<unsigned char> > vSolutions;
    if (!Solver(scriptPubKey, whichType, vSolutions))
        return false;

    if (whichType == TX_MULTISIG)
    {
        unsigned char m = vSolutions.front()[0];
        unsigned char n = vSolutions.back()[0];
        // Support up to x-of-3 multisig txns as standard
        if (n < 1 || n > 3)
            return false;
        if (m < 1 || m > n)
            return false;
    } else if (whichType == TX_NULL_DATA &&
               (!fAcceptDatacarrier || scriptPubKey.size() > nMaxDatacarrierBytes))
          return false;

    else if (!witnessEnabled && (whichType == TX_WITNESS_V0_KEYHASH || whichType == TX_WITNESS_V0_SCRIPTHASH))
        return false;

    return whichType != TX_NONSTANDARD && whichType != TX_WITNESS_UNKNOWN;
}

bool IsStandardTx(const CTransaction& tx, std::string& reason, const bool witnessEnabled)
{
    if (!tx.IsNamecoin()
        && (tx.nVersion > CTransaction::MAX_STANDARD_VERSION
            || tx.nVersion < 1)) {
        reason = "version";
        return false;
    }

    // Extremely large transactions with lots of inputs can cost the network
    // almost as much to process as they cost the sender in fees, because
    // computing signature hashes is O(ninputs*txsize). Limiting transactions
    // to MAX_STANDARD_TX_WEIGHT mitigates CPU exhaustion attacks.
    unsigned int sz = GetTransactionWeight(tx);
    if (sz >= MAX_STANDARD_TX_WEIGHT) {
        reason = "tx-size";
        return false;
    }

    for (const CTxIn& txin : tx.vin)
    {
        // Biggest 'standard' txin is a 15-of-15 P2SH multisig with compressed
        // keys (remember the 520 byte limit on redeemScript size). That works
        // out to a (15*(33+1))+3=513 byte redeemScript, 513+1+15*(73+1)+3=1627
        // bytes of scriptSig, which we round off to 1650 bytes for some minor
        // future-proofing. That's also enough to spend a 20-of-20
        // CHECKMULTISIG scriptPubKey, though such a scriptPubKey is not
        // considered standard.
        if (txin.scriptSig.size() > 1650) {
            reason = "scriptsig-size";
            return false;
        }
        if (!txin.scriptSig.IsPushOnly()) {
            reason = "scriptsig-not-pushonly";
            return false;
        }
    }

    unsigned int nDataOut = 0;
    txnouttype whichType;
    for (const CTxOut& txout : tx.vout) {
        if (!::IsStandard(txout.scriptPubKey, whichType, witnessEnabled)) {
            reason = "scriptpubkey";
            return false;
        }

        if (whichType == TX_NULL_DATA)
            nDataOut++;
        else if ((whichType == TX_MULTISIG) && (!fIsBareMultisigStd)) {
            reason = "bare-multisig";
            return false;
        } else if (IsDust(txout, ::dustRelayFee)) {
            reason = "dust";
            return false;
        }
    }

    // only one OP_RETURN txout is permitted
    if (nDataOut > 1) {
        reason = "multi-op-return";
        return false;
    }

    return true;
}

/**
 * Check transaction inputs to mitigate two
 * potential denial-of-service attacks:
 *
 * 1. scriptSigs with extra data stuffed into them,
 *    not consumed by scriptPubKey (or P2SH script)
 * 2. P2SH scripts with a crazy number of expensive
 *    CHECKSIG/CHECKMULTISIG operations
 *
 * Why bother? To avoid denial-of-service attacks; an attacker
 * can submit a standard HASH... OP_EQUAL transaction,
 * which will get accepted into blocks. The redemption
 * script can be anything; an attacker could use a very
 * expensive-to-check-upon-redemption script like:
 *   DUP CHECKSIG DROP ... repeated 100 times... OP_1
 */
bool AreInputsStandard(const CTransaction& tx, const CCoinsViewCache& mapInputs)
{
    if (tx.IsCoinBase())
        return true; // Coinbases don't use vin normally

    for (unsigned int i = 0; i < tx.vin.size(); i++)
    {
        const CTxOut& prev = mapInputs.AccessCoin(tx.vin[i].prevout).out;

        std::vector<std::vector<unsigned char> > vSolutions;
        txnouttype whichType;
        // get the scriptPubKey corresponding to this input:
        const CScript& prevScript = prev.scriptPubKey;
        if (!Solver(prevScript, whichType, vSolutions))
            return false;

        if (whichType == TX_SCRIPTHASH)
        {
            std::vector<std::vector<unsigned char> > stack;
            // convert the scriptSig into a stack, so we can inspect the redeemScript
            if (!EvalScript(stack, tx.vin[i].scriptSig, SCRIPT_VERIFY_NONE, BaseSignatureChecker(), SIGVERSION_BASE))
                return false;
            if (stack.empty())
                return false;
            CScript subscript(stack.back().begin(), stack.back().end());
            if (subscript.GetSigOpCount(true) > MAX_P2SH_SIGOPS) {
                return false;
            }
        }
    }

    return true;
}

bool IsWitnessStandard(const CTransaction& tx, const CCoinsViewCache& mapInputs)
{
    if (tx.IsCoinBase())
        return true; // Coinbases are skipped

    for (unsigned int i = 0; i < tx.vin.size(); i++)
    {
        // We don't care if witness for this input is empty, since it must not be bloated.
        // If the script is invalid without witness, it would be caught sooner or later during validation.
        if (tx.vin[i].scriptWitness.IsNull())
            continue;

        const CTxOut &prev = mapInputs.AccessCoin(tx.vin[i].prevout).out;

        // get the scriptPubKey corresponding to this input:
        CScript prevScript = prev.scriptPubKey;

        if (prevScript.IsPayToScriptHash(true)) {
            std::vector <std::vector<unsigned char> > stack;
            // If the scriptPubKey is P2SH, we try to extract the redeemScript casually by converting the scriptSig
            // into a stack. We do not check IsPushOnly nor compare the hash as these will be done later anyway.
            // If the check fails at this stage, we know that this txid must be a bad one.
            if (!EvalScript(stack, tx.vin[i].scriptSig, SCRIPT_VERIFY_NONE, BaseSignatureChecker(), SIGVERSION_BASE))
                return false;
            if (stack.empty())
                return false;
            prevScript = CScript(stack.back().begin(), stack.back().end());
        }

        int witnessversion = 0;
        std::vector<unsigned char> witnessprogram;

        // Non-witness program must not be associated with any witness
        if (!prevScript.IsWitnessProgram(witnessversion, witnessprogram))
            return false;

        // Check P2WSH standard limits
        if (witnessversion == 0 && witnessprogram.size() == 32) {
            if (tx.vin[i].scriptWitness.stack.back().size() > MAX_STANDARD_P2WSH_SCRIPT_SIZE)
                return false;
            size_t sizeWitnessStack = tx.vin[i].scriptWitness.stack.size() - 1;
            if (sizeWitnessStack > MAX_STANDARD_P2WSH_STACK_ITEMS)
                return false;
            for (unsigned int j = 0; j < sizeWitnessStack; j++) {
                if (tx.vin[i].scriptWitness.stack[j].size() > MAX_STANDARD_P2WSH_STACK_ITEM_SIZE)
                    return false;
            }
        }
    }
    return true;
}

CFeeRate incrementalRelayFee = CFeeRate(DEFAULT_INCREMENTAL_RELAY_FEE);
CFeeRate dustRelayFee = CFeeRate(DUST_RELAY_TX_FEE);
unsigned int nBytesPerSigOp = DEFAULT_BYTES_PER_SIGOP;

int64_t GetVirtualTransactionSize(int64_t nWeight, int64_t nSigOpCost)
{
    return (std::max(nWeight, nSigOpCost * nBytesPerSigOp) + WITNESS_SCALE_FACTOR - 1) / WITNESS_SCALE_FACTOR;
}

int64_t GetVirtualTransactionSize(const CTransaction& tx, int64_t nSigOpCost)
{
    return GetVirtualTransactionSize(GetTransactionWeight(tx), nSigOpCost);
}

int64_t GetVirtualTransactionInputSize(const CTxIn& txin, int64_t nSigOpCost)
{
<<<<<<< HEAD
    return GetVirtualTransactionSize(GetTransationInputWeight(txin), nSigOpCost);
}

CAmount
GetHuntercoinMinFee (const CTransaction& tx)
{
  if (!tx.IsNamecoin ())
    return 0;

  CAmount res = 0;
  for (const auto& txout : tx.vout)
    {
      const CNameScript nameOp(txout.scriptPubKey);
      if (nameOp.isNameOp () && nameOp.getNameOp () == OP_NAME_UPDATE)
        {
          const valtype& value = nameOp.getOpValue ();
          const CAmount cur = NAME_UPDATE_MIN_FEE
                                + NAME_UPDATE_LEN_FEE * (value.size () / 100);
          res = std::max (res, cur);
        }
    }

  return res;
=======
    return GetVirtualTransactionSize(GetTransactionInputWeight(txin), nSigOpCost);
>>>>>>> 85c3db42
}<|MERGE_RESOLUTION|>--- conflicted
+++ resolved
@@ -274,8 +274,7 @@
 
 int64_t GetVirtualTransactionInputSize(const CTxIn& txin, int64_t nSigOpCost)
 {
-<<<<<<< HEAD
-    return GetVirtualTransactionSize(GetTransationInputWeight(txin), nSigOpCost);
+    return GetVirtualTransactionSize(GetTransactionInputWeight(txin), nSigOpCost);
 }
 
 CAmount
@@ -298,7 +297,4 @@
     }
 
   return res;
-=======
-    return GetVirtualTransactionSize(GetTransactionInputWeight(txin), nSigOpCost);
->>>>>>> 85c3db42
 }