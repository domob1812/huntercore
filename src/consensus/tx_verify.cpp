// Copyright (c) 2017-2017 The Bitcoin Core developers
// Distributed under the MIT software license, see the accompanying
// file COPYING or http://www.opensource.org/licenses/mit-license.php.

#include "tx_verify.h"

#include "consensus.h"
#include "names/main.h"
#include "primitives/transaction.h"
#include "script/interpreter.h"
#include "validation.h"

// TODO remove the following dependencies
#include "chain.h"
#include "coins.h"
#include "utilmoneystr.h"

bool IsFinalTx(const CTransaction &tx, int nBlockHeight, int64_t nBlockTime)
{
    if (tx.nLockTime == 0)
        return true;
    if ((int64_t)tx.nLockTime < ((int64_t)tx.nLockTime < LOCKTIME_THRESHOLD ? (int64_t)nBlockHeight : nBlockTime))
        return true;
    for (const auto& txin : tx.vin) {
        if (!(txin.nSequence == CTxIn::SEQUENCE_FINAL))
            return false;
    }
    return true;
}

std::pair<int, int64_t> CalculateSequenceLocks(const CTransaction &tx, int flags, std::vector<int>* prevHeights, const CBlockIndex& block)
{
    assert(prevHeights->size() == tx.vin.size());

    // Will be set to the equivalent height- and time-based nLockTime
    // values that would be necessary to satisfy all relative lock-
    // time constraints given our view of block chain history.
    // The semantics of nLockTime are the last invalid height/time, so
    // use -1 to have the effect of any height or time being valid.
    int nMinHeight = -1;
    int64_t nMinTime = -1;

    // tx.nVersion is signed integer so requires cast to unsigned otherwise
    // we would be doing a signed comparison and half the range of nVersion
    // wouldn't support BIP 68.
    bool fEnforceBIP68 = static_cast<uint32_t>(tx.nVersion) >= 2
                      && flags & LOCKTIME_VERIFY_SEQUENCE;

    // Do not enforce sequence numbers as a relative lock time
    // unless we have been instructed to
    if (!fEnforceBIP68) {
        return std::make_pair(nMinHeight, nMinTime);
    }

    for (size_t txinIndex = 0; txinIndex < tx.vin.size(); txinIndex++) {
        const CTxIn& txin = tx.vin[txinIndex];

        // Sequence numbers with the most significant bit set are not
        // treated as relative lock-times, nor are they given any
        // consensus-enforced meaning at this point.
        if (txin.nSequence & CTxIn::SEQUENCE_LOCKTIME_DISABLE_FLAG) {
            // The height of this input is not relevant for sequence locks
            (*prevHeights)[txinIndex] = 0;
            continue;
        }

        int nCoinHeight = (*prevHeights)[txinIndex];

        if (txin.nSequence & CTxIn::SEQUENCE_LOCKTIME_TYPE_FLAG) {
            int64_t nCoinTime = block.GetAncestor(std::max(nCoinHeight-1, 0))->GetMedianTimePast();
            // NOTE: Subtract 1 to maintain nLockTime semantics
            // BIP 68 relative lock times have the semantics of calculating
            // the first block or time at which the transaction would be
            // valid. When calculating the effective block time or height
            // for the entire transaction, we switch to using the
            // semantics of nLockTime which is the last invalid block
            // time or height.  Thus we subtract 1 from the calculated
            // time or height.

            // Time-based relative lock-times are measured from the
            // smallest allowed timestamp of the block containing the
            // txout being spent, which is the median time past of the
            // block prior.
            nMinTime = std::max(nMinTime, nCoinTime + (int64_t)((txin.nSequence & CTxIn::SEQUENCE_LOCKTIME_MASK) << CTxIn::SEQUENCE_LOCKTIME_GRANULARITY) - 1);
        } else {
            nMinHeight = std::max(nMinHeight, nCoinHeight + (int)(txin.nSequence & CTxIn::SEQUENCE_LOCKTIME_MASK) - 1);
        }
    }

    return std::make_pair(nMinHeight, nMinTime);
}

bool EvaluateSequenceLocks(const CBlockIndex& block, std::pair<int, int64_t> lockPair)
{
    assert(block.pprev);
    int64_t nBlockTime = block.pprev->GetMedianTimePast();
    if (lockPair.first >= block.nHeight || lockPair.second >= nBlockTime)
        return false;

    return true;
}

bool SequenceLocks(const CTransaction &tx, int flags, std::vector<int>* prevHeights, const CBlockIndex& block)
{
    return EvaluateSequenceLocks(block, CalculateSequenceLocks(tx, flags, prevHeights, block));
}

unsigned int GetLegacySigOpCount(const CTransaction& tx)
{
    unsigned int nSigOps = 0;
    for (const auto& txin : tx.vin)
    {
        nSigOps += txin.scriptSig.GetSigOpCount(false);
    }
    for (const auto& txout : tx.vout)
    {
        nSigOps += txout.scriptPubKey.GetSigOpCount(false);
    }
    return nSigOps;
}

unsigned int GetP2SHSigOpCount(const CTransaction& tx, const CCoinsViewCache& inputs)
{
    /* Game transactions should not make it here, they are filtered out
       already higher up the call tree.  */
    assert(!tx.IsGameTx());

    if (tx.IsCoinBase())
        return 0;

    unsigned int nSigOps = 0;
    for (unsigned int i = 0; i < tx.vin.size(); i++)
    {
        const Coin& coin = inputs.AccessCoin(tx.vin[i].prevout);
        assert(!coin.IsSpent());
        const CTxOut &prevout = coin.out;
        if (prevout.scriptPubKey.IsPayToScriptHash(true))
            nSigOps += prevout.scriptPubKey.GetSigOpCount(tx.vin[i].scriptSig);
    }
    return nSigOps;
}

int64_t GetTransactionSigOpCost(const CTransaction& tx, const CCoinsViewCache& inputs, int flags)
{
    int64_t nSigOps = GetLegacySigOpCount(tx) * WITNESS_SCALE_FACTOR;

    if (tx.IsCoinBase())
        return nSigOps;

    if (flags & SCRIPT_VERIFY_P2SH) {
        nSigOps += GetP2SHSigOpCount(tx, inputs) * WITNESS_SCALE_FACTOR;
    }

    for (unsigned int i = 0; i < tx.vin.size(); i++)
    {
        const Coin& coin = inputs.AccessCoin(tx.vin[i].prevout);
        assert(!coin.IsSpent());
        const CTxOut &prevout = coin.out;
        nSigOps += CountWitnessSigOps(tx.vin[i].scriptSig, prevout.scriptPubKey, &tx.vin[i].scriptWitness, flags);
    }
    return nSigOps;
}

bool CheckTransaction(const CTransaction& tx, CValidationState &state, bool fCheckDuplicateInputs)
{
    // Basic checks that don't depend on any context
    if (tx.vin.empty())
        return state.DoS(10, false, REJECT_INVALID, "bad-txns-vin-empty");
    if (tx.vout.empty())
        return state.DoS(10, false, REJECT_INVALID, "bad-txns-vout-empty");
    // Size limits (this doesn't take the witness into account, as that hasn't been checked for malleability)
    if (::GetSerializeSize(tx, SER_NETWORK, PROTOCOL_VERSION | SERIALIZE_TRANSACTION_NO_WITNESS) * WITNESS_SCALE_FACTOR > MAX_BLOCK_WEIGHT)
        return state.DoS(100, false, REJECT_INVALID, "bad-txns-oversize");

    // Check for negative or overflow output values
    CAmount nValueOut = 0;
    for (const auto& txout : tx.vout)
    {
        if (txout.nValue < 0)
            return state.DoS(100, false, REJECT_INVALID, "bad-txns-vout-negative");
        if (txout.nValue > MAX_MONEY)
            return state.DoS(100, false, REJECT_INVALID, "bad-txns-vout-toolarge");
        nValueOut += txout.nValue;
        if (!MoneyRange(nValueOut))
            return state.DoS(100, false, REJECT_INVALID, "bad-txns-txouttotal-toolarge");
    }

    // Check for duplicate inputs - note that this check is slow so we skip it in CheckBlock
    if (fCheckDuplicateInputs) {
        std::set<COutPoint> vInOutPoints;
        for (const auto& txin : tx.vin)
        {
            if (!vInOutPoints.insert(txin.prevout).second)
                return state.DoS(100, false, REJECT_INVALID, "bad-txns-inputs-duplicate");
        }
    }

    if (tx.IsCoinBase())
    {
        if (tx.vin[0].scriptSig.size() < 2 || tx.vin[0].scriptSig.size() > 230)
            return state.DoS(100, false, REJECT_INVALID, "bad-cb-length");
    }
    else
    {
        for (const auto& txin : tx.vin)
            if (txin.prevout.IsNull())
                return state.DoS(10, false, REJECT_INVALID, "bad-txns-prevout-null");
    }

    return true;
}

bool Consensus::CheckTxInputs(const CTransaction& tx, CValidationState& state, const CCoinsViewCache& inputs, int nSpendHeight, unsigned flags, CAmount& txfee)
{
<<<<<<< HEAD
        /* Game tx need no checks.  They should never appear here, though,
           as they are "filtered out" already up in the call tree.  */
        assert(!tx.IsGameTx());

        if (!CheckNameTransaction (tx, nSpendHeight, inputs, state, flags))
            return state.Invalid(false, 0, "", "Tx invalid for Namecoin");
=======
    if (!CheckNameTransaction (tx, nSpendHeight, inputs, state, flags))
        return state.Invalid(false, 0, "", "Tx invalid for Namecoin");
>>>>>>> da78eaee

    // are the actual inputs available?
    if (!inputs.HaveInputs(tx)) {
        return state.DoS(100, false, REJECT_INVALID, "bad-txns-inputs-missingorspent", false,
                         strprintf("%s: inputs missing/spent", __func__));
    }

<<<<<<< HEAD
        CAmount nValueIn = 0;
        CAmount nFees = 0;
        for (unsigned int i = 0; i < tx.vin.size(); i++)
        {
            const COutPoint &prevout = tx.vin[i].prevout;
            const Coin& coin = inputs.AccessCoin(prevout);
            assert(!coin.IsSpent());

            // If prev is coinbase, check that it's matured
            /* This rule is disabled for the genesis block, so that
               the premine is spendable.  */
            if (coin.IsCoinBase()) {
                if (nSpendHeight - coin.nHeight < COINBASE_MATURITY
                      && coin.nHeight > 0)
                    return state.Invalid(false,
                        REJECT_INVALID, "bad-txns-premature-spend-of-coinbase",
                        strprintf("tried to spend coinbase at depth %d", nSpendHeight - coin.nHeight));
            }
            else if (coin.IsGameTx()) {
                if (nSpendHeight - coin.nHeight < GAMETX_MATURITY)
                    return state.Invalid(false,
                        REJECT_INVALID, "bad-txns-premature-spend-of-gametx",
                        strprintf("tried to spend game reward at depth %d", nSpendHeight - coin.nHeight));
            }

            // Check for negative or overflow input values
            nValueIn += coin.out.nValue;
            if (!MoneyRange(coin.out.nValue) || !MoneyRange(nValueIn))
                return state.DoS(100, false, REJECT_INVALID, "bad-txns-inputvalues-outofrange");
=======
    CAmount nValueIn = 0;
    for (unsigned int i = 0; i < tx.vin.size(); ++i) {
        const COutPoint &prevout = tx.vin[i].prevout;
        const Coin& coin = inputs.AccessCoin(prevout);
        assert(!coin.IsSpent());

        // If prev is coinbase, check that it's matured
        if (coin.IsCoinBase() && nSpendHeight - coin.nHeight < COINBASE_MATURITY) {
            return state.Invalid(false,
                REJECT_INVALID, "bad-txns-premature-spend-of-coinbase",
                strprintf("tried to spend coinbase at depth %d", nSpendHeight - coin.nHeight));
        }
>>>>>>> da78eaee

        // Check for negative or overflow input values
        nValueIn += coin.out.nValue;
        if (!MoneyRange(coin.out.nValue) || !MoneyRange(nValueIn)) {
            return state.DoS(100, false, REJECT_INVALID, "bad-txns-inputvalues-outofrange");
        }
    }

    const CAmount value_out = tx.GetValueOut();
    if (nValueIn < value_out) {
        return state.DoS(100, false, REJECT_INVALID, "bad-txns-in-belowout", false,
            strprintf("value in (%s) < value out (%s)", FormatMoney(nValueIn), FormatMoney(value_out)));
    }

    // Tally transaction fees
    const CAmount txfee_aux = nValueIn - value_out;
    if (!MoneyRange(txfee_aux)) {
        return state.DoS(100, false, REJECT_INVALID, "bad-txns-fee-outofrange");
    }

    txfee = txfee_aux;
    return true;
}<|MERGE_RESOLUTION|>--- conflicted
+++ resolved
@@ -212,17 +212,12 @@
 
 bool Consensus::CheckTxInputs(const CTransaction& tx, CValidationState& state, const CCoinsViewCache& inputs, int nSpendHeight, unsigned flags, CAmount& txfee)
 {
-<<<<<<< HEAD
-        /* Game tx need no checks.  They should never appear here, though,
-           as they are "filtered out" already up in the call tree.  */
-        assert(!tx.IsGameTx());
-
-        if (!CheckNameTransaction (tx, nSpendHeight, inputs, state, flags))
-            return state.Invalid(false, 0, "", "Tx invalid for Namecoin");
-=======
+    /* Game tx need no checks.  They should never appear here, though,
+       as they are "filtered out" already up in the call tree.  */
+    assert(!tx.IsGameTx());
+
     if (!CheckNameTransaction (tx, nSpendHeight, inputs, state, flags))
         return state.Invalid(false, 0, "", "Tx invalid for Namecoin");
->>>>>>> da78eaee
 
     // are the actual inputs available?
     if (!inputs.HaveInputs(tx)) {
@@ -230,37 +225,6 @@
                          strprintf("%s: inputs missing/spent", __func__));
     }
 
-<<<<<<< HEAD
-        CAmount nValueIn = 0;
-        CAmount nFees = 0;
-        for (unsigned int i = 0; i < tx.vin.size(); i++)
-        {
-            const COutPoint &prevout = tx.vin[i].prevout;
-            const Coin& coin = inputs.AccessCoin(prevout);
-            assert(!coin.IsSpent());
-
-            // If prev is coinbase, check that it's matured
-            /* This rule is disabled for the genesis block, so that
-               the premine is spendable.  */
-            if (coin.IsCoinBase()) {
-                if (nSpendHeight - coin.nHeight < COINBASE_MATURITY
-                      && coin.nHeight > 0)
-                    return state.Invalid(false,
-                        REJECT_INVALID, "bad-txns-premature-spend-of-coinbase",
-                        strprintf("tried to spend coinbase at depth %d", nSpendHeight - coin.nHeight));
-            }
-            else if (coin.IsGameTx()) {
-                if (nSpendHeight - coin.nHeight < GAMETX_MATURITY)
-                    return state.Invalid(false,
-                        REJECT_INVALID, "bad-txns-premature-spend-of-gametx",
-                        strprintf("tried to spend game reward at depth %d", nSpendHeight - coin.nHeight));
-            }
-
-            // Check for negative or overflow input values
-            nValueIn += coin.out.nValue;
-            if (!MoneyRange(coin.out.nValue) || !MoneyRange(nValueIn))
-                return state.DoS(100, false, REJECT_INVALID, "bad-txns-inputvalues-outofrange");
-=======
     CAmount nValueIn = 0;
     for (unsigned int i = 0; i < tx.vin.size(); ++i) {
         const COutPoint &prevout = tx.vin[i].prevout;
@@ -268,12 +232,21 @@
         assert(!coin.IsSpent());
 
         // If prev is coinbase, check that it's matured
-        if (coin.IsCoinBase() && nSpendHeight - coin.nHeight < COINBASE_MATURITY) {
-            return state.Invalid(false,
-                REJECT_INVALID, "bad-txns-premature-spend-of-coinbase",
-                strprintf("tried to spend coinbase at depth %d", nSpendHeight - coin.nHeight));
-        }
->>>>>>> da78eaee
+        /* This rule is disabled for the genesis block, so that
+           the premine is spendable.  */
+        if (coin.IsCoinBase()) {
+            if (nSpendHeight - coin.nHeight < COINBASE_MATURITY
+                  && coin.nHeight > 0)
+                return state.Invalid(false,
+                    REJECT_INVALID, "bad-txns-premature-spend-of-coinbase",
+                    strprintf("tried to spend coinbase at depth %d", nSpendHeight - coin.nHeight));
+        }
+        else if (coin.IsGameTx()) {
+            if (nSpendHeight - coin.nHeight < GAMETX_MATURITY)
+                return state.Invalid(false,
+                    REJECT_INVALID, "bad-txns-premature-spend-of-gametx",
+                    strprintf("tried to spend game reward at depth %d", nSpendHeight - coin.nHeight));
+        }
 
         // Check for negative or overflow input values
         nValueIn += coin.out.nValue;
