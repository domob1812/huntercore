--- conflicted
+++ resolved
@@ -7,11 +7,8 @@
 
 #include "addrman.h"
 #include "arith_uint256.h"
-<<<<<<< HEAD
 #include "auxpow.h"
-=======
 #include "blockencodings.h"
->>>>>>> 5cdc54b4
 #include "chainparams.h"
 #include "checkpoints.h"
 #include "checkqueue.h"
@@ -5960,15 +5957,11 @@
         assert(pindexLast);
         UpdateBlockAvailability(pfrom->GetId(), pindexLast->GetBlockHash());
 
-<<<<<<< HEAD
         bool maxSize = (nCount == MAX_HEADERS_RESULTS);
         if (pfrom->nVersion >= SIZE_HEADERS_LIMIT_VERSION
               && nSize >= THRESHOLD_HEADERS_SIZE)
             maxSize = true;
         if (maxSize && pindexLast && hasNewHeaders) {
-=======
-        if (nCount == MAX_HEADERS_RESULTS && hasNewHeaders) {
->>>>>>> 5cdc54b4
             // Headers message had its maximum size; the peer may have more headers.
             // TODO: optimize: if pindexLast is an ancestor of chainActive.Tip or pindexBestHeader, continue
             // from there instead.
