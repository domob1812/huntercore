--- conflicted
+++ resolved
@@ -170,37 +170,14 @@
 
         checkpointData = (CCheckpointData) {
             boost::assign::map_list_of
-<<<<<<< HEAD
-            (     0, uint256S("00000000db7eb7a9e1a06cf995363dcdc4c28e8ae04827a961942657db9a1631")),
+            (     0, uint256S("00000000db7eb7a9e1a06cf995363dcdc4c28e8ae04827a961942657db9a1631"))
+        };
+
+        chainTxData = ChainTxData{
             0, // * UNIX timestamp of last checkpoint block
             0, // * total number of transactions between genesis and last checkpoint
                //   (the tx=... number in the SetBestChain debug.log lines)
             0  // * estimated number of transactions per day after checkpoint
-=======
-            (  2016, uint256S("0000000000660bad0d9fbde55ba7ee14ddf766ed5f527e3fbca523ac11460b92"))
-            (  4032, uint256S("0000000000493b5696ad482deb79da835fe2385304b841beef1938655ddbc411"))
-            (  6048, uint256S("000000000027939a2e1d8bb63f36c47da858e56d570f143e67e85068943470c9"))
-            (  8064, uint256S("000000000003a01f708da7396e54d081701ea406ed163e519589717d8b7c95a5"))
-            ( 10080, uint256S("00000000000fed3899f818b2228b4f01b9a0a7eeee907abd172852df71c64b06"))
-            ( 12096, uint256S("0000000000006c06988ff361f124314f9f4bb45b6997d90a7ee4cedf434c670f"))
-            ( 14112, uint256S("00000000000045d95e0588c47c17d593c7b5cb4fb1e56213d1b3843c1773df2b"))
-            ( 16128, uint256S("000000000001d9964f9483f9096cf9d6c6c2886ed1e5dec95ad2aeec3ce72fa9"))
-            ( 18940, uint256S("00000000000087f7fc0c8085217503ba86f796fa4984f7e5a08b6c4c12906c05"))
-            ( 30240, uint256S("e1c8c862ff342358384d4c22fa6ea5f669f3e1cdcf34111f8017371c3c0be1da"))
-            ( 57000, uint256S("aa3ec60168a0200799e362e2b572ee01f3c3852030d07d036e0aa884ec61f203"))
-            (112896, uint256S("73f880e78a04dd6a31efc8abf7ca5db4e262c4ae130d559730d6ccb8808095bf"))
-            (182000, uint256S("d47b4a8fd282f635d66ce34ebbeb26ffd64c35b41f286646598abfd813cba6d9"))
-            (193000, uint256S("3b85e70ba7f5433049cfbcf0ae35ed869496dbedcd1c0fafadb0284ec81d7b58"))
-            (250000, uint256S("514ec75480df318ffa7eb4eff82e1c583c961aa64cce71b5922662f01ed1686a"))
-        };
-
-        chainTxData = ChainTxData{
-            // Data as of block 00000000000000000166d612d5595e2b1cd88d71d695fc580af64d8da8658c23 (height 446482).
-            1442977054, // * UNIX timestamp of last known number of transactions
-            3000785,    // * total number of transactions between genesis and that timestamp
-                        //   (the tx=... number in the SetBestChain debug.log lines)
-            0.0189      // * estimated number of transactions per second after checkpoint
->>>>>>> df2ffcc2
         };
     }
 
@@ -291,31 +268,13 @@
 
         checkpointData = (CCheckpointData) {
             boost::assign::map_list_of
-<<<<<<< HEAD
-            (     0, uint256S("000000492c361a01ce7558a3bfb198ea3ff2f86f8b0c2e00d26135c53f4acbf7")),
+            (     0, uint256S("000000492c361a01ce7558a3bfb198ea3ff2f86f8b0c2e00d26135c53f4acbf7"))
+        };
+
+        chainTxData = ChainTxData{
             0,
             0,
             0
-=======
-            (  2016, uint256S("00000000b9e4132e1a803114bc88df3e49184a3c794c01a6eac334f12f4ccadb"))
-            (  4032, uint256S("00000003fbc13a48b8de5c8742044c84b800edeabff8b39f7f23ac572c6d80ce"))
-            (  8064, uint256S("f594a75db40244bc7baa808a695f796ba81cae5bb48fa920e367cdd31dbfb0e3"))
-            ( 10080, uint256S("398d44a1a6e58dce3f7463217f677c2532e42a83696dcc5d4d97329c00a10891"))
-            ( 12096, uint256S("22c9278493cda563565fc2a4250eff48bd68ed40cb5fb30029ca08ea6120ddab"))
-            ( 14112, uint256S("83bade3e3d88845eb52de90311a8017b1cdf725b15d19bc89c47a568f7b4e08c"))
-            ( 16128, uint256S("f456354835623f733bb928ed77d97ae06b96ad6c40aba63f51f94f06e905effc"))
-            ( 18144, uint256S("c0ec570117822ca3c76abd1d10449b283d8ad39c64290d6abafe2bed23917886"))
-            ( 34715, uint256S("0000000580cf4342f869e278d94d7e67d2ac8cae4a411082e0fd518a8091ebf2"))
-            ( 48384, uint256S("00000001d528af69dce584f882e3bdb36127104988607b726591cc5e62287922"))
-            ( 60480, uint256S("d3af823c32e890ca589dd4277aa4d27b8cd290396b7e0eeeee5121481fd43ca5"))
-            (130000, uint256S("e0a05455d89a54bb7c1b5bb785d6b1b7c5bda42ed4ce8dc19d68652ba8835954"))
-        };
-
-        chainTxData = ChainTxData{
-            1464247300,
-            173446,
-            0.0027
->>>>>>> df2ffcc2
         };
 
         assert(mapHistoricBugs.empty());
@@ -387,29 +346,19 @@
 
         checkpointData = (CCheckpointData){
             boost::assign::map_list_of
-<<<<<<< HEAD
-            ( 0, uint256S("3867dcd08712d9b49de33d4ab145d57ad14a78c7843c51f8c5d782d5f102fb4a")),
-=======
-            ( 0, uint256S("5287b3809b71433729402429b7d909a853cfac5ed40f09117b242c275e6b2d63"))
+            ( 0, uint256S("3867dcd08712d9b49de33d4ab145d57ad14a78c7843c51f8c5d782d5f102fb4a"))
         };
 
         chainTxData = ChainTxData{
->>>>>>> df2ffcc2
             0,
             0,
             0
         };
-<<<<<<< HEAD
+
         base58Prefixes[PUBKEY_ADDRESS] = std::vector<unsigned char>(1,100);
         base58Prefixes[SCRIPT_ADDRESS] = std::vector<unsigned char>(1,196); // FIXME: Update.
         base58Prefixes[SECRET_KEY] =     std::vector<unsigned char>(1,228);
         /* FIXME: Update below.  */
-=======
-
-        base58Prefixes[PUBKEY_ADDRESS] = std::vector<unsigned char>(1,111);
-        base58Prefixes[SCRIPT_ADDRESS] = std::vector<unsigned char>(1,196);
-        base58Prefixes[SECRET_KEY] =     std::vector<unsigned char>(1,239);
->>>>>>> df2ffcc2
         base58Prefixes[EXT_PUBLIC_KEY] = boost::assign::list_of(0x04)(0x35)(0x87)(0xCF).convert_to_container<std::vector<unsigned char> >();
         base58Prefixes[EXT_SECRET_KEY] = boost::assign::list_of(0x04)(0x35)(0x83)(0x94).convert_to_container<std::vector<unsigned char> >();
 
