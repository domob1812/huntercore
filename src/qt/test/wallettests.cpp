--- conflicted
+++ resolved
@@ -172,13 +172,8 @@
     // Send two transactions, and verify they are added to transaction list.
     TransactionTableModel* transactionTableModel = walletModel.getTransactionTableModel();
     QCOMPARE(transactionTableModel->rowCount({}), 105);
-<<<<<<< HEAD
-    uint256 txid1 = SendCoins(wallet, sendCoinsDialog, CBitcoinAddress(CKeyID()), 20 * CENT, false /* rbf */);
-    uint256 txid2 = SendCoins(wallet, sendCoinsDialog, CBitcoinAddress(CKeyID()), 50 * CENT, true /* rbf */);
-=======
-    uint256 txid1 = SendCoins(wallet, sendCoinsDialog, CKeyID(), 5 * COIN, false /* rbf */);
-    uint256 txid2 = SendCoins(wallet, sendCoinsDialog, CKeyID(), 10 * COIN, true /* rbf */);
->>>>>>> cbf361b2
+    uint256 txid1 = SendCoins(wallet, sendCoinsDialog, CKeyID(), 20 * CENT, false /* rbf */);
+    uint256 txid2 = SendCoins(wallet, sendCoinsDialog, CKeyID(), 50 * CENT, true /* rbf */);
     QCOMPARE(transactionTableModel->rowCount({}), 107);
     QVERIFY(FindTx(*transactionTableModel, txid1).isValid());
     QVERIFY(FindTx(*transactionTableModel, txid2).isValid());
