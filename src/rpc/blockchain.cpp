--- conflicted
+++ resolved
@@ -843,11 +843,7 @@
         return strHex;
     }
 
-<<<<<<< HEAD
-    return blockToJSON(block, vGameTx, pblockindex);
-=======
-    return blockToJSON(block, pblockindex, verbosity >= 2);
->>>>>>> d38d1548
+    return blockToJSON(block, vGameTx, pblockindex, verbosity >= 2);
 }
 
 struct CCoinsStats
