--- conflicted
+++ resolved
@@ -2730,20 +2730,12 @@
     { "wallet",             "removeprunedfunds",        &removeprunedfunds,        true,   {"txid"} },
 
     // Namecoin-specific wallet calls.
-<<<<<<< HEAD
-    { "namecoin",           "name_list",                &name_list,                false },
-    { "namecoin",           "name_new",                 &name_new,                 false },
-    { "namecoin",           "name_firstupdate",         &name_firstupdate,         false },
-    { "namecoin",           "name_update",              &name_update,              false },
-    { "namecoin",           "name_register",            &name_register,            false },
-    { "namecoin",           "sendtoname",               &sendtoname,               false },
-=======
     { "namecoin",           "name_list",                &name_list,                false,  {"name"} },
     { "namecoin",           "name_new",                 &name_new,                 false,  {"name"} },
     { "namecoin",           "name_firstupdate",         &name_firstupdate,         false,  {"name","rand","tx","value","toaddress","allow_active"} },
     { "namecoin",           "name_update",              &name_update,              false,  {"name","value","toaddress"} },
+    { "namecoin",           "name_register",            &name_register,            false,  {"name","value","toaddress"} },
     { "namecoin",           "sendtoname",               &sendtoname,               false,  {"name","amount","comment","comment_to","subtractfeefromamount"} },
->>>>>>> df2ffcc2
 };
 
 void RegisterWalletRPCCommands(CRPCTable &t)
