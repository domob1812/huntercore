{
    "txid": "0d1d4edfc217d9db3ab6a9298f26a52eae3c52f55a6cb8ccbc14f7c727572894",
    "hash": "0d1d4edfc217d9db3ab6a9298f26a52eae3c52f55a6cb8ccbc14f7c727572894",
    "version": 1,
    "size": 124,
    "vsize": 124,
    "locktime": 0,
    "vin": [
    ],
    "vout": [
        {
            "value": 1.00000000,
            "n": 0,
            "scriptPubKey": {
                "asm": "OP_NAME_FIRSTUPDATE 02a5613bd857b7048924264d1e70e08fb2a7e6527d32b7ab1bb993ac59964ff397 021ac43c7ff740014c3b33737ede99c967e4764553d1b2b83db77c83b8715fa72d 02df2089105c77f266fa11a9d33f05c735234075f2e8780824c6b709415f9fb485 OP_NAME_UPDATE OP_CHECKMULTISIG",
                "hex": "522102a5613bd857b7048924264d1e70e08fb2a7e6527d32b7ab1bb993ac59964ff39721021ac43c7ff740014c3b33737ede99c967e4764553d1b2b83db77c83b8715fa72d2102df2089105c77f266fa11a9d33f05c735234075f2e8780824c6b709415f9fb48553ae",
                "reqSigs": 2,
                "type": "multisig",
                "addresses": [
<<<<<<< HEAD
                    "HMKPQP3ceUZvse1cZPgf7Eko9GRJkeP8Rj", 
                    "HM42NVEzXWup7ZYkcVZWUJ7BLXD7V4X79D", 
                    "H9s2yGXhzk6b1S3LxpvusRccd5iXkcvHiE"
=======
                    "NBNdDgd5Ae8SgqgerRgUvk2EhKWdFZV9ms",
                    "NB7GBnpT3gUKvmDnuXZLHoNctaJS3UH1KD",
                    "MyvGna7AWuf6pdiPFrvjgvt4B8orKgRXwg"
>>>>>>> da78eaee
                ]
            }
        }
    ],
    "hex": "01000000000100e1f5050000000069522102a5613bd857b7048924264d1e70e08fb2a7e6527d32b7ab1bb993ac59964ff39721021ac43c7ff740014c3b33737ede99c967e4764553d1b2b83db77c83b8715fa72d2102df2089105c77f266fa11a9d33f05c735234075f2e8780824c6b709415f9fb48553ae00000000"
}<|MERGE_RESOLUTION|>--- conflicted
+++ resolved
@@ -17,15 +17,9 @@
                 "reqSigs": 2,
                 "type": "multisig",
                 "addresses": [
-<<<<<<< HEAD
-                    "HMKPQP3ceUZvse1cZPgf7Eko9GRJkeP8Rj", 
-                    "HM42NVEzXWup7ZYkcVZWUJ7BLXD7V4X79D", 
+                    "HMKPQP3ceUZvse1cZPgf7Eko9GRJkeP8Rj",
+                    "HM42NVEzXWup7ZYkcVZWUJ7BLXD7V4X79D",
                     "H9s2yGXhzk6b1S3LxpvusRccd5iXkcvHiE"
-=======
-                    "NBNdDgd5Ae8SgqgerRgUvk2EhKWdFZV9ms",
-                    "NB7GBnpT3gUKvmDnuXZLHoNctaJS3UH1KD",
-                    "MyvGna7AWuf6pdiPFrvjgvt4B8orKgRXwg"
->>>>>>> da78eaee
                 ]
             }
         }
