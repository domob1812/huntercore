--- conflicted
+++ resolved
@@ -328,12 +328,8 @@
 
   CCoinControl coinControl;
   CWalletTx wtx;
-<<<<<<< HEAD
-  SendMoneyToScript (pwallet, newScript, NULL, NAMENEW_COIN_AMOUNT, false, wtx);
-=======
   SendMoneyToScript (pwallet, newScript, nullptr,
-                     NAME_LOCKED_AMOUNT, false, wtx, coinControl);
->>>>>>> e5d611b5
+                     NAMENEW_COIN_AMOUNT, false, wtx, coinControl);
 
   keyName.KeepKey ();
 
@@ -468,12 +464,8 @@
 
   CCoinControl coinControl;
   CWalletTx wtx;
-<<<<<<< HEAD
-  SendMoneyToScript (pwallet, nameScript, &txIn, amount, false, wtx);
-=======
   SendMoneyToScript (pwallet, nameScript, &txIn,
-                     NAME_LOCKED_AMOUNT, false, wtx, coinControl);
->>>>>>> e5d611b5
+                     amount, false, wtx, coinControl);
 
   if (usedKey)
     keyName.KeepKey ();
@@ -571,7 +563,6 @@
   const CScript nameScript
     = CNameScript::buildNameUpdate (addrName, name, value);
 
-<<<<<<< HEAD
   /* Find amount locked in the name and add required game fee.  */
   const PlayerStateMap::const_iterator mi = gameState.players.find (nameStr);
   if (mi == gameState.players.end ())
@@ -580,8 +571,10 @@
   CAmount amount = mi->second.lockedCoins;
   amount += GetRequiredGameFee (name, value);
 
+  CCoinControl coinControl;
   CWalletTx wtx;
-  SendMoneyToScript (pwallet, nameScript, &txIn, amount, false, wtx);
+  SendMoneyToScript (pwallet, nameScript, &txIn,
+                     amount, false, wtx, coinControl);
 
   if (usedKey)
     keyName.KeepKey ();
@@ -672,14 +665,10 @@
     = CNameScript::buildNameRegister (addrName, name, value);
   const CAmount amount = GetRequiredGameFee (name, value);
 
-  CWalletTx wtx;
-  SendMoneyToScript (pwallet, nameScript, NULL, amount, false, wtx);
-=======
   CCoinControl coinControl;
   CWalletTx wtx;
-  SendMoneyToScript (pwallet, nameScript, &txIn,
-                     NAME_LOCKED_AMOUNT, false, wtx, coinControl);
->>>>>>> e5d611b5
+  SendMoneyToScript (pwallet, nameScript, nullptr,
+                     amount, false, wtx, coinControl);
 
   if (usedKey)
     keyName.KeepKey ();
