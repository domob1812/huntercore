// Copyright (c) 2009-2010 Satoshi Nakamoto
// Copyright (c) 2009-2015 The Bitcoin Core developers
// Distributed under the MIT software license, see the accompanying
// file COPYING or http://www.opensource.org/licenses/mit-license.php.

#ifndef BITCOIN_TXDB_H
#define BITCOIN_TXDB_H

#include "coins.h"
#include "dbwrapper.h"

#include <map>
#include <string>
#include <utility>
#include <vector>

class CBlockFileInfo;
class CBlockIndex;
struct CDiskTxPos;
class uint256;

//! -dbcache default (MiB)
static const int64_t nDefaultDbCache = 100;
//! max. -dbcache in (MiB)
static const int64_t nMaxDbCache = sizeof(void*) > 4 ? 16384 : 1024;
//! min. -dbcache in (MiB)
static const int64_t nMinDbCache = 4;

class CCoinsViewDBCursor;

/** CCoinsView backed by the coin database (chainstate/) */
class CCoinsViewDB : public CCoinsView
{
protected:
    CDBWrapper db;
public:
    CCoinsViewDB(size_t nCacheSize, bool fMemory = false, bool fWipe = false);

    bool GetCoins(const uint256 &txid, CCoins &coins) const;
    bool HaveCoins(const uint256 &txid) const;
    uint256 GetBestBlock() const;
    bool GetName(const valtype &name, CNameData &data) const;
    bool GetNameHistory(const valtype &name, CNameHistory &data) const;
    CNameIterator* IterateNames() const;
    bool BatchWrite(CCoinsMap &mapCoins, const uint256 &hashBlock, const CNameCache &names);
<<<<<<< HEAD
    bool GetStats(CCoinsStats &stats) const;
    bool ValidateNameDB(CGameDB& gameDb) const;
=======
    CCoinsViewCursor *Cursor() const;
    bool ValidateNameDB() const;
>>>>>>> 88b41237
};

/** Specialization of CCoinsViewCursor to iterate over a CCoinsViewDB */
class CCoinsViewDBCursor: public CCoinsViewCursor
{
public:
    ~CCoinsViewDBCursor() {}

    bool GetKey(uint256 &key) const;
    bool GetValue(CCoins &coins) const;
    unsigned int GetValueSize() const;

    bool Valid() const;
    void Next();

private:
    CCoinsViewDBCursor(CDBIterator* pcursorIn, const uint256 &hashBlockIn):
        CCoinsViewCursor(hashBlockIn), pcursor(pcursorIn) {}
    boost::scoped_ptr<CDBIterator> pcursor;
    std::pair<char, uint256> keyTmp;

    friend class CCoinsViewDB;
};

/** Access to the block database (blocks/index/) */
class CBlockTreeDB : public CDBWrapper
{
public:
    CBlockTreeDB(size_t nCacheSize, bool fMemory = false, bool fWipe = false);
private:
    CBlockTreeDB(const CBlockTreeDB&);
    void operator=(const CBlockTreeDB&);
public:
    bool WriteBatchSync(const std::vector<std::pair<int, const CBlockFileInfo*> >& fileInfo, int nLastFile, const std::vector<const CBlockIndex*>& blockinfo);
    bool ReadBlockFileInfo(int nFile, CBlockFileInfo &fileinfo);
    bool ReadLastBlockFile(int &nFile);
    bool WriteReindexing(bool fReindex);
    bool ReadReindexing(bool &fReindex);
    bool ReadTxIndex(const uint256 &txid, CDiskTxPos &pos);
    bool WriteTxIndex(const std::vector<std::pair<uint256, CDiskTxPos> > &list);
    bool WriteFlag(const std::string &name, bool fValue);
    bool ReadFlag(const std::string &name, bool &fValue);
    bool LoadBlockIndexGuts();
};

#endif // BITCOIN_TXDB_H<|MERGE_RESOLUTION|>--- conflicted
+++ resolved
@@ -43,13 +43,8 @@
     bool GetNameHistory(const valtype &name, CNameHistory &data) const;
     CNameIterator* IterateNames() const;
     bool BatchWrite(CCoinsMap &mapCoins, const uint256 &hashBlock, const CNameCache &names);
-<<<<<<< HEAD
-    bool GetStats(CCoinsStats &stats) const;
+    CCoinsViewCursor *Cursor() const;
     bool ValidateNameDB(CGameDB& gameDb) const;
-=======
-    CCoinsViewCursor *Cursor() const;
-    bool ValidateNameDB() const;
->>>>>>> 88b41237
 };
 
 /** Specialization of CCoinsViewCursor to iterate over a CCoinsViewDB */
