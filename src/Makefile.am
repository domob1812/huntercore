--- conflicted
+++ resolved
@@ -196,7 +196,7 @@
   blockencodings.cpp \
   chain.cpp \
   checkpoints.cpp \
-<<<<<<< HEAD
+  consensus/tx_verify.cpp \
   game/common.cpp \
   game/db.cpp \
   game/map.cpp \
@@ -204,9 +204,6 @@
   game/movecreator.cpp \
   game/state.cpp \
   game/tx.cpp \
-=======
-  consensus/tx_verify.cpp \
->>>>>>> d38d1548
   httprpc.cpp \
   httpserver.cpp \
   init.cpp \
