--- conflicted
+++ resolved
@@ -561,17 +561,13 @@
 
     void removeRecursive(const CTransaction &tx, std::vector<std::shared_ptr<const CTransaction>>* removed = NULL);
     void removeForReorg(const CCoinsViewCache *pcoins, unsigned int nMemPoolHeight, int flags);
-<<<<<<< HEAD
-    void removeConflicts(const CTransaction &tx, std::list<CTransaction>& removed, std::list<CTransaction>& removedNames);
+    void removeConflicts(const CTransaction &tx,
+                         std::vector<std::shared_ptr<const CTransaction>>* removed = NULL,
+                         std::vector<std::shared_ptr<const CTransaction>>* removedNames = NULL);
     void removeForBlock(const std::vector<CTransaction>& vtx, unsigned int nBlockHeight,
-                        std::list<CTransaction>& conflicts,
-                        std::list<CTransaction>& nameConflicts,
+                        std::vector<std::shared_ptr<const CTransaction>>* conflicts = NULL,
+                        std::vector<std::shared_ptr<const CTransaction>>* nameConflicts = NULL,
                         bool fCurrentEstimate = true);
-=======
-    void removeConflicts(const CTransaction &tx, std::vector<std::shared_ptr<const CTransaction>>* removed = NULL);
-    void removeForBlock(const std::vector<CTransaction>& vtx, unsigned int nBlockHeight,
-                        std::vector<std::shared_ptr<const CTransaction>>* conflicts = NULL, bool fCurrentEstimate = true);
->>>>>>> 164c45d8
     void clear();
     void _clear(); //lock free
     bool CompareDepthAndScore(const uint256& hasha, const uint256& hashb);
@@ -587,15 +583,17 @@
 
     /* Remove entries that conflict with name expirations / unexpirations.  */
     inline void
-    removeUnexpireConflicts (const std::set<valtype>& unexpired,
-                             std::list<CTransaction>& removed)
+    removeUnexpireConflicts (
+        const std::set<valtype>& unexpired,
+        std::vector<std::shared_ptr<const CTransaction>>* removed)
     {
         LOCK(cs);
         names.removeUnexpireConflicts (unexpired, removed);
     }
     inline void
-    removeExpireConflicts (const std::set<valtype>& expired,
-                           std::list<CTransaction>& removed)
+    removeExpireConflicts (
+        const std::set<valtype>& expired,
+        std::vector<std::shared_ptr<const CTransaction>>* removed)
     {
         LOCK(cs);
         names.removeExpireConflicts (expired, removed);
