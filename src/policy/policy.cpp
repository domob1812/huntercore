// Copyright (c) 2009-2010 Satoshi Nakamoto
// Copyright (c) 2009-2016 The Bitcoin Core developers
// Distributed under the MIT software license, see the accompanying
// file COPYING or http://www.opensource.org/licenses/mit-license.php.

// NOTE: This file is intended to be customised by the end user, and includes only local node policy logic

<<<<<<< HEAD
#include "policy/policy.h"

#include "consensus/validation.h"
#include "validation.h"
#include "coins.h"
#include "script/names.h"
#include "tinyformat.h"
#include "util.h"
#include "utilstrencodings.h"
=======
#include <policy/policy.h>

#include <consensus/validation.h>
#include <validation.h>
#include <coins.h>
#include <tinyformat.h>
#include <util.h>
#include <utilstrencodings.h>
>>>>>>> 70dd5604


/* Minimum mandatory fee for name_update transactions.  Transactions with
   a lower fee are valid but non-standard, to enforce protection against
   transaction spam in the blockchain.  If the transaction would require
   a larger fee due to the usual fee rules, then this is still true.  */
static const CAmount NAME_UPDATE_MIN_FEE = COIN / 100;
/* Fee per (full) 100 characters name length for name_update.  This is in
   addition to the NAME_UPDATE_MIN_FEE.  If the ordinary fee due to
   transaction size is larger, the latter will be used instead.  */
static const CAmount NAME_UPDATE_LEN_FEE = COIN / 500;

CAmount GetDustThreshold(const CTxOut& txout, const CFeeRate& dustRelayFeeIn)
{
    // "Dust" is defined in terms of dustRelayFee,
    // which has units satoshis-per-kilobyte.
    // If you'd pay more in fees than the value of the output
    // to spend something, then we consider it dust.
    // A typical spendable non-segwit txout is 34 bytes big, and will
    // need a CTxIn of at least 148 bytes to spend:
    // so dust is a spendable txout less than
    // 182*dustRelayFee/1000 (in satoshis).
    // 546 satoshis at the default rate of 3000 sat/kB.
    // A typical spendable segwit txout is 31 bytes big, and will
    // need a CTxIn of at least 67 bytes to spend:
    // so dust is a spendable txout less than
    // 98*dustRelayFee/1000 (in satoshis).
    // 294 satoshis at the default rate of 3000 sat/kB.
    if (txout.scriptPubKey.IsUnspendable())
        return 0;

    size_t nSize = GetSerializeSize(txout, SER_DISK, 0);
    int witnessversion = 0;
    std::vector<unsigned char> witnessprogram;

    if (txout.scriptPubKey.IsWitnessProgram(witnessversion, witnessprogram)) {
        // sum the sizes of the parts of a transaction input
        // with 75% segwit discount applied to the script size.
        nSize += (32 + 4 + 1 + (107 / WITNESS_SCALE_FACTOR) + 4);
    } else {
        nSize += (32 + 4 + 1 + 107 + 4); // the 148 mentioned above
    }

    return dustRelayFeeIn.GetFee(nSize);
}

bool IsDust(const CTxOut& txout, const CFeeRate& dustRelayFeeIn)
{
    return (txout.nValue < GetDustThreshold(txout, dustRelayFeeIn));
}

bool IsStandard(const CScript& scriptPubKey, txnouttype& whichType, const bool witnessEnabled)
{
    std::vector<std::vector<unsigned char> > vSolutions;
    if (!Solver(scriptPubKey, whichType, vSolutions))
        return false;

    if (whichType == TX_MULTISIG)
    {
        unsigned char m = vSolutions.front()[0];
        unsigned char n = vSolutions.back()[0];
        // Support up to x-of-3 multisig txns as standard
        if (n < 1 || n > 3)
            return false;
        if (m < 1 || m > n)
            return false;
    } else if (whichType == TX_NULL_DATA &&
               (!fAcceptDatacarrier || scriptPubKey.size() > nMaxDatacarrierBytes))
          return false;

    else if (!witnessEnabled && (whichType == TX_WITNESS_V0_KEYHASH || whichType == TX_WITNESS_V0_SCRIPTHASH))
        return false;

    return whichType != TX_NONSTANDARD && whichType != TX_WITNESS_UNKNOWN;
}

bool IsStandardTx(const CTransaction& tx, std::string& reason, const bool witnessEnabled)
{
    if (!tx.IsNamecoin()
        && (tx.nVersion > CTransaction::MAX_STANDARD_VERSION
            || tx.nVersion < 1)) {
        reason = "version";
        return false;
    }

    // Extremely large transactions with lots of inputs can cost the network
    // almost as much to process as they cost the sender in fees, because
    // computing signature hashes is O(ninputs*txsize). Limiting transactions
    // to MAX_STANDARD_TX_WEIGHT mitigates CPU exhaustion attacks.
    unsigned int sz = GetTransactionWeight(tx);
    if (sz >= MAX_STANDARD_TX_WEIGHT) {
        reason = "tx-size";
        return false;
    }

    for (const CTxIn& txin : tx.vin)
    {
        // Biggest 'standard' txin is a 15-of-15 P2SH multisig with compressed
        // keys (remember the 520 byte limit on redeemScript size). That works
        // out to a (15*(33+1))+3=513 byte redeemScript, 513+1+15*(73+1)+3=1627
        // bytes of scriptSig, which we round off to 1650 bytes for some minor
        // future-proofing. That's also enough to spend a 20-of-20
        // CHECKMULTISIG scriptPubKey, though such a scriptPubKey is not
        // considered standard.
        if (txin.scriptSig.size() > 1650) {
            reason = "scriptsig-size";
            return false;
        }
        if (!txin.scriptSig.IsPushOnly()) {
            reason = "scriptsig-not-pushonly";
            return false;
        }
    }

    unsigned int nDataOut = 0;
    txnouttype whichType;
    for (const CTxOut& txout : tx.vout) {
        if (!::IsStandard(txout.scriptPubKey, whichType, witnessEnabled)) {
            reason = "scriptpubkey";
            return false;
        }

        if (whichType == TX_NULL_DATA)
            nDataOut++;
        else if ((whichType == TX_MULTISIG) && (!fIsBareMultisigStd)) {
            reason = "bare-multisig";
            return false;
        } else if (IsDust(txout, ::dustRelayFee)) {
            reason = "dust";
            return false;
        }
    }

    // only one OP_RETURN txout is permitted
    if (nDataOut > 1) {
        reason = "multi-op-return";
        return false;
    }

    return true;
}

/**
 * Check transaction inputs to mitigate two
 * potential denial-of-service attacks:
 *
 * 1. scriptSigs with extra data stuffed into them,
 *    not consumed by scriptPubKey (or P2SH script)
 * 2. P2SH scripts with a crazy number of expensive
 *    CHECKSIG/CHECKMULTISIG operations
 *
 * Why bother? To avoid denial-of-service attacks; an attacker
 * can submit a standard HASH... OP_EQUAL transaction,
 * which will get accepted into blocks. The redemption
 * script can be anything; an attacker could use a very
 * expensive-to-check-upon-redemption script like:
 *   DUP CHECKSIG DROP ... repeated 100 times... OP_1
 */
bool AreInputsStandard(const CTransaction& tx, const CCoinsViewCache& mapInputs)
{
    if (tx.IsCoinBase())
        return true; // Coinbases don't use vin normally

    for (unsigned int i = 0; i < tx.vin.size(); i++)
    {
        const CTxOut& prev = mapInputs.AccessCoin(tx.vin[i].prevout).out;

        std::vector<std::vector<unsigned char> > vSolutions;
        txnouttype whichType;
        // get the scriptPubKey corresponding to this input:
        const CScript& prevScript = prev.scriptPubKey;
        if (!Solver(prevScript, whichType, vSolutions))
            return false;

        if (whichType == TX_SCRIPTHASH)
        {
            std::vector<std::vector<unsigned char> > stack;
            // convert the scriptSig into a stack, so we can inspect the redeemScript
            if (!EvalScript(stack, tx.vin[i].scriptSig, SCRIPT_VERIFY_NONE, BaseSignatureChecker(), SIGVERSION_BASE))
                return false;
            if (stack.empty())
                return false;
            CScript subscript(stack.back().begin(), stack.back().end());
            if (subscript.GetSigOpCount(true) > MAX_P2SH_SIGOPS) {
                return false;
            }
        }
    }

    return true;
}

bool IsWitnessStandard(const CTransaction& tx, const CCoinsViewCache& mapInputs)
{
    if (tx.IsCoinBase())
        return true; // Coinbases are skipped

    for (unsigned int i = 0; i < tx.vin.size(); i++)
    {
        // We don't care if witness for this input is empty, since it must not be bloated.
        // If the script is invalid without witness, it would be caught sooner or later during validation.
        if (tx.vin[i].scriptWitness.IsNull())
            continue;

        const CTxOut &prev = mapInputs.AccessCoin(tx.vin[i].prevout).out;

        // get the scriptPubKey corresponding to this input:
        CScript prevScript = prev.scriptPubKey;

        if (prevScript.IsPayToScriptHash(true)) {
            std::vector <std::vector<unsigned char> > stack;
            // If the scriptPubKey is P2SH, we try to extract the redeemScript casually by converting the scriptSig
            // into a stack. We do not check IsPushOnly nor compare the hash as these will be done later anyway.
            // If the check fails at this stage, we know that this txid must be a bad one.
            if (!EvalScript(stack, tx.vin[i].scriptSig, SCRIPT_VERIFY_NONE, BaseSignatureChecker(), SIGVERSION_BASE))
                return false;
            if (stack.empty())
                return false;
            prevScript = CScript(stack.back().begin(), stack.back().end());
        }

        int witnessversion = 0;
        std::vector<unsigned char> witnessprogram;

        // Non-witness program must not be associated with any witness
        if (!prevScript.IsWitnessProgram(witnessversion, witnessprogram))
            return false;

        // Check P2WSH standard limits
        if (witnessversion == 0 && witnessprogram.size() == 32) {
            if (tx.vin[i].scriptWitness.stack.back().size() > MAX_STANDARD_P2WSH_SCRIPT_SIZE)
                return false;
            size_t sizeWitnessStack = tx.vin[i].scriptWitness.stack.size() - 1;
            if (sizeWitnessStack > MAX_STANDARD_P2WSH_STACK_ITEMS)
                return false;
            for (unsigned int j = 0; j < sizeWitnessStack; j++) {
                if (tx.vin[i].scriptWitness.stack[j].size() > MAX_STANDARD_P2WSH_STACK_ITEM_SIZE)
                    return false;
            }
        }
    }
    return true;
}

CFeeRate incrementalRelayFee = CFeeRate(DEFAULT_INCREMENTAL_RELAY_FEE);
CFeeRate dustRelayFee = CFeeRate(DUST_RELAY_TX_FEE);
unsigned int nBytesPerSigOp = DEFAULT_BYTES_PER_SIGOP;

int64_t GetVirtualTransactionSize(int64_t nWeight, int64_t nSigOpCost)
{
    return (std::max(nWeight, nSigOpCost * nBytesPerSigOp) + WITNESS_SCALE_FACTOR - 1) / WITNESS_SCALE_FACTOR;
}

int64_t GetVirtualTransactionSize(const CTransaction& tx, int64_t nSigOpCost)
{
    return GetVirtualTransactionSize(GetTransactionWeight(tx), nSigOpCost);
}

CAmount
GetHuntercoinMinFee (const CTransaction& tx)
{
  if (!tx.IsNamecoin ())
    return 0;

  CAmount res = 0;
  for (const auto& txout : tx.vout)
    {
      const CNameScript nameOp(txout.scriptPubKey);
      if (nameOp.isNameOp () && nameOp.getNameOp () == OP_NAME_UPDATE)
        {
          const valtype& value = nameOp.getOpValue ();
          const CAmount cur = NAME_UPDATE_MIN_FEE
                                + NAME_UPDATE_LEN_FEE * (value.size () / 100);
          res = std::max (res, cur);
        }
    }

  return res;
}<|MERGE_RESOLUTION|>--- conflicted
+++ resolved
@@ -5,26 +5,15 @@
 
 // NOTE: This file is intended to be customised by the end user, and includes only local node policy logic
 
-<<<<<<< HEAD
-#include "policy/policy.h"
-
-#include "consensus/validation.h"
-#include "validation.h"
-#include "coins.h"
-#include "script/names.h"
-#include "tinyformat.h"
-#include "util.h"
-#include "utilstrencodings.h"
-=======
 #include <policy/policy.h>
 
 #include <consensus/validation.h>
 #include <validation.h>
 #include <coins.h>
+#include <script/names.h>
 #include <tinyformat.h>
 #include <util.h>
 #include <utilstrencodings.h>
->>>>>>> 70dd5604
 
 
 /* Minimum mandatory fee for name_update transactions.  Transactions with
