// Copyright (c) 2009-2016 The Bitcoin Core developers
// Distributed under the MIT software license, see the accompanying
// file COPYING or http://www.opensource.org/licenses/mit-license.php.

#if defined(HAVE_CONFIG_H)
#include "config/bitcoin-config.h"
#endif

#include "chainparams.h"
#include "rpcnestedtests.h"
#include "util.h"
#include "uritests.h"
#include "compattests.h"

#ifdef ENABLE_WALLET
#include "paymentservertests.h"
#include "wallettests.h"
#endif

#include <QApplication>
#include <QObject>
#include <QTest>

#include <openssl/ssl.h>

#if defined(QT_STATICPLUGIN)
#include <QtPlugin>
#if QT_VERSION < 0x050000
Q_IMPORT_PLUGIN(qcncodecs)
Q_IMPORT_PLUGIN(qjpcodecs)
Q_IMPORT_PLUGIN(qtwcodecs)
Q_IMPORT_PLUGIN(qkrcodecs)
#else
#if defined(QT_QPA_PLATFORM_XCB)
Q_IMPORT_PLUGIN(QXcbIntegrationPlugin);
#elif defined(QT_QPA_PLATFORM_WINDOWS)
Q_IMPORT_PLUGIN(QWindowsIntegrationPlugin);
#elif defined(QT_QPA_PLATFORM_COCOA)
Q_IMPORT_PLUGIN(QCocoaIntegrationPlugin);
#endif
#endif
#endif

extern void noui_connect();

// This is all you need to run all the tests
int main(int argc, char *argv[])
{
    SetupEnvironment();
    SetupNetworking();
    SelectParams(CBaseChainParams::MAIN);
    noui_connect();

    bool fInvalid = false;

    // Don't remove this, it's needed to access
<<<<<<< HEAD
    // QCoreApplication:: in the tests
    QCoreApplication app(argc, argv);
    app.setApplicationName("Namecoin-Qt-test");
=======
    // QApplication:: and QCoreApplication:: in the tests
    QApplication app(argc, argv);
    app.setApplicationName("Bitcoin-Qt-test");
>>>>>>> 9f800d07

    SSL_library_init();

    URITests test1;
    if (QTest::qExec(&test1) != 0) {
        fInvalid = true;
    }
#ifdef ENABLE_WALLET
    PaymentServerTests test2;
    if (QTest::qExec(&test2) != 0) {
        fInvalid = true;
    }
#endif
    RPCNestedTests test3;
    if (QTest::qExec(&test3) != 0) {
        fInvalid = true;
    }
    CompatTests test4;
    if (QTest::qExec(&test4) != 0) {
        fInvalid = true;
    }
#ifdef ENABLE_WALLET
    WalletTests test5;
    if (QTest::qExec(&test5) != 0) {
        fInvalid = true;
    }
#endif

    return fInvalid;
}<|MERGE_RESOLUTION|>--- conflicted
+++ resolved
@@ -54,15 +54,9 @@
     bool fInvalid = false;
 
     // Don't remove this, it's needed to access
-<<<<<<< HEAD
-    // QCoreApplication:: in the tests
-    QCoreApplication app(argc, argv);
-    app.setApplicationName("Namecoin-Qt-test");
-=======
     // QApplication:: and QCoreApplication:: in the tests
     QApplication app(argc, argv);
-    app.setApplicationName("Bitcoin-Qt-test");
->>>>>>> 9f800d07
+    app.setApplicationName("Namecoin-Qt-test");
 
     SSL_library_init();
 
