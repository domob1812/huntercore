--- conflicted
+++ resolved
@@ -437,38 +437,7 @@
         for i in range(self.num_nodes):
             initialize_datadir(self.options.tmpdir, i)
 
-<<<<<<< HEAD
-class ComparisonTestFramework(BitcoinTestFramework):
-    """Test framework for doing p2p comparison testing
-
-    Sets up some namecoind binaries:
-    - 1 binary: test binary
-    - 2 binaries: 1 test binary, 1 ref binary
-    - n>2 binaries: 1 test binary, n-1 ref binaries"""
-
-    def set_test_params(self):
-        self.num_nodes = 2
-        self.setup_clean_chain = True
-
-    def add_options(self, parser):
-        parser.add_option("--testbinary", dest="testbinary",
-                          default=os.getenv("BITCOIND", "namecoind"),
-                          help="namecoind binary to test")
-        parser.add_option("--refbinary", dest="refbinary",
-                          default=os.getenv("BITCOIND", "namecoind"),
-                          help="namecoind binary to use for reference nodes (if any)")
-
-    def setup_network(self):
-        extra_args = [['-whitelist=127.0.0.1']] * self.num_nodes
-        if hasattr(self, "extra_args"):
-            extra_args = self.extra_args
-        self.add_nodes(self.num_nodes, extra_args,
-                       binary=[self.options.testbinary] +
-                       [self.options.refbinary] * (self.num_nodes - 1))
-        self.start_nodes()
-
-=======
->>>>>>> d562b2c1
+
 class SkipTest(Exception):
     """This exception is raised to skip a test"""
     def __init__(self, message):
