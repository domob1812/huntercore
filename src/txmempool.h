--- conflicted
+++ resolved
@@ -62,7 +62,7 @@
     size_t GetTxSize() const { return nTxSize; }
     int64_t GetTime() const { return nTime; }
     unsigned int GetHeight() const { return nHeight; }
-<<<<<<< HEAD
+    bool WasClearAtEntry() const { return hadNoDependencies; }
 
     inline bool
     isNameNew() const
@@ -89,9 +89,6 @@
     {
         return nameOp.getOpName();
     }
-=======
-    bool WasClearAtEntry() const { return hadNoDependencies; }
->>>>>>> 8a261abf
 };
 
 class CBlockPolicyEstimator;
