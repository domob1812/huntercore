--- conflicted
+++ resolved
@@ -98,13 +98,7 @@
         parser.add_option("--nocleanup", dest="nocleanup", default=False, action="store_true",
                           help="Leave huntercoinds and test.* datadir on exit or error")
         parser.add_option("--noshutdown", dest="noshutdown", default=False, action="store_true",
-<<<<<<< HEAD
                           help="Don't stop huntercoinds after the test execution")
-        parser.add_option("--srcdir", dest="srcdir", default=os.path.abspath(os.path.dirname(os.path.realpath(__file__)) + "/../../../src"),
-                          help="Source directory containing huntercoind/huntercoin-cli (default: %default)")
-=======
-                          help="Don't stop namecoinds after the test execution")
->>>>>>> b09b61ba
         parser.add_option("--cachedir", dest="cachedir", default=os.path.abspath(os.path.dirname(os.path.realpath(__file__)) + "/../../cache"),
                           help="Directory for caching pregenerated datadirs (default: %default)")
         parser.add_option("--tmpdir", dest="tmpdir", help="Root directory for datadirs")
