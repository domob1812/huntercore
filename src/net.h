--- conflicted
+++ resolved
@@ -49,14 +49,8 @@
  * currently acceptable).  Bitcoin has 2 MiB here, but we need more space
  * to allow for 2,000 block headers with auxpow.
  */
-<<<<<<< HEAD
-/* FIXME: Possibly softfork and restrict the size of auxpows.  This would
-   allow to lower the size here with some workarounds for the historic
-   artefacts on testnet.  */
-=======
 /* FIXME: Once the headers size limit is deployed sufficiently in the network,
    we may want to lower this again if it seems useful.  */
->>>>>>> 184537ea
 static const unsigned int MAX_PROTOCOL_MESSAGE_LENGTH = 32 * 1024 * 1024;
 /** Maximum length of strSubVer in `version` message */
 static const unsigned int MAX_SUBVERSION_LENGTH = 256;
