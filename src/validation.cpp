// Copyright (c) 2009-2010 Satoshi Nakamoto
// Copyright (c) 2009-2016 The Bitcoin Core developers
// Distributed under the MIT software license, see the accompanying
// file COPYING or http://www.opensource.org/licenses/mit-license.php.

#include "validation.h"

#include "arith_uint256.h"
#include "auxpow.h"
#include "chain.h"
#include "chainparams.h"
#include "checkpoints.h"
#include "checkqueue.h"
#include "consensus/consensus.h"
#include "consensus/merkle.h"
#include "consensus/tx_verify.h"
#include "consensus/validation.h"
#include "cuckoocache.h"
#include "fs.h"
#include "game/db.h"
#include "game/move.h"
#include "game/state.h"
#include "game/tx.h"
#include "hash.h"
#include "init.h"
#include "policy/fees.h"
#include "policy/policy.h"
#include "policy/rbf.h"
#include "pow.h"
#include "primitives/block.h"
#include "primitives/transaction.h"
#include "random.h"
#include "reverse_iterator.h"
#include "script/script.h"
#include "script/sigcache.h"
#include "script/standard.h"
#include "timedata.h"
#include "tinyformat.h"
#include "txdb.h"
#include "txmempool.h"
#include "ui_interface.h"
#include "undo.h"
#include "util.h"
#include "utilmoneystr.h"
#include "utilstrencodings.h"
#include "validationinterface.h"
#include "versionbits.h"
#include "warnings.h"

#include <atomic>
#include <sstream>

#include <boost/algorithm/string/replace.hpp>
#include <boost/algorithm/string/join.hpp>
#include <boost/thread.hpp>

#if defined(NDEBUG)
# error "Bitcoin cannot be compiled without assertions."
#endif

#define MICRO 0.000001
#define MILLI 0.001

/**
 * Global state
 */

CCriticalSection cs_main;

BlockMap mapBlockIndex;
CChain chainActive;
CBlockIndex *pindexBestHeader = nullptr;
CWaitableCriticalSection csBestBlock;
CConditionVariable cvBlockChange;
int nScriptCheckThreads = 0;
std::atomic_bool fImporting(false);
bool fReindex = false;
bool fTxIndex = false;
bool fHavePruned = false;
bool fPruneMode = false;
bool fIsBareMultisigStd = DEFAULT_PERMIT_BAREMULTISIG;
bool fRequireStandard = true;
bool fCheckBlockIndex = false;
bool fCheckpointsEnabled = DEFAULT_CHECKPOINTS_ENABLED;
size_t nCoinCacheUsage = 5000 * 300;
uint64_t nPruneTarget = 0;
int64_t nMaxTipAge = DEFAULT_MAX_TIP_AGE;
bool fEnableReplacement = DEFAULT_ENABLE_REPLACEMENT;

uint256 hashAssumeValid;
arith_uint256 nMinimumChainWork;

boost::mutex mut_currentState;
boost::condition_variable cv_stateChange;

CFeeRate minRelayTxFee = CFeeRate(DEFAULT_MIN_RELAY_TX_FEE);
CAmount maxTxFee = DEFAULT_TRANSACTION_MAXFEE;

CBlockPolicyEstimator feeEstimator;
CTxMemPool mempool(&feeEstimator);

static void CheckBlockIndex(const Consensus::Params& consensusParams);

/** Constant stuff for coinbase transactions we create: */
CScript COINBASE_FLAGS;

const std::string strMessageMagic = "Bitcoin Signed Message:\n";

// Internal stuff
namespace {

    struct CBlockIndexWorkComparator
    {
        bool operator()(const CBlockIndex *pa, const CBlockIndex *pb) const {
            // First sort by most total work, ...
            if (pa->nChainWork > pb->nChainWork) return false;
            if (pa->nChainWork < pb->nChainWork) return true;

            // ... then by earliest time received, ...
            if (pa->nSequenceId < pb->nSequenceId) return false;
            if (pa->nSequenceId > pb->nSequenceId) return true;

            // Use pointer address as tie breaker (should only happen with blocks
            // loaded from disk, as those all have id 0).
            if (pa < pb) return false;
            if (pa > pb) return true;

            // Identical blocks.
            return false;
        }
    };

    CBlockIndex *pindexBestInvalid;

    /**
     * The set of all CBlockIndex entries with BLOCK_VALID_TRANSACTIONS (for itself and all ancestors) and
     * as good as our current tip or better. Entries may be failed, though, and pruning nodes may be
     * missing the data for the block.
     */
    std::set<CBlockIndex*, CBlockIndexWorkComparator> setBlockIndexCandidates;
    /** All pairs A->B, where A (or one of its ancestors) misses transactions, but B has transactions.
     * Pruned nodes may have entries where B is missing data.
     */
    std::multimap<CBlockIndex*, CBlockIndex*> mapBlocksUnlinked;

    CCriticalSection cs_LastBlockFile;
    std::vector<CBlockFileInfo> vinfoBlockFile;
    int nLastBlockFile = 0;
    /** Global flag to indicate we should check to see if there are
     *  block/undo files that should be deleted.  Set on startup
     *  or if we allocate more file space when we're in prune mode
     */
    bool fCheckForPruning = false;

    /**
     * Every received block is assigned a unique and increasing identifier, so we
     * know which one to give priority in case of a fork.
     */
    CCriticalSection cs_nBlockSequenceId;
    /** Blocks loaded from disk are assigned id 0, so start the counter at 1. */
    int32_t nBlockSequenceId = 1;
    /** Decreasing counter (used by subsequent preciousblock calls). */
    int32_t nBlockReverseSequenceId = -1;
    /** chainwork for the last block that preciousblock has been applied to. */
    arith_uint256 nLastPreciousChainwork = 0;

    /** Dirty block index entries. */
    std::set<CBlockIndex*> setDirtyBlockIndex;

    /** Dirty block file entries. */
    std::set<int> setDirtyFileInfo;
} // anon namespace

CBlockIndex* FindForkInGlobalIndex(const CChain& chain, const CBlockLocator& locator)
{
    // Find the first block the caller has in the main chain
    for (const uint256& hash : locator.vHave) {
        BlockMap::iterator mi = mapBlockIndex.find(hash);
        if (mi != mapBlockIndex.end())
        {
            CBlockIndex* pindex = (*mi).second;
            if (chain.Contains(pindex))
                return pindex;
            if (pindex->GetAncestor(chain.Height()) == chain.Tip()) {
                return chain.Tip();
            }
        }
    }
    return chain.Genesis();
}

CCoinsViewDB *pcoinsdbview = nullptr;
CCoinsViewCache *pcoinsTip = nullptr;
CBlockTreeDB *pblocktree = nullptr;
CGameDB *pgameDb = nullptr;

enum FlushStateMode {
    FLUSH_STATE_NONE,
    FLUSH_STATE_IF_NEEDED,
    FLUSH_STATE_PERIODIC,
    FLUSH_STATE_ALWAYS
};

// See definition for documentation
static bool FlushStateToDisk(const CChainParams& chainParams, CValidationState &state, FlushStateMode mode, int nManualPruneHeight=0);
static void FindFilesToPruneManual(std::set<int>& setFilesToPrune, int nManualPruneHeight);
static void FindFilesToPrune(std::set<int>& setFilesToPrune, uint64_t nPruneAfterHeight);
bool CheckInputs(const CTransaction& tx, CValidationState &state, const CCoinsViewCache &inputs, bool fScriptChecks, unsigned int flags, bool cacheSigStore, bool cacheFullScriptStore, PrecomputedTransactionData& txdata, std::vector<CScriptCheck> *pvChecks = nullptr);
static FILE* OpenUndoFile(const CDiskBlockPos &pos, bool fReadOnly = false);

bool CheckFinalTx(const CTransaction &tx, int flags)
{
    AssertLockHeld(cs_main);

    // By convention a negative value for flags indicates that the
    // current network-enforced consensus rules should be used. In
    // a future soft-fork scenario that would mean checking which
    // rules would be enforced for the next block and setting the
    // appropriate flags. At the present time no soft-forks are
    // scheduled, so no flags are set.
    flags = std::max(flags, 0);

    // CheckFinalTx() uses chainActive.Height()+1 to evaluate
    // nLockTime because when IsFinalTx() is called within
    // CBlock::AcceptBlock(), the height of the block *being*
    // evaluated is what is used. Thus if we want to know if a
    // transaction can be part of the *next* block, we need to call
    // IsFinalTx() with one more than chainActive.Height().
    const int nBlockHeight = chainActive.Height() + 1;

    // BIP113 requires that time-locked transactions have nLockTime set to
    // less than the median time of the previous block they're contained in.
    // When the next block is created its previous block will be the current
    // chain tip, so we use that to calculate the median time passed to
    // IsFinalTx() if LOCKTIME_MEDIAN_TIME_PAST is set.
    const int64_t nBlockTime = (flags & LOCKTIME_MEDIAN_TIME_PAST)
                             ? chainActive.Tip()->GetMedianTimePast()
                             : GetAdjustedTime();

    return IsFinalTx(tx, nBlockHeight, nBlockTime);
}

bool TestLockPointValidity(const LockPoints* lp)
{
    AssertLockHeld(cs_main);
    assert(lp);
    // If there are relative lock times then the maxInputBlock will be set
    // If there are no relative lock times, the LockPoints don't depend on the chain
    if (lp->maxInputBlock) {
        // Check whether chainActive is an extension of the block at which the LockPoints
        // calculation was valid.  If not LockPoints are no longer valid
        if (!chainActive.Contains(lp->maxInputBlock)) {
            return false;
        }
    }

    // LockPoints still valid
    return true;
}

bool CheckSequenceLocks(const CTransaction &tx, int flags, LockPoints* lp, bool useExistingLockPoints)
{
    AssertLockHeld(cs_main);
    AssertLockHeld(mempool.cs);

    CBlockIndex* tip = chainActive.Tip();
    assert(tip != nullptr);
    
    CBlockIndex index;
    index.pprev = tip;
    // CheckSequenceLocks() uses chainActive.Height()+1 to evaluate
    // height based locks because when SequenceLocks() is called within
    // ConnectBlock(), the height of the block *being*
    // evaluated is what is used.
    // Thus if we want to know if a transaction can be part of the
    // *next* block, we need to use one more than chainActive.Height()
    index.nHeight = tip->nHeight + 1;

    std::pair<int, int64_t> lockPair;
    if (useExistingLockPoints) {
        assert(lp);
        lockPair.first = lp->height;
        lockPair.second = lp->time;
    }
    else {
        // pcoinsTip contains the UTXO set for chainActive.Tip()
        CCoinsViewMemPool viewMemPool(pcoinsTip, mempool);
        std::vector<int> prevheights;
        prevheights.resize(tx.vin.size());
        for (size_t txinIndex = 0; txinIndex < tx.vin.size(); txinIndex++) {
            const CTxIn& txin = tx.vin[txinIndex];
            Coin coin;
            if (!viewMemPool.GetCoin(txin.prevout, coin)) {
                return error("%s: Missing input", __func__);
            }
            if (coin.nHeight == MEMPOOL_HEIGHT) {
                // Assume all mempool transaction confirm in the next block
                prevheights[txinIndex] = tip->nHeight + 1;
            } else {
                prevheights[txinIndex] = coin.nHeight;
            }
        }
        lockPair = CalculateSequenceLocks(tx, flags, &prevheights, index);
        if (lp) {
            lp->height = lockPair.first;
            lp->time = lockPair.second;
            // Also store the hash of the block with the highest height of
            // all the blocks which have sequence locked prevouts.
            // This hash needs to still be on the chain
            // for these LockPoint calculations to be valid
            // Note: It is impossible to correctly calculate a maxInputBlock
            // if any of the sequence locked inputs depend on unconfirmed txs,
            // except in the special case where the relative lock time/height
            // is 0, which is equivalent to no sequence lock. Since we assume
            // input height of tip+1 for mempool txs and test the resulting
            // lockPair from CalculateSequenceLocks against tip+1.  We know
            // EvaluateSequenceLocks will fail if there was a non-zero sequence
            // lock on a mempool input, so we can use the return value of
            // CheckSequenceLocks to indicate the LockPoints validity
            int maxInputHeight = 0;
            for (int height : prevheights) {
                // Can ignore mempool inputs since we'll fail if they had non-zero locks
                if (height != tip->nHeight+1) {
                    maxInputHeight = std::max(maxInputHeight, height);
                }
            }
            lp->maxInputBlock = tip->GetAncestor(maxInputHeight);
        }
    }
    return EvaluateSequenceLocks(index, lockPair);
}

// Returns the script flags which should be checked for a given block
static unsigned int GetBlockScriptFlags(const CBlockIndex* pindex, const Consensus::Params& chainparams);

static void LimitMempoolSize(CTxMemPool& pool, size_t limit, unsigned long age) {
    int expired = pool.Expire(GetTime() - age);
    if (expired != 0) {
        LogPrint(BCLog::MEMPOOL, "Expired %i transactions from the memory pool\n", expired);
    }

    std::vector<COutPoint> vNoSpendsRemaining;
    pool.TrimToSize(limit, &vNoSpendsRemaining);
    for (const COutPoint& removed : vNoSpendsRemaining)
        pcoinsTip->Uncache(removed);
}

/** Convert CValidationState to a human-readable message for logging */
std::string FormatStateMessage(const CValidationState &state)
{
    return strprintf("%s%s (code %i)",
        state.GetRejectReason(),
        state.GetDebugMessage().empty() ? "" : ", "+state.GetDebugMessage(),
        state.GetRejectCode());
}

static bool IsCurrentForFeeEstimation()
{
    AssertLockHeld(cs_main);
    if (IsInitialBlockDownload())
        return false;
    if (chainActive.Tip()->GetBlockTime() < (GetTime() - MAX_FEE_ESTIMATION_TIP_AGE))
        return false;
    if (chainActive.Height() < pindexBestHeader->nHeight - 1)
        return false;
    return true;
}

/* Make mempool consistent after a reorg, by re-adding or recursively erasing
 * disconnected block transactions from the mempool, and also removing any
 * other transactions from the mempool that are no longer valid given the new
 * tip/height.
 *
 * Note: we assume that disconnectpool only contains transactions that are NOT
 * confirmed in the current chain nor already in the mempool (otherwise,
 * in-mempool descendants of such transactions would be removed).
 *
 * Passing fAddToMempool=false will skip trying to add the transactions back,
 * and instead just erase from the mempool as needed.
 */

void UpdateMempoolForReorg(DisconnectedBlockTransactions &disconnectpool, bool fAddToMempool)
{
    AssertLockHeld(cs_main);
    std::vector<uint256> vHashUpdate;
    // disconnectpool's insertion_order index sorts the entries from
    // oldest to newest, but the oldest entry will be the last tx from the
    // latest mined block that was disconnected.
    // Iterate disconnectpool in reverse, so that we add transactions
    // back to the mempool starting with the earliest transaction that had
    // been previously seen in a block.
    auto it = disconnectpool.queuedTx.get<insertion_order>().rbegin();
    while (it != disconnectpool.queuedTx.get<insertion_order>().rend()) {
        // ignore validation errors in resurrected transactions
        CValidationState stateDummy;
        if (!fAddToMempool || (*it)->IsCoinBase() || !AcceptToMemoryPool(mempool, stateDummy, *it, false, nullptr, nullptr, true)) {
            // If the transaction doesn't make it in to the mempool, remove any
            // transactions that depend on it (which would now be orphans).
            mempool.removeRecursive(**it, MemPoolRemovalReason::REORG);
        } else if (mempool.exists((*it)->GetHash())) {
            vHashUpdate.push_back((*it)->GetHash());
        }
        ++it;
    }
    disconnectpool.queuedTx.clear();
    // AcceptToMemoryPool/addUnchecked all assume that new mempool entries have
    // no in-mempool children, which is generally not true when adding
    // previously-confirmed transactions back to the mempool.
    // UpdateTransactionsFromBlock finds descendants of any transactions in
    // the disconnectpool that were added back and cleans up the mempool state.
    mempool.UpdateTransactionsFromBlock(vHashUpdate);

    // We also need to remove any now-immature transactions
    mempool.removeForReorg(pcoinsTip, chainActive.Tip()->nHeight + 1, STANDARD_LOCKTIME_VERIFY_FLAGS);
    // Re-limit mempool size, in case we added any transactions
    LimitMempoolSize(mempool, gArgs.GetArg("-maxmempool", DEFAULT_MAX_MEMPOOL_SIZE) * 1000000, gArgs.GetArg("-mempoolexpiry", DEFAULT_MEMPOOL_EXPIRY) * 60 * 60);
}

// Used to avoid mempool polluting consensus critical paths if CCoinsViewMempool
// were somehow broken and returning the wrong scriptPubKeys
static bool CheckInputsFromMempoolAndCache(const CTransaction& tx, CValidationState &state, const CCoinsViewCache &view, CTxMemPool& pool,
                 unsigned int flags, bool cacheSigStore, PrecomputedTransactionData& txdata) {
    AssertLockHeld(cs_main);

    // pool.cs should be locked already, but go ahead and re-take the lock here
    // to enforce that mempool doesn't change between when we check the view
    // and when we actually call through to CheckInputs
    LOCK(pool.cs);

    assert(!tx.IsCoinBase());
    for (const CTxIn& txin : tx.vin) {
        const Coin& coin = view.AccessCoin(txin.prevout);

        // At this point we haven't actually checked if the coins are all
        // available (or shouldn't assume we have, since CheckInputs does).
        // So we just return failure if the inputs are not available here,
        // and then only have to check equivalence for available inputs.
        if (coin.IsSpent()) return false;

        const CTransactionRef& txFrom = pool.get(txin.prevout.hash);
        if (txFrom) {
            assert(txFrom->GetHash() == txin.prevout.hash);
            assert(txFrom->vout.size() > txin.prevout.n);
            assert(txFrom->vout[txin.prevout.n] == coin.out);
        } else {
            const Coin& coinFromDisk = pcoinsTip->AccessCoin(txin.prevout);
            assert(!coinFromDisk.IsSpent());
            assert(coinFromDisk.out == coin.out);
        }
    }

    return CheckInputs(tx, state, view, true, flags, cacheSigStore, true, txdata);
}

static bool AcceptToMemoryPoolWorker(const CChainParams& chainparams, CTxMemPool& pool, CValidationState& state, const CTransactionRef& ptx, bool fLimitFree,
                              bool* pfMissingInputs, int64_t nAcceptTime, std::list<CTransactionRef>* plTxnReplaced,
                              bool fOverrideMempoolLimit, const CAmount& nAbsurdFee, std::vector<COutPoint>& coins_to_uncache)
{
    const CTransaction& tx = *ptx;
    const uint256 hash = tx.GetHash();
    AssertLockHeld(cs_main);
    if (pfMissingInputs)
        *pfMissingInputs = false;

    if (!CheckTransaction(tx, state))
        return false; // state filled in by CheckTransaction

    // Coinbase is only valid in a block, not as a loose transaction
    if (tx.IsCoinBase())
        return state.DoS(100, false, REJECT_INVALID, "coinbase");
    if (tx.IsGameTx())
        return state.DoS(100, false, REJECT_INVALID, "gametx");

    // Reject transactions with witness before segregated witness activates (override with -prematurewitness)
    bool witnessEnabled = IsWitnessEnabled(chainActive.Tip(), chainparams.GetConsensus());
    if (!gArgs.GetBoolArg("-prematurewitness", false) && tx.HasWitness() && !witnessEnabled) {
        return state.DoS(0, false, REJECT_NONSTANDARD, "no-witness-yet", true);
    }

    // Rather not work on nonstandard transactions (unless -testnet/-regtest)
    std::string reason;
    if (fRequireStandard && !IsStandardTx(tx, reason, witnessEnabled))
        return state.DoS(0, false, REJECT_NONSTANDARD, reason);

    // Only accept nLockTime-using transactions that can be mined in the next
    // block; we don't want our mempool filled up with transactions that can't
    // be mined yet.
    if (!CheckFinalTx(tx, STANDARD_LOCKTIME_VERIFY_FLAGS))
        return state.DoS(0, false, REJECT_NONSTANDARD, "non-final");

    // is it already in the memory pool?
    if (pool.exists(hash)) {
        return state.Invalid(false, REJECT_DUPLICATE, "txn-already-in-mempool");
    }

    // Check for conflicts with in-memory transactions
    std::set<uint256> setConflicts;
    {
    LOCK(pool.cs); // protect pool.mapNextTx
    for (const CTxIn &txin : tx.vin)
    {
        auto itConflicting = pool.mapNextTx.find(txin.prevout);
        if (itConflicting != pool.mapNextTx.end())
        {
            const CTransaction *ptxConflicting = itConflicting->second;
            if (!setConflicts.count(ptxConflicting->GetHash()))
            {
                // Allow opt-out of transaction replacement by setting
                // nSequence > MAX_BIP125_RBF_SEQUENCE (SEQUENCE_FINAL-2) on all inputs.
                //
                // SEQUENCE_FINAL-1 is picked to still allow use of nLockTime by
                // non-replaceable transactions. All inputs rather than just one
                // is for the sake of multi-party protocols, where we don't
                // want a single party to be able to disable replacement.
                //
                // The opt-out ignores descendants as anyone relying on
                // first-seen mempool behavior should be checking all
                // unconfirmed ancestors anyway; doing otherwise is hopelessly
                // insecure.
                bool fReplacementOptOut = true;
                if (fEnableReplacement)
                {
                    for (const CTxIn &_txin : ptxConflicting->vin)
                    {
                        if (_txin.nSequence <= MAX_BIP125_RBF_SEQUENCE)
                        {
                            fReplacementOptOut = false;
                            break;
                        }
                    }
                }
                if (fReplacementOptOut) {
                    return state.Invalid(false, REJECT_DUPLICATE, "txn-mempool-conflict");
                }

                setConflicts.insert(ptxConflicting->GetHash());
            }
        }
    }

    if (!pool.checkNameOps(tx))
        return false;
    }

    {
        CCoinsView dummy;
        CCoinsViewCache view(&dummy);

        CAmount nValueIn = 0;
        LockPoints lp;
        {
        LOCK(pool.cs);
        CCoinsViewMemPool viewMemPool(pcoinsTip, pool);
        view.SetBackend(viewMemPool);

        // do all inputs exist?
        for (const CTxIn txin : tx.vin) {
            if (!pcoinsTip->HaveCoinInCache(txin.prevout)) {
                coins_to_uncache.push_back(txin.prevout);
            }
            if (!view.HaveCoin(txin.prevout)) {
                // Are inputs missing because we already have the tx?
                for (size_t out = 0; out < tx.vout.size(); out++) {
                    // Optimistically just do efficient check of cache for outputs
                    if (pcoinsTip->HaveCoinInCache(COutPoint(hash, out))) {
                        return state.Invalid(false, REJECT_DUPLICATE, "txn-already-known");
                    }
                }
                // Otherwise assume this might be an orphan tx for which we just haven't seen parents yet
                if (pfMissingInputs) {
                    *pfMissingInputs = true;
                }
                return false; // fMissingInputs and !state.IsInvalid() is used to detect this condition, don't set state.Invalid()
            }
        }

        // Bring the best block into scope
        view.GetBestBlock();

        /* If this is a name update (or firstupdate), make sure that the
           existing name entry (if any) is in the dummy cache.  Otherwise
           tx validation done below (in CheckInputs) will not be correct.  */
        for (const auto& txout : tx.vout)
        {
            const CNameScript nameOp(txout.scriptPubKey);
            if (nameOp.isNameOp() && nameOp.isAnyUpdate())
            {
                const valtype& name = nameOp.getOpName();
                CNameData data;
                if (view.GetName(name, data))
                    view.SetName(name, data, false);
            }
        }

        nValueIn = view.GetValueIn(tx);

        // we have all inputs cached now, so switch back to dummy, so we don't need to keep lock on mempool
        view.SetBackend(dummy);

        // Only accept BIP68 sequence locked transactions that can be mined in the next
        // block; we don't want our mempool filled up with transactions that can't
        // be mined yet.
        // Must keep pool.cs for this unless we change CheckSequenceLocks to take a
        // CoinsViewCache instead of create its own
        if (!CheckSequenceLocks(tx, STANDARD_LOCKTIME_VERIFY_FLAGS, &lp))
            return state.DoS(0, false, REJECT_NONSTANDARD, "non-BIP68-final");
        }

        // Check for non-standard pay-to-script-hash in inputs
        if (fRequireStandard && !AreInputsStandard(tx, view))
            return state.Invalid(false, REJECT_NONSTANDARD, "bad-txns-nonstandard-inputs");

        // Check for non-standard witness in P2WSH
        if (tx.HasWitness() && fRequireStandard && !IsWitnessStandard(tx, view))
            return state.DoS(0, false, REJECT_NONSTANDARD, "bad-witness-nonstandard", true);

        // Verify the name transaction, to ensure that the structure is valid
        // (e. g., not multiple name outputs).  This is something that is
        // assumed to be true later on, for instance in the constructor of
        // CTxMemPoolEntry.  The check is redone later in CheckInputs, but that
        // point is too late and it does not hurt to do the check twice.
        // This is necessary to fix #116.
        if (!CheckNameTransaction (tx, GetSpendHeight(view), view, state,
                                   SCRIPT_VERIFY_NAMES_MEMPOOL))
            return state.Invalid(false, 0, "", "Tx invalid for Namecoin");

        int64_t nSigOpsCost = GetTransactionSigOpCost(tx, view, STANDARD_SCRIPT_VERIFY_FLAGS);

        CAmount nValueOut = tx.GetValueOut();
        CAmount nFees = nValueIn-nValueOut;
        // nModifiedFees includes any fee deltas from PrioritiseTransaction
        CAmount nModifiedFees = nFees;
        pool.ApplyDelta(hash, nModifiedFees);

        // Keep track of transactions that spend a coinbase, which we re-scan
        // during reorgs to ensure COINBASE_MATURITY is still met.
        bool fSpendsCoinbase = false;
        for (const CTxIn &txin : tx.vin) {
            const Coin &coin = view.AccessCoin(txin.prevout);
            if (coin.IsCoinBase() || coin.IsGameTx()) {
                fSpendsCoinbase = true;
                break;
            }
        }

        CTxMemPoolEntry entry(ptx, nFees, nAcceptTime, chainActive.Height(),
                              fSpendsCoinbase, nSigOpsCost, lp);
        unsigned int nSize = entry.GetTxSize();

        // Check that the transaction doesn't have an excessive number of
        // sigops, making it impossible to mine. Since the coinbase transaction
        // itself can contain sigops MAX_STANDARD_TX_SIGOPS is less than
        // MAX_BLOCK_SIGOPS; we still consider this an invalid rather than
        // merely non-standard transaction.
        if (nSigOpsCost > MAX_STANDARD_TX_SIGOPS_COST)
            return state.DoS(0, false, REJECT_NONSTANDARD, "bad-txns-too-many-sigops", false,
                strprintf("%d", nSigOpsCost));

        CAmount mempoolRejectFee = pool.GetMinFee(gArgs.GetArg("-maxmempool", DEFAULT_MAX_MEMPOOL_SIZE) * 1000000).GetFee(nSize);
        if (mempoolRejectFee > 0 && nModifiedFees < mempoolRejectFee) {
            return state.DoS(0, false, REJECT_INSUFFICIENTFEE, "mempool min fee not met", false, strprintf("%d < %d", nFees, mempoolRejectFee));
        }

        /* Apply Huntercoin-specific fee policy for name updates.  */
        if (nModifiedFees < GetHuntercoinMinFee (tx))
          return state.DoS(0, false, REJECT_INSUFFICIENTFEE,
                           "Huntercoin fee policy not met");

        // No transactions are allowed below minRelayTxFee except from disconnected blocks
        if (fLimitFree && nModifiedFees < ::minRelayTxFee.GetFee(nSize)) {
            return state.DoS(0, false, REJECT_INSUFFICIENTFEE, "min relay fee not met");
        }

        if (nAbsurdFee && nFees > nAbsurdFee)
            return state.Invalid(false,
                REJECT_HIGHFEE, "absurdly-high-fee",
                strprintf("%d > %d", nFees, nAbsurdFee));

        // Calculate in-mempool ancestors, up to a limit.
        CTxMemPool::setEntries setAncestors;
        size_t nLimitAncestors = gArgs.GetArg("-limitancestorcount", DEFAULT_ANCESTOR_LIMIT);
        size_t nLimitAncestorSize = gArgs.GetArg("-limitancestorsize", DEFAULT_ANCESTOR_SIZE_LIMIT)*1000;
        size_t nLimitDescendants = gArgs.GetArg("-limitdescendantcount", DEFAULT_DESCENDANT_LIMIT);
        size_t nLimitDescendantSize = gArgs.GetArg("-limitdescendantsize", DEFAULT_DESCENDANT_SIZE_LIMIT)*1000;
        std::string errString;
        if (!pool.CalculateMemPoolAncestors(entry, setAncestors, nLimitAncestors, nLimitAncestorSize, nLimitDescendants, nLimitDescendantSize, errString)) {
            return state.DoS(0, false, REJECT_NONSTANDARD, "too-long-mempool-chain", false, errString);
        }

        // A transaction that spends outputs that would be replaced by it is invalid. Now
        // that we have the set of all ancestors we can detect this
        // pathological case by making sure setConflicts and setAncestors don't
        // intersect.
        for (CTxMemPool::txiter ancestorIt : setAncestors)
        {
            const uint256 &hashAncestor = ancestorIt->GetTx().GetHash();
            if (setConflicts.count(hashAncestor))
            {
                return state.DoS(10, false,
                                 REJECT_INVALID, "bad-txns-spends-conflicting-tx", false,
                                 strprintf("%s spends conflicting transaction %s",
                                           hash.ToString(),
                                           hashAncestor.ToString()));
            }
        }

        // Check if it's economically rational to mine this transaction rather
        // than the ones it replaces.
        CAmount nConflictingFees = 0;
        size_t nConflictingSize = 0;
        uint64_t nConflictingCount = 0;
        CTxMemPool::setEntries allConflicting;

        // If we don't hold the lock allConflicting might be incomplete; the
        // subsequent RemoveStaged() and addUnchecked() calls don't guarantee
        // mempool consistency for us.
        LOCK(pool.cs);
        const bool fReplacementTransaction = setConflicts.size();
        if (fReplacementTransaction)
        {
            CFeeRate newFeeRate(nModifiedFees, nSize);
            std::set<uint256> setConflictsParents;
            const int maxDescendantsToVisit = 100;
            CTxMemPool::setEntries setIterConflicting;
            for (const uint256 &hashConflicting : setConflicts)
            {
                CTxMemPool::txiter mi = pool.mapTx.find(hashConflicting);
                if (mi == pool.mapTx.end())
                    continue;

                // Save these to avoid repeated lookups
                setIterConflicting.insert(mi);

                // Don't allow the replacement to reduce the feerate of the
                // mempool.
                //
                // We usually don't want to accept replacements with lower
                // feerates than what they replaced as that would lower the
                // feerate of the next block. Requiring that the feerate always
                // be increased is also an easy-to-reason about way to prevent
                // DoS attacks via replacements.
                //
                // The mining code doesn't (currently) take children into
                // account (CPFP) so we only consider the feerates of
                // transactions being directly replaced, not their indirect
                // descendants. While that does mean high feerate children are
                // ignored when deciding whether or not to replace, we do
                // require the replacement to pay more overall fees too,
                // mitigating most cases.
                CFeeRate oldFeeRate(mi->GetModifiedFee(), mi->GetTxSize());
                if (newFeeRate <= oldFeeRate)
                {
                    return state.DoS(0, false,
                            REJECT_INSUFFICIENTFEE, "insufficient fee", false,
                            strprintf("rejecting replacement %s; new feerate %s <= old feerate %s",
                                  hash.ToString(),
                                  newFeeRate.ToString(),
                                  oldFeeRate.ToString()));
                }

                for (const CTxIn &txin : mi->GetTx().vin)
                {
                    setConflictsParents.insert(txin.prevout.hash);
                }

                nConflictingCount += mi->GetCountWithDescendants();
            }
            // This potentially overestimates the number of actual descendants
            // but we just want to be conservative to avoid doing too much
            // work.
            if (nConflictingCount <= maxDescendantsToVisit) {
                // If not too many to replace, then calculate the set of
                // transactions that would have to be evicted
                for (CTxMemPool::txiter it : setIterConflicting) {
                    pool.CalculateDescendants(it, allConflicting);
                }
                for (CTxMemPool::txiter it : allConflicting) {
                    nConflictingFees += it->GetModifiedFee();
                    nConflictingSize += it->GetTxSize();
                }
            } else {
                return state.DoS(0, false,
                        REJECT_NONSTANDARD, "too many potential replacements", false,
                        strprintf("rejecting replacement %s; too many potential replacements (%d > %d)\n",
                            hash.ToString(),
                            nConflictingCount,
                            maxDescendantsToVisit));
            }

            for (unsigned int j = 0; j < tx.vin.size(); j++)
            {
                // We don't want to accept replacements that require low
                // feerate junk to be mined first. Ideally we'd keep track of
                // the ancestor feerates and make the decision based on that,
                // but for now requiring all new inputs to be confirmed works.
                if (!setConflictsParents.count(tx.vin[j].prevout.hash))
                {
                    // Rather than check the UTXO set - potentially expensive -
                    // it's cheaper to just check if the new input refers to a
                    // tx that's in the mempool.
                    if (pool.mapTx.find(tx.vin[j].prevout.hash) != pool.mapTx.end())
                        return state.DoS(0, false,
                                         REJECT_NONSTANDARD, "replacement-adds-unconfirmed", false,
                                         strprintf("replacement %s adds unconfirmed input, idx %d",
                                                  hash.ToString(), j));
                }
            }

            // The replacement must pay greater fees than the transactions it
            // replaces - if we did the bandwidth used by those conflicting
            // transactions would not be paid for.
            if (nModifiedFees < nConflictingFees)
            {
                return state.DoS(0, false,
                                 REJECT_INSUFFICIENTFEE, "insufficient fee", false,
                                 strprintf("rejecting replacement %s, less fees than conflicting txs; %s < %s",
                                          hash.ToString(), FormatMoney(nModifiedFees), FormatMoney(nConflictingFees)));
            }

            // Finally in addition to paying more fees than the conflicts the
            // new transaction must pay for its own bandwidth.
            CAmount nDeltaFees = nModifiedFees - nConflictingFees;
            if (nDeltaFees < ::incrementalRelayFee.GetFee(nSize))
            {
                return state.DoS(0, false,
                        REJECT_INSUFFICIENTFEE, "insufficient fee", false,
                        strprintf("rejecting replacement %s, not enough additional fees to relay; %s < %s",
                              hash.ToString(),
                              FormatMoney(nDeltaFees),
                              FormatMoney(::incrementalRelayFee.GetFee(nSize))));
            }
        }

        unsigned int scriptVerifyFlags = STANDARD_SCRIPT_VERIFY_FLAGS;
        if (!chainparams.RequireStandard()) {
            scriptVerifyFlags = gArgs.GetArg("-promiscuousmempoolflags", scriptVerifyFlags);
        }
        scriptVerifyFlags |= SCRIPT_VERIFY_NAMES_MEMPOOL;

        // Check against previous transactions
        // This is done last to help prevent CPU exhaustion denial-of-service attacks.
        PrecomputedTransactionData txdata(tx);
        if (!CheckInputs(tx, state, view, true, scriptVerifyFlags, true, false, txdata)) {
            // SCRIPT_VERIFY_CLEANSTACK requires SCRIPT_VERIFY_WITNESS, so we
            // need to turn both off, and compare against just turning off CLEANSTACK
            // to see if the failure is specifically due to witness validation.
            CValidationState stateDummy; // Want reported failures to be from first CheckInputs
            if (!tx.HasWitness() && CheckInputs(tx, stateDummy, view, true, scriptVerifyFlags & ~(SCRIPT_VERIFY_WITNESS | SCRIPT_VERIFY_CLEANSTACK), true, false, txdata) &&
                !CheckInputs(tx, stateDummy, view, true, scriptVerifyFlags & ~SCRIPT_VERIFY_CLEANSTACK, true, false, txdata)) {
                // Only the witness is missing, so the transaction itself may be fine.
                state.SetCorruptionPossible();
            }
            return false; // state filled in by CheckInputs
        }

        // Check again against the current block tip's script verification
        // flags to cache our script execution flags. This is, of course,
        // useless if the next block has different script flags from the
        // previous one, but because the cache tracks script flags for us it
        // will auto-invalidate and we'll just have a few blocks of extra
        // misses on soft-fork activation.
        //
        // This is also useful in case of bugs in the standard flags that cause
        // transactions to pass as valid when they're actually invalid. For
        // instance the STRICTENC flag was incorrectly allowing certain
        // CHECKSIG NOT scripts to pass, even though they were invalid.
        //
        // There is a similar check in CreateNewBlock() to prevent creating
        // invalid blocks (using TestBlockValidity), however allowing such
        // transactions into the mempool can be exploited as a DoS attack.
        //
        // Namecoin actually allows some scripts into the mempool that would
        // not (yet) be valid in a block, namely premature NAME_FIRSTUPDATE's.
        // Thus add the mempool-flag here.
        unsigned int currentBlockScriptVerifyFlags = GetBlockScriptFlags(chainActive.Tip(), Params().GetConsensus());
        currentBlockScriptVerifyFlags |= SCRIPT_VERIFY_NAMES_MEMPOOL;
        if (!CheckInputsFromMempoolAndCache(tx, state, view, pool, currentBlockScriptVerifyFlags, true, txdata))
        {
            // If we're using promiscuousmempoolflags, we may hit this normally
            // Check if current block has some flags that scriptVerifyFlags
            // does not before printing an ominous warning
            if (!(~scriptVerifyFlags & currentBlockScriptVerifyFlags)) {
                return error("%s: BUG! PLEASE REPORT THIS! ConnectInputs failed against latest-block but not STANDARD flags %s, %s",
                    __func__, hash.ToString(), FormatStateMessage(state));
            } else {
                if (!CheckInputs(tx, state, view, true, MANDATORY_SCRIPT_VERIFY_FLAGS, true, false, txdata)) {
                    return error("%s: ConnectInputs failed against MANDATORY but not STANDARD flags due to promiscuous mempool %s, %s",
                        __func__, hash.ToString(), FormatStateMessage(state));
                } else {
                    LogPrintf("Warning: -promiscuousmempool flags set to not include currently enforced soft forks, this may break mining or otherwise cause instability!\n");
                }
            }
        }

        // Remove conflicting transactions from the mempool
        for (const CTxMemPool::txiter it : allConflicting)
        {
            LogPrint(BCLog::MEMPOOL, "replacing tx %s with %s for %s BTC additional fees, %d delta bytes\n",
                    it->GetTx().GetHash().ToString(),
                    hash.ToString(),
                    FormatMoney(nModifiedFees - nConflictingFees),
                    (int)nSize - (int)nConflictingSize);
            if (plTxnReplaced)
                plTxnReplaced->push_back(it->GetSharedTx());
        }
        pool.RemoveStaged(allConflicting, false, MemPoolRemovalReason::REPLACED);

        // This transaction should only count for fee estimation if it isn't a
        // BIP 125 replacement transaction (may not be widely supported), the
        // node is not behind, and the transaction is not dependent on any other
        // transactions in the mempool.
        bool validForFeeEstimation = !fReplacementTransaction && IsCurrentForFeeEstimation() && pool.HasNoInputsOf(tx);

        // Store transaction in memory
        pool.addUnchecked(hash, entry, setAncestors, validForFeeEstimation);

        // trim mempool and check if tx was trimmed
        if (!fOverrideMempoolLimit) {
            LimitMempoolSize(pool, gArgs.GetArg("-maxmempool", DEFAULT_MAX_MEMPOOL_SIZE) * 1000000, gArgs.GetArg("-mempoolexpiry", DEFAULT_MEMPOOL_EXPIRY) * 60 * 60);
            if (!pool.exists(hash))
                return state.DoS(0, false, REJECT_INSUFFICIENTFEE, "mempool full");
        }
    }

    GetMainSignals().TransactionAddedToMempool(ptx);

    return true;
}

/** (try to) add transaction to memory pool with a specified acceptance time **/
static bool AcceptToMemoryPoolWithTime(const CChainParams& chainparams, CTxMemPool& pool, CValidationState &state, const CTransactionRef &tx, bool fLimitFree,
                        bool* pfMissingInputs, int64_t nAcceptTime, std::list<CTransactionRef>* plTxnReplaced,
                        bool fOverrideMempoolLimit, const CAmount nAbsurdFee)
{
    std::vector<COutPoint> coins_to_uncache;
    bool res = AcceptToMemoryPoolWorker(chainparams, pool, state, tx, fLimitFree, pfMissingInputs, nAcceptTime, plTxnReplaced, fOverrideMempoolLimit, nAbsurdFee, coins_to_uncache);
    if (!res) {
        for (const COutPoint& hashTx : coins_to_uncache)
            pcoinsTip->Uncache(hashTx);
    }
    // After we've (potentially) uncached entries, ensure our coins cache is still within its size limits
    CValidationState stateDummy;
    FlushStateToDisk(chainparams, stateDummy, FLUSH_STATE_PERIODIC);
    return res;
}

bool AcceptToMemoryPool(CTxMemPool& pool, CValidationState &state, const CTransactionRef &tx, bool fLimitFree,
                        bool* pfMissingInputs, std::list<CTransactionRef>* plTxnReplaced,
                        bool fOverrideMempoolLimit, const CAmount nAbsurdFee)
{
    const CChainParams& chainparams = Params();
    return AcceptToMemoryPoolWithTime(chainparams, pool, state, tx, fLimitFree, pfMissingInputs, GetTime(), plTxnReplaced, fOverrideMempoolLimit, nAbsurdFee);
}

/** Return transaction in txOut, and if it was found inside a block, its hash is placed in hashBlock */
bool GetTransaction(const uint256 &hash, CTransactionRef &txOut, const Consensus::Params& consensusParams, uint256 &hashBlock, bool fAllowSlow)
{
    CBlockIndex *pindexSlow = nullptr;

    LOCK(cs_main);

    CTransactionRef ptx = mempool.get(hash);
    if (ptx)
    {
        txOut = ptx;
        return true;
    }

    if (fTxIndex) {
        CDiskTxPos postx;
        if (pblocktree->ReadTxIndex(hash, postx)) {
            CAutoFile file(OpenBlockFile(postx, true), SER_DISK, CLIENT_VERSION);
            if (file.IsNull())
                return error("%s: OpenBlockFile failed", __func__);
            CBlockHeader header;
            try {
                file >> header;
                if (!postx.IsGameTx()) {
                    fseek(file.Get(), postx.nTxOffset, SEEK_CUR);
                    file >> txOut;
                }
            } catch (const std::exception& e) {
                return error("%s: Deserialize or I/O error - %s", __func__, e.what());
            }
            hashBlock = header.GetHash();

            /* Read also the undo file for a game tx.  Note that we have
               to read the header first in this case as well, so that
               we can set hashBlock.  */
            if (postx.IsGameTx()) {
                CAutoFile undo(OpenUndoFile(postx.GetGamePos(), true),
                               SER_DISK, CLIENT_VERSION);
                if (undo.IsNull())
                    return error("%s: OpenUndoFile failed", __func__);
                try {
                    undo >> txOut;
                } catch (const std::exception& e) {
                    return error("%s: Deserialize or I/O error - %s", __func__, e.what());
                }
            }

            if (txOut->GetHash() != hash)
                return error("%s: txid mismatch", __func__);
            return true;
        }
    }

    if (fAllowSlow) { // use coin database to locate block that contains transaction, and scan it
        const Coin& coin = AccessByTxid(*pcoinsTip, hash);
        if (!coin.IsSpent()) pindexSlow = chainActive[coin.nHeight];
    }

    /* Note that this won't work for game transactions.  For them,
       the tx index is the only chance.  */
    /* TODO: Fix this if important.  We could read also the undo file
       and go over the game tx.  */

    if (pindexSlow) {
        CBlock block;
        if (ReadBlockFromDisk(block, pindexSlow, consensusParams)) {
            for (const auto& tx : block.vtx) {
                if (tx->GetHash() == hash) {
                    txOut = tx;
                    hashBlock = pindexSlow->GetBlockHash();
                    return true;
                }
            }
        }
    }

    return false;
}






//////////////////////////////////////////////////////////////////////////////
//
// CBlock and CBlockIndex
//

bool CheckProofOfWork(const CBlockHeader& block, const Consensus::Params& params)
{
    const PowAlgo algo = block.GetAlgo();

    /* Except for legacy blocks with full version 1, ensure that
       the chain ID is correct.  Legacy blocks are not allowed since
       the merge-mining start, which is checked in AcceptBlockHeader
       where the height is known.  */
    if (!block.IsLegacy() && params.fStrictChainId
        && block.GetChainId() != params.nAuxpowChainId[algo])
        return error("%s : block does not have our chain ID"
                     " (got %d, expected %d, full nVersion %d)",
                     __func__, block.GetChainId(),
                     params.nAuxpowChainId[algo], block.nVersion);

    /* If there is no auxpow, just check the block hash.  */
    if (!block.auxpow)
    {
        if (block.IsAuxpow())
            return error("%s : no auxpow on block with auxpow version",
                         __func__);

        if (!CheckProofOfWork(block.GetPowHash(algo), block.nBits, algo, params))
            return error("%s : non-AUX proof of work failed", __func__);

        return true;
    }

    /* We have auxpow.  Check it.  */

    if (!block.IsAuxpow())
        return error("%s : auxpow on block with non-auxpow version", __func__);

    /* Temporary check:  Disallow parent blocks with auxpow version.  This is
       for compatibility with the old client.  */
    /* FIXME: Remove this check with a hardfork later on.  */
    if (block.auxpow->getParentBlock().IsAuxpow())
        return error("%s : auxpow parent block has auxpow version", __func__);

    if (!block.auxpow->check(block.GetHash(), block.GetChainId(), params))
        return error("%s : AUX POW is not valid", __func__);
    if (!CheckProofOfWork(block.auxpow->getParentBlockHash(algo), block.nBits, algo, params))
        return error("%s : AUX proof of work failed", __func__);

    return true;
}

static bool WriteBlockToDisk(const CBlock& block, CDiskBlockPos& pos, const CMessageHeader::MessageStartChars& messageStart)
{
    // Open history file to append
    CAutoFile fileout(OpenBlockFile(pos), SER_DISK, CLIENT_VERSION);
    if (fileout.IsNull())
        return error("WriteBlockToDisk: OpenBlockFile failed");

    // Write index header
    unsigned int nSize = GetSerializeSize(fileout, block);
    fileout << FLATDATA(messageStart) << nSize;

    // Write block
    long fileOutPos = ftell(fileout.Get());
    if (fileOutPos < 0)
        return error("WriteBlockToDisk: ftell failed");
    pos.nPos = (unsigned int)fileOutPos;
    fileout << block;

    return true;
}

/* Generic implementation of block reading that can handle
   both a block and its header.  */

template<typename T>
static bool ReadBlockOrHeader(T& block, const CDiskBlockPos& pos, const Consensus::Params& consensusParams)
{
    block.SetNull();

    // Open history file to read
    CAutoFile filein(OpenBlockFile(pos, true), SER_DISK, CLIENT_VERSION);
    if (filein.IsNull())
        return error("ReadBlockFromDisk: OpenBlockFile failed for %s", pos.ToString());

    // Read block
    try {
        filein >> block;
    }
    catch (const std::exception& e) {
        return error("%s: Deserialize or I/O error - %s at %s", __func__, e.what(), pos.ToString());
    }

    // Check the header
    if (!CheckProofOfWork(block, consensusParams))
        return error("ReadBlockFromDisk: Errors in block header at %s", pos.ToString());

    return true;
}

template<typename T>
static bool ReadBlockOrHeader(T& block, const CBlockIndex* pindex, const Consensus::Params& consensusParams)
{
    if (!ReadBlockOrHeader(block, pindex->GetBlockPos(), consensusParams))
        return false;
    if (block.GetHash() != pindex->GetBlockHash())
        return error("ReadBlockFromDisk(CBlock&, CBlockIndex*): GetHash() doesn't match index for %s at %s",
                pindex->ToString(), pindex->GetBlockPos().ToString());
    return true;
}

bool ReadBlockFromDisk(CBlock& block, const CDiskBlockPos& pos, const Consensus::Params& consensusParams)
{
    return ReadBlockOrHeader(block, pos, consensusParams);
}

bool ReadBlockFromDisk(CBlock& block, const CBlockIndex* pindex, const Consensus::Params& consensusParams)
{
    return ReadBlockOrHeader(block, pindex, consensusParams);
}

bool ReadBlockFromDisk(CBlock& block, std::vector<CTransactionRef>& vGameTx, const CBlockIndex* pindex, const Consensus::Params& consensusParams)
{
    if (!ReadBlockFromDisk(block, pindex, consensusParams))
        return false;

    /* If this is the genesis block, skip reading the undo file as it does
       not exist.  There are no game tx in the genesis block.  */
    if (pindex->nHeight == 0) {
        vGameTx.clear();
        return true;
    }

    /* Read also the game tx array from the undo file.  */
    CAutoFile undo(OpenUndoFile(pindex->GetUndoPos(), true), SER_DISK, CLIENT_VERSION);
    if (undo.IsNull())
        return error("%s: OpenUndoFile failed", __func__);
    try {
        undo >> vGameTx;
    } catch (const std::exception& e) {
        return error("%s: Deserialize or I/O error - %s", __func__, e.what());
    }
    return true;
}

bool ReadBlockHeaderFromDisk(CBlockHeader& block, const CBlockIndex* pindex, const Consensus::Params& consensusParams)
{
    return ReadBlockOrHeader(block, pindex, consensusParams);
}

CAmount GetBlockSubsidy(int nHeight, const Consensus::Params& consensusParams)
{
    int halvings = nHeight / consensusParams.nSubsidyHalvingInterval;
    // Force block reward to zero when right shift is undefined.
    if (halvings >= 64)
        return 0;

    CAmount nSubsidy = COIN;
    // Subsidy is cut in half every 210,000 blocks which will occur approximately every 4 years.
    nSubsidy >>= halvings;
    return nSubsidy;
}

bool IsInitialBlockDownload()
{
    // Once this function has returned false, it must remain false.
    static std::atomic<bool> latchToFalse{false};
    // Optimization: pre-test latch before taking the lock.
    if (latchToFalse.load(std::memory_order_relaxed))
        return false;

    LOCK(cs_main);
    if (latchToFalse.load(std::memory_order_relaxed))
        return false;
    if (fImporting || fReindex)
        return true;
    if (chainActive.Tip() == nullptr)
        return true;
    if (chainActive.Tip()->nChainWork < nMinimumChainWork)
        return true;
    if (chainActive.Tip()->GetBlockTime() < (GetTime() - nMaxTipAge))
        return true;
    LogPrintf("Leaving InitialBlockDownload (latching to false)\n");
    latchToFalse.store(true, std::memory_order_relaxed);
    return false;
}

CBlockIndex *pindexBestForkTip = nullptr, *pindexBestForkBase = nullptr;

static void AlertNotify(const std::string& strMessage)
{
    uiInterface.NotifyAlertChanged();
    std::string strCmd = gArgs.GetArg("-alertnotify", "");
    if (strCmd.empty()) return;

    // Alert text should be plain ascii coming from a trusted source, but to
    // be safe we first strip anything not in safeChars, then add single quotes around
    // the whole string before passing it to the shell:
    std::string singleQuote("'");
    std::string safeStatus = SanitizeString(strMessage);
    safeStatus = singleQuote+safeStatus+singleQuote;
    boost::replace_all(strCmd, "%s", safeStatus);

    boost::thread t(runCommand, strCmd); // thread runs free
}

static void CheckForkWarningConditions()
{
    AssertLockHeld(cs_main);
    // Before we get past initial download, we cannot reliably alert about forks
    // (we assume we don't get stuck on a fork before finishing our initial sync)
    if (IsInitialBlockDownload())
        return;

    // If our best fork is no longer within 72 blocks (+/- 12 hours if no one mines it)
    // of our head, drop it
    if (pindexBestForkTip && chainActive.Height() - pindexBestForkTip->nHeight >= 72)
        pindexBestForkTip = nullptr;

    if (pindexBestForkTip || (pindexBestInvalid && pindexBestInvalid->nChainWork > chainActive.Tip()->nChainWork + (GetBlockProof(*chainActive.Tip()) * 6)))
    {
        if (!GetfLargeWorkForkFound() && pindexBestForkBase)
        {
            std::string warning = std::string("'Warning: Large-work fork detected, forking after block ") +
                pindexBestForkBase->phashBlock->ToString() + std::string("'");
            AlertNotify(warning);
        }
        if (pindexBestForkTip && pindexBestForkBase)
        {
            LogPrintf("%s: Warning: Large valid fork found\n  forking the chain at height %d (%s)\n  lasting to height %d (%s).\nChain state database corruption likely.\n", __func__,
                   pindexBestForkBase->nHeight, pindexBestForkBase->phashBlock->ToString(),
                   pindexBestForkTip->nHeight, pindexBestForkTip->phashBlock->ToString());
            SetfLargeWorkForkFound(true);
        }
        else
        {
            LogPrintf("%s: Warning: Found invalid chain at least ~6 blocks longer than our best chain.\nChain state database corruption likely.\n", __func__);
            SetfLargeWorkInvalidChainFound(true);
        }
    }
    else
    {
        SetfLargeWorkForkFound(false);
        SetfLargeWorkInvalidChainFound(false);
    }
}

static void CheckForkWarningConditionsOnNewFork(CBlockIndex* pindexNewForkTip)
{
    AssertLockHeld(cs_main);
    // If we are on a fork that is sufficiently large, set a warning flag
    CBlockIndex* pfork = pindexNewForkTip;
    CBlockIndex* plonger = chainActive.Tip();
    while (pfork && pfork != plonger)
    {
        while (plonger && plonger->nHeight > pfork->nHeight)
            plonger = plonger->pprev;
        if (pfork == plonger)
            break;
        pfork = pfork->pprev;
    }

    // We define a condition where we should warn the user about as a fork of at least 7 blocks
    // with a tip within 72 blocks (+/- 12 hours if no one mines it) of ours
    // We use 7 blocks rather arbitrarily as it represents just under 10% of sustained network
    // hash rate operating on the fork.
    // or a chain that is entirely longer than ours and invalid (note that this should be detected by both)
    // We define it this way because it allows us to only store the highest fork tip (+ base) which meets
    // the 7-block condition and from this always have the most-likely-to-cause-warning fork
    if (pfork && (!pindexBestForkTip || pindexNewForkTip->nHeight > pindexBestForkTip->nHeight) &&
            pindexNewForkTip->nChainWork - pfork->nChainWork > (GetBlockProof(*pfork) * 7) &&
            chainActive.Height() - pindexNewForkTip->nHeight < 72)
    {
        pindexBestForkTip = pindexNewForkTip;
        pindexBestForkBase = pfork;
    }

    CheckForkWarningConditions();
}

void static InvalidChainFound(CBlockIndex* pindexNew)
{
    if (!pindexBestInvalid || pindexNew->nChainWork > pindexBestInvalid->nChainWork)
        pindexBestInvalid = pindexNew;

    LogPrintf("%s: invalid block=%s  height=%d  log2_work=%.8g  date=%s\n", __func__,
      pindexNew->GetBlockHash().ToString(), pindexNew->nHeight,
      log(pindexNew->nChainWork.getdouble())/log(2.0), DateTimeStrFormat("%Y-%m-%d %H:%M:%S",
      pindexNew->GetBlockTime()));
    CBlockIndex *tip = chainActive.Tip();
    assert (tip);
    LogPrintf("%s:  current best=%s  height=%d  log2_work=%.8g  date=%s\n", __func__,
      tip->GetBlockHash().ToString(), chainActive.Height(), log(tip->nChainWork.getdouble())/log(2.0),
      DateTimeStrFormat("%Y-%m-%d %H:%M:%S", tip->GetBlockTime()));
    CheckForkWarningConditions();
}

void static InvalidBlockFound(CBlockIndex *pindex, const CValidationState &state) {
    if (!state.CorruptionPossible()) {
        pindex->nStatus |= BLOCK_FAILED_VALID;
        setDirtyBlockIndex.insert(pindex);
        setBlockIndexCandidates.erase(pindex);
        InvalidChainFound(pindex);
    }
}

void UpdateCoins(const CTransaction& tx, CCoinsViewCache& inputs, CTxUndo &txundo, int nHeight)
{
    // mark inputs spent
    if (!tx.IsCoinBase()) {
        txundo.vprevout.reserve(tx.vin.size());
        for (const CTxIn &txin : tx.vin) {
            if (txin.prevout.IsNull())
            {
                assert(tx.IsGameTx());
                continue;
            }

            txundo.vprevout.emplace_back();
            bool is_spent = inputs.SpendCoin(txin.prevout, &txundo.vprevout.back());
            assert(is_spent);
        }
    }
    // add outputs
    AddCoins(inputs, tx, nHeight);
}

void UpdateCoins(const CTransaction& tx, CCoinsViewCache& inputs, int nHeight)
{
    CTxUndo txundo;
    UpdateCoins(tx, inputs, txundo, nHeight);
}

bool CScriptCheck::operator()() {
    const CScript &scriptSig = ptxTo->vin[nIn].scriptSig;
    const CScriptWitness *witness = &ptxTo->vin[nIn].scriptWitness;
    return VerifyScript(scriptSig, m_tx_out.scriptPubKey, witness, nFlags, CachingTransactionSignatureChecker(ptxTo, nIn, m_tx_out.nValue, cacheStore, *txdata), &error);
}

int GetSpendHeight(const CCoinsViewCache& inputs)
{
    LOCK(cs_main);
    CBlockIndex* pindexPrev = mapBlockIndex.find(inputs.GetBestBlock())->second;
    return pindexPrev->nHeight + 1;
}


static CuckooCache::cache<uint256, SignatureCacheHasher> scriptExecutionCache;
static uint256 scriptExecutionCacheNonce(GetRandHash());

void InitScriptExecutionCache() {
    // nMaxCacheSize is unsigned. If -maxsigcachesize is set to zero,
    // setup_bytes creates the minimum possible cache (2 elements).
    size_t nMaxCacheSize = std::min(std::max((int64_t)0, gArgs.GetArg("-maxsigcachesize", DEFAULT_MAX_SIG_CACHE_SIZE) / 2), MAX_MAX_SIG_CACHE_SIZE) * ((size_t) 1 << 20);
    size_t nElems = scriptExecutionCache.setup_bytes(nMaxCacheSize);
    LogPrintf("Using %zu MiB out of %zu/2 requested for script execution cache, able to store %zu elements\n",
            (nElems*sizeof(uint256)) >>20, (nMaxCacheSize*2)>>20, nElems);
}

/**
 * Check whether all inputs of this transaction are valid (no double spends, scripts & sigs, amounts)
 * This does not modify the UTXO set.
 *
 * If pvChecks is not nullptr, script checks are pushed onto it instead of being performed inline. Any
 * script checks which are not necessary (eg due to script execution cache hits) are, obviously,
 * not pushed onto pvChecks/run.
 *
 * Setting cacheSigStore/cacheFullScriptStore to false will remove elements from the corresponding cache
 * which are matched. This is useful for checking blocks where we will likely never need the cache
 * entry again.
 *
 * Non-static (and re-declared) in src/test/txvalidationcache_tests.cpp
 */
bool CheckInputs(const CTransaction& tx, CValidationState &state, const CCoinsViewCache &inputs, bool fScriptChecks, unsigned int flags, bool cacheSigStore, bool cacheFullScriptStore, PrecomputedTransactionData& txdata, std::vector<CScriptCheck> *pvChecks)
{
    if (!tx.IsCoinBase())
    {
        if (!Consensus::CheckTxInputs(tx, state, inputs, GetSpendHeight(inputs), flags))
            return false;

        if (pvChecks)
            pvChecks->reserve(tx.vin.size());

        // The first loop above does all the inexpensive checks.
        // Only if ALL inputs pass do we perform expensive ECDSA signature checks.
        // Helps prevent CPU exhaustion attacks.

        // Skip script verification when connecting blocks under the
        // assumevalid block. Assuming the assumevalid block is valid this
        // is safe because block merkle hashes are still computed and checked,
        // Of course, if an assumed valid block is invalid due to false scriptSigs
        // this optimization would allow an invalid chain to be accepted.
        if (fScriptChecks) {
            // First check if script executions have been cached with the same
            // flags. Note that this assumes that the inputs provided are
            // correct (ie that the transaction hash which is in tx's prevouts
            // properly commits to the scriptPubKey in the inputs view of that
            // transaction).
            uint256 hashCacheEntry;
            // We only use the first 19 bytes of nonce to avoid a second SHA
            // round - giving us 19 + 32 + 4 = 55 bytes (+ 8 + 1 = 64)
            static_assert(55 - sizeof(flags) - 32 >= 128/8, "Want at least 128 bits of nonce for script execution cache");
            CSHA256().Write(scriptExecutionCacheNonce.begin(), 55 - sizeof(flags) - 32).Write(tx.GetWitnessHash().begin(), 32).Write((unsigned char*)&flags, sizeof(flags)).Finalize(hashCacheEntry.begin());
            AssertLockHeld(cs_main); //TODO: Remove this requirement by making CuckooCache not require external locks
            if (scriptExecutionCache.contains(hashCacheEntry, !cacheFullScriptStore)) {
                return true;
            }

            for (unsigned int i = 0; i < tx.vin.size(); i++) {
                const COutPoint &prevout = tx.vin[i].prevout;
                const Coin& coin = inputs.AccessCoin(prevout);
                assert(!coin.IsSpent());

                // We very carefully only pass in things to CScriptCheck which
                // are clearly committed to by tx' witness hash. This provides
                // a sanity check that our caching is not introducing consensus
                // failures through additional data in, eg, the coins being
                // spent being checked as a part of CScriptCheck.

                // Verify signature
                CScriptCheck check(coin.out, tx, i, flags, cacheSigStore, &txdata);
                if (pvChecks) {
                    pvChecks->push_back(CScriptCheck());
                    check.swap(pvChecks->back());
                } else if (!check()) {
                    if (flags & STANDARD_NOT_MANDATORY_VERIFY_FLAGS) {
                        // Check whether the failure was caused by a
                        // non-mandatory script verification check, such as
                        // non-standard DER encodings or non-null dummy
                        // arguments; if so, don't trigger DoS protection to
                        // avoid splitting the network between upgraded and
                        // non-upgraded nodes.
                        CScriptCheck check2(coin.out, tx, i,
                                flags & ~STANDARD_NOT_MANDATORY_VERIFY_FLAGS, cacheSigStore, &txdata);
                        if (check2())
                            return state.Invalid(false, REJECT_NONSTANDARD, strprintf("non-mandatory-script-verify-flag (%s)", ScriptErrorString(check.GetScriptError())));
                    }
                    // Failures of other flags indicate a transaction that is
                    // invalid in new blocks, e.g. an invalid P2SH. We DoS ban
                    // such nodes as they are not following the protocol. That
                    // said during an upgrade careful thought should be taken
                    // as to the correct behavior - we may want to continue
                    // peering with non-upgraded nodes even after soft-fork
                    // super-majority signaling has occurred.
                    return state.DoS(100,false, REJECT_INVALID, strprintf("mandatory-script-verify-flag-failed (%s)", ScriptErrorString(check.GetScriptError())));
                }
            }

            if (cacheFullScriptStore && !pvChecks) {
                // We executed all of the provided scripts, and were told to
                // cache the result. Do so now.
                scriptExecutionCache.insert(hashCacheEntry);
            }
        }
    }

    return true;
}

namespace {

bool UndoWriteToDisk(const CBlockUndo& blockundo, CDiskBlockPos& pos, const uint256& hashBlock, const CMessageHeader::MessageStartChars& messageStart)
{
    // Open history file to append
    CAutoFile fileout(OpenUndoFile(pos), SER_DISK, CLIENT_VERSION);
    if (fileout.IsNull())
        return error("%s: OpenUndoFile failed", __func__);

    // Write index header
    unsigned int nSize = GetSerializeSize(fileout, blockundo);
    fileout << FLATDATA(messageStart) << nSize;

    // Write undo data
    long fileOutPos = ftell(fileout.Get());
    if (fileOutPos < 0)
        return error("%s: ftell failed", __func__);
    pos.nPos = (unsigned int)fileOutPos;
    fileout << blockundo;

    // calculate & write checksum
    CHashWriter hasher(SER_GETHASH, PROTOCOL_VERSION);
    hasher << hashBlock;
    hasher << blockundo;
    fileout << hasher.GetHash();

    return true;
}

bool UndoReadFromDisk(CBlockUndo& blockundo, const CDiskBlockPos& pos, const uint256& hashBlock)
{
    // Open history file to read
    CAutoFile filein(OpenUndoFile(pos, true), SER_DISK, CLIENT_VERSION);
    if (filein.IsNull())
        return error("%s: OpenUndoFile failed", __func__);

    // Read block
    uint256 hashChecksum;
    CHashVerifier<CAutoFile> verifier(&filein); // We need a CHashVerifier as reserializing may lose data
    try {
        verifier << hashBlock;
        verifier >> blockundo;
        filein >> hashChecksum;
    }
    catch (const std::exception& e) {
        return error("%s: Deserialize or I/O error - %s", __func__, e.what());
    }

    // Verify checksum
    if (hashChecksum != verifier.GetHash())
        return error("%s: Checksum mismatch", __func__);

    return true;
}

/** Abort with a message */
bool AbortNode(const std::string& strMessage, const std::string& userMessage="")
{
    SetMiscWarning(strMessage);
    LogPrintf("*** %s\n", strMessage);
    uiInterface.ThreadSafeMessageBox(
        userMessage.empty() ? _("Error: A fatal internal error occurred, see debug.log for details") : userMessage,
        "", CClientUIInterface::MSG_ERROR);
    StartShutdown();
    return false;
}

bool AbortNode(CValidationState& state, const std::string& strMessage, const std::string& userMessage="")
{
    AbortNode(strMessage, userMessage);
    return state.Error(strMessage);
}

} // namespace

/**
 * Restore the UTXO in a Coin at a given COutPoint
 * @param undo The Coin to be restored.
 * @param view The coins view to which to apply the changes.
 * @param out The out point that corresponds to the tx input.
 * @return A DisconnectResult as an int
 */
int ApplyTxInUndo(Coin&& undo, CCoinsViewCache& view, const COutPoint& out)
{
    bool fClean = true;

    /* Special case for Huntercoin:  Since the genesis output is spendable,
       it may happen that we actually have nHeight=0 while the tx
       does not yet exist (namely for the tx spending the genesis
       output).  Check for this case.  */
    const bool isGenesis = (out.hash == Params().GenesisBlock().hashMerkleRoot);

    if (view.HaveCoin(out)) fClean = false; // overwriting transaction output

    if (undo.nHeight == 0 && !isGenesis) {
        // Missing undo metadata (height and coinbase). Older versions included this
        // information only in undo records for the last spend of a transactions'
        // outputs. This implies that it must be present for some other output of the same tx.
        const Coin& alternate = AccessByTxid(view, out.hash);
        if (!alternate.IsSpent()) {
            undo.nHeight = alternate.nHeight;
            undo.fCoinBase = alternate.fCoinBase;
        } else {
            return DISCONNECT_FAILED; // adding output for transaction without known metadata
        }
    }
    // The potential_overwrite parameter to AddCoin is only allowed to be false if we know for
    // sure that the coin did not already exist in the cache. As we have queried for that above
    // using HaveCoin, we don't need to guess. When fClean is false, a coin already existed and
    // it is an overwrite.
    view.AddCoin(out, std::move(undo), !fClean);

    return fClean ? DISCONNECT_OK : DISCONNECT_UNCLEAN;
}

/** Undo the effects of this block (with given index) on the UTXO set represented by coins.
 *  When FAILED is returned, view is left in an indeterminate state. */
static DisconnectResult DisconnectBlock(const CBlock& block, const CBlockIndex* pindex, CCoinsViewCache& view)
{
    bool fClean = true;

    CBlockUndo blockUndo;
    CDiskBlockPos pos = pindex->GetUndoPos();
    if (pos.IsNull()) {
        error("DisconnectBlock(): no undo data available");
        return DISCONNECT_FAILED;
    }
    if (!UndoReadFromDisk(blockUndo, pos, pindex->pprev->GetBlockHash())) {
        error("DisconnectBlock(): failure reading undo data");
        return DISCONNECT_FAILED;
    }

    if (blockUndo.vtxundo.size() + 1 != block.vtx.size() + blockUndo.vgametx.size()) {
        error("DisconnectBlock(): block and undo data inconsistent");
        return DISCONNECT_FAILED;
    }

    // undo transactions in reverse order
    std::vector<CTransactionRef> txToUndo;
    txToUndo.insert (txToUndo.end (), block.vtx.begin (), block.vtx.end ());
    txToUndo.insert (txToUndo.end (), blockUndo.vgametx.begin (),
                     blockUndo.vgametx.end ());
    for (int i = txToUndo.size () - 1; i >= 0; --i) {
        const CTransaction &tx = *txToUndo[i];
        uint256 hash = tx.GetHash();
        bool is_coinbase = tx.IsCoinBase();

        // Check that all outputs are available and match the outputs in the block itself
        // exactly.
        for (size_t o = 0; o < tx.vout.size(); o++) {
            if (!tx.vout[o].scriptPubKey.IsUnspendable()) {
                COutPoint out(hash, o);
                Coin coin;
                bool is_spent = view.SpendCoin(out, &coin);
                if (!is_spent || tx.vout[o] != coin.out || pindex->nHeight != coin.nHeight || is_coinbase != coin.fCoinBase) {
                    /* This may be due to a historic bug.  For them, some names
                       are marked immediately as unspendable.  They fail this check
                       when undoing, thus ignore them here.  */
                    CChainParams::BugType type;
                    if (!Params ().IsHistoricBug (tx.GetHash (), pindex->nHeight, type) || type != CChainParams::BUG_FULLY_IGNORE) {
                        fClean = false; // transaction output mismatch
                    }
                }
            }
        }

        /* Restore inputs.  The coinbase does not have a corresponding
           txundo, but game tx have.  The inputs for bounty collections
           are empty, though, so make sure to handle that.  */
        if (i > 0 && !tx.IsBountyTx()) { // not coinbases
            CTxUndo &txundo = blockUndo.vtxundo[i-1];
            if (txundo.vprevout.size() != tx.vin.size()) {
                error("DisconnectBlock(): transaction and undo data inconsistent");
                return DISCONNECT_FAILED;
            }
            for (unsigned int j = tx.vin.size(); j-- > 0;) {
                const COutPoint &out = tx.vin[j].prevout;
                assert (!out.IsNull());
                int res = ApplyTxInUndo(std::move(txundo.vprevout[j]), view, out);
                if (res == DISCONNECT_FAILED) return DISCONNECT_FAILED;
                fClean = fClean && res != DISCONNECT_UNCLEAN;
            }
            // At this point, all of txundo.vprevout should have been moved out.
        }
    }

    // undo name operations in reverse order
    std::vector<CNameTxUndo>::const_reverse_iterator nameUndoIter;
    for (nameUndoIter = blockUndo.vnameundo.rbegin ();
         nameUndoIter != blockUndo.vnameundo.rend (); ++nameUndoIter)
      nameUndoIter->apply (view);

    // move best block pointer to prevout block
    view.SetBestBlock(pindex->pprev->GetBlockHash());

    return fClean ? DISCONNECT_OK : DISCONNECT_UNCLEAN;
}

void static FlushBlockFile(bool fFinalize = false)
{
    LOCK(cs_LastBlockFile);

    CDiskBlockPos posOld(nLastBlockFile, 0);

    FILE *fileOld = OpenBlockFile(posOld);
    if (fileOld) {
        if (fFinalize)
            TruncateFile(fileOld, vinfoBlockFile[nLastBlockFile].nSize);
        FileCommit(fileOld);
        fclose(fileOld);
    }

    fileOld = OpenUndoFile(posOld);
    if (fileOld) {
        if (fFinalize)
            TruncateFile(fileOld, vinfoBlockFile[nLastBlockFile].nUndoSize);
        FileCommit(fileOld);
        fclose(fileOld);
    }
}

static bool FindUndoPos(CValidationState &state, int nFile, CDiskBlockPos &pos, unsigned int nAddSize);

static CCheckQueue<CScriptCheck> scriptcheckqueue(128);

void ThreadScriptCheck() {
    RenameThread("bitcoin-scriptch");
    scriptcheckqueue.Thread();
}

// Protected by cs_main
VersionBitsCache versionbitscache;

int32_t ComputeBlockVersion(const CBlockIndex* pindexPrev, const Consensus::Params& params)
{
    LOCK(cs_main);
    int32_t nVersion = VERSIONBITS_TOP_BITS;

    for (int i = 0; i < (int)Consensus::MAX_VERSION_BITS_DEPLOYMENTS; i++) {
        ThresholdState state = VersionBitsState(pindexPrev, params, (Consensus::DeploymentPos)i, versionbitscache);
        if (state == THRESHOLD_LOCKED_IN || state == THRESHOLD_STARTED) {
            nVersion |= VersionBitsMask(params, (Consensus::DeploymentPos)i);
        }
    }

    return nVersion;
}

/**
 * Threshold condition checker that triggers when unknown versionbits are seen on the network.
 */
class WarningBitsConditionChecker : public AbstractThresholdConditionChecker
{
private:
    int bit;

public:
    explicit WarningBitsConditionChecker(int bitIn) : bit(bitIn) {}

    int64_t BeginTime(const Consensus::Params& params) const override { return 0; }
    int64_t EndTime(const Consensus::Params& params) const override { return std::numeric_limits<int64_t>::max(); }
    int Period(const Consensus::Params& params) const override { return params.nMinerConfirmationWindow; }
    int Threshold(const Consensus::Params& params) const override { return params.nRuleChangeActivationThreshold; }

    bool Condition(const CBlockIndex* pindex, const Consensus::Params& params) const override
    {
        return ((pindex->nVersion & VERSIONBITS_TOP_MASK) == VERSIONBITS_TOP_BITS) &&
               ((pindex->nVersion >> bit) & 1) != 0 &&
               ((ComputeBlockVersion(pindex->pprev, params) >> bit) & 1) == 0;
    }
};

// Protected by cs_main
static ThresholdConditionCache warningcache[VERSIONBITS_NUM_BITS];

static unsigned int GetBlockScriptFlags(const CBlockIndex* pindex, const Consensus::Params& consensusparams) {
    AssertLockHeld(cs_main);

    // Disable strict BIP16 checks until we do a softfork for it
    // FIXME: Enable strict check in the future.
    const bool fStrictPayToScriptHash = false;

    unsigned int flags = fStrictPayToScriptHash ? SCRIPT_VERIFY_P2SH : SCRIPT_VERIFY_NONE;

    // Start enforcing the DERSIG (BIP66) rule
    if (pindex->nHeight >= consensusparams.BIP66Height) {
        flags |= SCRIPT_VERIFY_DERSIG;
    }

    // Start enforcing CHECKLOCKTIMEVERIFY (BIP65) rule
    if (pindex->nHeight >= consensusparams.BIP65Height) {
        flags |= SCRIPT_VERIFY_CHECKLOCKTIMEVERIFY;
    }

    // Start enforcing BIP68 (sequence locks) and BIP112 (CHECKSEQUENCEVERIFY) using versionbits logic.
    if (VersionBitsState(pindex->pprev, consensusparams, Consensus::DEPLOYMENT_CSV, versionbitscache) == THRESHOLD_ACTIVE) {
        flags |= SCRIPT_VERIFY_CHECKSEQUENCEVERIFY;
    }

    // Start enforcing WITNESS rules using versionbits logic.
    if (IsWitnessEnabled(pindex->pprev, consensusparams)) {
        flags |= SCRIPT_VERIFY_WITNESS;
        flags |= SCRIPT_VERIFY_NULLDUMMY;
    }

    return flags;
}



static int64_t nTimeCheck = 0;
static int64_t nTimeForks = 0;
static int64_t nTimeVerify = 0;
static int64_t nTimeConnect = 0;
static int64_t nTimeIndex = 0;
static int64_t nTimeCallbacks = 0;
static int64_t nTimeTotal = 0;
static int64_t nBlocksTotal = 0;

/** Apply the effects of this block (with given index) on the UTXO set represented by coins.
 *  Validity checks that depend on the UTXO set are also done; ConnectBlock()
 *  can fail if those validity checks fail (among other reasons). */
static bool
ConnectBlockWithGameTx(const CBlock& block, CValidationState& state, CBlockIndex* pindex, CCoinsViewCache& view,
                       std::vector<CTransactionRef>& vGameTx,
                       const CChainParams& chainparams, bool fJustCheck = false)
{
    AssertLockHeld(cs_main);
    assert(pindex);
    // pindex->phashBlock can be null if called by CreateNewBlock/TestBlockValidity
    assert((pindex->phashBlock == nullptr) ||
           (*pindex->phashBlock == block.GetHash()));
    int64_t nTimeStart = GetTimeMicros();

    // Check it again in case a previous version let a bad block in
    if (!CheckBlock(block, state, chainparams.GetConsensus(), !fJustCheck, !fJustCheck))
        return error("%s: Consensus::CheckBlock: %s", __func__, FormatStateMessage(state));

    // verify that the view's current state corresponds to the previous block
    uint256 hashPrevBlock = pindex->pprev == nullptr ? uint256() : pindex->pprev->GetBlockHash();
    assert(hashPrevBlock == view.GetBestBlock());

    /* In Huntercoin, the genesis block tx is spendable.  Thus no special
       rule needed (as in Bitcoin and Namecoin).  */

    nBlocksTotal++;

    bool fScriptChecks = true;
    if (!hashAssumeValid.IsNull()) {
        // We've been configured with the hash of a block which has been externally verified to have a valid history.
        // A suitable default value is included with the software and updated from time to time.  Because validity
        //  relative to a piece of software is an objective fact these defaults can be easily reviewed.
        // This setting doesn't force the selection of any particular chain but makes validating some faster by
        //  effectively caching the result of part of the verification.
        BlockMap::const_iterator  it = mapBlockIndex.find(hashAssumeValid);
        if (it != mapBlockIndex.end()) {
            if (it->second->GetAncestor(pindex->nHeight) == pindex &&
                pindexBestHeader->GetAncestor(pindex->nHeight) == pindex &&
                pindexBestHeader->nChainWork >= nMinimumChainWork) {
                // This block is a member of the assumed verified chain and an ancestor of the best header.
                // The equivalent time check discourages hash power from extorting the network via DOS attack
                //  into accepting an invalid block through telling users they must manually set assumevalid.
                //  Requiring a software change or burying the invalid block, regardless of the setting, makes
                //  it hard to hide the implication of the demand.  This also avoids having release candidates
                //  that are hardly doing any signature verification at all in testing without having to
                //  artificially set the default assumed verified block further back.
                // The test against nMinimumChainWork prevents the skipping when denied access to any chain at
                //  least as good as the expected chain.
                fScriptChecks = (GetBlockProofEquivalentTime(*pindexBestHeader, *pindex, *pindexBestHeader, chainparams.GetConsensus()) <= 60 * 60 * 24 * 7 * 2);
            }
        }
    }

    int64_t nTime1 = GetTimeMicros(); nTimeCheck += nTime1 - nTimeStart;
    LogPrint(BCLog::BENCH, "    - Sanity checks: %.2fms [%.2fs (%.2fms/blk)]\n", MILLI * (nTime1 - nTimeStart), nTimeCheck * MICRO, nTimeCheck * MILLI / nBlocksTotal);

    // Do not allow blocks that contain transactions which 'overwrite' older transactions,
    // unless those are already completely spent.
    // If such overwrites are allowed, coinbases and transactions depending upon those
    // can be duplicated to remove the ability to spend the first instance -- even after
    // being sent to another address.
    // See BIP30 and http://r6.ca/blog/20120206T005236Z.html for more information.
    // This logic is not necessary for memory pool transactions, as AcceptToMemoryPool
    // already refuses previously-known transaction ids entirely.
    // FIXME: Enable strict check after appropriate fork.
    bool fEnforceBIP30 = (!pindex->phashBlock) || // Enforce on CreateNewBlock invocations which don't have a hash.
                          !(true);

    // Once BIP34 activated it was not possible to create new duplicate coinbases and thus other than starting
    // with the 2 existing duplicate coinbase pairs, not possible to create overwriting txs.  But by the
    // time BIP34 activated, in each of the existing pairs the duplicate coinbase had overwritten the first
    // before the first had been spent.  Since those coinbases are sufficiently buried its no longer possible to create further
    // duplicate transactions descending from the known pairs either.
    // If we're on the known chain at height greater than where BIP34 activated, we can save the db accesses needed for the BIP30 check.
<<<<<<< HEAD
    // Only continue to enforce if we're below BIP34 activation height.
    fEnforceBIP30 = fEnforceBIP30 && (pindex->nHeight < chainparams.GetConsensus().BIP34Height);
=======
    assert(pindex->pprev);
    CBlockIndex *pindexBIP34height = pindex->pprev->GetAncestor(chainparams.GetConsensus().BIP34Height);
    //Only continue to enforce if we're below BIP34 activation height or the block hash at that height doesn't correspond.
    fEnforceBIP30 = fEnforceBIP30 && (!pindexBIP34height || !(pindexBIP34height->GetBlockHash() == chainparams.GetConsensus().BIP34Hash));
>>>>>>> e18e0a07

    if (fEnforceBIP30) {
        for (const auto& tx : block.vtx) {
            for (size_t o = 0; o < tx->vout.size(); o++) {
                if (view.HaveCoin(COutPoint(tx->GetHash(), o))) {
                    return state.DoS(100, error("ConnectBlock(): tried to overwrite transaction"),
                                     REJECT_INVALID, "bad-txns-BIP30");
                }
            }
        }
    }

    // Start enforcing BIP68 (sequence locks) and BIP112 (CHECKSEQUENCEVERIFY) using versionbits logic.
    int nLockTimeFlags = 0;
    if (VersionBitsState(pindex->pprev, chainparams.GetConsensus(), Consensus::DEPLOYMENT_CSV, versionbitscache) == THRESHOLD_ACTIVE) {
        nLockTimeFlags |= LOCKTIME_VERIFY_SEQUENCE;
    }

    // Get the script flags for this block
    unsigned int flags = GetBlockScriptFlags(pindex, chainparams.GetConsensus());

    int64_t nTime2 = GetTimeMicros(); nTimeForks += nTime2 - nTime1;
    LogPrint(BCLog::BENCH, "    - Fork checks: %.2fms [%.2fs (%.2fms/blk)]\n", MILLI * (nTime2 - nTime1), nTimeForks * MICRO, nTimeForks * MILLI / nBlocksTotal);

    CBlockUndo blockundo;

    CCheckQueueControl<CScriptCheck> control(fScriptChecks && nScriptCheckThreads ? &scriptcheckqueue : nullptr);

    std::vector<int> prevheights;
    CAmount nFees = 0;
    int nInputs = 0;
    int64_t nSigOpsCost = 0;
    CDiskTxPos pos(pindex->GetBlockPos(), GetSizeOfCompactSize(block.vtx.size()));
    std::vector<std::pair<uint256, CDiskTxPos> > vPos;
    /* Reserve also space for up to two game tx.  */
    vPos.reserve(block.vtx.size() + 2);
    blockundo.vtxundo.reserve(block.vtx.size() - 1 + 2);
    std::vector<PrecomputedTransactionData> txdata;
    txdata.reserve(block.vtx.size()); // Required so that pointers to individual PrecomputedTransactionData don't get invalidated
    for (unsigned int i = 0; i < block.vtx.size(); i++)
    {
        const CTransaction &tx = *(block.vtx[i]);

        nInputs += tx.vin.size();

        /* Game transactions are not allowed here, they should be caught
           (if present) already by CheckBlock above.  */
        assert(!tx.IsGameTx());

        if (!tx.IsCoinBase())
        {
            if (!view.HaveInputs(tx))
                return state.DoS(100, error("ConnectBlock(): inputs missing/spent"),
                                 REJECT_INVALID, "bad-txns-inputs-missingorspent");

            // Check that transaction is BIP68 final
            // BIP68 lock checks (as opposed to nLockTime checks) must
            // be in ConnectBlock because they require the UTXO set
            prevheights.resize(tx.vin.size());
            for (size_t j = 0; j < tx.vin.size(); j++) {
                prevheights[j] = view.AccessCoin(tx.vin[j].prevout).nHeight;
            }

            if (!SequenceLocks(tx, nLockTimeFlags, &prevheights, *pindex)) {
                return state.DoS(100, error("%s: contains a non-BIP68-final transaction", __func__),
                                 REJECT_INVALID, "bad-txns-nonfinal");
            }
        }

        // GetTransactionSigOpCost counts 3 types of sigops:
        // * legacy (always)
        // * p2sh (when P2SH enabled in flags and excludes coinbase)
        // * witness (when witness enabled in flags and excludes coinbase)
        nSigOpsCost += GetTransactionSigOpCost(tx, view, flags);
        if (nSigOpsCost > MAX_BLOCK_SIGOPS_COST)
            return state.DoS(100, error("ConnectBlock(): too many sigops"),
                             REJECT_INVALID, "bad-blk-sigops");

        txdata.emplace_back(tx);
        if (!tx.IsCoinBase())
        {
            nFees += view.GetValueIn(tx)-tx.GetValueOut();

            std::vector<CScriptCheck> vChecks;
            bool fCacheResults = fJustCheck; /* Don't cache results if we're actually connecting blocks (still consult the cache, though) */
            if (!CheckInputs(tx, state, view, fScriptChecks, flags, fCacheResults, fCacheResults, txdata[i], nScriptCheckThreads ? &vChecks : nullptr))
                return error("ConnectBlock(): CheckInputs on %s failed with %s",
                    tx.GetHash().ToString(), FormatStateMessage(state));
            control.Add(vChecks);
        }

        CTxUndo undoDummy;
        if (i > 0) {
            blockundo.vtxundo.push_back(CTxUndo());
        }
        UpdateCoins(tx, view, i == 0 ? undoDummy : blockundo.vtxundo.back(), pindex->nHeight);
        ApplyNameTransaction(tx, pindex->nHeight, view, blockundo);

        vPos.push_back(std::make_pair(tx.GetHash(), pos));
        pos.nTxOffset += ::GetSerializeSize(tx, SER_DISK, CLIENT_VERSION);
    }
    int64_t nTime3 = GetTimeMicros(); nTimeConnect += nTime3 - nTime2;
    LogPrint(BCLog::BENCH, "      - Connect %u transactions: %.2fms (%.3fms/tx, %.3fms/txin) [%.2fs (%.2fms/blk)]\n", (unsigned)block.vtx.size(), MILLI * (nTime3 - nTime2), MILLI * (nTime3 - nTime2) / block.vtx.size(), nInputs <= 1 ? 0 : MILLI * (nTime3 - nTime2) / (nInputs-1), nTimeConnect * MICRO, nTimeConnect * MILLI / nBlocksTotal);

    /* Advance game state for the current block.  This includes further
       checks about validity of all moves.  Ignore this for the genesis
       block, since there is no "previous state" to fetch and advance.
       There are no game transactions for it, either.  In this case,
       the default-constructed StepResult is fine.  */
    const bool isGenesis = (block.GetHash() == chainparams.GetConsensus().hashGenesisBlock);
    StepResult stepResult;
    if (!isGenesis)
      {
        GameState prevGameState(chainparams.GetConsensus ());
        if (!pgameDb->get (*pindex->pprev->phashBlock, prevGameState))
          return state.Error ("ConnectBlock: failed to read prev game state");

        GameState newGameState(chainparams.GetConsensus ());
        if (!PerformStep (block, prevGameState, &view, state,
                          stepResult, newGameState))
          return state.Invalid (error ("%s: game engine step failed",
                                       __func__));

        pgameDb->store (block.GetHash (), newGameState);
      }
    nFees += stepResult.nTaxAmount;

    /* Construct and handle game transactions.  */
    if (!CreateGameTransactions (view, pindex->nHeight, stepResult, vGameTx))
        return state.Error ("ConnectBlock: failed to create game tx");
    ApplyGameTransactions (vGameTx, stepResult, pindex->nHeight,
                           view, blockundo);

    /* TODO: Should we update pindex->nTx to include the game tx?  Not sure
       if we want the game tx to be part of that and, in particular, also
       the total number of transactions.  I don't know if that has
       any real significance.  */

    /* Special rule:  Allow too high payout for genesis blocks.
       They are used in Huntercoin to add premine coins.  */
    CAmount blockReward = nFees + GetBlockSubsidy(pindex->nHeight, chainparams.GetConsensus());
    if (!isGenesis && block.vtx[0]->GetValueOut() > blockReward)
        return state.DoS(100,
                         error("ConnectBlock(): coinbase pays too much (actual=%d vs limit=%d)",
                               block.vtx[0]->GetValueOut(), blockReward),
                               REJECT_INVALID, "bad-cb-amount");

    if (!control.Wait())
        return state.DoS(100, error("%s: CheckQueue failed", __func__), REJECT_INVALID, "block-validation-failed");
    int64_t nTime4 = GetTimeMicros(); nTimeVerify += nTime4 - nTime2;
    LogPrint(BCLog::BENCH, "    - Verify %u txins: %.2fms (%.3fms/txin) [%.2fs (%.2fms/blk)]\n", nInputs - 1, MILLI * (nTime4 - nTime2), nInputs <= 1 ? 0 : MILLI * (nTime4 - nTime2) / (nInputs-1), nTimeVerify * MICRO, nTimeVerify * MILLI / nBlocksTotal);

    if (fJustCheck)
        return true;

    // Write undo information to disk
    /* Skip this step for the genesis block.  */
    if (!isGenesis && (pindex->GetUndoPos().IsNull() || !pindex->IsValid(BLOCK_VALID_SCRIPTS)))
    {
        if (pindex->GetUndoPos().IsNull()) {
            CDiskBlockPos _pos;
            blockundo.vgametx = vGameTx;
            if (!FindUndoPos(state, pindex->nFile, _pos, ::GetSerializeSize(blockundo, SER_DISK, CLIENT_VERSION) + 40))
                return error("ConnectBlock(): FindUndoPos failed");
            if (!UndoWriteToDisk(blockundo, _pos, pindex->pprev->GetBlockHash(), chainparams.MessageStart()))
                return AbortNode(state, "Failed to write undo data");

            // update nUndoPos in block index
            pindex->nUndoPos = _pos.nPos;
            pindex->nStatus |= BLOCK_HAVE_UNDO;
        }

        pindex->RaiseValidity(BLOCK_VALID_SCRIPTS);
        setDirtyBlockIndex.insert(pindex);
    }

    /* Find disk positions for game tx in the undo file.  */
    if (fTxIndex && !isGenesis)
      {
        assert (!pindex->GetUndoPos ().IsNull ());
        int gameTxOffset = pindex->GetUndoPos().nPos;
        gameTxOffset += GetSizeOfCompactSize (vGameTx.size ());
        CDiskTxPos _pos(pindex->GetBlockPos (), -gameTxOffset);
        for (unsigned i = 0; i < vGameTx.size (); ++i)
          {
            const CTransaction& tx = *vGameTx[i];
            assert (tx.IsGameTx () && _pos.IsGameTx ());
            vPos.push_back (std::make_pair (tx.GetHash (), _pos));
            _pos.nTxOffset -= ::GetSerializeSize (tx, SER_DISK, CLIENT_VERSION);
          }
      }

    if (fTxIndex)
        if (!pblocktree->WriteTxIndex(vPos))
            return AbortNode(state, "Failed to write transaction index");

    assert(pindex->phashBlock);
    // add this block to the view's block chain
    view.SetBestBlock(pindex->GetBlockHash());

    int64_t nTime5 = GetTimeMicros(); nTimeIndex += nTime5 - nTime4;
    LogPrint(BCLog::BENCH, "    - Index writing: %.2fms [%.2fs (%.2fms/blk)]\n", MILLI * (nTime5 - nTime4), nTimeIndex * MICRO, nTimeIndex * MILLI / nBlocksTotal);

    int64_t nTime6 = GetTimeMicros(); nTimeCallbacks += nTime6 - nTime5;
    LogPrint(BCLog::BENCH, "    - Callbacks: %.2fms [%.2fs (%.2fms/blk)]\n", MILLI * (nTime6 - nTime5), nTimeCallbacks * MICRO, nTimeCallbacks * MILLI / nBlocksTotal);

    return true;
}

static bool
ConnectBlock(const CBlock& block, CValidationState& state, CBlockIndex* pindex, CCoinsViewCache& view,
             const CChainParams& chainparams, bool fJustCheck = false)
{
  std::vector<CTransactionRef> vGameTx;
  return ConnectBlockWithGameTx(block, state, pindex, view, vGameTx,
                                chainparams, fJustCheck);
}

/**
 * Update the on-disk chain state.
 * The caches and indexes are flushed depending on the mode we're called with
 * if they're too large, if it's been a while since the last write,
 * or always and in all cases if we're in prune mode and are deleting files.
 */
bool static FlushStateToDisk(const CChainParams& chainparams, CValidationState &state, FlushStateMode mode, int nManualPruneHeight) {
    int64_t nMempoolUsage = mempool.DynamicMemoryUsage();
    LOCK(cs_main);
    static int64_t nLastWrite = 0;
    static int64_t nLastFlush = 0;
    static int64_t nLastSetChain = 0;
    std::set<int> setFilesToPrune;
    bool fFlushForPrune = false;
    bool fDoFullFlush = false;
    int64_t nNow = 0;
    try {
    {
        LOCK(cs_LastBlockFile);
        if (fPruneMode && (fCheckForPruning || nManualPruneHeight > 0) && !fReindex) {
            if (nManualPruneHeight > 0) {
                FindFilesToPruneManual(setFilesToPrune, nManualPruneHeight);
            } else {
                FindFilesToPrune(setFilesToPrune, chainparams.PruneAfterHeight());
                fCheckForPruning = false;
            }
            if (!setFilesToPrune.empty()) {
                fFlushForPrune = true;
                if (!fHavePruned) {
                    pblocktree->WriteFlag("prunedblockfiles", true);
                    fHavePruned = true;
                }
            }
        }
        nNow = GetTimeMicros();
        // Avoid writing/flushing immediately after startup.
        if (nLastWrite == 0) {
            nLastWrite = nNow;
        }
        if (nLastFlush == 0) {
            nLastFlush = nNow;
        }
        if (nLastSetChain == 0) {
            nLastSetChain = nNow;
        }
        int64_t nMempoolSizeMax = gArgs.GetArg("-maxmempool", DEFAULT_MAX_MEMPOOL_SIZE) * 1000000;
        int64_t cacheSize = pcoinsTip->DynamicMemoryUsage();
        int64_t nTotalSpace = nCoinCacheUsage + std::max<int64_t>(nMempoolSizeMax - nMempoolUsage, 0);
        // The cache is large and we're within 10% and 10 MiB of the limit, but we have time now (not in the middle of a block processing).
        bool fCacheLarge = mode == FLUSH_STATE_PERIODIC && cacheSize > std::max((9 * nTotalSpace) / 10, nTotalSpace - MAX_BLOCK_COINSDB_USAGE * 1024 * 1024);
        // The cache is over the limit, we have to write now.
        bool fCacheCritical = mode == FLUSH_STATE_IF_NEEDED && cacheSize > nTotalSpace;
        // It's been a while since we wrote the block index to disk. Do this frequently, so we don't need to redownload after a crash.
        bool fPeriodicWrite = mode == FLUSH_STATE_PERIODIC && nNow > nLastWrite + (int64_t)DATABASE_WRITE_INTERVAL * 1000000;
        // It's been very long since we flushed the cache. Do this infrequently, to optimize cache usage.
        bool fPeriodicFlush = mode == FLUSH_STATE_PERIODIC && nNow > nLastFlush + (int64_t)DATABASE_FLUSH_INTERVAL * 1000000;
        // Combine all conditions that result in a full cache flush.
        fDoFullFlush = (mode == FLUSH_STATE_ALWAYS) || fCacheLarge || fCacheCritical || fPeriodicFlush || fFlushForPrune;
        // Write blocks and block index to disk.
        if (fDoFullFlush || fPeriodicWrite) {
            // Depend on nMinDiskSpace to ensure we can write block index
            if (!CheckDiskSpace(0))
                return state.Error("out of disk space");
            // First make sure all block and undo data is flushed to disk.
            FlushBlockFile();
            // Then update all block file information (which may refer to block and undo files).
            {
                std::vector<std::pair<int, const CBlockFileInfo*> > vFiles;
                vFiles.reserve(setDirtyFileInfo.size());
                for (std::set<int>::iterator it = setDirtyFileInfo.begin(); it != setDirtyFileInfo.end(); ) {
                    vFiles.push_back(std::make_pair(*it, &vinfoBlockFile[*it]));
                    setDirtyFileInfo.erase(it++);
                }
                std::vector<const CBlockIndex*> vBlocks;
                vBlocks.reserve(setDirtyBlockIndex.size());
                for (std::set<CBlockIndex*>::iterator it = setDirtyBlockIndex.begin(); it != setDirtyBlockIndex.end(); ) {
                    vBlocks.push_back(*it);
                    setDirtyBlockIndex.erase(it++);
                }
                if (!pblocktree->WriteBatchSync(vFiles, nLastBlockFile, vBlocks)) {
                    return AbortNode(state, "Failed to write to block index database");
                }
            }
            // Finally remove any pruned files
            if (fFlushForPrune)
                UnlinkPrunedFiles(setFilesToPrune);
            nLastWrite = nNow;
        }
        // Flush best chain related state. This can only be done if the blocks / block index write was also done.
        if (fDoFullFlush) {
            // Typical Coin structures on disk are around 48 bytes in size.
            // Pushing a new one to the database can cause it to be written
            // twice (once in the log, and once in the tables). This is already
            // an overestimation, as most will delete an existing entry or
            // overwrite one. Still, use a conservative safety factor of 2.
            if (!CheckDiskSpace(48 * 2 * 2 * pcoinsTip->GetCacheSize()))
                return state.Error("out of disk space");
            // Flush the chainstate (which may refer to block index entries).
            if (!pcoinsTip->Flush())
                return AbortNode(state, "Failed to write to coin database");
            nLastFlush = nNow;
        }
    }
    if (fDoFullFlush || ((mode == FLUSH_STATE_ALWAYS || mode == FLUSH_STATE_PERIODIC) && nNow > nLastSetChain + (int64_t)DATABASE_WRITE_INTERVAL * 1000000)) {
        // Update best block in wallet (so we can detect restored wallets).
        GetMainSignals().SetBestChain(chainActive.GetLocator());
        nLastSetChain = nNow;
    }
    } catch (const std::runtime_error& e) {
        return AbortNode(state, std::string("System error while flushing: ") + e.what());
    }
    return true;
}

void FlushStateToDisk() {
    CValidationState state;
    const CChainParams& chainparams = Params();
    FlushStateToDisk(chainparams, state, FLUSH_STATE_ALWAYS);
}

void PruneAndFlush() {
    CValidationState state;
    fCheckForPruning = true;
    const CChainParams& chainparams = Params();
    FlushStateToDisk(chainparams, state, FLUSH_STATE_NONE);
}

static void DoWarning(const std::string& strWarning)
{
    static bool fWarned = false;
    SetMiscWarning(strWarning);
    if (!fWarned) {
        AlertNotify(strWarning);
        fWarned = true;
    }
}

/** Update chainActive and related internal data structures. */
void static UpdateTip(CBlockIndex *pindexNew, const CChainParams& chainParams) {
    chainActive.SetTip(pindexNew);

    // New best block
    mempool.AddTransactionsUpdated(1);

    cvBlockChange.notify_all();

    std::vector<std::string> warningMessages;
    if (!IsInitialBlockDownload())
    {
        int nUpgraded = 0;
        const CBlockIndex* pindex = chainActive.Tip();
        for (int bit = 0; bit < VERSIONBITS_NUM_BITS; bit++) {
            WarningBitsConditionChecker checker(bit);
            ThresholdState state = checker.GetStateFor(pindex, chainParams.GetConsensus(), warningcache[bit]);
            if (state == THRESHOLD_ACTIVE || state == THRESHOLD_LOCKED_IN) {
                const std::string strWarning = strprintf(_("Warning: unknown new rules activated (versionbit %i)"), bit);
                if (state == THRESHOLD_ACTIVE) {
                    DoWarning(strWarning);
                } else {
                    warningMessages.push_back(strWarning);
                }
            }
        }
        // Check the version of the last 100 blocks to see if we need to upgrade:
        for (int i = 0; i < 100 && pindex != nullptr; i++)
        {
            int32_t nExpectedVersion = ComputeBlockVersion(pindex->pprev, chainParams.GetConsensus());
            if (pindex->GetBaseVersion() > VERSIONBITS_LAST_OLD_BLOCK_VERSION && (pindex->GetBaseVersion() & ~nExpectedVersion) != 0)
                ++nUpgraded;
            pindex = pindex->pprev;
        }
        if (nUpgraded > 0)
            warningMessages.push_back(strprintf(_("%d of last 100 blocks have unexpected version"), nUpgraded));
        if (nUpgraded > 100/2)
        {
            std::string strWarning = _("Warning: Unknown block versions being mined! It's possible unknown rules are in effect");
            // notify GetWarnings(), called by Qt and the JSON-RPC code to warn the user:
            DoWarning(strWarning);
        }
    }
    LogPrintf("%s: new best=%s height=%d version=0x%08x log2_work=%.8g tx=%lu date='%s' progress=%f cache=%.1fMiB(%utxo)", __func__,
      chainActive.Tip()->GetBlockHash().ToString(), chainActive.Height(), chainActive.Tip()->nVersion,
      log(chainActive.Tip()->nChainWork.getdouble())/log(2.0), (unsigned long)chainActive.Tip()->nChainTx,
      DateTimeStrFormat("%Y-%m-%d %H:%M:%S", chainActive.Tip()->GetBlockTime()),
      GuessVerificationProgress(chainParams.TxData(), chainActive.Tip()), pcoinsTip->DynamicMemoryUsage() * (1.0 / (1<<20)), pcoinsTip->GetCacheSize());
    if (!warningMessages.empty())
        LogPrintf(" warning='%s'", boost::algorithm::join(warningMessages, ", "));
    LogPrintf("\n");

}

/** Disconnect chainActive's tip.
  * After calling, the mempool will be in an inconsistent state, with
  * transactions from disconnected blocks being added to disconnectpool.  You
  * should make the mempool consistent again by calling UpdateMempoolForReorg.
  * with cs_main held.
  *
  * If disconnectpool is nullptr, then no disconnected transactions are added to
  * disconnectpool (note that the caller is responsible for mempool consistency
  * in any case).
  */
bool static DisconnectTip(CValidationState& state, const CChainParams& chainparams, DisconnectedBlockTransactions *disconnectpool)
{
    CBlockIndex *pindexDelete = chainActive.Tip();
    assert(pindexDelete);
    CheckNameDB (true);
    // Read block from disk.
    std::shared_ptr<CBlock> pblock = std::make_shared<CBlock>();
    CBlock& block = *pblock;
    std::vector<CTransactionRef> vGameTx;
    if (!ReadBlockFromDisk(block, vGameTx, pindexDelete, chainparams.GetConsensus()))
        return AbortNode(state, "Failed to read block");
    // Apply the block atomically to the chain state.
    int64_t nStart = GetTimeMicros();
    {
        CCoinsViewCache view(pcoinsTip);
        assert(view.GetBestBlock() == pindexDelete->GetBlockHash());
        if (DisconnectBlock(block, pindexDelete, view) != DISCONNECT_OK)
            return error("DisconnectTip(): DisconnectBlock %s failed", pindexDelete->GetBlockHash().ToString());
        bool flushed = view.Flush();
        assert(flushed);
    }
    LogPrint(BCLog::BENCH, "- Disconnect block: %.2fms\n", (GetTimeMicros() - nStart) * MILLI);
    // Write the chain state to disk, if necessary.
    if (!FlushStateToDisk(chainparams, state, FLUSH_STATE_IF_NEEDED))
        return false;

    AssertLockHeld(cs_main);
    CNameConflictTracker nameConflicts(mempool);

    // Fix the pool for conflicts due to revived players.
    std::set<valtype> revivedNames;
    for (const auto& tx : vGameTx) {
        if (tx->IsKillTx()) {
            for (const auto& txin : tx->vin) {
                valtype name;
                if (NameFromGameTransactionInput(txin.scriptSig, name))
                    revivedNames.insert(name);
            }
        }
    }
    mempool.removeReviveConflicts(revivedNames);

    if (disconnectpool) {
        // Save transactions to re-add to mempool at end of reorg
        for (auto it = block.vtx.rbegin(); it != block.vtx.rend(); ++it) {
            disconnectpool->addTransaction(*it);
        }
        while (disconnectpool->DynamicMemoryUsage() > MAX_DISCONNECTED_TX_POOL_SIZE * 1000) {
            // Drop the earliest entry, and remove its children from the mempool.
            auto it = disconnectpool->queuedTx.get<insertion_order>().begin();
            mempool.removeRecursive(**it, MemPoolRemovalReason::REORG);
            disconnectpool->removeEntry(it);
        }
    }

    // Update chainActive and related variables.
    UpdateTip(pindexDelete->pprev, chainparams);
    CheckNameDB (true);
    // Let wallets know transactions went from 1-confirmed to
    // 0-confirmed or conflicted:
    GetMainSignals().BlockDisconnected(pblock, pindexDelete, vGameTx,
                                       nameConflicts.GetNameConflicts());
    return true;
}

static int64_t nTimeReadFromDisk = 0;
static int64_t nTimeConnectTotal = 0;
static int64_t nTimeFlush = 0;
static int64_t nTimeChainState = 0;
static int64_t nTimePostConnect = 0;

struct PerBlockConnectTrace {
    CBlockIndex* pindex = nullptr;
    std::shared_ptr<const CBlock> pblock;
    std::vector<CTransactionRef> vGameTx;
    std::shared_ptr<std::vector<CTransactionRef>> conflictedTxs;
    std::shared_ptr<std::vector<CTransactionRef>> txNameConflicts;
    PerBlockConnectTrace() : vGameTx(),
                             conflictedTxs(std::make_shared<std::vector<CTransactionRef>>()),
                             txNameConflicts(std::make_shared<std::vector<CTransactionRef>>()) {}
};

/**
 * Used to track blocks whose transactions were applied to the UTXO state as a
 * part of a single ActivateBestChainStep call.
 *
 * This class also tracks transactions that are removed from the mempool as
 * conflicts (per block) and can be used to pass all those transactions
 * through SyncTransaction.
 *
 * This class assumes (and asserts) that the conflicted transactions for a given
 * block are added via mempool callbacks prior to the BlockConnected() associated
 * with those transactions. If any transactions are marked conflicted, it is
 * assumed that an associated block will always be added.
 *
 * This class is single-use, once you call GetBlocksConnected() you have to throw
 * it away and make a new one.
 */
class ConnectTrace {
private:
    std::vector<PerBlockConnectTrace> blocksConnected;
    CTxMemPool &pool;

public:
    explicit ConnectTrace(CTxMemPool &_pool) : blocksConnected(1), pool(_pool) {
        pool.NotifyEntryRemoved.connect(boost::bind(&ConnectTrace::NotifyEntryRemoved, this, _1, _2));
    }

    ~ConnectTrace() {
        pool.NotifyEntryRemoved.disconnect(boost::bind(&ConnectTrace::NotifyEntryRemoved, this, _1, _2));
    }

    void BlockConnected(CBlockIndex* pindex, std::shared_ptr<const CBlock> pblock, const std::vector<CTransactionRef>& vGameTx) {
        assert(!blocksConnected.back().pindex);
        assert(pindex);
        assert(pblock);
        blocksConnected.back().pindex = pindex;
        blocksConnected.back().pblock = std::move(pblock);
        blocksConnected.back().vGameTx = vGameTx;
        blocksConnected.emplace_back();
    }

    std::vector<PerBlockConnectTrace>& GetBlocksConnected() {
        // We always keep one extra block at the end of our list because
        // blocks are added after all the conflicted transactions have
        // been filled in. Thus, the last entry should always be an empty
        // one waiting for the transactions from the next block. We pop
        // the last entry here to make sure the list we return is sane.
        assert(!blocksConnected.back().pindex);
        assert(blocksConnected.back().vGameTx.empty());
        assert(blocksConnected.back().conflictedTxs->empty());
        assert(blocksConnected.back().txNameConflicts->empty());
        blocksConnected.pop_back();
        return blocksConnected;
    }

    void NotifyEntryRemoved(CTransactionRef txRemoved, MemPoolRemovalReason reason) {
        assert(!blocksConnected.back().pindex);
        switch (reason) {
          case MemPoolRemovalReason::CONFLICT:
            blocksConnected.back().conflictedTxs->emplace_back(std::move(txRemoved));
            break;
          case MemPoolRemovalReason::NAME_CONFLICT:
            blocksConnected.back().txNameConflicts->emplace_back(std::move(txRemoved));
            break;
          default:
            break;
        }
    }
};

/**
 * Connect a new block to chainActive. pblock is either nullptr or a pointer to a CBlock
 * corresponding to pindexNew, to bypass loading it again from disk.
 *
 * The block is added to connectTrace if connection succeeds.
 */
bool static ConnectTip(CValidationState& state, const CChainParams& chainparams, CBlockIndex* pindexNew, const std::shared_ptr<const CBlock>& pblock, ConnectTrace& connectTrace, DisconnectedBlockTransactions &disconnectpool)
{
    assert(pindexNew->pprev == chainActive.Tip());
    CheckNameDB (true);
    // Read block from disk.
    int64_t nTime1 = GetTimeMicros();
    std::shared_ptr<const CBlock> pthisBlock;
    if (!pblock) {
        std::shared_ptr<CBlock> pblockNew = std::make_shared<CBlock>();
        if (!ReadBlockFromDisk(*pblockNew, pindexNew, chainparams.GetConsensus()))
            return AbortNode(state, "Failed to read block");
        pthisBlock = pblockNew;
    } else {
        pthisBlock = pblock;
    }
    const CBlock& blockConnecting = *pthisBlock;
    std::vector<CTransactionRef> vGameTx;
    // Apply the block atomically to the chain state.
    int64_t nTime2 = GetTimeMicros(); nTimeReadFromDisk += nTime2 - nTime1;
    int64_t nTime3;
    LogPrint(BCLog::BENCH, "  - Load block from disk: %.2fms [%.2fs]\n", (nTime2 - nTime1) * MILLI, nTimeReadFromDisk * MICRO);
    {
        CCoinsViewCache view(pcoinsTip);
        bool rv = ConnectBlockWithGameTx(blockConnecting, state, pindexNew, view, vGameTx, chainparams);
        GetMainSignals().BlockChecked(blockConnecting, state);
        if (!rv) {
            if (state.IsInvalid())
                InvalidBlockFound(pindexNew, state);
            return error("ConnectTip(): ConnectBlock %s failed", pindexNew->GetBlockHash().ToString());
        }
        nTime3 = GetTimeMicros(); nTimeConnectTotal += nTime3 - nTime2;
        LogPrint(BCLog::BENCH, "  - Connect total: %.2fms [%.2fs (%.2fms/blk)]\n", (nTime3 - nTime2) * MILLI, nTimeConnectTotal * MICRO, nTimeConnectTotal * MILLI / nBlocksTotal);
        bool flushed = view.Flush();
        assert(flushed);
    }
    int64_t nTime4 = GetTimeMicros(); nTimeFlush += nTime4 - nTime3;
    LogPrint(BCLog::BENCH, "  - Flush: %.2fms [%.2fs (%.2fms/blk)]\n", (nTime4 - nTime3) * MILLI, nTimeFlush * MICRO, nTimeFlush * MILLI / nBlocksTotal);
    // Write the chain state to disk, if necessary.
    if (!FlushStateToDisk(chainparams, state, FLUSH_STATE_IF_NEEDED))
        return false;
    int64_t nTime5 = GetTimeMicros(); nTimeChainState += nTime5 - nTime4;
    LogPrint(BCLog::BENCH, "  - Writing chainstate: %.2fms [%.2fs (%.2fms/blk)]\n", (nTime5 - nTime4) * MILLI, nTimeChainState * MICRO, nTimeChainState * MILLI / nBlocksTotal);
    // Remove conflicting transactions from the mempool.;
    mempool.removeForBlock(blockConnecting.vtx, pindexNew->nHeight);
    mempool.removeForBlock(vGameTx, pindexNew->nHeight);
    disconnectpool.removeForBlock(blockConnecting.vtx);
    disconnectpool.removeForBlock(vGameTx);
    // Update chainActive & related variables.
    UpdateTip(pindexNew, chainparams);
    CheckNameDB (false);

    int64_t nTime6 = GetTimeMicros(); nTimePostConnect += nTime6 - nTime5; nTimeTotal += nTime6 - nTime1;
    LogPrint(BCLog::BENCH, "  - Connect postprocess: %.2fms [%.2fs (%.2fms/blk)]\n", (nTime6 - nTime5) * MILLI, nTimePostConnect * MICRO, nTimePostConnect * MILLI / nBlocksTotal);
    LogPrint(BCLog::BENCH, "- Connect block: %.2fms [%.2fs (%.2fms/blk)]\n", (nTime6 - nTime1) * MILLI, nTimeTotal * MICRO, nTimeTotal * MILLI / nBlocksTotal);

    connectTrace.BlockConnected(pindexNew, std::move(pthisBlock), vGameTx);
    return true;
}

/**
 * Return the tip of the chain with the most work in it, that isn't
 * known to be invalid (it's however far from certain to be valid).
 */
static CBlockIndex* FindMostWorkChain() {
    do {
        CBlockIndex *pindexNew = nullptr;

        // Find the best candidate header.
        {
            std::set<CBlockIndex*, CBlockIndexWorkComparator>::reverse_iterator it = setBlockIndexCandidates.rbegin();
            if (it == setBlockIndexCandidates.rend())
                return nullptr;
            pindexNew = *it;
        }

        // Check whether all blocks on the path between the currently active chain and the candidate are valid.
        // Just going until the active chain is an optimization, as we know all blocks in it are valid already.
        CBlockIndex *pindexTest = pindexNew;
        bool fInvalidAncestor = false;
        while (pindexTest && !chainActive.Contains(pindexTest)) {
            assert(pindexTest->nChainTx || pindexTest->nHeight == 0);

            // Pruned nodes may have entries in setBlockIndexCandidates for
            // which block files have been deleted.  Remove those as candidates
            // for the most work chain if we come across them; we can't switch
            // to a chain unless we have all the non-active-chain parent blocks.
            bool fFailedChain = pindexTest->nStatus & BLOCK_FAILED_MASK;
            bool fMissingData = !(pindexTest->nStatus & BLOCK_HAVE_DATA);
            if (fFailedChain || fMissingData) {
                // Candidate chain is not usable (either invalid or missing data)
                if (fFailedChain && (pindexBestInvalid == nullptr || pindexNew->nChainWork > pindexBestInvalid->nChainWork))
                    pindexBestInvalid = pindexNew;
                CBlockIndex *pindexFailed = pindexNew;
                // Remove the entire chain from the set.
                while (pindexTest != pindexFailed) {
                    if (fFailedChain) {
                        pindexFailed->nStatus |= BLOCK_FAILED_CHILD;
                    } else if (fMissingData) {
                        // If we're missing data, then add back to mapBlocksUnlinked,
                        // so that if the block arrives in the future we can try adding
                        // to setBlockIndexCandidates again.
                        mapBlocksUnlinked.insert(std::make_pair(pindexFailed->pprev, pindexFailed));
                    }
                    setBlockIndexCandidates.erase(pindexFailed);
                    pindexFailed = pindexFailed->pprev;
                }
                setBlockIndexCandidates.erase(pindexTest);
                fInvalidAncestor = true;
                break;
            }
            pindexTest = pindexTest->pprev;
        }
        if (!fInvalidAncestor)
            return pindexNew;
    } while(true);
}

/** Delete all entries in setBlockIndexCandidates that are worse than the current tip. */
static void PruneBlockIndexCandidates() {
    // Note that we can't delete the current block itself, as we may need to return to it later in case a
    // reorganization to a better block fails.
    std::set<CBlockIndex*, CBlockIndexWorkComparator>::iterator it = setBlockIndexCandidates.begin();
    while (it != setBlockIndexCandidates.end() && setBlockIndexCandidates.value_comp()(*it, chainActive.Tip())) {
        setBlockIndexCandidates.erase(it++);
    }
    // Either the current tip or a successor of it we're working towards is left in setBlockIndexCandidates.
    assert(!setBlockIndexCandidates.empty());
}

/**
 * Try to make some progress towards making pindexMostWork the active block.
 * pblock is either nullptr or a pointer to a CBlock corresponding to pindexMostWork.
 */
static bool ActivateBestChainStep(CValidationState& state, const CChainParams& chainparams, CBlockIndex* pindexMostWork, const std::shared_ptr<const CBlock>& pblock, bool& fInvalidFound, ConnectTrace& connectTrace)
{
    AssertLockHeld(cs_main);
    const CBlockIndex *pindexOldTip = chainActive.Tip();
    const CBlockIndex *pindexFork = chainActive.FindFork(pindexMostWork);

    // Disconnect active blocks which are no longer in the best chain.
    bool fBlocksDisconnected = false;
    DisconnectedBlockTransactions disconnectpool;
    while (chainActive.Tip() && chainActive.Tip() != pindexFork) {
        if (!DisconnectTip(state, chainparams, &disconnectpool)) {
            // This is likely a fatal error, but keep the mempool consistent,
            // just in case. Only remove from the mempool in this case.
            UpdateMempoolForReorg(disconnectpool, false);
            return false;
        }
        fBlocksDisconnected = true;
    }

    // Build list of new blocks to connect.
    std::vector<CBlockIndex*> vpindexToConnect;
    bool fContinue = true;
    int nHeight = pindexFork ? pindexFork->nHeight : -1;
    while (fContinue && nHeight != pindexMostWork->nHeight) {
        // Don't iterate the entire list of potential improvements toward the best tip, as we likely only need
        // a few blocks along the way.
        int nTargetHeight = std::min(nHeight + 32, pindexMostWork->nHeight);
        vpindexToConnect.clear();
        vpindexToConnect.reserve(nTargetHeight - nHeight);
        CBlockIndex *pindexIter = pindexMostWork->GetAncestor(nTargetHeight);
        while (pindexIter && pindexIter->nHeight != nHeight) {
            vpindexToConnect.push_back(pindexIter);
            pindexIter = pindexIter->pprev;
        }
        nHeight = nTargetHeight;

        // Connect new blocks.
        for (CBlockIndex *pindexConnect : reverse_iterate(vpindexToConnect)) {
            if (!ConnectTip(state, chainparams, pindexConnect, pindexConnect == pindexMostWork ? pblock : std::shared_ptr<const CBlock>(), connectTrace, disconnectpool)) {
                if (state.IsInvalid()) {
                    // The block violates a consensus rule.
                    if (!state.CorruptionPossible())
                        InvalidChainFound(vpindexToConnect.back());
                    state = CValidationState();
                    fInvalidFound = true;
                    fContinue = false;
                    break;
                } else {
                    // A system error occurred (disk space, database error, ...).
                    // Make the mempool consistent with the current tip, just in case
                    // any observers try to use it before shutdown.
                    UpdateMempoolForReorg(disconnectpool, false);
                    return false;
                }
            } else {
                PruneBlockIndexCandidates();
                if (!pindexOldTip || chainActive.Tip()->nChainWork > pindexOldTip->nChainWork) {
                    // We're in a better position than we were. Return temporarily to release the lock.
                    fContinue = false;
                    break;
                }
            }
        }
    }

    if (fBlocksDisconnected) {
        // If any blocks were disconnected, disconnectpool may be non empty.  Add
        // any disconnected transactions back to the mempool.
        UpdateMempoolForReorg(disconnectpool, true);
    }
    mempool.check(pcoinsTip);

    // Callbacks/notifications for a new best chain.
    if (fInvalidFound)
        CheckForkWarningConditionsOnNewFork(vpindexToConnect.back());
    else
        CheckForkWarningConditions();

    return true;
}

static void NotifyHeaderTip() {
    bool fNotify = false;
    bool fInitialBlockDownload = false;
    static CBlockIndex* pindexHeaderOld = nullptr;
    CBlockIndex* pindexHeader = nullptr;
    {
        LOCK(cs_main);
        pindexHeader = pindexBestHeader;

        if (pindexHeader != pindexHeaderOld) {
            fNotify = true;
            fInitialBlockDownload = IsInitialBlockDownload();
            pindexHeaderOld = pindexHeader;
        }
    }
    // Send block tip changed notifications without cs_main
    if (fNotify) {
        uiInterface.NotifyHeaderTip(fInitialBlockDownload, pindexHeader);
    }
}

/**
 * Make the best chain active, in multiple steps. The result is either failure
 * or an activated best chain. pblock is either nullptr or a pointer to a block
 * that is already loaded (to avoid loading it again from disk).
 */
bool ActivateBestChain(CValidationState &state, const CChainParams& chainparams, std::shared_ptr<const CBlock> pblock) {
    // Note that while we're often called here from ProcessNewBlock, this is
    // far from a guarantee. Things in the P2P/RPC will often end up calling
    // us in the middle of ProcessNewBlock - do not assume pblock is set
    // sanely for performance or correctness!

    CBlockIndex *pindexMostWork = nullptr;
    CBlockIndex *pindexNewTip = nullptr;
    int nStopAtHeight = gArgs.GetArg("-stopatheight", DEFAULT_STOPATHEIGHT);
    do {
        boost::this_thread::interruption_point();
        if (ShutdownRequested())
            break;

        const CBlockIndex *pindexFork;
        bool fInitialDownload;
        {
            LOCK(cs_main);
            ConnectTrace connectTrace(mempool); // Destructed before cs_main is unlocked

            CBlockIndex *pindexOldTip = chainActive.Tip();
            if (pindexMostWork == nullptr) {
                pindexMostWork = FindMostWorkChain();
            }

            // Whether we have anything to do at all.
            if (pindexMostWork == nullptr || pindexMostWork == chainActive.Tip())
                return true;

            bool fInvalidFound = false;
            std::shared_ptr<const CBlock> nullBlockPtr;
            if (!ActivateBestChainStep(state, chainparams, pindexMostWork, pblock && pblock->GetHash() == pindexMostWork->GetBlockHash() ? pblock : nullBlockPtr, fInvalidFound, connectTrace))
                return false;

            if (fInvalidFound) {
                // Wipe cache, we may need another branch now.
                pindexMostWork = nullptr;
            }
            pindexNewTip = chainActive.Tip();
            pindexFork = chainActive.FindFork(pindexOldTip);
            fInitialDownload = IsInitialBlockDownload();

            for (const PerBlockConnectTrace& trace : connectTrace.GetBlocksConnected()) {
                assert(trace.pblock && trace.pindex);
                GetMainSignals().BlockConnected(trace.pblock, trace.pindex, trace.vGameTx, *trace.conflictedTxs, *trace.txNameConflicts);
            }
        }
        // When we reach this point, we switched to a new tip (stored in pindexNewTip).

        // Notifications/callbacks that can run without cs_main

        // Notify external listeners about the new tip.
        GetMainSignals().UpdatedBlockTip(pindexNewTip, pindexFork, fInitialDownload);

        // Always notify the UI if a new block tip was connected
        if (pindexFork != pindexNewTip) {
            uiInterface.NotifyBlockTip(fInitialDownload, pindexNewTip);
        }

        if (nStopAtHeight && pindexNewTip && pindexNewTip->nHeight >= nStopAtHeight) StartShutdown();
    } while (pindexNewTip != pindexMostWork);
    CheckBlockIndex(chainparams.GetConsensus());

    // Write changes periodically to disk, after relay.
    if (!FlushStateToDisk(chainparams, state, FLUSH_STATE_PERIODIC)) {
        return false;
    }

    return true;
}


bool PreciousBlock(CValidationState& state, const CChainParams& params, CBlockIndex *pindex)
{
    {
        LOCK(cs_main);
        if (pindex->nChainWork < chainActive.Tip()->nChainWork) {
            // Nothing to do, this block is not at the tip.
            return true;
        }
        if (chainActive.Tip()->nChainWork > nLastPreciousChainwork) {
            // The chain has been extended since the last call, reset the counter.
            nBlockReverseSequenceId = -1;
        }
        nLastPreciousChainwork = chainActive.Tip()->nChainWork;
        setBlockIndexCandidates.erase(pindex);
        pindex->nSequenceId = nBlockReverseSequenceId;
        if (nBlockReverseSequenceId > std::numeric_limits<int32_t>::min()) {
            // We can't keep reducing the counter if somebody really wants to
            // call preciousblock 2**31-1 times on the same set of tips...
            nBlockReverseSequenceId--;
        }
        if (pindex->IsValid(BLOCK_VALID_TRANSACTIONS) && pindex->nChainTx) {
            setBlockIndexCandidates.insert(pindex);
            PruneBlockIndexCandidates();
        }
    }

    return ActivateBestChain(state, params);
}

bool InvalidateBlock(CValidationState& state, const CChainParams& chainparams, CBlockIndex *pindex)
{
    AssertLockHeld(cs_main);

    // Mark the block itself as invalid.
    pindex->nStatus |= BLOCK_FAILED_VALID;
    setDirtyBlockIndex.insert(pindex);
    setBlockIndexCandidates.erase(pindex);

    DisconnectedBlockTransactions disconnectpool;
    while (chainActive.Contains(pindex)) {
        CBlockIndex *pindexWalk = chainActive.Tip();
        pindexWalk->nStatus |= BLOCK_FAILED_CHILD;
        setDirtyBlockIndex.insert(pindexWalk);
        setBlockIndexCandidates.erase(pindexWalk);
        // ActivateBestChain considers blocks already in chainActive
        // unconditionally valid already, so force disconnect away from it.
        if (!DisconnectTip(state, chainparams, &disconnectpool)) {
            // It's probably hopeless to try to make the mempool consistent
            // here if DisconnectTip failed, but we can try.
            UpdateMempoolForReorg(disconnectpool, false);
            return false;
        }
    }

    // DisconnectTip will add transactions to disconnectpool; try to add these
    // back to the mempool.
    UpdateMempoolForReorg(disconnectpool, true);

    // The resulting new best tip may not be in setBlockIndexCandidates anymore, so
    // add it again.
    BlockMap::iterator it = mapBlockIndex.begin();
    while (it != mapBlockIndex.end()) {
        if (it->second->IsValid(BLOCK_VALID_TRANSACTIONS) && it->second->nChainTx && !setBlockIndexCandidates.value_comp()(it->second, chainActive.Tip())) {
            setBlockIndexCandidates.insert(it->second);
        }
        it++;
    }

    InvalidChainFound(pindex);
    uiInterface.NotifyBlockTip(IsInitialBlockDownload(), pindex->pprev);
    return true;
}

bool ResetBlockFailureFlags(CBlockIndex *pindex) {
    AssertLockHeld(cs_main);

    int nHeight = pindex->nHeight;

    // Remove the invalidity flag from this block and all its descendants.
    BlockMap::iterator it = mapBlockIndex.begin();
    while (it != mapBlockIndex.end()) {
        if (!it->second->IsValid() && it->second->GetAncestor(nHeight) == pindex) {
            it->second->nStatus &= ~BLOCK_FAILED_MASK;
            setDirtyBlockIndex.insert(it->second);
            if (it->second->IsValid(BLOCK_VALID_TRANSACTIONS) && it->second->nChainTx && setBlockIndexCandidates.value_comp()(chainActive.Tip(), it->second)) {
                setBlockIndexCandidates.insert(it->second);
            }
            if (it->second == pindexBestInvalid) {
                // Reset invalid block marker if it was pointing to one of those.
                pindexBestInvalid = nullptr;
            }
        }
        it++;
    }

    // Remove the invalidity flag from all ancestors too.
    while (pindex != nullptr) {
        if (pindex->nStatus & BLOCK_FAILED_MASK) {
            pindex->nStatus &= ~BLOCK_FAILED_MASK;
            setDirtyBlockIndex.insert(pindex);
        }
        pindex = pindex->pprev;
    }
    return true;
}

static CBlockIndex* AddToBlockIndex(const CBlockHeader& block)
{
    // Check for duplicate
    uint256 hash = block.GetHash();
    BlockMap::iterator it = mapBlockIndex.find(hash);
    if (it != mapBlockIndex.end())
        return it->second;

    // Construct new block index object
    CBlockIndex* pindexNew = new CBlockIndex(block);
    assert(pindexNew);
    // We assign the sequence id to blocks only when the full data is available,
    // to avoid miners withholding blocks but broadcasting headers, to get a
    // competitive advantage.
    pindexNew->nSequenceId = 0;
    BlockMap::iterator mi = mapBlockIndex.insert(std::make_pair(hash, pindexNew)).first;
    pindexNew->phashBlock = &((*mi).first);
    BlockMap::iterator miPrev = mapBlockIndex.find(block.hashPrevBlock);
    if (miPrev != mapBlockIndex.end())
    {
        pindexNew->pprev = (*miPrev).second;
        pindexNew->nHeight = pindexNew->pprev->nHeight + 1;
        pindexNew->BuildSkip();
    }
    pindexNew->nTimeMax = (pindexNew->pprev ? std::max(pindexNew->pprev->nTimeMax, pindexNew->nTime) : pindexNew->nTime);
    pindexNew->nChainWork = (pindexNew->pprev ? pindexNew->pprev->nChainWork : 0) + GetBlockProof(*pindexNew);
    pindexNew->RaiseValidity(BLOCK_VALID_TREE);
    if (pindexBestHeader == nullptr || pindexBestHeader->nChainWork < pindexNew->nChainWork)
        pindexBestHeader = pindexNew;

    setDirtyBlockIndex.insert(pindexNew);

    return pindexNew;
}

/** Mark a block as having its data received and checked (up to BLOCK_VALID_TRANSACTIONS). */
static bool ReceivedBlockTransactions(const CBlock &block, CValidationState& state, CBlockIndex *pindexNew, const CDiskBlockPos& pos, const Consensus::Params& consensusParams)
{
    pindexNew->nTx = block.vtx.size();
    pindexNew->nChainTx = 0;
    pindexNew->nFile = pos.nFile;
    pindexNew->nDataPos = pos.nPos;
    pindexNew->nUndoPos = 0;
    pindexNew->nStatus |= BLOCK_HAVE_DATA;
    if (IsWitnessEnabled(pindexNew->pprev, consensusParams)) {
        pindexNew->nStatus |= BLOCK_OPT_WITNESS;
    }
    pindexNew->RaiseValidity(BLOCK_VALID_TRANSACTIONS);
    setDirtyBlockIndex.insert(pindexNew);

    if (pindexNew->pprev == nullptr || pindexNew->pprev->nChainTx) {
        // If pindexNew is the genesis block or all parents are BLOCK_VALID_TRANSACTIONS.
        std::deque<CBlockIndex*> queue;
        queue.push_back(pindexNew);

        // Recursively process any descendant blocks that now may be eligible to be connected.
        while (!queue.empty()) {
            CBlockIndex *pindex = queue.front();
            queue.pop_front();
            pindex->nChainTx = (pindex->pprev ? pindex->pprev->nChainTx : 0) + pindex->nTx;
            {
                LOCK(cs_nBlockSequenceId);
                pindex->nSequenceId = nBlockSequenceId++;
            }
            if (chainActive.Tip() == nullptr || !setBlockIndexCandidates.value_comp()(pindex, chainActive.Tip())) {
                setBlockIndexCandidates.insert(pindex);
            }
            std::pair<std::multimap<CBlockIndex*, CBlockIndex*>::iterator, std::multimap<CBlockIndex*, CBlockIndex*>::iterator> range = mapBlocksUnlinked.equal_range(pindex);
            while (range.first != range.second) {
                std::multimap<CBlockIndex*, CBlockIndex*>::iterator it = range.first;
                queue.push_back(it->second);
                range.first++;
                mapBlocksUnlinked.erase(it);
            }
        }
    } else {
        if (pindexNew->pprev && pindexNew->pprev->IsValid(BLOCK_VALID_TREE)) {
            mapBlocksUnlinked.insert(std::make_pair(pindexNew->pprev, pindexNew));
        }
    }

    return true;
}

static bool FindBlockPos(CValidationState &state, CDiskBlockPos &pos, unsigned int nAddSize, unsigned int nHeight, uint64_t nTime, bool fKnown = false)
{
    LOCK(cs_LastBlockFile);

    unsigned int nFile = fKnown ? pos.nFile : nLastBlockFile;
    if (vinfoBlockFile.size() <= nFile) {
        vinfoBlockFile.resize(nFile + 1);
    }

    if (!fKnown) {
        while (vinfoBlockFile[nFile].nSize + nAddSize >= MAX_BLOCKFILE_SIZE) {
            nFile++;
            if (vinfoBlockFile.size() <= nFile) {
                vinfoBlockFile.resize(nFile + 1);
            }
        }
        pos.nFile = nFile;
        pos.nPos = vinfoBlockFile[nFile].nSize;
    }

    if ((int)nFile != nLastBlockFile) {
        if (!fKnown) {
            LogPrintf("Leaving block file %i: %s\n", nLastBlockFile, vinfoBlockFile[nLastBlockFile].ToString());
        }
        FlushBlockFile(!fKnown);
        nLastBlockFile = nFile;
    }

    vinfoBlockFile[nFile].AddBlock(nHeight, nTime);
    if (fKnown)
        vinfoBlockFile[nFile].nSize = std::max(pos.nPos + nAddSize, vinfoBlockFile[nFile].nSize);
    else
        vinfoBlockFile[nFile].nSize += nAddSize;

    if (!fKnown) {
        unsigned int nOldChunks = (pos.nPos + BLOCKFILE_CHUNK_SIZE - 1) / BLOCKFILE_CHUNK_SIZE;
        unsigned int nNewChunks = (vinfoBlockFile[nFile].nSize + BLOCKFILE_CHUNK_SIZE - 1) / BLOCKFILE_CHUNK_SIZE;
        if (nNewChunks > nOldChunks) {
            if (fPruneMode)
                fCheckForPruning = true;
            if (CheckDiskSpace(nNewChunks * BLOCKFILE_CHUNK_SIZE - pos.nPos)) {
                FILE *file = OpenBlockFile(pos);
                if (file) {
                    LogPrintf("Pre-allocating up to position 0x%x in blk%05u.dat\n", nNewChunks * BLOCKFILE_CHUNK_SIZE, pos.nFile);
                    AllocateFileRange(file, pos.nPos, nNewChunks * BLOCKFILE_CHUNK_SIZE - pos.nPos);
                    fclose(file);
                }
            }
            else
                return state.Error("out of disk space");
        }
    }

    setDirtyFileInfo.insert(nFile);
    return true;
}

static bool FindUndoPos(CValidationState &state, int nFile, CDiskBlockPos &pos, unsigned int nAddSize)
{
    pos.nFile = nFile;

    LOCK(cs_LastBlockFile);

    unsigned int nNewSize;
    pos.nPos = vinfoBlockFile[nFile].nUndoSize;
    nNewSize = vinfoBlockFile[nFile].nUndoSize += nAddSize;
    setDirtyFileInfo.insert(nFile);

    unsigned int nOldChunks = (pos.nPos + UNDOFILE_CHUNK_SIZE - 1) / UNDOFILE_CHUNK_SIZE;
    unsigned int nNewChunks = (nNewSize + UNDOFILE_CHUNK_SIZE - 1) / UNDOFILE_CHUNK_SIZE;
    if (nNewChunks > nOldChunks) {
        if (fPruneMode)
            fCheckForPruning = true;
        if (CheckDiskSpace(nNewChunks * UNDOFILE_CHUNK_SIZE - pos.nPos)) {
            FILE *file = OpenUndoFile(pos);
            if (file) {
                LogPrintf("Pre-allocating up to position 0x%x in rev%05u.dat\n", nNewChunks * UNDOFILE_CHUNK_SIZE, pos.nFile);
                AllocateFileRange(file, pos.nPos, nNewChunks * UNDOFILE_CHUNK_SIZE - pos.nPos);
                fclose(file);
            }
        }
        else
            return state.Error("out of disk space");
    }

    return true;
}

static bool CheckBlockHeader(const CBlockHeader& block, CValidationState& state, const Consensus::Params& consensusParams, bool fCheckPOW = true)
{
    // Check proof of work matches claimed amount
    if (fCheckPOW && !CheckProofOfWork(block, consensusParams))
        return state.DoS(50, false, REJECT_INVALID, "high-hash", false, "proof of work failed");

    return true;
}

bool CheckBlock(const CBlock& block, CValidationState& state, const Consensus::Params& consensusParams, bool fCheckPOW, bool fCheckMerkleRoot)
{
    // These are checks that are independent of context.

    if (block.fChecked)
        return true;

    // Check that the header is valid (particularly PoW).  This is mostly
    // redundant with the call in AcceptBlockHeader.
    if (!CheckBlockHeader(block, state, consensusParams, fCheckPOW))
        return false;

    // Check the merkle root.
    if (fCheckMerkleRoot) {
        bool mutated;
        uint256 hashMerkleRoot2 = BlockMerkleRoot(block, &mutated);
        if (block.hashMerkleRoot != hashMerkleRoot2)
            return state.DoS(100, false, REJECT_INVALID, "bad-txnmrklroot", true, "hashMerkleRoot mismatch");

        // Check for merkle tree malleability (CVE-2012-2459): repeating sequences
        // of transactions in a block without affecting the merkle root of a block,
        // while still invalidating it.
        if (mutated)
            return state.DoS(100, false, REJECT_INVALID, "bad-txns-duplicate", true, "duplicate transaction");
    }

    // All potential-corruption validation must be done before we do any
    // transaction validation, as otherwise we may mark the header as invalid
    // because we receive the wrong transactions for it.
    // Note that witness malleability is checked in ContextualCheckBlock, so no
    // checks that use witness data may be performed here.

    // Size limits
    if (block.vtx.empty() || block.vtx.size() * WITNESS_SCALE_FACTOR > MAX_BLOCK_WEIGHT || ::GetSerializeSize(block, SER_NETWORK, PROTOCOL_VERSION | SERIALIZE_TRANSACTION_NO_WITNESS) * WITNESS_SCALE_FACTOR > MAX_BLOCK_WEIGHT)
        return state.DoS(100, false, REJECT_INVALID, "bad-blk-length", false, "size limits failed");

    // First transaction must be coinbase, the rest must not be
    if (block.vtx.empty() || !block.vtx[0]->IsCoinBase())
        return state.DoS(100, false, REJECT_INVALID, "bad-cb-missing", false, "first tx is not coinbase");
    for (unsigned int i = 1; i < block.vtx.size(); i++)
        if (block.vtx[i]->IsCoinBase())
            return state.DoS(100, false, REJECT_INVALID, "bad-cb-multiple", false, "more than one coinbase");

    // No tx in the block can be a game tx
    for (unsigned int i = 0; i < block.vtx.size(); ++i)
        if (block.vtx[i]->IsGameTx())
            return state.DoS(100, error("%s: game tx in block", __func__),
                             REJECT_INVALID, "bad-gametx");

    // Check transactions
    for (const auto& tx : block.vtx)
        if (!CheckTransaction(*tx, state, false))
            return state.Invalid(false, state.GetRejectCode(), state.GetRejectReason(),
                                 strprintf("Transaction check failed (tx hash %s) %s", tx->GetHash().ToString(), state.GetDebugMessage()));

    unsigned int nSigOps = 0;
    for (const auto& tx : block.vtx)
    {
        nSigOps += GetLegacySigOpCount(*tx);
    }
    if (nSigOps * WITNESS_SCALE_FACTOR > MAX_BLOCK_SIGOPS_COST)
        return state.DoS(100, false, REJECT_INVALID, "bad-blk-sigops", false, "out-of-bounds SigOpCount");

    if (fCheckPOW && fCheckMerkleRoot)
        block.fChecked = true;

    return true;
}

bool IsWitnessEnabled(const CBlockIndex* pindexPrev, const Consensus::Params& params)
{
    LOCK(cs_main);
    return (VersionBitsState(pindexPrev, params, Consensus::DEPLOYMENT_SEGWIT, versionbitscache) == THRESHOLD_ACTIVE);
}

// Compute at which vout of the block's coinbase transaction the witness
// commitment occurs, or -1 if not found.
static int GetWitnessCommitmentIndex(const CBlock& block)
{
    int commitpos = -1;
    if (!block.vtx.empty()) {
        for (size_t o = 0; o < block.vtx[0]->vout.size(); o++) {
            if (block.vtx[0]->vout[o].scriptPubKey.size() >= 38 && block.vtx[0]->vout[o].scriptPubKey[0] == OP_RETURN && block.vtx[0]->vout[o].scriptPubKey[1] == 0x24 && block.vtx[0]->vout[o].scriptPubKey[2] == 0xaa && block.vtx[0]->vout[o].scriptPubKey[3] == 0x21 && block.vtx[0]->vout[o].scriptPubKey[4] == 0xa9 && block.vtx[0]->vout[o].scriptPubKey[5] == 0xed) {
                commitpos = o;
            }
        }
    }
    return commitpos;
}

void UpdateUncommittedBlockStructures(CBlock& block, const CBlockIndex* pindexPrev, const Consensus::Params& consensusParams)
{
    int commitpos = GetWitnessCommitmentIndex(block);
    static const std::vector<unsigned char> nonce(32, 0x00);
    if (commitpos != -1 && IsWitnessEnabled(pindexPrev, consensusParams) && !block.vtx[0]->HasWitness()) {
        CMutableTransaction tx(*block.vtx[0]);
        tx.vin[0].scriptWitness.stack.resize(1);
        tx.vin[0].scriptWitness.stack[0] = nonce;
        block.vtx[0] = MakeTransactionRef(std::move(tx));
    }
}

std::vector<unsigned char> GenerateCoinbaseCommitment(CBlock& block, const CBlockIndex* pindexPrev, const Consensus::Params& consensusParams)
{
    std::vector<unsigned char> commitment;
    int commitpos = GetWitnessCommitmentIndex(block);
    std::vector<unsigned char> ret(32, 0x00);
    if (consensusParams.vDeployments[Consensus::DEPLOYMENT_SEGWIT].nTimeout != 0) {
        if (commitpos == -1) {
            uint256 witnessroot = BlockWitnessMerkleRoot(block, nullptr);
            CHash256().Write(witnessroot.begin(), 32).Write(ret.data(), 32).Finalize(witnessroot.begin());
            CTxOut out;
            out.nValue = 0;
            out.scriptPubKey.resize(38);
            out.scriptPubKey[0] = OP_RETURN;
            out.scriptPubKey[1] = 0x24;
            out.scriptPubKey[2] = 0xaa;
            out.scriptPubKey[3] = 0x21;
            out.scriptPubKey[4] = 0xa9;
            out.scriptPubKey[5] = 0xed;
            memcpy(&out.scriptPubKey[6], witnessroot.begin(), 32);
            commitment = std::vector<unsigned char>(out.scriptPubKey.begin(), out.scriptPubKey.end());
            CMutableTransaction tx(*block.vtx[0]);
            tx.vout.push_back(out);
            block.vtx[0] = MakeTransactionRef(std::move(tx));
        }
    }
    UpdateUncommittedBlockStructures(block, pindexPrev, consensusParams);
    return commitment;
}

/** Context-dependent validity checks.
 *  By "context", we mean only the previous block headers, but not the UTXO
 *  set; UTXO-related validity checks are done in ConnectBlock(). */
static bool ContextualCheckBlockHeader(const CBlockHeader& block, CValidationState& state, const CChainParams& params, const CBlockIndex* pindexPrev, int64_t nAdjustedTime)
{
    assert(pindexPrev != nullptr);
    const int nHeight = pindexPrev->nHeight + 1;

    // Disallow legacy blocks after merge-mining start.
    const Consensus::Params& consensusParams = params.GetConsensus();
    if (!consensusParams.AllowLegacyBlocks(nHeight) && block.IsLegacy())
        return state.DoS(100, error("%s : legacy block after auxpow start",
                                    __func__),
                         REJECT_INVALID, "late-legacy-block");

    // Check proof of work
    if (block.nBits != GetNextWorkRequired(pindexPrev, &block, consensusParams))
        return state.DoS(100, false, REJECT_INVALID, "bad-diffbits", false, "incorrect proof of work");

    // Check against checkpoints
    if (fCheckpointsEnabled) {
        // Don't accept any forks from the main chain prior to last checkpoint.
        // GetLastCheckpoint finds the last checkpoint in MapCheckpoints that's in our
        // MapBlockIndex.
        CBlockIndex* pcheckpoint = Checkpoints::GetLastCheckpoint(params.Checkpoints());
        if (pcheckpoint && nHeight < pcheckpoint->nHeight)
            return state.DoS(100, error("%s: forked chain older than last checkpoint (height %d)", __func__, nHeight), REJECT_CHECKPOINT, "bad-fork-prior-to-checkpoint");
    }

    // Check timestamp against prev
    if (block.GetBlockTime() <= pindexPrev->GetMedianTimePast())
        return state.Invalid(false, REJECT_INVALID, "time-too-old", "block's timestamp is too early");

    // Check timestamp
    if (block.GetBlockTime() > nAdjustedTime + MAX_FUTURE_BLOCK_TIME)
        return state.Invalid(false, REJECT_INVALID, "time-too-new", "block timestamp too far in the future");

    // Reject outdated version blocks when 95% (75% on testnet) of the network has upgraded:
    // check for version 2, 3 and 4 upgrades
    if((block.GetBaseVersion() < 2 && nHeight >= consensusParams.BIP34Height) ||
       (block.GetBaseVersion() < 3 && nHeight >= consensusParams.BIP66Height) ||
       (block.GetBaseVersion() < 4 && nHeight >= consensusParams.BIP65Height))
            return state.Invalid(false, REJECT_OBSOLETE, strprintf("bad-version(0x%08x)", block.nVersion),
                                 strprintf("rejected nVersion=0x%08x block", block.nVersion));

    return true;
}

static bool ContextualCheckBlock(const CBlock& block, CValidationState& state, const Consensus::Params& consensusParams, const CBlockIndex* pindexPrev)
{
    const int nHeight = pindexPrev == nullptr ? 0 : pindexPrev->nHeight + 1;

    // Start enforcing BIP113 (Median Time Past) using versionbits logic.
    int nLockTimeFlags = 0;
    if (VersionBitsState(pindexPrev, consensusParams, Consensus::DEPLOYMENT_CSV, versionbitscache) == THRESHOLD_ACTIVE) {
        nLockTimeFlags |= LOCKTIME_MEDIAN_TIME_PAST;
    }

    int64_t nLockTimeCutoff = (nLockTimeFlags & LOCKTIME_MEDIAN_TIME_PAST)
                              ? pindexPrev->GetMedianTimePast()
                              : block.GetBlockTime();

    // Check that all transactions are finalized
    for (const auto& tx : block.vtx) {
        if (!IsFinalTx(*tx, nHeight, nLockTimeCutoff)) {
            return state.DoS(10, false, REJECT_INVALID, "bad-txns-nonfinal", false, "non-final transaction");
        }
    }

    // Enforce rule that the coinbase starts with serialized block height
    if (nHeight >= consensusParams.BIP34Height)
    {
        CScript expect = CScript() << nHeight;
        if (block.vtx[0]->vin[0].scriptSig.size() < expect.size() ||
            !std::equal(expect.begin(), expect.end(), block.vtx[0]->vin[0].scriptSig.begin())) {
            return state.DoS(100, false, REJECT_INVALID, "bad-cb-height", false, "block height mismatch in coinbase");
        }
    }

    // Validation for witness commitments.
    // * We compute the witness hash (which is the hash including witnesses) of all the block's transactions, except the
    //   coinbase (where 0x0000....0000 is used instead).
    // * The coinbase scriptWitness is a stack of a single 32-byte vector, containing a witness nonce (unconstrained).
    // * We build a merkle tree with all those witness hashes as leaves (similar to the hashMerkleRoot in the block header).
    // * There must be at least one output whose scriptPubKey is a single 36-byte push, the first 4 bytes of which are
    //   {0xaa, 0x21, 0xa9, 0xed}, and the following 32 bytes are SHA256^2(witness root, witness nonce). In case there are
    //   multiple, the last one is used.
    bool fHaveWitness = false;
    if (VersionBitsState(pindexPrev, consensusParams, Consensus::DEPLOYMENT_SEGWIT, versionbitscache) == THRESHOLD_ACTIVE) {
        int commitpos = GetWitnessCommitmentIndex(block);
        if (commitpos != -1) {
            bool malleated = false;
            uint256 hashWitness = BlockWitnessMerkleRoot(block, &malleated);
            // The malleation check is ignored; as the transaction tree itself
            // already does not permit it, it is impossible to trigger in the
            // witness tree.
            if (block.vtx[0]->vin[0].scriptWitness.stack.size() != 1 || block.vtx[0]->vin[0].scriptWitness.stack[0].size() != 32) {
                return state.DoS(100, false, REJECT_INVALID, "bad-witness-nonce-size", true, strprintf("%s : invalid witness nonce size", __func__));
            }
            CHash256().Write(hashWitness.begin(), 32).Write(&block.vtx[0]->vin[0].scriptWitness.stack[0][0], 32).Finalize(hashWitness.begin());
            if (memcmp(hashWitness.begin(), &block.vtx[0]->vout[commitpos].scriptPubKey[6], 32)) {
                return state.DoS(100, false, REJECT_INVALID, "bad-witness-merkle-match", true, strprintf("%s : witness merkle commitment mismatch", __func__));
            }
            fHaveWitness = true;
        }
    }

    // No witness data is allowed in blocks that don't commit to witness data, as this would otherwise leave room for spam
    if (!fHaveWitness) {
      for (const auto& tx : block.vtx) {
            if (tx->HasWitness()) {
                return state.DoS(100, false, REJECT_INVALID, "unexpected-witness", true, strprintf("%s : unexpected witness data found", __func__));
            }
        }
    }

    // After the coinbase witness nonce and commitment are verified,
    // we can check if the block weight passes (before we've checked the
    // coinbase witness, it would be possible for the weight to be too
    // large by filling up the coinbase witness, which doesn't change
    // the block hash, so we couldn't mark the block as permanently
    // failed).
    if (GetBlockWeight(block) > MAX_BLOCK_WEIGHT) {
        return state.DoS(100, false, REJECT_INVALID, "bad-blk-weight", false, strprintf("%s : weight limit failed", __func__));
    }

    return true;
}

static bool AcceptBlockHeader(const CBlockHeader& block, CValidationState& state, const CChainParams& chainparams, CBlockIndex** ppindex)
{
    AssertLockHeld(cs_main);
    // Check for duplicate
    uint256 hash = block.GetHash();
    BlockMap::iterator miSelf = mapBlockIndex.find(hash);
    CBlockIndex *pindex = nullptr;
    if (hash != chainparams.GetConsensus().hashGenesisBlock) {

        if (miSelf != mapBlockIndex.end()) {
            // Block header is already known.
            pindex = miSelf->second;
            if (ppindex)
                *ppindex = pindex;
            if (pindex->nStatus & BLOCK_FAILED_MASK)
                return state.Invalid(error("%s: block %s is marked invalid", __func__, hash.ToString()), 0, "duplicate");
            return true;
        }

        if (!CheckBlockHeader(block, state, chainparams.GetConsensus()))
            return error("%s: Consensus::CheckBlockHeader: %s, %s", __func__, hash.ToString(), FormatStateMessage(state));

        // Get prev block index
        CBlockIndex* pindexPrev = nullptr;
        BlockMap::iterator mi = mapBlockIndex.find(block.hashPrevBlock);
        if (mi == mapBlockIndex.end())
            return state.DoS(10, error("%s: prev block not found", __func__), 0, "prev-blk-not-found");
        pindexPrev = (*mi).second;
        if (pindexPrev->nStatus & BLOCK_FAILED_MASK)
            return state.DoS(100, error("%s: prev block invalid", __func__), REJECT_INVALID, "bad-prevblk");
        if (!ContextualCheckBlockHeader(block, state, chainparams, pindexPrev, GetAdjustedTime()))
            return error("%s: Consensus::ContextualCheckBlockHeader: %s, %s", __func__, hash.ToString(), FormatStateMessage(state));
    }
    if (pindex == nullptr)
        pindex = AddToBlockIndex(block);

    if (ppindex)
        *ppindex = pindex;

    CheckBlockIndex(chainparams.GetConsensus());

    return true;
}

// Exposed wrapper for AcceptBlockHeader
bool ProcessNewBlockHeaders(const std::vector<CBlockHeader>& headers, CValidationState& state, const CChainParams& chainparams, const CBlockIndex** ppindex)
{
    {
        LOCK(cs_main);
        for (const CBlockHeader& header : headers) {
            CBlockIndex *pindex = nullptr; // Use a temp pindex instead of ppindex to avoid a const_cast
            if (!AcceptBlockHeader(header, state, chainparams, &pindex)) {
                return false;
            }
            if (ppindex) {
                *ppindex = pindex;
            }
        }
    }
    NotifyHeaderTip();
    return true;
}

/** Store block on disk. If dbp is non-nullptr, the file is known to already reside on disk */
static bool AcceptBlock(const std::shared_ptr<const CBlock>& pblock, CValidationState& state, const CChainParams& chainparams, CBlockIndex** ppindex, bool fRequested, const CDiskBlockPos* dbp, bool* fNewBlock)
{
    const CBlock& block = *pblock;

    if (fNewBlock) *fNewBlock = false;
    AssertLockHeld(cs_main);

    CBlockIndex *pindexDummy = nullptr;
    CBlockIndex *&pindex = ppindex ? *ppindex : pindexDummy;

    if (!AcceptBlockHeader(block, state, chainparams, &pindex))
        return false;

    // Try to process all requested blocks that we don't have, but only
    // process an unrequested block if it's new and has enough work to
    // advance our tip, and isn't too many blocks ahead.
    bool fAlreadyHave = pindex->nStatus & BLOCK_HAVE_DATA;
    bool fHasMoreWork = (chainActive.Tip() ? pindex->nChainWork > chainActive.Tip()->nChainWork : true);
    // Blocks that are too out-of-order needlessly limit the effectiveness of
    // pruning, because pruning will not delete block files that contain any
    // blocks which are too close in height to the tip.  Apply this test
    // regardless of whether pruning is enabled; it should generally be safe to
    // not process unrequested blocks.
    bool fTooFarAhead = (pindex->nHeight > int(chainActive.Height() + MIN_BLOCKS_TO_KEEP));

    // TODO: Decouple this function from the block download logic by removing fRequested
    // This requires some new chain data structure to efficiently look up if a
    // block is in a chain leading to a candidate for best tip, despite not
    // being such a candidate itself.

    // TODO: deal better with return value and error conditions for duplicate
    // and unrequested blocks.
    if (fAlreadyHave) return true;
    if (!fRequested) {  // If we didn't ask for it:
        if (pindex->nTx != 0) return true;  // This is a previously-processed block that was pruned
        if (!fHasMoreWork) return true;     // Don't process less-work chains
        if (fTooFarAhead) return true;      // Block height is too high
    }
    if (fNewBlock) *fNewBlock = true;

    if (!CheckBlock(block, state, chainparams.GetConsensus()) ||
        !ContextualCheckBlock(block, state, chainparams.GetConsensus(), pindex->pprev)) {
        if (state.IsInvalid() && !state.CorruptionPossible()) {
            pindex->nStatus |= BLOCK_FAILED_VALID;
            setDirtyBlockIndex.insert(pindex);
        }
        return error("%s: %s", __func__, FormatStateMessage(state));
    }

    // Header is valid/has work, merkle tree and segwit merkle tree are good...RELAY NOW
    // (but if it does not build on our best tip, let the SendMessages loop relay it)
    if (!IsInitialBlockDownload() && chainActive.Tip() == pindex->pprev)
        GetMainSignals().NewPoWValidBlock(pindex, pblock);

    int nHeight = pindex->nHeight;

    // Write block to history file
    try {
        unsigned int nBlockSize = ::GetSerializeSize(block, SER_DISK, CLIENT_VERSION);
        CDiskBlockPos blockPos;
        if (dbp != nullptr)
            blockPos = *dbp;
        if (!FindBlockPos(state, blockPos, nBlockSize+8, nHeight, block.GetBlockTime(), dbp != nullptr))
            return error("AcceptBlock(): FindBlockPos failed");
        if (dbp == nullptr)
            if (!WriteBlockToDisk(block, blockPos, chainparams.MessageStart()))
                AbortNode(state, "Failed to write block");
        if (!ReceivedBlockTransactions(block, state, pindex, blockPos, chainparams.GetConsensus()))
            return error("AcceptBlock(): ReceivedBlockTransactions failed");
    } catch (const std::runtime_error& e) {
        return AbortNode(state, std::string("System error: ") + e.what());
    }

    if (fCheckForPruning)
        FlushStateToDisk(chainparams, state, FLUSH_STATE_NONE); // we just allocated more disk space for block files

    return true;
}

bool ProcessNewBlock(const CChainParams& chainparams, const std::shared_ptr<const CBlock> pblock, bool fForceProcessing, bool *fNewBlock)
{
    {
        CBlockIndex *pindex = nullptr;
        if (fNewBlock) *fNewBlock = false;
        CValidationState state;
        // Ensure that CheckBlock() passes before calling AcceptBlock, as
        // belt-and-suspenders.
        bool ret = CheckBlock(*pblock, state, chainparams.GetConsensus());

        LOCK(cs_main);

        if (ret) {
            // Store to disk
            ret = AcceptBlock(pblock, state, chainparams, &pindex, fForceProcessing, nullptr, fNewBlock);
        }
        CheckBlockIndex(chainparams.GetConsensus());
        if (!ret) {
            GetMainSignals().BlockChecked(*pblock, state);
            return error("%s: AcceptBlock FAILED", __func__);
        }
    }

    NotifyHeaderTip();

    CValidationState state; // Only used to report errors, not invalidity - ignore it
    if (!ActivateBestChain(state, chainparams, pblock))
        return error("%s: ActivateBestChain failed", __func__);

    return true;
}

bool TestBlockValidity(CValidationState& state, const CChainParams& chainparams, const CBlock& block, CBlockIndex* pindexPrev, bool fCheckPOW, bool fCheckMerkleRoot)
{
    AssertLockHeld(cs_main);
    assert(pindexPrev && pindexPrev == chainActive.Tip());

    CCoinsViewCache viewNew(pcoinsTip);
    CBlockIndex indexDummy(block);
    indexDummy.pprev = pindexPrev;
    indexDummy.nHeight = pindexPrev->nHeight + 1;

    // NOTE: CheckBlockHeader is called by CheckBlock
    if (!ContextualCheckBlockHeader(block, state, chainparams, pindexPrev, GetAdjustedTime()))
        return error("%s: Consensus::ContextualCheckBlockHeader: %s", __func__, FormatStateMessage(state));
    if (!CheckBlock(block, state, chainparams.GetConsensus(), fCheckPOW, fCheckMerkleRoot))
        return error("%s: Consensus::CheckBlock: %s", __func__, FormatStateMessage(state));
    if (!ContextualCheckBlock(block, state, chainparams.GetConsensus(), pindexPrev))
        return error("%s: Consensus::ContextualCheckBlock: %s", __func__, FormatStateMessage(state));
    if (!ConnectBlock(block, state, &indexDummy, viewNew, chainparams, true))
        return false;
    assert(state.IsValid());

    return true;
}

/**
 * BLOCK PRUNING CODE
 */

/* Calculate the amount of disk space the block & undo files currently use */
static uint64_t CalculateCurrentUsage()
{
    uint64_t retval = 0;
    for (const CBlockFileInfo &file : vinfoBlockFile) {
        retval += file.nSize + file.nUndoSize;
    }
    return retval;
}

/* Prune a block file (modify associated database entries)*/
void PruneOneBlockFile(const int fileNumber)
{
    for (BlockMap::iterator it = mapBlockIndex.begin(); it != mapBlockIndex.end(); ++it) {
        CBlockIndex* pindex = it->second;
        if (pindex->nFile == fileNumber) {
            pindex->nStatus &= ~BLOCK_HAVE_DATA;
            pindex->nStatus &= ~BLOCK_HAVE_UNDO;
            pindex->nFile = 0;
            pindex->nDataPos = 0;
            pindex->nUndoPos = 0;
            setDirtyBlockIndex.insert(pindex);

            // Prune from mapBlocksUnlinked -- any block we prune would have
            // to be downloaded again in order to consider its chain, at which
            // point it would be considered as a candidate for
            // mapBlocksUnlinked or setBlockIndexCandidates.
            std::pair<std::multimap<CBlockIndex*, CBlockIndex*>::iterator, std::multimap<CBlockIndex*, CBlockIndex*>::iterator> range = mapBlocksUnlinked.equal_range(pindex->pprev);
            while (range.first != range.second) {
                std::multimap<CBlockIndex *, CBlockIndex *>::iterator _it = range.first;
                range.first++;
                if (_it->second == pindex) {
                    mapBlocksUnlinked.erase(_it);
                }
            }
        }
    }

    vinfoBlockFile[fileNumber].SetNull();
    setDirtyFileInfo.insert(fileNumber);
}


void UnlinkPrunedFiles(const std::set<int>& setFilesToPrune)
{
    for (std::set<int>::iterator it = setFilesToPrune.begin(); it != setFilesToPrune.end(); ++it) {
        CDiskBlockPos pos(*it, 0);
        fs::remove(GetBlockPosFilename(pos, "blk"));
        fs::remove(GetBlockPosFilename(pos, "rev"));
        LogPrintf("Prune: %s deleted blk/rev (%05u)\n", __func__, *it);
    }
}

/* Calculate the block/rev files to delete based on height specified by user with RPC command pruneblockchain */
static void FindFilesToPruneManual(std::set<int>& setFilesToPrune, int nManualPruneHeight)
{
    assert(fPruneMode && nManualPruneHeight > 0);

    LOCK2(cs_main, cs_LastBlockFile);
    if (chainActive.Tip() == nullptr)
        return;

    // last block to prune is the lesser of (user-specified height, MIN_BLOCKS_TO_KEEP from the tip)
    unsigned int nLastBlockWeCanPrune = std::min((unsigned)nManualPruneHeight, chainActive.Tip()->nHeight - MIN_BLOCKS_TO_KEEP);
    int count=0;
    for (int fileNumber = 0; fileNumber < nLastBlockFile; fileNumber++) {
        if (vinfoBlockFile[fileNumber].nSize == 0 || vinfoBlockFile[fileNumber].nHeightLast > nLastBlockWeCanPrune)
            continue;
        PruneOneBlockFile(fileNumber);
        setFilesToPrune.insert(fileNumber);
        count++;
    }
    LogPrintf("Prune (Manual): prune_height=%d removed %d blk/rev pairs\n", nLastBlockWeCanPrune, count);
}

/* This function is called from the RPC code for pruneblockchain */
void PruneBlockFilesManual(int nManualPruneHeight)
{
    CValidationState state;
    const CChainParams& chainparams = Params();
    FlushStateToDisk(chainparams, state, FLUSH_STATE_NONE, nManualPruneHeight);
}

/**
 * Prune block and undo files (blk???.dat and undo???.dat) so that the disk space used is less than a user-defined target.
 * The user sets the target (in MB) on the command line or in config file.  This will be run on startup and whenever new
 * space is allocated in a block or undo file, staying below the target. Changing back to unpruned requires a reindex
 * (which in this case means the blockchain must be re-downloaded.)
 *
 * Pruning functions are called from FlushStateToDisk when the global fCheckForPruning flag has been set.
 * Block and undo files are deleted in lock-step (when blk00003.dat is deleted, so is rev00003.dat.)
 * Pruning cannot take place until the longest chain is at least a certain length (100000 on mainnet, 1000 on testnet, 1000 on regtest).
 * Pruning will never delete a block within a defined distance (currently 288) from the active chain's tip.
 * The block index is updated by unsetting HAVE_DATA and HAVE_UNDO for any blocks that were stored in the deleted files.
 * A db flag records the fact that at least some block files have been pruned.
 *
 * @param[out]   setFilesToPrune   The set of file indices that can be unlinked will be returned
 */
static void FindFilesToPrune(std::set<int>& setFilesToPrune, uint64_t nPruneAfterHeight)
{
    LOCK2(cs_main, cs_LastBlockFile);
    if (chainActive.Tip() == nullptr || nPruneTarget == 0) {
        return;
    }
    if ((uint64_t)chainActive.Tip()->nHeight <= nPruneAfterHeight) {
        return;
    }

    unsigned int nLastBlockWeCanPrune = chainActive.Tip()->nHeight - MIN_BLOCKS_TO_KEEP;
    uint64_t nCurrentUsage = CalculateCurrentUsage();
    // We don't check to prune until after we've allocated new space for files
    // So we should leave a buffer under our target to account for another allocation
    // before the next pruning.
    uint64_t nBuffer = BLOCKFILE_CHUNK_SIZE + UNDOFILE_CHUNK_SIZE;
    uint64_t nBytesToPrune;
    int count=0;

    if (nCurrentUsage + nBuffer >= nPruneTarget) {
        for (int fileNumber = 0; fileNumber < nLastBlockFile; fileNumber++) {
            nBytesToPrune = vinfoBlockFile[fileNumber].nSize + vinfoBlockFile[fileNumber].nUndoSize;

            if (vinfoBlockFile[fileNumber].nSize == 0)
                continue;

            if (nCurrentUsage + nBuffer < nPruneTarget)  // are we below our target?
                break;

            // don't prune files that could have a block within MIN_BLOCKS_TO_KEEP of the main chain's tip but keep scanning
            if (vinfoBlockFile[fileNumber].nHeightLast > nLastBlockWeCanPrune)
                continue;

            PruneOneBlockFile(fileNumber);
            // Queue up the files for removal
            setFilesToPrune.insert(fileNumber);
            nCurrentUsage -= nBytesToPrune;
            count++;
        }
    }

    LogPrint(BCLog::PRUNE, "Prune: target=%dMiB actual=%dMiB diff=%dMiB max_prune_height=%d removed %d blk/rev pairs\n",
           nPruneTarget/1024/1024, nCurrentUsage/1024/1024,
           ((int64_t)nPruneTarget - (int64_t)nCurrentUsage)/1024/1024,
           nLastBlockWeCanPrune, count);
}

bool CheckDiskSpace(uint64_t nAdditionalBytes)
{
    uint64_t nFreeBytesAvailable = fs::space(GetDataDir()).available;

    // Check for nMinDiskSpace bytes (currently 50MB)
    if (nFreeBytesAvailable < nMinDiskSpace + nAdditionalBytes)
        return AbortNode("Disk space is low!", _("Error: Disk space is low!"));

    return true;
}

static FILE* OpenDiskFile(const CDiskBlockPos &pos, const char *prefix, bool fReadOnly)
{
    if (pos.IsNull())
        return nullptr;
    fs::path path = GetBlockPosFilename(pos, prefix);
    fs::create_directories(path.parent_path());
    FILE* file = fsbridge::fopen(path, "rb+");
    if (!file && !fReadOnly)
        file = fsbridge::fopen(path, "wb+");
    if (!file) {
        LogPrintf("Unable to open file %s\n", path.string());
        return nullptr;
    }
    if (pos.nPos) {
        if (fseek(file, pos.nPos, SEEK_SET)) {
            LogPrintf("Unable to seek to position %u of %s\n", pos.nPos, path.string());
            fclose(file);
            return nullptr;
        }
    }
    return file;
}

FILE* OpenBlockFile(const CDiskBlockPos &pos, bool fReadOnly) {
    return OpenDiskFile(pos, "blk", fReadOnly);
}

/** Open an undo file (rev?????.dat) */
static FILE* OpenUndoFile(const CDiskBlockPos &pos, bool fReadOnly) {
    return OpenDiskFile(pos, "rev", fReadOnly);
}

fs::path GetBlockPosFilename(const CDiskBlockPos &pos, const char *prefix)
{
    return GetDataDir() / "blocks" / strprintf("%s%05u.dat", prefix, pos.nFile);
}

CBlockIndex * InsertBlockIndex(uint256 hash)
{
    if (hash.IsNull())
        return nullptr;

    // Return existing
    BlockMap::iterator mi = mapBlockIndex.find(hash);
    if (mi != mapBlockIndex.end())
        return (*mi).second;

    // Create new
    CBlockIndex* pindexNew = new CBlockIndex();
    if (!pindexNew)
        throw std::runtime_error(std::string(__func__) + ": new CBlockIndex failed");
    mi = mapBlockIndex.insert(std::make_pair(hash, pindexNew)).first;
    pindexNew->phashBlock = &((*mi).first);

    return pindexNew;
}

bool static LoadBlockIndexDB(const CChainParams& chainparams)
{
    if (!pblocktree->LoadBlockIndexGuts(chainparams.GetConsensus(), InsertBlockIndex))
        return false;

    boost::this_thread::interruption_point();

    // Calculate nChainWork
    std::vector<std::pair<int, CBlockIndex*> > vSortedByHeight;
    vSortedByHeight.reserve(mapBlockIndex.size());
    for (const std::pair<uint256, CBlockIndex*>& item : mapBlockIndex)
    {
        CBlockIndex* pindex = item.second;
        vSortedByHeight.push_back(std::make_pair(pindex->nHeight, pindex));
    }
    sort(vSortedByHeight.begin(), vSortedByHeight.end());
    for (const std::pair<int, CBlockIndex*>& item : vSortedByHeight)
    {
        CBlockIndex* pindex = item.second;
        pindex->nChainWork = (pindex->pprev ? pindex->pprev->nChainWork : 0) + GetBlockProof(*pindex);
        pindex->nTimeMax = (pindex->pprev ? std::max(pindex->pprev->nTimeMax, pindex->nTime) : pindex->nTime);
        // We can link the chain of blocks for which we've received transactions at some point.
        // Pruned nodes may have deleted the block.
        if (pindex->nTx > 0) {
            if (pindex->pprev) {
                if (pindex->pprev->nChainTx) {
                    pindex->nChainTx = pindex->pprev->nChainTx + pindex->nTx;
                } else {
                    pindex->nChainTx = 0;
                    mapBlocksUnlinked.insert(std::make_pair(pindex->pprev, pindex));
                }
            } else {
                pindex->nChainTx = pindex->nTx;
            }
        }
        if (pindex->IsValid(BLOCK_VALID_TRANSACTIONS) && (pindex->nChainTx || pindex->pprev == nullptr))
            setBlockIndexCandidates.insert(pindex);
        if (pindex->nStatus & BLOCK_FAILED_MASK && (!pindexBestInvalid || pindex->nChainWork > pindexBestInvalid->nChainWork))
            pindexBestInvalid = pindex;
        if (pindex->pprev)
            pindex->BuildSkip();
        if (pindex->IsValid(BLOCK_VALID_TREE) && (pindexBestHeader == nullptr || CBlockIndexWorkComparator()(pindexBestHeader, pindex)))
            pindexBestHeader = pindex;
    }

    // Load block file info
    pblocktree->ReadLastBlockFile(nLastBlockFile);
    vinfoBlockFile.resize(nLastBlockFile + 1);
    LogPrintf("%s: last block file = %i\n", __func__, nLastBlockFile);
    for (int nFile = 0; nFile <= nLastBlockFile; nFile++) {
        pblocktree->ReadBlockFileInfo(nFile, vinfoBlockFile[nFile]);
    }
    LogPrintf("%s: last block file info: %s\n", __func__, vinfoBlockFile[nLastBlockFile].ToString());
    for (int nFile = nLastBlockFile + 1; true; nFile++) {
        CBlockFileInfo info;
        if (pblocktree->ReadBlockFileInfo(nFile, info)) {
            vinfoBlockFile.push_back(info);
        } else {
            break;
        }
    }

    // Check presence of blk files
    LogPrintf("Checking all blk files are present...\n");
    std::set<int> setBlkDataFiles;
    for (const std::pair<uint256, CBlockIndex*>& item : mapBlockIndex)
    {
        CBlockIndex* pindex = item.second;
        if (pindex->nStatus & BLOCK_HAVE_DATA) {
            setBlkDataFiles.insert(pindex->nFile);
        }
    }
    for (std::set<int>::iterator it = setBlkDataFiles.begin(); it != setBlkDataFiles.end(); it++)
    {
        CDiskBlockPos pos(*it, 0);
        if (CAutoFile(OpenBlockFile(pos, true), SER_DISK, CLIENT_VERSION).IsNull()) {
            return false;
        }
    }

    // Check whether we have ever pruned block & undo files
    pblocktree->ReadFlag("prunedblockfiles", fHavePruned);
    if (fHavePruned)
        LogPrintf("LoadBlockIndexDB(): Block files have previously been pruned\n");

    // Check whether we need to continue reindexing
    bool fReindexing = false;
    pblocktree->ReadReindexing(fReindexing);
    fReindex |= fReindexing;

    // Check whether we have a transaction index
    pblocktree->ReadFlag("txindex", fTxIndex);
    LogPrintf("%s: transaction index %s\n", __func__, fTxIndex ? "enabled" : "disabled");

    // Check whether we have the name history
    pblocktree->ReadFlag("namehistory", fNameHistory);
    LogPrintf("LoadBlockIndexDB(): name history %s\n", fNameHistory ? "enabled" : "disabled");

    return true;
}

bool LoadChainTip(const CChainParams& chainparams)
{
    if (chainActive.Tip() && chainActive.Tip()->GetBlockHash() == pcoinsTip->GetBestBlock()) return true;

    if (pcoinsTip->GetBestBlock().IsNull() && mapBlockIndex.size() == 1) {
        // In case we just added the genesis block, connect it now, so
        // that we always have a chainActive.Tip() when we return.
        LogPrintf("%s: Connecting genesis block...\n", __func__);
        CValidationState state;
        if (!ActivateBestChain(state, chainparams)) {
            return false;
        }
    }

    // Load pointer to end of best chain
    BlockMap::iterator it = mapBlockIndex.find(pcoinsTip->GetBestBlock());
    if (it == mapBlockIndex.end())
        return false;
    chainActive.SetTip(it->second);

    PruneBlockIndexCandidates();

    LogPrintf("Loaded best chain: hashBestChain=%s height=%d date=%s progress=%f\n",
        chainActive.Tip()->GetBlockHash().ToString(), chainActive.Height(),
        DateTimeStrFormat("%Y-%m-%d %H:%M:%S", chainActive.Tip()->GetBlockTime()),
        GuessVerificationProgress(chainparams.TxData(), chainActive.Tip()));
    return true;
}

CVerifyDB::CVerifyDB()
{
    uiInterface.ShowProgress(_("Verifying blocks..."), 0, false);
}

CVerifyDB::~CVerifyDB()
{
    uiInterface.ShowProgress("", 100, false);
}

bool CVerifyDB::VerifyDB(const CChainParams& chainparams, CCoinsView *coinsview, int nCheckLevel, int nCheckDepth)
{
    LOCK(cs_main);
    if (chainActive.Tip() == nullptr || chainActive.Tip()->pprev == nullptr)
        return true;

    // Verify blocks in the best chain
    if (nCheckDepth <= 0 || nCheckDepth > chainActive.Height())
        nCheckDepth = chainActive.Height();
    nCheckLevel = std::max(0, std::min(4, nCheckLevel));
    LogPrintf("Verifying last %i blocks at level %i\n", nCheckDepth, nCheckLevel);
    CCoinsViewCache coins(coinsview);
    CBlockIndex* pindexState = chainActive.Tip();
    CBlockIndex* pindexFailure = nullptr;
    int nGoodTransactions = 0;
    CValidationState state;
    int reportDone = 0;
    LogPrintf("[0%%]...");
    for (CBlockIndex* pindex = chainActive.Tip(); pindex && pindex->pprev; pindex = pindex->pprev)
    {
        boost::this_thread::interruption_point();
        int percentageDone = std::max(1, std::min(99, (int)(((double)(chainActive.Height() - pindex->nHeight)) / (double)nCheckDepth * (nCheckLevel >= 4 ? 50 : 100))));
        if (reportDone < percentageDone/10) {
            // report every 10% step
            LogPrintf("[%d%%]...", percentageDone);
            reportDone = percentageDone/10;
        }
        uiInterface.ShowProgress(_("Verifying blocks..."), percentageDone, false);
        if (pindex->nHeight < chainActive.Height()-nCheckDepth)
            break;
        if (fPruneMode && !(pindex->nStatus & BLOCK_HAVE_DATA)) {
            // If pruning, only go back as far as we have data.
            LogPrintf("VerifyDB(): block verification stopping at height %d (pruning, no data)\n", pindex->nHeight);
            break;
        }
        CBlock block;
        // check level 0: read from disk
        if (!ReadBlockFromDisk(block, pindex, chainparams.GetConsensus()))
            return error("VerifyDB(): *** ReadBlockFromDisk failed at %d, hash=%s", pindex->nHeight, pindex->GetBlockHash().ToString());
        // check level 1: verify block validity
        if (nCheckLevel >= 1 && !CheckBlock(block, state, chainparams.GetConsensus()))
            return error("%s: *** found bad block at %d, hash=%s (%s)\n", __func__,
                         pindex->nHeight, pindex->GetBlockHash().ToString(), FormatStateMessage(state));
        // check level 2: verify undo validity
        if (nCheckLevel >= 2 && pindex) {
            CBlockUndo undo;
            CDiskBlockPos pos = pindex->GetUndoPos();
            if (!pos.IsNull()) {
                if (!UndoReadFromDisk(undo, pos, pindex->pprev->GetBlockHash()))
                    return error("VerifyDB(): *** found bad undo data at %d, hash=%s\n", pindex->nHeight, pindex->GetBlockHash().ToString());
            }
        }
        // check level 3: check for inconsistencies during memory-only disconnect of tip blocks
        if (nCheckLevel >= 3 && pindex == pindexState && (coins.DynamicMemoryUsage() + pcoinsTip->DynamicMemoryUsage()) <= nCoinCacheUsage) {
            assert(coins.GetBestBlock() == pindex->GetBlockHash());
            DisconnectResult res = DisconnectBlock(block, pindex, coins);
            if (res == DISCONNECT_FAILED) {
                return error("VerifyDB(): *** irrecoverable inconsistency in block data at %d, hash=%s", pindex->nHeight, pindex->GetBlockHash().ToString());
            }
            pindexState = pindex->pprev;
            if (res == DISCONNECT_UNCLEAN) {
                nGoodTransactions = 0;
                pindexFailure = pindex;
            } else {
                nGoodTransactions += block.vtx.size();
            }
        }
        if (ShutdownRequested())
            return true;
    }
    if (pindexFailure)
        return error("VerifyDB(): *** coin database inconsistencies found (last %i blocks, %i good transactions before that)\n", chainActive.Height() - pindexFailure->nHeight + 1, nGoodTransactions);

    // check level 4: try reconnecting blocks
    if (nCheckLevel >= 4) {
        CBlockIndex *pindex = pindexState;

        /* Disable flushing of the game state cache.  During
           the connect operation, we need a lot of "old" game states
           (i. e., behind chainActive) that would otherwise be discarded
           and recomputed all the time.  Make sure to unset the flag
           again on leaving.  */
        struct SetGameCacheKeep
        {
            SetGameCacheKeep()
            {
                pgameDb->setKeepEverything(true);
            }
            ~SetGameCacheKeep()
            {
                pgameDb->setKeepEverything(false);
            }
        } setGameCacheKeep;

        /* TODO: Instead of completely disabling flushing, we could
           use a smarter policy that flushes only states that are no longer
           needed.  I. e., those behind the last 2,000 block level that
           is stored nevertheless.  */

        while (pindex != chainActive.Tip()) {
            boost::this_thread::interruption_point();
            uiInterface.ShowProgress(_("Verifying blocks..."), std::max(1, std::min(99, 100 - (int)(((double)(chainActive.Height() - pindex->nHeight)) / (double)nCheckDepth * 50))), false);
            pindex = chainActive.Next(pindex);
            CBlock block;
            if (!ReadBlockFromDisk(block, pindex, chainparams.GetConsensus()))
                return error("VerifyDB(): *** ReadBlockFromDisk failed at %d, hash=%s", pindex->nHeight, pindex->GetBlockHash().ToString());
            if (!ConnectBlock(block, state, pindex, coins, chainparams))
                return error("VerifyDB(): *** found unconnectable block at %d, hash=%s", pindex->nHeight, pindex->GetBlockHash().ToString());
        }
    }

    LogPrintf("[DONE].\n");
    LogPrintf("No coin database inconsistencies in last %i blocks (%i transactions)\n", chainActive.Height() - pindexState->nHeight, nGoodTransactions);

    return true;
}

/** Apply the effects of a block on the utxo cache, ignoring that it may already have been applied. */
static bool RollforwardBlock(const CBlockIndex* pindex, CCoinsViewCache& inputs, const CChainParams& params)
{
    // TODO: merge with ConnectBlock
    CBlock block;
    if (!ReadBlockFromDisk(block, pindex, params.GetConsensus())) {
        return error("ReplayBlock(): ReadBlockFromDisk failed at %d, hash=%s", pindex->nHeight, pindex->GetBlockHash().ToString());
    }

    for (const CTransactionRef& tx : block.vtx) {
        if (!tx->IsCoinBase()) {
            for (const CTxIn &txin : tx->vin) {
                inputs.SpendCoin(txin.prevout);
            }
        }
        // Pass check = true as every addition may be an overwrite.
        AddCoins(inputs, *tx, pindex->nHeight, true);
    }
    return true;
}

bool ReplayBlocks(const CChainParams& params, CCoinsView* view)
{
    LOCK(cs_main);

    CCoinsViewCache cache(view);

    std::vector<uint256> hashHeads = view->GetHeadBlocks();
    if (hashHeads.empty()) return true; // We're already in a consistent state.
    if (hashHeads.size() != 2) return error("ReplayBlocks(): unknown inconsistent state");

    uiInterface.ShowProgress(_("Replaying blocks..."), 0, false);
    LogPrintf("Replaying blocks\n");

    const CBlockIndex* pindexOld = nullptr;  // Old tip during the interrupted flush.
    const CBlockIndex* pindexNew;            // New tip during the interrupted flush.
    const CBlockIndex* pindexFork = nullptr; // Latest block common to both the old and the new tip.

    if (mapBlockIndex.count(hashHeads[0]) == 0) {
        return error("ReplayBlocks(): reorganization to unknown block requested");
    }
    pindexNew = mapBlockIndex[hashHeads[0]];

    if (!hashHeads[1].IsNull()) { // The old tip is allowed to be 0, indicating it's the first flush.
        if (mapBlockIndex.count(hashHeads[1]) == 0) {
            return error("ReplayBlocks(): reorganization from unknown block requested");
        }
        pindexOld = mapBlockIndex[hashHeads[1]];
        pindexFork = LastCommonAncestor(pindexOld, pindexNew);
        assert(pindexFork != nullptr);
    }

    // Rollback along the old branch.
    while (pindexOld != pindexFork) {
        if (pindexOld->nHeight > 0) { // Never disconnect the genesis block.
            CBlock block;
            if (!ReadBlockFromDisk(block, pindexOld, params.GetConsensus())) {
                return error("RollbackBlock(): ReadBlockFromDisk() failed at %d, hash=%s", pindexOld->nHeight, pindexOld->GetBlockHash().ToString());
            }
            LogPrintf("Rolling back %s (%i)\n", pindexOld->GetBlockHash().ToString(), pindexOld->nHeight);
            DisconnectResult res = DisconnectBlock(block, pindexOld, cache);
            if (res == DISCONNECT_FAILED) {
                return error("RollbackBlock(): DisconnectBlock failed at %d, hash=%s", pindexOld->nHeight, pindexOld->GetBlockHash().ToString());
            }
            // If DISCONNECT_UNCLEAN is returned, it means a non-existing UTXO was deleted, or an existing UTXO was
            // overwritten. It corresponds to cases where the block-to-be-disconnect never had all its operations
            // applied to the UTXO set. However, as both writing a UTXO and deleting a UTXO are idempotent operations,
            // the result is still a version of the UTXO set with the effects of that block undone.
        }
        pindexOld = pindexOld->pprev;
    }

    // Roll forward from the forking point to the new tip.
    int nForkHeight = pindexFork ? pindexFork->nHeight : 0;
    for (int nHeight = nForkHeight + 1; nHeight <= pindexNew->nHeight; ++nHeight) {
        const CBlockIndex* pindex = pindexNew->GetAncestor(nHeight);
        LogPrintf("Rolling forward %s (%i)\n", pindex->GetBlockHash().ToString(), nHeight);
        if (!RollforwardBlock(pindex, cache, params)) return false;
    }

    cache.SetBestBlock(pindexNew->GetBlockHash());
    cache.Flush();
    uiInterface.ShowProgress("", 100, false);
    return true;
}

bool RewindBlockIndex(const CChainParams& params)
{
    LOCK(cs_main);

    // Note that during -reindex-chainstate we are called with an empty chainActive!

    int nHeight = 1;
    while (nHeight <= chainActive.Height()) {
        if (IsWitnessEnabled(chainActive[nHeight - 1], params.GetConsensus()) && !(chainActive[nHeight]->nStatus & BLOCK_OPT_WITNESS)) {
            break;
        }
        nHeight++;
    }

    // nHeight is now the height of the first insufficiently-validated block, or tipheight + 1
    CValidationState state;
    CBlockIndex* pindex = chainActive.Tip();
    while (chainActive.Height() >= nHeight) {
        if (fPruneMode && !(chainActive.Tip()->nStatus & BLOCK_HAVE_DATA)) {
            // If pruning, don't try rewinding past the HAVE_DATA point;
            // since older blocks can't be served anyway, there's
            // no need to walk further, and trying to DisconnectTip()
            // will fail (and require a needless reindex/redownload
            // of the blockchain).
            break;
        }
        if (!DisconnectTip(state, params, nullptr)) {
            return error("RewindBlockIndex: unable to disconnect block at height %i", pindex->nHeight);
        }
        // Occasionally flush state to disk.
        if (!FlushStateToDisk(params, state, FLUSH_STATE_PERIODIC))
            return false;
    }

    // Reduce validity flag and have-data flags.
    // We do this after actual disconnecting, otherwise we'll end up writing the lack of data
    // to disk before writing the chainstate, resulting in a failure to continue if interrupted.
    for (BlockMap::iterator it = mapBlockIndex.begin(); it != mapBlockIndex.end(); it++) {
        CBlockIndex* pindexIter = it->second;

        // Note: If we encounter an insufficiently validated block that
        // is on chainActive, it must be because we are a pruning node, and
        // this block or some successor doesn't HAVE_DATA, so we were unable to
        // rewind all the way.  Blocks remaining on chainActive at this point
        // must not have their validity reduced.
        if (IsWitnessEnabled(pindexIter->pprev, params.GetConsensus()) && !(pindexIter->nStatus & BLOCK_OPT_WITNESS) && !chainActive.Contains(pindexIter)) {
            // Reduce validity
            pindexIter->nStatus = std::min<unsigned int>(pindexIter->nStatus & BLOCK_VALID_MASK, BLOCK_VALID_TREE) | (pindexIter->nStatus & ~BLOCK_VALID_MASK);
            // Remove have-data flags.
            pindexIter->nStatus &= ~(BLOCK_HAVE_DATA | BLOCK_HAVE_UNDO);
            // Remove storage location.
            pindexIter->nFile = 0;
            pindexIter->nDataPos = 0;
            pindexIter->nUndoPos = 0;
            // Remove various other things
            pindexIter->nTx = 0;
            pindexIter->nChainTx = 0;
            pindexIter->nSequenceId = 0;
            // Make sure it gets written.
            setDirtyBlockIndex.insert(pindexIter);
            // Update indexes
            setBlockIndexCandidates.erase(pindexIter);
            std::pair<std::multimap<CBlockIndex*, CBlockIndex*>::iterator, std::multimap<CBlockIndex*, CBlockIndex*>::iterator> ret = mapBlocksUnlinked.equal_range(pindexIter->pprev);
            while (ret.first != ret.second) {
                if (ret.first->second == pindexIter) {
                    mapBlocksUnlinked.erase(ret.first++);
                } else {
                    ++ret.first;
                }
            }
        } else if (pindexIter->IsValid(BLOCK_VALID_TRANSACTIONS) && pindexIter->nChainTx) {
            setBlockIndexCandidates.insert(pindexIter);
        }
    }

    if (chainActive.Tip() != nullptr) {
        // We can't prune block index candidates based on our tip if we have
        // no tip due to chainActive being empty!
        PruneBlockIndexCandidates();

        CheckBlockIndex(params.GetConsensus());

        // FlushStateToDisk can possibly read chainActive. Be conservative
        // and skip it here, we're about to -reindex-chainstate anyway, so
        // it'll get called a bunch real soon.
        if (!FlushStateToDisk(params, state, FLUSH_STATE_ALWAYS)) {
            return false;
        }
    }

    return true;
}

// May NOT be used after any connections are up as much
// of the peer-processing logic assumes a consistent
// block index state
void UnloadBlockIndex()
{
    LOCK(cs_main);
    setBlockIndexCandidates.clear();
    chainActive.SetTip(nullptr);
    pindexBestInvalid = nullptr;
    pindexBestHeader = nullptr;
    mempool.clear();
    mapBlocksUnlinked.clear();
    vinfoBlockFile.clear();
    nLastBlockFile = 0;
    nBlockSequenceId = 1;
    setDirtyBlockIndex.clear();
    setDirtyFileInfo.clear();
    versionbitscache.Clear();
    for (int b = 0; b < VERSIONBITS_NUM_BITS; b++) {
        warningcache[b].clear();
    }

    for (BlockMap::value_type& entry : mapBlockIndex) {
        delete entry.second;
    }
    mapBlockIndex.clear();
    fHavePruned = false;
}

bool LoadBlockIndex(const CChainParams& chainparams)
{
    // Load block index from databases
    bool needs_init = fReindex;
    if (!fReindex) {
        bool ret = LoadBlockIndexDB(chainparams);
        if (!ret) return false;
        needs_init = mapBlockIndex.empty();
    }

    if (needs_init) {
        // Everything here is for *new* reindex/DBs. Thus, though
        // LoadBlockIndexDB may have set fReindex if we shut down
        // mid-reindex previously, we don't check fReindex and
        // instead only check it prior to LoadBlockIndexDB to set
        // needs_init.

        LogPrintf("Initializing databases...\n");
        // Use the provided setting for -txindex in the new database
        fTxIndex = gArgs.GetBoolArg("-txindex", DEFAULT_TXINDEX);
        pblocktree->WriteFlag("txindex", fTxIndex);
        fNameHistory = gArgs.GetBoolArg("-namehistory", false);
        pblocktree->WriteFlag("namehistory", fNameHistory);
    }
    return true;
}

bool LoadGenesisBlock(const CChainParams& chainparams)
{
    LOCK(cs_main);

    // Check whether we're already initialized by checking for genesis in
    // mapBlockIndex. Note that we can't use chainActive here, since it is
    // set based on the coins db, not the block index db, which is the only
    // thing loaded at this point.
    if (mapBlockIndex.count(chainparams.GenesisBlock().GetHash()))
        return true;

    try {
        CBlock &block = const_cast<CBlock&>(chainparams.GenesisBlock());
        // Start new block file
        unsigned int nBlockSize = ::GetSerializeSize(block, SER_DISK, CLIENT_VERSION);
        CDiskBlockPos blockPos;
        CValidationState state;
        if (!FindBlockPos(state, blockPos, nBlockSize+8, 0, block.GetBlockTime()))
            return error("%s: FindBlockPos failed", __func__);
        if (!WriteBlockToDisk(block, blockPos, chainparams.MessageStart()))
            return error("%s: writing genesis block to disk failed", __func__);
        CBlockIndex *pindex = AddToBlockIndex(block);
        if (!ReceivedBlockTransactions(block, state, pindex, blockPos, chainparams.GetConsensus()))
            return error("%s: genesis block not accepted", __func__);
    } catch (const std::runtime_error& e) {
        return error("%s: failed to write genesis block: %s", __func__, e.what());
    }

    return true;
}

bool LoadExternalBlockFile(const CChainParams& chainparams, FILE* fileIn, CDiskBlockPos *dbp)
{
    // Map of disk positions for blocks with unknown parent (only used for reindex)
    static std::multimap<uint256, CDiskBlockPos> mapBlocksUnknownParent;
    int64_t nStart = GetTimeMillis();

    int nLoaded = 0;
    try {
        // This takes over fileIn and calls fclose() on it in the CBufferedFile destructor
        CBufferedFile blkdat(fileIn, 2*MAX_BLOCK_SERIALIZED_SIZE, MAX_BLOCK_SERIALIZED_SIZE+8, SER_DISK, CLIENT_VERSION);
        uint64_t nRewind = blkdat.GetPos();
        while (!blkdat.eof()) {
            boost::this_thread::interruption_point();

            blkdat.SetPos(nRewind);
            nRewind++; // start one byte further next time, in case of failure
            blkdat.SetLimit(); // remove former limit
            unsigned int nSize = 0;
            try {
                // locate a header
                unsigned char buf[CMessageHeader::MESSAGE_START_SIZE];
                blkdat.FindByte(chainparams.MessageStart()[0]);
                nRewind = blkdat.GetPos()+1;
                blkdat >> FLATDATA(buf);
                if (memcmp(buf, chainparams.MessageStart(), CMessageHeader::MESSAGE_START_SIZE))
                    continue;
                // read size
                blkdat >> nSize;
                if (nSize < 80 || nSize > MAX_BLOCK_SERIALIZED_SIZE)
                    continue;
            } catch (const std::exception&) {
                // no valid block header found; don't complain
                break;
            }
            try {
                // read block
                uint64_t nBlockPos = blkdat.GetPos();
                if (dbp)
                    dbp->nPos = nBlockPos;
                blkdat.SetLimit(nBlockPos + nSize);
                blkdat.SetPos(nBlockPos);
                std::shared_ptr<CBlock> pblock = std::make_shared<CBlock>();
                CBlock& block = *pblock;
                blkdat >> block;
                nRewind = blkdat.GetPos();

                // detect out of order blocks, and store them for later
                uint256 hash = block.GetHash();
                if (hash != chainparams.GetConsensus().hashGenesisBlock && mapBlockIndex.find(block.hashPrevBlock) == mapBlockIndex.end()) {
                    LogPrint(BCLog::REINDEX, "%s: Out of order block %s, parent %s not known\n", __func__, hash.ToString(),
                            block.hashPrevBlock.ToString());
                    if (dbp)
                        mapBlocksUnknownParent.insert(std::make_pair(block.hashPrevBlock, *dbp));
                    continue;
                }

                // process in case the block isn't known yet
                if (mapBlockIndex.count(hash) == 0 || (mapBlockIndex[hash]->nStatus & BLOCK_HAVE_DATA) == 0) {
                    LOCK(cs_main);
                    CValidationState state;
                    if (AcceptBlock(pblock, state, chainparams, nullptr, true, dbp, nullptr))
                        nLoaded++;
                    if (state.IsError())
                        break;
                } else if (hash != chainparams.GetConsensus().hashGenesisBlock && mapBlockIndex[hash]->nHeight % 1000 == 0) {
                    LogPrint(BCLog::REINDEX, "Block Import: already had block %s at height %d\n", hash.ToString(), mapBlockIndex[hash]->nHeight);
                }

                // Activate the genesis block so normal node progress can continue
                if (hash == chainparams.GetConsensus().hashGenesisBlock) {
                    CValidationState state;
                    if (!ActivateBestChain(state, chainparams)) {
                        break;
                    }
                }

                NotifyHeaderTip();

                // Recursively process earlier encountered successors of this block
                std::deque<uint256> queue;
                queue.push_back(hash);
                while (!queue.empty()) {
                    uint256 head = queue.front();
                    queue.pop_front();
                    std::pair<std::multimap<uint256, CDiskBlockPos>::iterator, std::multimap<uint256, CDiskBlockPos>::iterator> range = mapBlocksUnknownParent.equal_range(head);
                    while (range.first != range.second) {
                        std::multimap<uint256, CDiskBlockPos>::iterator it = range.first;
                        std::shared_ptr<CBlock> pblockrecursive = std::make_shared<CBlock>();
                        if (ReadBlockFromDisk(*pblockrecursive, it->second, chainparams.GetConsensus()))
                        {
                            LogPrint(BCLog::REINDEX, "%s: Processing out of order child %s of %s\n", __func__, pblockrecursive->GetHash().ToString(),
                                    head.ToString());
                            LOCK(cs_main);
                            CValidationState dummy;
                            if (AcceptBlock(pblockrecursive, dummy, chainparams, nullptr, true, &it->second, nullptr))
                            {
                                nLoaded++;
                                queue.push_back(pblockrecursive->GetHash());
                            }
                        }
                        range.first++;
                        mapBlocksUnknownParent.erase(it);
                        NotifyHeaderTip();
                    }
                }
            } catch (const std::exception& e) {
                LogPrintf("%s: Deserialize or I/O error - %s\n", __func__, e.what());
            }
        }
    } catch (const std::runtime_error& e) {
        AbortNode(std::string("System error: ") + e.what());
    }
    if (nLoaded > 0)
        LogPrintf("Loaded %i blocks from external file in %dms\n", nLoaded, GetTimeMillis() - nStart);
    return nLoaded > 0;
}

void static CheckBlockIndex(const Consensus::Params& consensusParams)
{
    if (!fCheckBlockIndex) {
        return;
    }

    LOCK(cs_main);

    // During a reindex, we read the genesis block and call CheckBlockIndex before ActivateBestChain,
    // so we have the genesis block in mapBlockIndex but no active chain.  (A few of the tests when
    // iterating the block tree require that chainActive has been initialized.)
    if (chainActive.Height() < 0) {
        assert(mapBlockIndex.size() <= 1);
        return;
    }

    // Verify that all entries are non-NULL.
    for (BlockMap::const_iterator it = mapBlockIndex.begin();
         it != mapBlockIndex.end(); ++it)
        assert(it->second);

    // Build forward-pointing map of the entire block tree.
    std::multimap<CBlockIndex*,CBlockIndex*> forward;
    for (BlockMap::iterator it = mapBlockIndex.begin(); it != mapBlockIndex.end(); it++) {
        forward.insert(std::make_pair(it->second->pprev, it->second));
    }

    assert(forward.size() == mapBlockIndex.size());

    std::pair<std::multimap<CBlockIndex*,CBlockIndex*>::iterator,std::multimap<CBlockIndex*,CBlockIndex*>::iterator> rangeGenesis = forward.equal_range(nullptr);
    CBlockIndex *pindex = rangeGenesis.first->second;
    rangeGenesis.first++;
    assert(rangeGenesis.first == rangeGenesis.second); // There is only one index entry with parent nullptr.

    // Iterate over the entire block tree, using depth-first search.
    // Along the way, remember whether there are blocks on the path from genesis
    // block being explored which are the first to have certain properties.
    size_t nNodes = 0;
    int nHeight = 0;
    CBlockIndex* pindexFirstInvalid = nullptr; // Oldest ancestor of pindex which is invalid.
    CBlockIndex* pindexFirstMissing = nullptr; // Oldest ancestor of pindex which does not have BLOCK_HAVE_DATA.
    CBlockIndex* pindexFirstNeverProcessed = nullptr; // Oldest ancestor of pindex for which nTx == 0.
    CBlockIndex* pindexFirstNotTreeValid = nullptr; // Oldest ancestor of pindex which does not have BLOCK_VALID_TREE (regardless of being valid or not).
    CBlockIndex* pindexFirstNotTransactionsValid = nullptr; // Oldest ancestor of pindex which does not have BLOCK_VALID_TRANSACTIONS (regardless of being valid or not).
    CBlockIndex* pindexFirstNotChainValid = nullptr; // Oldest ancestor of pindex which does not have BLOCK_VALID_CHAIN (regardless of being valid or not).
    CBlockIndex* pindexFirstNotScriptsValid = nullptr; // Oldest ancestor of pindex which does not have BLOCK_VALID_SCRIPTS (regardless of being valid or not).
    while (pindex != nullptr) {
        nNodes++;
        if (pindexFirstInvalid == nullptr && pindex->nStatus & BLOCK_FAILED_VALID) pindexFirstInvalid = pindex;
        if (pindexFirstMissing == nullptr && !(pindex->nStatus & BLOCK_HAVE_DATA)) pindexFirstMissing = pindex;
        if (pindexFirstNeverProcessed == nullptr && pindex->nTx == 0) pindexFirstNeverProcessed = pindex;
        if (pindex->pprev != nullptr && pindexFirstNotTreeValid == nullptr && (pindex->nStatus & BLOCK_VALID_MASK) < BLOCK_VALID_TREE) pindexFirstNotTreeValid = pindex;
        if (pindex->pprev != nullptr && pindexFirstNotTransactionsValid == nullptr && (pindex->nStatus & BLOCK_VALID_MASK) < BLOCK_VALID_TRANSACTIONS) pindexFirstNotTransactionsValid = pindex;
        if (pindex->pprev != nullptr && pindexFirstNotChainValid == nullptr && (pindex->nStatus & BLOCK_VALID_MASK) < BLOCK_VALID_CHAIN) pindexFirstNotChainValid = pindex;
        if (pindex->pprev != nullptr && pindexFirstNotScriptsValid == nullptr && (pindex->nStatus & BLOCK_VALID_MASK) < BLOCK_VALID_SCRIPTS) pindexFirstNotScriptsValid = pindex;

        // Begin: actual consistency checks.
        if (pindex->pprev == nullptr) {
            // Genesis block checks.
            assert(pindex->GetBlockHash() == consensusParams.hashGenesisBlock); // Genesis block's hash must match.
            assert(pindex == chainActive.Genesis()); // The current active chain's genesis block must be this block.
        }
        if (pindex->nChainTx == 0) assert(pindex->nSequenceId <= 0);  // nSequenceId can't be set positive for blocks that aren't linked (negative is used for preciousblock)
        // VALID_TRANSACTIONS is equivalent to nTx > 0 for all nodes (whether or not pruning has occurred).
        // HAVE_DATA is only equivalent to nTx > 0 (or VALID_TRANSACTIONS) if no pruning has occurred.
        if (!fHavePruned) {
            // If we've never pruned, then HAVE_DATA should be equivalent to nTx > 0
            assert(!(pindex->nStatus & BLOCK_HAVE_DATA) == (pindex->nTx == 0));
            assert(pindexFirstMissing == pindexFirstNeverProcessed);
        } else {
            // If we have pruned, then we can only say that HAVE_DATA implies nTx > 0
            if (pindex->nStatus & BLOCK_HAVE_DATA) assert(pindex->nTx > 0);
        }
        if (pindex->nStatus & BLOCK_HAVE_UNDO) assert(pindex->nStatus & BLOCK_HAVE_DATA);
        assert(((pindex->nStatus & BLOCK_VALID_MASK) >= BLOCK_VALID_TRANSACTIONS) == (pindex->nTx > 0)); // This is pruning-independent.
        // All parents having had data (at some point) is equivalent to all parents being VALID_TRANSACTIONS, which is equivalent to nChainTx being set.
        assert((pindexFirstNeverProcessed != nullptr) == (pindex->nChainTx == 0)); // nChainTx != 0 is used to signal that all parent blocks have been processed (but may have been pruned).
        assert((pindexFirstNotTransactionsValid != nullptr) == (pindex->nChainTx == 0));
        assert(pindex->nHeight == nHeight); // nHeight must be consistent.
        assert(pindex->pprev == nullptr || pindex->nChainWork >= pindex->pprev->nChainWork); // For every block except the genesis block, the chainwork must be larger than the parent's.
        assert(nHeight < 2 || (pindex->pskip && (pindex->pskip->nHeight < nHeight))); // The pskip pointer must point back for all but the first 2 blocks.
        assert(pindexFirstNotTreeValid == nullptr); // All mapBlockIndex entries must at least be TREE valid
        if ((pindex->nStatus & BLOCK_VALID_MASK) >= BLOCK_VALID_TREE) assert(pindexFirstNotTreeValid == nullptr); // TREE valid implies all parents are TREE valid
        if ((pindex->nStatus & BLOCK_VALID_MASK) >= BLOCK_VALID_CHAIN) assert(pindexFirstNotChainValid == nullptr); // CHAIN valid implies all parents are CHAIN valid
        if ((pindex->nStatus & BLOCK_VALID_MASK) >= BLOCK_VALID_SCRIPTS) assert(pindexFirstNotScriptsValid == nullptr); // SCRIPTS valid implies all parents are SCRIPTS valid
        if (pindexFirstInvalid == nullptr) {
            // Checks for not-invalid blocks.
            assert((pindex->nStatus & BLOCK_FAILED_MASK) == 0); // The failed mask cannot be set for blocks without invalid parents.
        }
        if (!CBlockIndexWorkComparator()(pindex, chainActive.Tip()) && pindexFirstNeverProcessed == nullptr) {
            if (pindexFirstInvalid == nullptr) {
                // If this block sorts at least as good as the current tip and
                // is valid and we have all data for its parents, it must be in
                // setBlockIndexCandidates.  chainActive.Tip() must also be there
                // even if some data has been pruned.
                if (pindexFirstMissing == nullptr || pindex == chainActive.Tip()) {
                    assert(setBlockIndexCandidates.count(pindex));
                }
                // If some parent is missing, then it could be that this block was in
                // setBlockIndexCandidates but had to be removed because of the missing data.
                // In this case it must be in mapBlocksUnlinked -- see test below.
            }
        } else { // If this block sorts worse than the current tip or some ancestor's block has never been seen, it cannot be in setBlockIndexCandidates.
            assert(setBlockIndexCandidates.count(pindex) == 0);
        }
        // Check whether this block is in mapBlocksUnlinked.
        std::pair<std::multimap<CBlockIndex*,CBlockIndex*>::iterator,std::multimap<CBlockIndex*,CBlockIndex*>::iterator> rangeUnlinked = mapBlocksUnlinked.equal_range(pindex->pprev);
        bool foundInUnlinked = false;
        while (rangeUnlinked.first != rangeUnlinked.second) {
            assert(rangeUnlinked.first->first == pindex->pprev);
            if (rangeUnlinked.first->second == pindex) {
                foundInUnlinked = true;
                break;
            }
            rangeUnlinked.first++;
        }
        if (pindex->pprev && (pindex->nStatus & BLOCK_HAVE_DATA) && pindexFirstNeverProcessed != nullptr && pindexFirstInvalid == nullptr) {
            // If this block has block data available, some parent was never received, and has no invalid parents, it must be in mapBlocksUnlinked.
            assert(foundInUnlinked);
        }
        if (!(pindex->nStatus & BLOCK_HAVE_DATA)) assert(!foundInUnlinked); // Can't be in mapBlocksUnlinked if we don't HAVE_DATA
        if (pindexFirstMissing == nullptr) assert(!foundInUnlinked); // We aren't missing data for any parent -- cannot be in mapBlocksUnlinked.
        if (pindex->pprev && (pindex->nStatus & BLOCK_HAVE_DATA) && pindexFirstNeverProcessed == nullptr && pindexFirstMissing != nullptr) {
            // We HAVE_DATA for this block, have received data for all parents at some point, but we're currently missing data for some parent.
            assert(fHavePruned); // We must have pruned.
            // This block may have entered mapBlocksUnlinked if:
            //  - it has a descendant that at some point had more work than the
            //    tip, and
            //  - we tried switching to that descendant but were missing
            //    data for some intermediate block between chainActive and the
            //    tip.
            // So if this block is itself better than chainActive.Tip() and it wasn't in
            // setBlockIndexCandidates, then it must be in mapBlocksUnlinked.
            if (!CBlockIndexWorkComparator()(pindex, chainActive.Tip()) && setBlockIndexCandidates.count(pindex) == 0) {
                if (pindexFirstInvalid == nullptr) {
                    assert(foundInUnlinked);
                }
            }
        }
        // assert(pindex->GetBlockHash() == pindex->GetBlockHeader().GetHash()); // Perhaps too slow
        // End: actual consistency checks.

        // Try descending into the first subnode.
        std::pair<std::multimap<CBlockIndex*,CBlockIndex*>::iterator,std::multimap<CBlockIndex*,CBlockIndex*>::iterator> range = forward.equal_range(pindex);
        if (range.first != range.second) {
            // A subnode was found.
            pindex = range.first->second;
            nHeight++;
            continue;
        }
        // This is a leaf node.
        // Move upwards until we reach a node of which we have not yet visited the last child.
        while (pindex) {
            // We are going to either move to a parent or a sibling of pindex.
            // If pindex was the first with a certain property, unset the corresponding variable.
            if (pindex == pindexFirstInvalid) pindexFirstInvalid = nullptr;
            if (pindex == pindexFirstMissing) pindexFirstMissing = nullptr;
            if (pindex == pindexFirstNeverProcessed) pindexFirstNeverProcessed = nullptr;
            if (pindex == pindexFirstNotTreeValid) pindexFirstNotTreeValid = nullptr;
            if (pindex == pindexFirstNotTransactionsValid) pindexFirstNotTransactionsValid = nullptr;
            if (pindex == pindexFirstNotChainValid) pindexFirstNotChainValid = nullptr;
            if (pindex == pindexFirstNotScriptsValid) pindexFirstNotScriptsValid = nullptr;
            // Find our parent.
            CBlockIndex* pindexPar = pindex->pprev;
            // Find which child we just visited.
            std::pair<std::multimap<CBlockIndex*,CBlockIndex*>::iterator,std::multimap<CBlockIndex*,CBlockIndex*>::iterator> rangePar = forward.equal_range(pindexPar);
            while (rangePar.first->second != pindex) {
                assert(rangePar.first != rangePar.second); // Our parent must have at least the node we're coming from as child.
                rangePar.first++;
            }
            // Proceed to the next one.
            rangePar.first++;
            if (rangePar.first != rangePar.second) {
                // Move to the sibling.
                pindex = rangePar.first->second;
                break;
            } else {
                // Move up further.
                pindex = pindexPar;
                nHeight--;
                continue;
            }
        }
    }

    // Check that we actually traversed the entire map.
    assert(nNodes == forward.size());
}

std::string CBlockFileInfo::ToString() const
{
    return strprintf("CBlockFileInfo(blocks=%u, size=%u, heights=%u...%u, time=%s...%s)", nBlocks, nSize, nHeightFirst, nHeightLast, DateTimeStrFormat("%Y-%m-%d", nTimeFirst), DateTimeStrFormat("%Y-%m-%d", nTimeLast));
}

CBlockFileInfo* GetBlockFileInfo(size_t n)
{
    return &vinfoBlockFile.at(n);
}

ThresholdState VersionBitsTipState(const Consensus::Params& params, Consensus::DeploymentPos pos)
{
    LOCK(cs_main);
    return VersionBitsState(chainActive.Tip(), params, pos, versionbitscache);
}

BIP9Stats VersionBitsTipStatistics(const Consensus::Params& params, Consensus::DeploymentPos pos)
{
    LOCK(cs_main);
    return VersionBitsStatistics(chainActive.Tip(), params, pos);
}

int VersionBitsTipStateSinceHeight(const Consensus::Params& params, Consensus::DeploymentPos pos)
{
    LOCK(cs_main);
    return VersionBitsStateSinceHeight(chainActive.Tip(), params, pos, versionbitscache);
}

static const uint64_t MEMPOOL_DUMP_VERSION = 1;

bool LoadMempool(void)
{
    const CChainParams& chainparams = Params();
    int64_t nExpiryTimeout = gArgs.GetArg("-mempoolexpiry", DEFAULT_MEMPOOL_EXPIRY) * 60 * 60;
    FILE* filestr = fsbridge::fopen(GetDataDir() / "mempool.dat", "rb");
    CAutoFile file(filestr, SER_DISK, CLIENT_VERSION);
    if (file.IsNull()) {
        LogPrintf("Failed to open mempool file from disk. Continuing anyway.\n");
        return false;
    }

    int64_t count = 0;
    int64_t skipped = 0;
    int64_t failed = 0;
    int64_t nNow = GetTime();

    try {
        uint64_t version;
        file >> version;
        if (version != MEMPOOL_DUMP_VERSION) {
            return false;
        }
        uint64_t num;
        file >> num;
        while (num--) {
            CTransactionRef tx;
            int64_t nTime;
            int64_t nFeeDelta;
            file >> tx;
            file >> nTime;
            file >> nFeeDelta;

            CAmount amountdelta = nFeeDelta;
            if (amountdelta) {
                mempool.PrioritiseTransaction(tx->GetHash(), amountdelta);
            }
            CValidationState state;
            if (nTime + nExpiryTimeout > nNow) {
                LOCK(cs_main);
                AcceptToMemoryPoolWithTime(chainparams, mempool, state, tx, true, nullptr, nTime, nullptr, false, 0);
                if (state.IsValid()) {
                    ++count;
                } else {
                    ++failed;
                }
            } else {
                ++skipped;
            }
            if (ShutdownRequested())
                return false;
        }
        std::map<uint256, CAmount> mapDeltas;
        file >> mapDeltas;

        for (const auto& i : mapDeltas) {
            mempool.PrioritiseTransaction(i.first, i.second);
        }
    } catch (const std::exception& e) {
        LogPrintf("Failed to deserialize mempool data on disk: %s. Continuing anyway.\n", e.what());
        return false;
    }

    LogPrintf("Imported mempool transactions from disk: %i successes, %i failed, %i expired\n", count, failed, skipped);
    return true;
}

bool DumpMempool(void)
{
    int64_t start = GetTimeMicros();

    std::map<uint256, CAmount> mapDeltas;
    std::vector<TxMempoolInfo> vinfo;

    {
        LOCK(mempool.cs);
        for (const auto &i : mempool.mapDeltas) {
            mapDeltas[i.first] = i.second;
        }
        vinfo = mempool.infoAll();
    }

    int64_t mid = GetTimeMicros();

    try {
        FILE* filestr = fsbridge::fopen(GetDataDir() / "mempool.dat.new", "wb");
        if (!filestr) {
            return false;
        }

        CAutoFile file(filestr, SER_DISK, CLIENT_VERSION);

        uint64_t version = MEMPOOL_DUMP_VERSION;
        file << version;

        file << (uint64_t)vinfo.size();
        for (const auto& i : vinfo) {
            file << *(i.tx);
            file << (int64_t)i.nTime;
            file << (int64_t)i.nFeeDelta;
            mapDeltas.erase(i.tx->GetHash());
        }

        file << mapDeltas;
        FileCommit(file.Get());
        file.fclose();
        RenameOver(GetDataDir() / "mempool.dat.new", GetDataDir() / "mempool.dat");
        int64_t last = GetTimeMicros();
        LogPrintf("Dumped mempool: %gs to copy, %gs to dump\n", (mid-start)*MICRO, (last-mid)*MICRO);
    } catch (const std::exception& e) {
        LogPrintf("Failed to dump mempool: %s. Continuing anyway.\n", e.what());
        return false;
    }
    return true;
}

//! Guess how far we are in the verification process at the given block index
double GuessVerificationProgress(const ChainTxData& data, CBlockIndex *pindex) {
    if (pindex == nullptr)
        return 0.0;

    int64_t nNow = time(nullptr);

    double fTxTotal;

    if (pindex->nChainTx <= data.nTxCount) {
        fTxTotal = data.nTxCount + (nNow - data.nTime) * data.dTxRate;
    } else {
        fTxTotal = pindex->nChainTx + (nNow - pindex->GetBlockTime()) * data.dTxRate;
    }

    return pindex->nChainTx / fTxTotal;
}

class CMainCleanup
{
public:
    CMainCleanup() {}
    ~CMainCleanup() {
        // block headers
        BlockMap::iterator it1 = mapBlockIndex.begin();
        for (; it1 != mapBlockIndex.end(); it1++)
            delete (*it1).second;
        mapBlockIndex.clear();
    }
} instance_of_cmaincleanup;<|MERGE_RESOLUTION|>--- conflicted
+++ resolved
@@ -1890,15 +1890,8 @@
     // before the first had been spent.  Since those coinbases are sufficiently buried its no longer possible to create further
     // duplicate transactions descending from the known pairs either.
     // If we're on the known chain at height greater than where BIP34 activated, we can save the db accesses needed for the BIP30 check.
-<<<<<<< HEAD
     // Only continue to enforce if we're below BIP34 activation height.
     fEnforceBIP30 = fEnforceBIP30 && (pindex->nHeight < chainparams.GetConsensus().BIP34Height);
-=======
-    assert(pindex->pprev);
-    CBlockIndex *pindexBIP34height = pindex->pprev->GetAncestor(chainparams.GetConsensus().BIP34Height);
-    //Only continue to enforce if we're below BIP34 activation height or the block hash at that height doesn't correspond.
-    fEnforceBIP30 = fEnforceBIP30 && (!pindexBIP34height || !(pindexBIP34height->GetBlockHash() == chainparams.GetConsensus().BIP34Hash));
->>>>>>> e18e0a07
 
     if (fEnforceBIP30) {
         for (const auto& tx : block.vtx) {
