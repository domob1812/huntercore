// Copyright (c) 2014-2017 Daniel Kraft
// Distributed under the MIT/X11 software license, see the accompanying
// file COPYING or http://www.opensource.org/licenses/mit-license.php.

#include <base58.h>
#include <coins.h>
#include <consensus/validation.h>
#include <names/main.h>
#include <policy/policy.h>
#include <primitives/transaction.h>
#include <script/names.h>
#include <txdb.h>
#include <txmempool.h>
#include <undo.h>
#include <validation.h>

#include <test/test_bitcoin.h>

#include <boost/test/unit_test.hpp>

#include <list>
#include <memory>

#include <stdint.h>

BOOST_FIXTURE_TEST_SUITE (name_tests, TestingSetup)

/**
 * Utility function that returns a sample address script to use in the tests.
 * @return A script that represents a simple address.
 */
static CScript
getTestAddress ()
{
  const CTxDestination dest
    = DecodeDestination ("HP5fFvKehqy2qnmi8DcPLUJ78XbrdoBwKR");
  BOOST_CHECK (IsValidDestination (dest));

  return GetScriptForDestination (dest);
}

/* ************************************************************************** */

BOOST_AUTO_TEST_CASE (name_scripts)
{
  const CScript addr = getTestAddress ();
  const CNameScript opNone(addr);
  BOOST_CHECK (!opNone.isNameOp ());
  BOOST_CHECK (opNone.getAddress () == addr);

  const valtype name = ValtypeFromString ("my-cool-name");
  const valtype value = ValtypeFromString ("42!");

  const valtype rand(20, 'x');
  valtype toHash(rand);
  toHash.insert (toHash.end (), name.begin (), name.end ());
  const uint160 hash = Hash160 (toHash);

  CScript script;
  script = CNameScript::buildNameNew (addr, hash);
  const CNameScript opNew(script);
  BOOST_CHECK (opNew.isNameOp ());
  BOOST_CHECK (opNew.getAddress () == addr);
  BOOST_CHECK (!opNew.isAnyUpdate ());
  BOOST_CHECK (opNew.getNameOp () == OP_NAME_NEW);
  BOOST_CHECK (uint160 (opNew.getOpHash ()) == hash);

  script = CNameScript::buildNameFirstupdate (addr, name, value, rand);
  const CNameScript opFirstupdate(script);
  BOOST_CHECK (opFirstupdate.isNameOp ());
  BOOST_CHECK (opFirstupdate.getAddress () == addr);
  BOOST_CHECK (opFirstupdate.isAnyUpdate ());
  BOOST_CHECK (!opFirstupdate.isNewStyleRegistration ());
  BOOST_CHECK (opFirstupdate.getNameOp () == OP_NAME_FIRSTUPDATE);
  BOOST_CHECK (opFirstupdate.getOpName () == name);
  BOOST_CHECK (opFirstupdate.getOpValue () == value);
  BOOST_CHECK (opFirstupdate.getOpRand () == rand);

  script = CNameScript::buildNameRegister (addr, name, value);
  const CNameScript opReg(script);
  BOOST_CHECK (opReg.isNameOp ());
  BOOST_CHECK (opReg.getAddress () == addr);
  BOOST_CHECK (opReg.isAnyUpdate ());
  BOOST_CHECK (opReg.isNewStyleRegistration ());
  BOOST_CHECK (opReg.getNameOp () == OP_NAME_FIRSTUPDATE);
  BOOST_CHECK (opReg.getOpName () == name);
  BOOST_CHECK (opReg.getOpValue () == value);

  script = CNameScript::buildNameUpdate (addr, name, value);
  const CNameScript opUpdate(script);
  BOOST_CHECK (opUpdate.isNameOp ());
  BOOST_CHECK (opUpdate.getAddress () == addr);
  BOOST_CHECK (opUpdate.isAnyUpdate ());
  BOOST_CHECK (opUpdate.getNameOp () == OP_NAME_UPDATE);
  BOOST_CHECK (opUpdate.getOpName () == name);
  BOOST_CHECK (opUpdate.getOpValue () == value);
}

/* ************************************************************************** */

BOOST_AUTO_TEST_CASE (name_database)
{
  const valtype name1 = ValtypeFromString ("database-test-name-1");
  const valtype name2 = ValtypeFromString ("database-test-name-2");
  const valtype value = ValtypeFromString ("my-value");
  const CScript addr = getTestAddress ();

  const unsigned height1 = 0x00ff;
  const unsigned height2 = 0x0142;

  CNameData dataHeight1, dataHeight2, data2;
  CScript updateScript = CNameScript::buildNameUpdate (addr, name1, value);
  const CNameScript nameOp(updateScript);
  dataHeight1.fromScript (height1, COutPoint (uint256 (), 0), nameOp);
  dataHeight2.fromScript (height2, COutPoint (uint256 (), 0), nameOp);

  CCoinsViewCache& view = *pcoinsTip;

  BOOST_CHECK (!view.GetName (name1, data2));
  view.SetName (name1, dataHeight2, false);
  BOOST_CHECK (view.GetName (name1, data2));
  BOOST_CHECK (dataHeight2 == data2);

  BOOST_CHECK (view.Flush ());
  BOOST_CHECK (view.GetName (name1, data2));
  BOOST_CHECK (dataHeight2 == data2);

  view.DeleteName (name1);
  BOOST_CHECK (!view.GetName (name1, data2));
  BOOST_CHECK (view.Flush ());
  BOOST_CHECK (!view.GetName (name1, data2));

  view.SetName (name2, dataHeight1, false);
  BOOST_CHECK (view.Flush ());
  view.SetName (name1, dataHeight1, false);
}

/* ************************************************************************** */

/**
 * Define a class that can be used as "dummy" base name database.  It allows
 * iteration over its content, but always returns an empty range for that.
 * This is necessary to define a "purely cached" view, since the iteration
 * over CCoinsViewCache always calls through to the base iteration.
 */
class CDummyIterationView : public CCoinsView
{

private:

  /**
   * "Fake" name iterator returned.
   */
  class Iterator : public CNameIterator
  {
  public:

    void
    seek (const valtype& start)
    {}

    bool
    next (valtype& name, CNameData& data)
    {
      return false;
    }

  };

public:

  CNameIterator*
  IterateNames () const
  {
    return new Iterator ();
  }

};

/**
 * Helper class for testing name iteration.  It allows performing changes
 * to the name list, and mirrors them to a purely cached view, a name DB
 * and a name DB with cache that is flushed from time to time.  It compares
 * all of them to each other.
 */
class NameIterationTester
{

private:

  /** Type used for ordered lists of entries.  */
  typedef std::list<std::pair<valtype, CNameData> > EntryList;

  /** Name database view.  */
  CCoinsViewDB& db;
  /** Cached view based off the database.  */
  CCoinsViewCache hybrid;

  /** Dummy base view without real content.  */
  CDummyIterationView dummy;
  /**
   * Cache view based off the dummy.  This allows to test iteration
   * based solely on the cache.
   */
  CCoinsViewCache cache;

  /** Keep track of what the name set should look like as comparison.  */
  CNameCache::EntryMap data;

  /**
   * Keep an internal counter to build unique and changing CNameData
   * objects for testing purposes.  The counter value will be used
   * as the name's height in the data.
   */
  unsigned counter;

  /**
   * Verify consistency of the given view with the expected data.
   * @param view The view to check against data.
   */
  void verify (const CCoinsView& view) const;

  /**
   * Get a new CNameData object for testing purposes.  This also
   * increments the counter, so that each returned value is unique.
   * @return A new CNameData object.
   */
  CNameData getNextData ();

  /**
   * Iterate all names in a view and return the result as an ordered
   * list in the way they appeared.
   * @param view The view to iterate over.
   * @param start The start name.
   * @return The resulting entry list.
   */
  static EntryList getNamesFromView (const CCoinsView& view,
                                     const valtype& start);

  /**
   * Return all names that are produced by the given iterator.
   * @param iter The iterator to use.
   * @return The resulting entry list.
   */
  static EntryList getNamesFromIterator (CNameIterator& iter);

public:

  /**
   * Construct the tester with the given database view to use.
   * @param base The database coins view to use.
   */
  explicit NameIterationTester (CCoinsViewDB& base);

  /**
   * Verify consistency of all views.  This also flushes the hybrid cache
   * between verifying it and the base db view.
   */
  void verify ();

  /**
   * Add a new name with created dummy data.
   * @param n The name to add.
   */
  void add (const std::string& n);

  /**
   * Update the name with new dummy data.
   * @param n The name to update.
   */
  void update (const std::string& n);

  /**
   * Delete the name.
   * @param n The name to delete.
   */
  void remove (const std::string& n);

};

NameIterationTester::NameIterationTester (CCoinsViewDB& base)
  : db(base), hybrid(&db), dummy(), cache(&dummy), data(), counter(100)
{
  // Nothing else to do.
}

CNameData
NameIterationTester::getNextData ()
{
  const CScript addr = getTestAddress ();
  const valtype name = ValtypeFromString ("dummy");
  const valtype value = ValtypeFromString ("abc");
  const CScript updateScript = CNameScript::buildNameUpdate (addr, name, value);
  const CNameScript nameOp(updateScript);

  CNameData res;
  res.fromScript (++counter, COutPoint (uint256 (), 0), nameOp);

  return res;
}

void
NameIterationTester::verify (const CCoinsView& view) const
{
  /* Try out everything with all names as "start".  This thoroughly checks
     that also the start implementation is correct.  It also checks using
     a single iterator and seeking vs using a fresh iterator.  */

  valtype start;
  EntryList remaining(data.begin (), data.end ());

  /* Seek the iterator to the end first for "maximum confusion".  This ensures
     that seeking to valtype() works.  */
  std::unique_ptr<CNameIterator> iter(view.IterateNames ());
  const valtype end = ValtypeFromString ("zzzzzzzzzzzzzzzz");
  {
    valtype name;
    CNameData nameData;

    iter->seek (end);
    BOOST_CHECK (!iter->next (name, nameData));
  }

  while (true)
    {
      EntryList got = getNamesFromView (view, start);
      BOOST_CHECK (got == remaining);

      iter->seek (start);
      got = getNamesFromIterator (*iter);
      BOOST_CHECK (got == remaining);

      if (remaining.empty ())
        break;

      if (start == remaining.front ().first)
        remaining.pop_front ();

      if (remaining.empty ())
        start = end;
      else
        start = remaining.front ().first;
    }
}

void
NameIterationTester::verify ()
{
  verify (hybrid);

  /* Flush calls BatchWrite internally, and for that to work, we need to have
     a non-zero block hash.  Just set the block hash based on our counter.  */
  uint256 dummyBlockHash;
  *reinterpret_cast<unsigned*> (dummyBlockHash.begin ()) = counter;
  hybrid.SetBestBlock (dummyBlockHash);

  hybrid.Flush ();
  verify (db);
  verify (cache);
}

NameIterationTester::EntryList
NameIterationTester::getNamesFromView (const CCoinsView& view,
                                       const valtype& start)
{
  std::unique_ptr<CNameIterator> iter(view.IterateNames ());
  iter->seek (start);

  return getNamesFromIterator (*iter);
}

NameIterationTester::EntryList
NameIterationTester::getNamesFromIterator (CNameIterator& iter)
{
  EntryList res;

  valtype name;
  CNameData data;
  while (iter.next (name, data))
    res.push_back (std::make_pair (name, data));

  return res;
}

void
NameIterationTester::add (const std::string& n)
{
  const valtype& name = ValtypeFromString (n);
  const CNameData testData = getNextData ();

  assert (data.count (name) == 0);
  data[name] = testData;
  hybrid.SetName (name, testData, false);
  cache.SetName (name, testData, false);
  verify ();
}

void
NameIterationTester::update (const std::string& n)
{
  const valtype& name = ValtypeFromString (n);
  const CNameData testData = getNextData ();

  assert (data.count (name) == 1);
  data[name] = testData;
  hybrid.SetName (name, testData, false);
  cache.SetName (name, testData, false);
  verify ();
}

void
NameIterationTester::remove (const std::string& n)
{
  const valtype& name = ValtypeFromString (n);

  assert (data.count (name) == 1);
  data.erase (name);
  hybrid.DeleteName (name);
  cache.DeleteName (name);
  verify ();
}

BOOST_AUTO_TEST_CASE (name_iteration)
{
  NameIterationTester tester(*pcoinsdbview);

  tester.verify ();

  tester.add ("");
  tester.add ("a");
  tester.add ("aa");
  tester.add ("b");
  
  tester.remove ("aa");
  tester.remove ("b");
  tester.add ("b");
  tester.add ("aa");
  tester.remove ("b");
  tester.remove ("aa");

  tester.update ("");
  tester.add ("aa");
  tester.add ("b");
  tester.update ("b");
  tester.update ("aa");
}

/* ************************************************************************** */

/**
 * Construct a dummy tx that provides the given script as input
 * for further tests in the given CCoinsView.  The txid is returned
 * to refer to it.  The "index" is always 0.  The output's
 * value is always set to 1000 COIN, since it doesn't matter for
 * the tests we are interested in.
 * @param scr The script that should be provided as output.
 * @param nHeight The height of the coin.
 * @param view Add it to this view.
 * @return The out point for the newly added coin.
 */
static COutPoint
addTestCoin (const CScript& scr, unsigned nHeight, CCoinsViewCache& view)
{
  const CTxOut txout(1000 * COIN, scr);

  CMutableTransaction mtx;
  mtx.vout.push_back (txout);
  const CTransaction tx(mtx);

  Coin coin(txout, nHeight, false, false);
  const COutPoint outp(tx.GetHash (), 0);
  view.AddCoin (outp, std::move (coin), false);

  return outp;
}

BOOST_AUTO_TEST_CASE (name_tx_verification)
{
  const valtype name1 = ValtypeFromString ("test-1");
  const valtype name2 = ValtypeFromString ("test-2");
  const valtype value = ValtypeFromString ("my-value");

  const valtype tooLongName(11, 'x');
  const valtype tooLongValue(4096, 'x');

  const CScript addr = getTestAddress ();

  const valtype rand(20, 'x');
  valtype toHash(rand);
  toHash.insert (toHash.end (), name1.begin (), name1.end ());
  const uint160 hash = Hash160 (toHash);

  /* We use a basic coin view as standard situation for all the tests.
     Set it up with some basic input coins.  */

  CCoinsView dummyView;
  CCoinsViewCache view(&dummyView);

  const CScript scrNew = CNameScript::buildNameNew (addr, hash);
  const CScript scrFirst = CNameScript::buildNameFirstupdate (addr, name1,
                                                              value, rand);
  const CScript scrRegister = CNameScript::buildNameRegister (addr, name1,
                                                              value);
  const CScript scrUpdate = CNameScript::buildNameUpdate (addr, name1, value);

  const COutPoint inCoin = addTestCoin (addr, 1, view);
  const COutPoint inNew = addTestCoin (scrNew, 100000, view);
  const COutPoint inFirst = addTestCoin (scrFirst, 100000, view);
  const COutPoint inReg = addTestCoin (scrRegister, 100000, view);
  const COutPoint inUpdate = addTestCoin (scrUpdate, 100000, view);

  CNameData data1;
  data1.fromScript (100000, inFirst, CNameScript (scrFirst));
  view.SetName (name1, data1, false);

  /* ****************************************************** */
  /* Try out the Namecoin / non-Namecoin tx version check.  */

  CValidationState state;
  CMutableTransaction mtx;
  CScript scr;
  std::string reason;

  mtx.vin.push_back (CTxIn (inCoin));
  mtx.vout.push_back (CTxOut (COIN, addr));
  const CTransaction baseTx(mtx);

  /* Non-name tx should be non-Namecoin version.  */
  BOOST_CHECK (CheckNameTransaction (baseTx, 200000, view, state, 0));
  mtx.SetNamecoin ();
  BOOST_CHECK (!CheckNameTransaction (mtx, 200000, view, state, 0));

  /* Name tx should be Namecoin version.  */
  mtx = CMutableTransaction (baseTx);
  mtx.vin.push_back (CTxIn (inNew));
  BOOST_CHECK (!CheckNameTransaction (mtx, 200000, view, state, 0));
  mtx.SetNamecoin ();
  mtx.vin.push_back (CTxIn (inUpdate));
  BOOST_CHECK (!CheckNameTransaction (mtx, 200000, view, state, 0));

  /* Duplicate name outs are not allowed.  */
  mtx = CMutableTransaction (baseTx);
  mtx.vout.push_back (CTxOut (COIN, scrNew));
  BOOST_CHECK (!CheckNameTransaction (mtx, 200000, view, state, 0));
  mtx.SetNamecoin ();
  BOOST_CHECK (CheckNameTransaction (mtx, 200000, view, state, 0));
  mtx.vout.push_back (CTxOut (COIN, scrNew));
  BOOST_CHECK (!CheckNameTransaction (mtx, 200000, view, state, 0));

  /* ************************** */
  /* Test NAME_NEW validation.  */

  /* Basic verification of NAME_NEW.  */
  mtx = CMutableTransaction (baseTx);
  mtx.SetNamecoin ();
  mtx.vout.push_back (CTxOut (COIN, scrNew));
  BOOST_CHECK (CheckNameTransaction (mtx, 200000, view, state, 0));
  mtx.vin.push_back (CTxIn (inNew));
  BOOST_CHECK (!CheckNameTransaction (mtx, 200000, view, state, 0));
  BOOST_CHECK (IsStandardTx (mtx, reason));

  /* Greedy names.  */
  mtx.vin.clear ();
  mtx.vout[1].nValue = COIN / 5;
  BOOST_CHECK (CheckNameTransaction (mtx, 200000, view, state, 0));
  mtx.vout[1].nValue = COIN / 5 - 1;
  BOOST_CHECK (!CheckNameTransaction (mtx, 200000, view, state, 0));

  /* ***************************** */
  /* Test NAME_UPDATE validation.  */

  /* Construct two versions of the coin view.  Since CheckNameTransaction
     verifies the name update against the name database, we have to ensure
     that it fits to the current test.  One version has the NAME_FIRSTUPDATE
     as previous state of the name, and one has the NAME_UPDATE.  */
  CCoinsViewCache viewFirst(&view);
  CCoinsViewCache viewReg(&view);
  CCoinsViewCache viewUpd(&view);
  data1.fromScript (100000, inReg, CNameScript (scrRegister));
  viewReg.SetName (name1, data1, false);
  data1.fromScript (100000, inUpdate, CNameScript (scrUpdate));
  viewUpd.SetName (name1, data1, false);

  /* Check update of UPDATE output.  */
  mtx = CMutableTransaction (baseTx);
  mtx.SetNamecoin ();
  mtx.vout.push_back (CTxOut (1000 * COIN, scrUpdate));
  BOOST_CHECK (!CheckNameTransaction (mtx, 135999, viewUpd, state, 0));
  mtx.vin.push_back (CTxIn (inUpdate));
  BOOST_CHECK (CheckNameTransaction (mtx, 135999, viewUpd, state, 0));
  BOOST_CHECK (IsStandardTx (mtx, reason));

  /* Check that a dead player is not allowed to be updated.  */
  CCoinsViewCache viewDead(&view);
  CNameData dataDead;
  dataDead.setDead (150000, inUpdate.hash);
  viewDead.SetName (name1, dataDead, false);
  BOOST_CHECK (!CheckNameTransaction (mtx, 155000, viewDead, state, 0));

  /* Check update of new-style FIRSTUPDATE output.  Note that this must
     be before the old-style FIRSTUPDATE test, since the following greedy test
     is based on mtx inputting the old-style FIRSTUPDATE output.  */
  mtx.vin.clear ();
  mtx.vin.push_back (CTxIn (inReg));
  BOOST_CHECK (CheckNameTransaction (mtx, 135999, viewReg, state, 0));

  /* Check update of FIRSTUPDATE output.  */
  mtx.vin.clear ();
  mtx.vin.push_back (CTxIn (inFirst));
  BOOST_CHECK (CheckNameTransaction (mtx, 135999, viewFirst, state, 0));

  /* Greedy names.  In Huntercoin, the check here is that the amount
     must never be decreased.  The input from addTestCoin is 1000 HUC.  */
  mtx.vout[1].nValue = 1000 * COIN;
  BOOST_CHECK (CheckNameTransaction (mtx, 135999, view, state, 0));
  mtx.vout[1].nValue = 1000 * COIN - 1;
  BOOST_CHECK (!CheckNameTransaction (mtx, 135999, view, state, 0));

  /* Value length limits.  */
  mtx = CMutableTransaction (baseTx);
  mtx.SetNamecoin ();
  mtx.vin.push_back (CTxIn (inUpdate));
  scr = CNameScript::buildNameUpdate (addr, name1, tooLongValue);
  mtx.vout.push_back (CTxOut (COIN, scr));
  BOOST_CHECK (!CheckNameTransaction (mtx, 110000, viewUpd, state, 0));
  
  /* Name mismatch to prev out.  */
  mtx.vout.clear ();
  scr = CNameScript::buildNameUpdate (addr, name2, value);
  mtx.vout.push_back (CTxOut (COIN, scr));
  BOOST_CHECK (!CheckNameTransaction (mtx, 110000, viewUpd, state, 0));

  /* Previous NAME_NEW is not allowed!  */
  mtx = CMutableTransaction (baseTx);
  mtx.SetNamecoin ();
  mtx.vout.push_back (CTxOut (COIN, scrUpdate));
  mtx.vin.push_back (CTxIn (inNew));
  CCoinsViewCache viewNew(&view);
  viewNew.DeleteName (name1);
  BOOST_CHECK (!CheckNameTransaction (mtx, 110000, viewNew, state, 0));

  /* ********************************** */
  /* Test NAME_FIRSTUPDATE validation.  */

  CCoinsViewCache viewClean(&view);
  viewClean.DeleteName (name1);

  /* Basic valid transaction.  */
  mtx = CMutableTransaction (baseTx);
  mtx.SetNamecoin ();
  mtx.vout.push_back (CTxOut (COIN, scrFirst));
  BOOST_CHECK (!CheckNameTransaction (mtx, 100002, viewClean, state, 0));
  mtx.vin.push_back (CTxIn (inNew));
  BOOST_CHECK (CheckNameTransaction (mtx, 100002, viewClean, state, 0));
  BOOST_CHECK (IsStandardTx (mtx, reason));

  /* Maturity of prev out, acceptable for mempool.  */
  BOOST_CHECK (!CheckNameTransaction (mtx, 100001, viewClean, state, 0));
  BOOST_CHECK (CheckNameTransaction (mtx, 100001, viewClean, state,
                                     SCRIPT_VERIFY_NAMES_MEMPOOL));

  /* Check for already existing player and re-registration after death.  */
  BOOST_CHECK (!CheckNameTransaction (mtx, 155000, view, state, 0));
  BOOST_CHECK (CheckNameTransaction (mtx, 155000, viewDead, state, 0));

  /* "Greedy" names.  */
  mtx.vout[1].nValue = COIN / 5;
  BOOST_CHECK (CheckNameTransaction (mtx, 100002, viewClean, state, 0));
  mtx.vout[1].nValue = COIN / 5 - 1;
  BOOST_CHECK (!CheckNameTransaction (mtx, 100002, viewClean, state, 0));

  /* Rand mismatch (wrong name activated).  */
  mtx.vout.clear ();
  scr = CNameScript::buildNameFirstupdate (addr, name2, value, rand);
  BOOST_CHECK (!CheckNameTransaction (mtx, 100002, viewClean, state, 0));

  /* Non-NAME_NEW prev output.  */
  mtx = CMutableTransaction (baseTx);
  mtx.SetNamecoin ();
  mtx.vout.push_back (CTxOut (COIN, scrFirst));
  mtx.vin.push_back (CTxIn (inUpdate));
  BOOST_CHECK (!CheckNameTransaction (mtx, 100002, viewClean, state, 0));
  mtx.vin.clear ();
  mtx.vin.push_back (CTxIn (inFirst));
  BOOST_CHECK (!CheckNameTransaction (mtx, 100002, viewClean, state, 0));

  /* New-style name registration.  */
  mtx = CMutableTransaction (baseTx);
  mtx.SetNamecoin ();
  mtx.vout.push_back (CTxOut (COIN, scrRegister));
  BOOST_CHECK (CheckNameTransaction (mtx, 100000, viewClean, state, 0));
  BOOST_CHECK (CheckNameTransaction (mtx, 100002, viewClean, state, 0));
  mtx.vin.push_back (CTxIn (inNew));
  BOOST_CHECK (!CheckNameTransaction (mtx, 100002, viewClean, state, 0));
}

/* ************************************************************************** */

BOOST_AUTO_TEST_CASE (name_updates_undo)
{
  /* Enable name history to test this on the go.  */
  fNameHistory = true;

  const valtype name = ValtypeFromString ("database-test-name");
  const valtype value1 = ValtypeFromString ("old-value");
  const valtype value2 = ValtypeFromString ("new-value");
  const CScript addr = getTestAddress ();

  CCoinsView dummyView;
  CCoinsViewCache view(&dummyView);
  CBlockUndo undo;
  CNameData data;
  CNameHistory history;

  const valtype rand(20, 'x');
  valtype toHash(rand);
  toHash.insert (toHash.end (), name.begin (), name.end ());
  const uint160 hash = Hash160 (toHash);

  const CScript scrNew = CNameScript::buildNameNew (addr, hash);
  const CScript scrFirst = CNameScript::buildNameFirstupdate (addr, name,
                                                              value1, rand);
  const CScript scrUpdate = CNameScript::buildNameUpdate (addr, name, value2);

  /* The constructed tx needs not be valid.  We only test
     ApplyNameTransaction and not validation.  */

  CMutableTransaction mtx;
  mtx.SetNamecoin ();
  mtx.vout.push_back (CTxOut (COIN, scrNew));
  ApplyNameTransaction (mtx, 100, view, undo);
  BOOST_CHECK (!view.GetName (name, data));
  BOOST_CHECK (undo.vnameundo.empty ());
  BOOST_CHECK (!view.GetNameHistory (name, history));

  mtx.vout.clear ();
  mtx.vout.push_back (CTxOut (COIN, scrFirst));
  ApplyNameTransaction (mtx, 200, view, undo);
  BOOST_CHECK (view.GetName (name, data));
  BOOST_CHECK (data.getHeight () == 200);
  BOOST_CHECK (data.getValue () == value1);
  BOOST_CHECK (data.getAddress () == addr);
  BOOST_CHECK (!view.GetNameHistory (name, history));
  BOOST_CHECK (undo.vnameundo.size () == 1);
  const CNameData firstData = data;

  mtx.vout.clear ();
  mtx.vout.push_back (CTxOut (COIN, scrUpdate));
  ApplyNameTransaction (mtx, 300, view, undo);
  BOOST_CHECK (view.GetName (name, data));
  BOOST_CHECK (data.getHeight () == 300);
  BOOST_CHECK (data.getValue () == value2);
  BOOST_CHECK (data.getAddress () == addr);
  BOOST_CHECK (view.GetNameHistory (name, history));
  BOOST_CHECK (history.getData ().size () == 1);
  BOOST_CHECK (history.getData ().back () == firstData);
  BOOST_CHECK (undo.vnameundo.size () == 2);

  undo.vnameundo.back ().apply (view);
  BOOST_CHECK (view.GetName (name, data));
  BOOST_CHECK (data.getHeight () == 200);
  BOOST_CHECK (data.getValue () == value1);
  BOOST_CHECK (data.getAddress () == addr);
  BOOST_CHECK (!view.GetNameHistory (name, history) || history.empty ());
  undo.vnameundo.pop_back ();

  undo.vnameundo.back ().apply (view);
  BOOST_CHECK (!view.GetName (name, data));
  BOOST_CHECK (!view.GetNameHistory (name, history) || history.empty ());
  undo.vnameundo.pop_back ();
  BOOST_CHECK (undo.vnameundo.empty ());
}

/* ************************************************************************** */

BOOST_AUTO_TEST_CASE (name_mempool)
{
  LOCK(mempool.cs);
  mempool.clear ();

  const valtype nameReg = ValtypeFromString ("name-reg");
  const valtype nameUpd = ValtypeFromString ("name-upd");
  const valtype value = ValtypeFromString ("value");
  const valtype valueA = ValtypeFromString ("value-a");
  const valtype valueB = ValtypeFromString ("value-b");
  const CScript addr = getTestAddress ();

  const valtype rand1(20, 'a');
  const valtype rand2(20, 'b');

  const uint160 hash1 = Hash160 (rand1);
  const uint160 hash2 = Hash160 (rand2);
  const valtype vchHash1(hash1.begin (), hash1.end ());
  const valtype vchHash2(hash2.begin (), hash2.end ());
  const CScript addr2 = (CScript (addr) << OP_RETURN);

  const CScript new1
    = CNameScript::buildNameNew (addr, hash1);
  const CScript new1p
    = CNameScript::buildNameNew (addr2, hash1);
  const CScript new2
    = CNameScript::buildNameNew (addr, hash2);
  const CScript first1
    = CNameScript::buildNameFirstupdate (addr, nameReg, value, rand1);
  const CScript first2
    = CNameScript::buildNameFirstupdate (addr, nameReg, value, rand2);
  const CScript upd1 = CNameScript::buildNameUpdate (addr, nameUpd, valueA);
  const CScript upd2 = CNameScript::buildNameUpdate (addr, nameUpd, valueB);

  /* The constructed tx needs not be valid.  We only test
     the mempool acceptance and not validation.  */

  CMutableTransaction txNew1;
  txNew1.SetNamecoin ();
  txNew1.vout.push_back (CTxOut (COIN, new1));
  CMutableTransaction txNew1p;
  txNew1p.SetNamecoin ();
  txNew1p.vout.push_back (CTxOut (COIN, new1p));
  CMutableTransaction txNew2;
  txNew2.SetNamecoin ();
  txNew2.vout.push_back (CTxOut (COIN, new2));

  CMutableTransaction txReg1;
  txReg1.SetNamecoin ();
  txReg1.vout.push_back (CTxOut (COIN, first1));
  CMutableTransaction txReg2;
  txReg2.SetNamecoin ();
  txReg2.vout.push_back (CTxOut (COIN, first2));

  CMutableTransaction txUpd1;
  txUpd1.SetNamecoin ();
  txUpd1.vout.push_back (CTxOut (COIN, upd1));
  CMutableTransaction txUpd2;
  txUpd2.SetNamecoin ();
  txUpd2.vout.push_back (CTxOut (COIN, upd2));

  /* Build an invalid transaction.  It should not crash (assert fail)
     the mempool check.  */

  CMutableTransaction txInvalid;
  txInvalid.SetNamecoin ();
  mempool.checkNameOps (txInvalid);

  txInvalid.vout.push_back (CTxOut (COIN, new1));
  txInvalid.vout.push_back (CTxOut (COIN, new2));
  txInvalid.vout.push_back (CTxOut (COIN, first1));
  txInvalid.vout.push_back (CTxOut (COIN, first2));
  txInvalid.vout.push_back (CTxOut (COIN, upd1));
  txInvalid.vout.push_back (CTxOut (COIN, upd2));
  mempool.checkNameOps (txInvalid);

  /* For an empty mempool, all tx should be fine.  */
  BOOST_CHECK (!mempool.registersName (nameReg));
  BOOST_CHECK (!mempool.updatesName (nameUpd));
  BOOST_CHECK (mempool.checkNameOps (txNew1) && mempool.checkNameOps (txNew1p)
                && mempool.checkNameOps (txNew2));
  BOOST_CHECK (mempool.checkNameOps (txReg1) && mempool.checkNameOps (txReg2));
  BOOST_CHECK (mempool.checkNameOps (txUpd1) && mempool.checkNameOps (txUpd2));

  /* Add name_new's with "stealing" check.  */
  const LockPoints lp;
  const CTxMemPoolEntry entryNew1(MakeTransactionRef(txNew1), 0, 0, 100,
                                  false, 1, lp);
  const CTxMemPoolEntry entryNew2(MakeTransactionRef(txNew2), 0, 0, 100,
                                  false, 1, lp);
  BOOST_CHECK (entryNew1.isNameNew () && entryNew2.isNameNew ());
  BOOST_CHECK (entryNew1.getNameNewHash () == vchHash1
                && entryNew2.getNameNewHash () == vchHash2);
  mempool.addUnchecked (entryNew1.GetTx ().GetHash (), entryNew1);
  mempool.addUnchecked (entryNew2.GetTx ().GetHash (), entryNew2);
  BOOST_CHECK (!mempool.checkNameOps (txNew1p));
  BOOST_CHECK (mempool.checkNameOps (txNew1) && mempool.checkNameOps (txNew2));

  /* Add a name registration.  */
  const CTxMemPoolEntry entryReg(MakeTransactionRef(txReg1), 0, 0, 100,
                                 false, 1, lp);
  BOOST_CHECK (entryReg.isNameRegistration () && !entryReg.isNameUpdate ());
  BOOST_CHECK (entryReg.getName () == nameReg);
  mempool.addUnchecked (entryReg.GetTx ().GetHash (), entryReg);
  BOOST_CHECK (mempool.registersName (nameReg));
  BOOST_CHECK (!mempool.updatesName (nameReg));
  BOOST_CHECK (!mempool.checkNameOps (txReg2) && mempool.checkNameOps (txUpd1));

  /* Add a name update.  */
  const CTxMemPoolEntry entryUpd(MakeTransactionRef(txUpd1), 0, 0, 100,
                                 false, 1, lp);
  BOOST_CHECK (!entryUpd.isNameRegistration () && entryUpd.isNameUpdate ());
  BOOST_CHECK (entryUpd.getName () == nameUpd);
  mempool.addUnchecked (entryUpd.GetTx ().GetHash (), entryUpd);
  BOOST_CHECK (!mempool.registersName (nameUpd));
  BOOST_CHECK (mempool.updatesName (nameUpd));
  BOOST_CHECK (!mempool.checkNameOps (txUpd2));

  /* Check getTxForName.  */
  BOOST_CHECK (mempool.getTxForName (nameReg) == txReg1.GetHash ());
  BOOST_CHECK (mempool.getTxForName (nameUpd) == txUpd1.GetHash ());

  /* Run mempool sanity check.  */
  CCoinsViewCache view(pcoinsTip.get());
  const CNameScript nameOp(upd1);
  CNameData data;
  data.fromScript (100, COutPoint (uint256 (), 0), nameOp);
  view.SetName (nameUpd, data, false);
  mempool.checkNames (&view);

  /* Remove the transactions again.  */

  mempool.removeRecursive (txReg1);
  BOOST_CHECK (!mempool.registersName (nameReg));
  BOOST_CHECK (mempool.checkNameOps (txReg1) && mempool.checkNameOps (txReg2));
  BOOST_CHECK (!mempool.checkNameOps (txUpd2));

  mempool.removeRecursive (txUpd1);
  BOOST_CHECK (!mempool.updatesName (nameUpd));
  BOOST_CHECK (mempool.checkNameOps (txUpd1) && mempool.checkNameOps (txUpd2));
  BOOST_CHECK (mempool.checkNameOps (txReg1));

  mempool.removeRecursive (txNew1);
  mempool.removeRecursive (txNew2);
  BOOST_CHECK (!mempool.checkNameOps (txNew1p));
  BOOST_CHECK (mempool.checkNameOps (txNew1) && mempool.checkNameOps (txNew2));

  /* Check getTxForName with non-existent names.  */
  BOOST_CHECK (mempool.getTxForName (nameReg).IsNull ());
  BOOST_CHECK (mempool.getTxForName (nameUpd).IsNull ());

  /* Check removing of conflicted name registrations.  */

  mempool.addUnchecked (entryReg.GetTx ().GetHash (), entryReg);
  BOOST_CHECK (mempool.registersName (nameReg));
  BOOST_CHECK (!mempool.checkNameOps (txReg2));

  {
    CNameConflictTracker tracker(mempool);
    mempool.removeConflicts (txReg2);
    BOOST_CHECK (tracker.GetNameConflicts ()->size () == 1);
    BOOST_CHECK (tracker.GetNameConflicts ()->front ()->GetHash ()
                  == txReg1.GetHash ());
  }
  BOOST_CHECK (!mempool.registersName (nameReg));
  BOOST_CHECK (mempool.mapTx.empty ());

<<<<<<< HEAD
  /* Check removing of conflicts after hunters are revived.  */
=======
  /* Check removing of conflicts after name expiration.  */

  mempool.addUnchecked (entryUpd.GetTx ().GetHash (), entryUpd);
  BOOST_CHECK (mempool.updatesName (nameUpd));
  BOOST_CHECK (!mempool.checkNameOps (txUpd2));

  std::set<valtype> names;
  names.insert (nameUpd);
  {
    CNameConflictTracker tracker(mempool);
    mempool.removeExpireConflicts (names);
    BOOST_CHECK (tracker.GetNameConflicts ()->size () == 1);
    BOOST_CHECK (tracker.GetNameConflicts ()->front ()->GetHash ()
                  == txUpd1.GetHash ());
  }
  BOOST_CHECK (!mempool.updatesName (nameUpd));
  BOOST_CHECK (mempool.mapTx.empty ());

  /* Check removing of conflicts after name unexpiration.  */
>>>>>>> 70dd5604

  mempool.addUnchecked (entryReg.GetTx ().GetHash (), entryReg);
  BOOST_CHECK (mempool.registersName (nameReg));
  BOOST_CHECK (!mempool.checkNameOps (txReg2));

  std::set<valtype> names;
  names.insert (nameReg);
  {
    CNameConflictTracker tracker(mempool);
<<<<<<< HEAD
    mempool.removeReviveConflicts (names);
    BOOST_CHECK (tracker.GetNameConflicts ().size () == 1);
    BOOST_CHECK (tracker.GetNameConflicts ().front ()->GetHash ()
=======
    mempool.removeUnexpireConflicts (names);
    BOOST_CHECK (tracker.GetNameConflicts ()->size () == 1);
    BOOST_CHECK (tracker.GetNameConflicts ()->front ()->GetHash ()
>>>>>>> 70dd5604
                  == txReg1.GetHash ());
  }
  BOOST_CHECK (!mempool.registersName (nameReg));
  BOOST_CHECK (mempool.mapTx.empty ());
}

/* ************************************************************************** */

BOOST_AUTO_TEST_SUITE_END ()<|MERGE_RESOLUTION|>--- conflicted
+++ resolved
@@ -940,29 +940,7 @@
   BOOST_CHECK (!mempool.registersName (nameReg));
   BOOST_CHECK (mempool.mapTx.empty ());
 
-<<<<<<< HEAD
   /* Check removing of conflicts after hunters are revived.  */
-=======
-  /* Check removing of conflicts after name expiration.  */
-
-  mempool.addUnchecked (entryUpd.GetTx ().GetHash (), entryUpd);
-  BOOST_CHECK (mempool.updatesName (nameUpd));
-  BOOST_CHECK (!mempool.checkNameOps (txUpd2));
-
-  std::set<valtype> names;
-  names.insert (nameUpd);
-  {
-    CNameConflictTracker tracker(mempool);
-    mempool.removeExpireConflicts (names);
-    BOOST_CHECK (tracker.GetNameConflicts ()->size () == 1);
-    BOOST_CHECK (tracker.GetNameConflicts ()->front ()->GetHash ()
-                  == txUpd1.GetHash ());
-  }
-  BOOST_CHECK (!mempool.updatesName (nameUpd));
-  BOOST_CHECK (mempool.mapTx.empty ());
-
-  /* Check removing of conflicts after name unexpiration.  */
->>>>>>> 70dd5604
 
   mempool.addUnchecked (entryReg.GetTx ().GetHash (), entryReg);
   BOOST_CHECK (mempool.registersName (nameReg));
@@ -972,15 +950,9 @@
   names.insert (nameReg);
   {
     CNameConflictTracker tracker(mempool);
-<<<<<<< HEAD
     mempool.removeReviveConflicts (names);
-    BOOST_CHECK (tracker.GetNameConflicts ().size () == 1);
-    BOOST_CHECK (tracker.GetNameConflicts ().front ()->GetHash ()
-=======
-    mempool.removeUnexpireConflicts (names);
     BOOST_CHECK (tracker.GetNameConflicts ()->size () == 1);
     BOOST_CHECK (tracker.GetNameConflicts ()->front ()->GetHash ()
->>>>>>> 70dd5604
                   == txReg1.GetHash ());
   }
   BOOST_CHECK (!mempool.registersName (nameReg));
