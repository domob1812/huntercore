--- conflicted
+++ resolved
@@ -6,14 +6,9 @@
 #ifndef BITCOIN_PRIMITIVES_PUREHEADER_H
 #define BITCOIN_PRIMITIVES_PUREHEADER_H
 
-<<<<<<< HEAD
-#include "consensus/params.h"
-#include "serialize.h"
-#include "uint256.h"
-=======
+#include <consensus/params.h>
 #include <serialize.h>
 #include <uint256.h>
->>>>>>> 70dd5604
 
 /**
  * A block header without auxpow information.  This "intermediate step"
