--- conflicted
+++ resolved
@@ -130,11 +130,7 @@
     return GetNetworkHashPS(request.params.size() > 0 ? request.params[0].get_int() : 120, request.params.size() > 1 ? request.params[1].get_int() : -1);
 }
 
-<<<<<<< HEAD
-UniValue generateBlocks(boost::shared_ptr<CReserveScript> coinbaseScript, int nGenerate, PowAlgo algo, uint64_t nMaxTries, bool keepScript)
-=======
-UniValue generateBlocks(std::shared_ptr<CReserveScript> coinbaseScript, int nGenerate, uint64_t nMaxTries, bool keepScript)
->>>>>>> b07b49e9
+UniValue generateBlocks(std::shared_ptr<CReserveScript> coinbaseScript, int nGenerate, PowAlgo algo, uint64_t nMaxTries, bool keepScript)
 {
     static const int nInnerLoopCount = 0x10000;
     int nHeightStart = 0;
@@ -255,15 +251,11 @@
     if (!address.IsValid())
         throw JSONRPCError(RPC_INVALID_ADDRESS_OR_KEY, "Error: Invalid address");
 
-<<<<<<< HEAD
     PowAlgo algo = ALGO_SHA256D;
     if (request.params.size () >= 3)
         algo = DecodeAlgoParam(request.params[2]);
     
-    boost::shared_ptr<CReserveScript> coinbaseScript(new CReserveScript());
-=======
     std::shared_ptr<CReserveScript> coinbaseScript = std::make_shared<CReserveScript>();
->>>>>>> b07b49e9
     coinbaseScript->reserveScript = GetScriptForDestination(address.Get());
 
     return generateBlocks(coinbaseScript, nGenerate, algo, nMaxTries, false);
