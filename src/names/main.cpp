// Copyright (c) 2014-2017 Daniel Kraft
// Distributed under the MIT software license, see the accompanying
// file COPYING or http://www.opensource.org/licenses/mit-license.php.

#include "names/main.h"

#include "chainparams.h"
#include "coins.h"
#include "consensus/validation.h"
#include "hash.h"
#include "dbwrapper.h"
#include "script/interpreter.h"
#include "script/names.h"
#include "txmempool.h"
#include "undo.h"
#include "util.h"
#include "utilstrencodings.h"
#include "validation.h"

/* ************************************************************************** */
/* CNameTxUndo.  */

void
CNameTxUndo::fromOldState (const valtype& nm, const CCoinsView& view)
{
  name = nm;
  isNew = !view.GetName (name, oldData);
}

void
CNameTxUndo::apply (CCoinsViewCache& view) const
{
  if (isNew)
    view.DeleteName (name);
  else
    view.SetName (name, oldData, true);
}

/* ************************************************************************** */
/* CNameMemPool.  */

uint256
CNameMemPool::getTxForName (const valtype& name) const
{
  NameTxMap::const_iterator mi;

  mi = mapNameRegs.find (name);
  if (mi != mapNameRegs.end ())
    {
      assert (mapNameUpdates.count (name) == 0);
      return mi->second;
    }

  mi = mapNameUpdates.find (name);
  if (mi != mapNameUpdates.end ())
    {
      assert (mapNameRegs.count (name) == 0);
      return mi->second;
    }

  return uint256 ();
}

void
CNameMemPool::addUnchecked (const uint256& hash, const CTxMemPoolEntry& entry)
{
  AssertLockHeld (pool.cs);

  if (entry.isNameNew ())
    {
      const valtype& newHash = entry.getNameNewHash ();
      const NameTxMap::const_iterator mit = mapNameNews.find (newHash);
      if (mit != mapNameNews.end ())
        assert (mit->second == hash);
      else
        mapNameNews.insert (std::make_pair (newHash, hash));
    }

  if (entry.isNameRegistration ())
    {
      const valtype& name = entry.getName ();
      assert (mapNameRegs.count (name) == 0);
      mapNameRegs.insert (std::make_pair (name, hash));
    }

  if (entry.isNameUpdate ())
    {
      const valtype& name = entry.getName ();
      assert (mapNameUpdates.count (name) == 0);
      mapNameUpdates.insert (std::make_pair (name, hash));
    }
}

void
CNameMemPool::remove (const CTxMemPoolEntry& entry)
{
  AssertLockHeld (pool.cs);

  if (entry.isNameRegistration ())
    {
      const NameTxMap::iterator mit = mapNameRegs.find (entry.getName ());
      assert (mit != mapNameRegs.end ());
      mapNameRegs.erase (mit);
    }
  if (entry.isNameUpdate ())
    {
      const NameTxMap::iterator mit = mapNameUpdates.find (entry.getName ());
      assert (mit != mapNameUpdates.end ());
      mapNameUpdates.erase (mit);
    }
}

void
CNameMemPool::removeConflicts (const CTransaction& tx)
{
  AssertLockHeld (pool.cs);

  if (!tx.IsNamecoin ())
    return;

  for (const auto& txout : tx.vout)
    {
      const CNameScript nameOp(txout.scriptPubKey);
      if (nameOp.isNameOp () && nameOp.getNameOp () == OP_NAME_FIRSTUPDATE)
        {
          const valtype& name = nameOp.getOpName ();
          const NameTxMap::const_iterator mit = mapNameRegs.find (name);
          if (mit != mapNameRegs.end ())
            {
              const CTxMemPool::txiter mit2 = pool.mapTx.find (mit->second);
              assert (mit2 != pool.mapTx.end ());
              pool.removeRecursive (mit2->GetTx (),
                                    MemPoolRemovalReason::NAME_CONFLICT);
            }
        }
    }
}

void
<<<<<<< HEAD
CNameMemPool::removeReviveConflicts (const std::set<valtype>& revived,
                                     std::vector<CTransactionRef>* removed)
=======
CNameMemPool::removeUnexpireConflicts (const std::set<valtype>& unexpired)
>>>>>>> b07b49e9
{
  AssertLockHeld (pool.cs);

  for (const auto& name : revived)
    {
      LogPrint (BCLog::NAMES, "revived: %s, mempool: %u\n",
                ValtypeToString (name).c_str (), mapNameRegs.count (name));

      const NameTxMap::const_iterator mit = mapNameRegs.find (name);
      if (mit != mapNameRegs.end ())
        {
          const CTxMemPool::txiter mit2 = pool.mapTx.find (mit->second);
          assert (mit2 != pool.mapTx.end ());
          pool.removeRecursive (mit2->GetTx (),
                                MemPoolRemovalReason::NAME_CONFLICT);
        }
    }
}

void
<<<<<<< HEAD
=======
CNameMemPool::removeExpireConflicts (const std::set<valtype>& expired)
{
  AssertLockHeld (pool.cs);

  for (const auto& name : expired)
    {
      LogPrint (BCLog::NAMES, "expired: %s, mempool: %u\n",
                ValtypeToString (name).c_str (), mapNameUpdates.count (name));

      const NameTxMap::const_iterator mit = mapNameUpdates.find (name);
      if (mit != mapNameUpdates.end ())
        {
          const CTxMemPool::txiter mit2 = pool.mapTx.find (mit->second);
          assert (mit2 != pool.mapTx.end ());
          pool.removeRecursive (mit2->GetTx (),
                                MemPoolRemovalReason::NAME_CONFLICT);
        }
    }
}

void
>>>>>>> b07b49e9
CNameMemPool::check (const CCoinsView& coins) const
{
  AssertLockHeld (pool.cs);

  std::set<valtype> nameRegs;
  std::set<valtype> nameUpdates;
  BOOST_FOREACH (const CTxMemPoolEntry& entry, pool.mapTx)
    {
      const uint256 txHash = entry.GetTx ().GetHash ();
      if (entry.isNameNew ())
        {
          const valtype& newHash = entry.getNameNewHash ();
          const NameTxMap::const_iterator mit = mapNameNews.find (newHash);

          assert (mit != mapNameNews.end ());
          assert (mit->second == txHash);
        }

      if (entry.isNameRegistration ())
        {
          const valtype& name = entry.getName ();

          const NameTxMap::const_iterator mit = mapNameRegs.find (name);
          assert (mit != mapNameRegs.end ());
          assert (mit->second == txHash);

          assert (nameRegs.count (name) == 0);
          nameRegs.insert (name);

          CNameData data;
          if (coins.GetName (name, data))
            assert (data.isDead ());
        }

      if (entry.isNameUpdate ())
        {
          const valtype& name = entry.getName ();

          const NameTxMap::const_iterator mit = mapNameUpdates.find (name);
          assert (mit != mapNameUpdates.end ());
          assert (mit->second == txHash);

          assert (nameUpdates.count (name) == 0);
          nameUpdates.insert (name);

          CNameData data;
          if (!coins.GetName (name, data))
            assert (false);
          assert (!data.isDead ());
        }
    }

  assert (nameRegs.size () == mapNameRegs.size ());
  assert (nameUpdates.size () == mapNameUpdates.size ());

  /* Check that nameRegs and nameUpdates are disjoint.  They must be since
     a name can only be in either category, depending on whether it exists
     at the moment or not.  */
  BOOST_FOREACH (const valtype& name, nameRegs)
    assert (nameUpdates.count (name) == 0);
  BOOST_FOREACH (const valtype& name, nameUpdates)
    assert (nameRegs.count (name) == 0);
}

bool
CNameMemPool::checkTx (const CTransaction& tx) const
{
  AssertLockHeld (pool.cs);

  if (!tx.IsNamecoin ())
    return true;

  /* In principle, multiple name_updates could be performed within the
     mempool at once (building upon each other).  This is disallowed, though,
     since the current mempool implementation does not like it.  (We keep
     track of only a single update tx for each name.)  */

  BOOST_FOREACH (const CTxOut& txout, tx.vout)
    {
      const CNameScript nameOp(txout.scriptPubKey);
      if (!nameOp.isNameOp ())
        continue;

      switch (nameOp.getNameOp ())
        {
        case OP_NAME_NEW:
          {
            const valtype& newHash = nameOp.getOpHash ();
            std::map<valtype, uint256>::const_iterator mi;
            mi = mapNameNews.find (newHash);
            if (mi != mapNameNews.end () && mi->second != tx.GetHash ())
              return false;
            break;
          }

        case OP_NAME_FIRSTUPDATE:
          {
            const valtype& name = nameOp.getOpName ();
            if (registersName (name))
              return false;
            break;
          }

        case OP_NAME_UPDATE:
          {
            const valtype& name = nameOp.getOpName ();
            if (updatesName (name))
              return false;
            break;
          }

        default:
          assert (false);
        }
    }

  return true;
}

/* ************************************************************************** */
/* CNameConflictTracker.  */

namespace
{

void
ConflictTrackerNotifyEntryRemoved (CNameConflictTracker* tracker,
                                   CTransactionRef txRemoved,
                                   MemPoolRemovalReason reason)
{
  if (reason == MemPoolRemovalReason::NAME_CONFLICT)
    tracker->AddConflictedEntry (txRemoved);
}

} // anonymous namespace

CNameConflictTracker::CNameConflictTracker (CTxMemPool &p)
  : txNameConflicts(), pool(p)
{
  pool.NotifyEntryRemoved.connect (
    boost::bind (&ConflictTrackerNotifyEntryRemoved, this, _1, _2));
}

CNameConflictTracker::~CNameConflictTracker ()
{
  pool.NotifyEntryRemoved.disconnect (
    boost::bind (&ConflictTrackerNotifyEntryRemoved, this, _1, _2));
}

void
CNameConflictTracker::AddConflictedEntry (CTransactionRef txRemoved)
{
  txNameConflicts.emplace_back (std::move (txRemoved));
}

/* ************************************************************************** */

bool
CheckNameTransaction (const CTransaction& tx, unsigned nHeight,
                      const CCoinsView& view,
                      CValidationState& state, unsigned flags)
{
  const std::string strTxid = tx.GetHash ().GetHex ();
  const char* txid = strTxid.c_str ();
  const bool fMempool = (flags & SCRIPT_VERIFY_NAMES_MEMPOOL);

  /* Ignore historic bugs.  */
  CChainParams::BugType type;
  if (Params ().IsHistoricBug (tx.GetHash (), nHeight, type))
    return true;

  /* As a first step, try to locate inputs and outputs of the transaction
     that are name scripts.  At most one input and output should be
     a name operation.  */

  int nameIn = -1;
  CNameScript nameOpIn;
  CAmount nameAmountIn;
  CCoins coinsIn;
  for (unsigned i = 0; i < tx.vin.size (); ++i)
    {
      const COutPoint& prevout = tx.vin[i].prevout;
      CCoins coins;
      if (!view.GetCoins (prevout.hash, coins))
        return error ("%s: failed to fetch input coins for %s", __func__, txid);

      const CNameScript op(coins.vout[prevout.n].scriptPubKey);
      if (op.isNameOp ())
        {
          if (nameIn != -1)
            return state.Invalid (error ("%s: multiple name inputs into"
                                         " transaction %s", __func__, txid));
          nameIn = i;
          nameOpIn = op;
          nameAmountIn = coins.vout[prevout.n].nValue;
          coinsIn = coins;
        }
    }

  int nameOut = -1;
  CNameScript nameOpOut;
  for (unsigned i = 0; i < tx.vout.size (); ++i)
    {
      const CNameScript op(tx.vout[i].scriptPubKey);
      if (op.isNameOp ())
        {
          if (nameOut != -1)
            return state.Invalid (error ("%s: multiple name outputs from"
                                         " transaction %s", __func__, txid));
          nameOut = i;
          nameOpOut = op;
        }
    }

  /* Check that no name inputs/outputs are present for a non-Namecoin tx.
     If that's the case, all is fine.  For a Namecoin tx instead, there
     should be at least an output (for NAME_NEW, no inputs are expected).  */

  if (!tx.IsNamecoin ())
    {
      if (nameIn != -1)
        return state.Invalid (error ("%s: non-Namecoin tx %s has name inputs",
                                     __func__, txid));
      if (nameOut != -1)
        return state.Invalid (error ("%s: non-Namecoin tx %s at height %u"
                                     " has name outputs",
                                     __func__, txid, nHeight));

      return true;
    }

  assert (tx.IsNamecoin ());
  if (nameOut == -1)
    return state.Invalid (error ("%s: Namecoin tx %s has no name outputs",
                                 __func__, txid));

  /* Check locked amount.  This is only part of the full rules, though.
     Here, we enforce the minimum amount.  For name_update, we also
     check that the amount is always increasing (but below, since this
     is not true for name_firstupdate due to the prepared name tx logic).
     The actual minimum game fee is enforced when validating moves.  */
  if (tx.vout[nameOut].nValue < NAMENEW_COIN_AMOUNT)
    return state.Invalid (error ("%s: greedy name", __func__));

  /* Handle NAME_NEW now, since this is easy and different from the other
     operations.  */

  if (nameOpOut.getNameOp () == OP_NAME_NEW)
    {
      if (nameIn != -1)
        return state.Invalid (error ("CheckNameTransaction: NAME_NEW with"
                                     " previous name input"));

      if (nameOpOut.getOpHash ().size () != 20)
        return state.Invalid (error ("CheckNameTransaction: NAME_NEW's hash"
                                     " has wrong size"));

      return true;
    }

  /* Now that we have ruled out NAME_NEW, check that we have a previous
     name input that is being updated.  For Huntercoin, take the new-style
     name registration into account.  */

  assert (nameOpOut.isAnyUpdate ());
  if (nameOpOut.getNameOp () == OP_NAME_FIRSTUPDATE
        && nameOpOut.isNewStyleRegistration ())
    {
      if (nameIn != -1)
        return state.Invalid (error ("%s: new-style registration with"
                                     " name input", __func__));
    }
  else if (nameIn == -1)
    return state.Invalid (error ("CheckNameTransaction: update without"
                                 " previous name input"));

  const valtype& name = nameOpOut.getOpName ();
  if (name.size () > MAX_NAME_LENGTH)
    return state.Invalid (error ("CheckNameTransaction: name too long"));
  if (nameOpOut.getOpValue ().size () > MAX_VALUE_LENGTH)
    return state.Invalid (error ("CheckNameTransaction: value too long"));

  /* Process NAME_UPDATE next.  */

  if (nameOpOut.getNameOp () == OP_NAME_UPDATE)
    {
      if (tx.vout[nameOut].nValue < nameAmountIn)
        return state.Invalid (error ("%s: name amount decreased in tx %s",
                                     __func__,
                                     tx.GetHash ().GetHex ().c_str ()));

      if (!nameOpIn.isAnyUpdate ())
        return state.Invalid (error ("CheckNameTransaction: NAME_UPDATE with"
                                     " prev input that is no update"));

      if (name != nameOpIn.getOpName ())
        return state.Invalid (error ("%s: NAME_UPDATE name mismatch to prev tx"
                                     " found in %s", __func__, txid));

      /* Check that the name is existing and living.  This is redundant
         since the move validator also checks against the players
         in the game state, but it can't hurt to have the extra check here.  */
      CNameData oldName;
      if (!view.GetName (name, oldName))
        return state.Invalid (error ("%s: NAME_UPDATE name does not exist",
                                     __func__));
      if (oldName.isDead ())
        return state.Invalid (error ("%s: NAME_UPDATE name is dead", __func__));

      /* This is an internal consistency check.  If everything is fine,
         the input coins from the UTXO database should match the
         name database.  */
      assert (static_cast<unsigned> (coinsIn.nHeight) == oldName.getHeight ());
      assert (tx.vin[nameIn].prevout == oldName.getUpdateOutpoint ());

      return true;
    }

  /* Finally, NAME_FIRSTUPDATE.  Checks only necessary for the old-style
     name registration method.  */

  assert (nameOpOut.getNameOp () == OP_NAME_FIRSTUPDATE);
  if (!nameOpOut.isNewStyleRegistration ())
    {
      if (nameOpIn.getNameOp () != OP_NAME_NEW)
        return state.Invalid (error ("CheckNameTransaction: NAME_FIRSTUPDATE"
                                     " with non-NAME_NEW prev tx"));

      /* Maturity of NAME_NEW is checked only if we're not adding
         to the mempool.  */
      if (!fMempool)
        {
          assert (static_cast<unsigned> (coinsIn.nHeight) != MEMPOOL_HEIGHT);
          if (coinsIn.nHeight + MIN_FIRSTUPDATE_DEPTH > nHeight)
            return state.Invalid (error ("CheckNameTransaction: NAME_NEW"
                                         " is not mature for FIRST_UPDATE"));
        }

      if (nameOpOut.getOpRand ().size () > 20)
        return state.Invalid (error ("CheckNameTransaction: NAME_FIRSTUPDATE"
                                     " rand too large, %d bytes",
                                     nameOpOut.getOpRand ().size ()));

      {
        valtype toHash(nameOpOut.getOpRand ());
        toHash.insert (toHash.end (), name.begin (), name.end ());
        const uint160 hash = Hash160 (toHash);
        if (hash != uint160 (nameOpIn.getOpHash ()))
          return state.Invalid (error ("CheckNameTransaction: NAME_FIRSTUPDATE"
                                       " hash mismatch"));
      }
    }

  /* If the name exists already, check that it is dead.  This is redundant
     with the move validator, which also checks spawns against
     the players in the game state.  But the extra check won't hurt.  */
  CNameData oldName;
  if (view.GetName (name, oldName) && !oldName.isDead ())
    return state.Invalid (error ("%s: NAME_FIRSTUPDATE on a living name",
                                 __func__));

  /* We don't have to specifically check that miners don't create blocks with
     conflicting NAME_FIRSTUPDATE's, since the mining's CCoinsViewCache
     takes care of this with the check above already.  */

  return true;
}

void
ApplyNameTransaction (const CTransaction& tx, unsigned nHeight,
                      CCoinsViewCache& view, CBlockUndo& undo)
{
  assert (nHeight != MEMPOOL_HEIGHT);

  /* Handle historic bugs that should *not* be applied.  Names that are
     outputs should be marked as unspendable in this case.  Otherwise,
     we get an inconsistency between the UTXO set and the name database.  */
  CChainParams::BugType type;
  const uint256 txHash = tx.GetHash ();
  if (Params ().IsHistoricBug (txHash, nHeight, type)
      && type != CChainParams::BUG_FULLY_APPLY)
    {
      if (type == CChainParams::BUG_FULLY_IGNORE)
        {
          CCoinsModifier coins = view.ModifyCoins (txHash);
          for (unsigned i = 0; i < tx.vout.size (); ++i)
            {
              const CNameScript op(tx.vout[i].scriptPubKey);
              if (op.isNameOp () && op.isAnyUpdate ())
                {
                  if (!coins->IsAvailable (i) || !coins->Spend (i))
                    LogPrintf ("ERROR: %s : spending buggy name output failed",
                               __func__);
                }
            }
        }

      return;
    }

  /* This check must be done *after* the historic bug fixing above!  Some
     of the names that must be handled above are actually produced by
     transactions *not* marked as Namecoin tx.  */
  if (!tx.IsNamecoin ())
    return;

  /* Changes are encoded in the outputs.  We don't have to do any checks,
     so simply apply all these.  */

  for (unsigned i = 0; i < tx.vout.size (); ++i)
    {
      const CNameScript op(tx.vout[i].scriptPubKey);
      if (op.isNameOp () && op.isAnyUpdate ())
        {
          const valtype& name = op.getOpName ();
          LogPrint (BCLog::NAMES, "Updating name at height %d: %s\n",
                    nHeight, ValtypeToString (name).c_str ());

          CNameTxUndo opUndo;
          opUndo.fromOldState (name, view);
          undo.vnameundo.push_back (opUndo);

          CNameData data;
          data.fromScript (nHeight, COutPoint (tx.GetHash (), i), op);
          view.SetName (name, data, false);
        }
    }
}

void
CheckNameDB (bool disconnect)
{
  const int option = GetArg ("-checknamedb", Params ().DefaultCheckNameDB ());

  if (option == -1)
    return;

  assert (option >= 0);
  if (option != 0)
    {
      if (disconnect || chainActive.Height () % option != 0)
        return;
    }

  pcoinsTip->Flush ();
  const bool ok = pcoinsTip->ValidateNameDB (*pgameDb);

  if (!ok)
    {
      LogPrintf ("ERROR: %s : name database is inconsistent\n", __func__);
      assert (false);
    }
}<|MERGE_RESOLUTION|>--- conflicted
+++ resolved
@@ -137,12 +137,7 @@
 }
 
 void
-<<<<<<< HEAD
-CNameMemPool::removeReviveConflicts (const std::set<valtype>& revived,
-                                     std::vector<CTransactionRef>* removed)
-=======
-CNameMemPool::removeUnexpireConflicts (const std::set<valtype>& unexpired)
->>>>>>> b07b49e9
+CNameMemPool::removeReviveConflicts (const std::set<valtype>& revived)
 {
   AssertLockHeld (pool.cs);
 
@@ -163,30 +158,6 @@
 }
 
 void
-<<<<<<< HEAD
-=======
-CNameMemPool::removeExpireConflicts (const std::set<valtype>& expired)
-{
-  AssertLockHeld (pool.cs);
-
-  for (const auto& name : expired)
-    {
-      LogPrint (BCLog::NAMES, "expired: %s, mempool: %u\n",
-                ValtypeToString (name).c_str (), mapNameUpdates.count (name));
-
-      const NameTxMap::const_iterator mit = mapNameUpdates.find (name);
-      if (mit != mapNameUpdates.end ())
-        {
-          const CTxMemPool::txiter mit2 = pool.mapTx.find (mit->second);
-          assert (mit2 != pool.mapTx.end ());
-          pool.removeRecursive (mit2->GetTx (),
-                                MemPoolRemovalReason::NAME_CONFLICT);
-        }
-    }
-}
-
-void
->>>>>>> b07b49e9
 CNameMemPool::check (const CCoinsView& coins) const
 {
   AssertLockHeld (pool.cs);
