--- conflicted
+++ resolved
@@ -335,12 +335,8 @@
 
   int nameIn = -1;
   CNameScript nameOpIn;
-<<<<<<< HEAD
   CAmount nameAmountIn;
-  CCoins coinsIn;
-=======
   Coin coinIn;
->>>>>>> 898593f1
   for (unsigned i = 0; i < tx.vin.size (); ++i)
     {
       const COutPoint& prevout = tx.vin[i].prevout;
@@ -356,12 +352,8 @@
                                          " transaction %s", __func__, txid));
           nameIn = i;
           nameOpIn = op;
-<<<<<<< HEAD
-          nameAmountIn = coins.vout[prevout.n].nValue;
-          coinsIn = coins;
-=======
+          nameAmountIn = coin.out.nValue;
           coinIn = coin;
->>>>>>> 898593f1
         }
     }
 
@@ -490,24 +482,16 @@
   assert (nameOpOut.getNameOp () == OP_NAME_FIRSTUPDATE);
   if (!nameOpOut.isNewStyleRegistration ())
     {
-<<<<<<< HEAD
       if (nameOpIn.getNameOp () != OP_NAME_NEW)
         return state.Invalid (error ("CheckNameTransaction: NAME_FIRSTUPDATE"
                                      " with non-NAME_NEW prev tx"));
-=======
-      assert (static_cast<unsigned> (coinIn.nHeight) != MEMPOOL_HEIGHT);
-      if (coinIn.nHeight + MIN_FIRSTUPDATE_DEPTH > nHeight)
-        return state.Invalid (error ("CheckNameTransaction: NAME_NEW"
-                                     " is not mature for FIRST_UPDATE"));
-    }
->>>>>>> 898593f1
 
       /* Maturity of NAME_NEW is checked only if we're not adding
          to the mempool.  */
       if (!fMempool)
         {
-          assert (static_cast<unsigned> (coinsIn.nHeight) != MEMPOOL_HEIGHT);
-          if (coinsIn.nHeight + MIN_FIRSTUPDATE_DEPTH > nHeight)
+          assert (static_cast<unsigned> (coinIn.nHeight) != MEMPOOL_HEIGHT);
+          if (coinIn.nHeight + MIN_FIRSTUPDATE_DEPTH > nHeight)
             return state.Invalid (error ("CheckNameTransaction: NAME_NEW"
                                          " is not mature for FIRST_UPDATE"));
         }
@@ -595,128 +579,6 @@
     }
 }
 
-<<<<<<< HEAD
-=======
-bool
-ExpireNames (unsigned nHeight, CCoinsViewCache& view, CBlockUndo& undo,
-             std::set<valtype>& names)
-{
-  names.clear ();
-
-  /* The genesis block contains no name expirations.  */
-  if (nHeight == 0)
-    return true;
-
-  /* Otherwise, find out at which update heights names have expired
-     since the last block.  If the expiration depth changes, this could
-     be multiple heights at once.  */
-
-  const Consensus::Params& params = Params ().GetConsensus ();
-  const unsigned expDepthOld = params.rules->NameExpirationDepth (nHeight - 1);
-  const unsigned expDepthNow = params.rules->NameExpirationDepth (nHeight);
-
-  if (expDepthNow > nHeight)
-    return true;
-
-  /* Both are inclusive!  The last expireTo was nHeight - 1 - expDepthOld,
-     now we start at this value + 1.  */
-  const unsigned expireFrom = nHeight - expDepthOld;
-  const unsigned expireTo = nHeight - expDepthNow;
-
-  /* It is possible that expireFrom = expireTo + 1, in case that the
-     expiration period is raised together with the block height.  In this
-     case, no names expire in the current step.  This case means that
-     the absolute expiration height "n - expirationDepth(n)" is
-     flat -- which is fine.  */
-  assert (expireFrom <= expireTo + 1);
-
-  /* Find all names that expire at those depths.  Note that GetNamesForHeight
-     clears the output set, to we union all sets here.  */
-  for (unsigned h = expireFrom; h <= expireTo; ++h)
-    {
-      std::set<valtype> newNames;
-      view.GetNamesForHeight (h, newNames);
-      names.insert (newNames.begin (), newNames.end ());
-    }
-
-  /* Expire all those names.  */
-  for (std::set<valtype>::const_iterator i = names.begin ();
-       i != names.end (); ++i)
-    {
-      const std::string nameStr = ValtypeToString (*i);
-
-      CNameData data;
-      if (!view.GetName (*i, data))
-        return error ("%s : name '%s' not found in the database",
-                      __func__, nameStr.c_str ());
-      if (!data.isExpired (nHeight))
-        return error ("%s : name '%s' is not actually expired",
-                      __func__, nameStr.c_str ());
-
-      /* Special rule:  When d/postmortem expires (the name used by
-         libcoin in the name-stealing demonstration), it's coin
-         is already spent.  Ignore.  */
-      if (nHeight == 175868 && nameStr == "d/postmortem")
-        continue;
-
-      const COutPoint& out = data.getUpdateOutpoint ();
-      Coin coin;
-      if (!view.GetCoin(out, coin))
-        return error ("%s : name coin for '%s' is not available",
-                      __func__, nameStr.c_str ());
-      const CNameScript nameOp(coin.out.scriptPubKey);
-      if (!nameOp.isNameOp () || !nameOp.isAnyUpdate ()
-          || nameOp.getOpName () != *i)
-        return error ("%s : name coin to be expired is wrong script", __func__);
-
-      view.SpendCoin (out, &coin);
-      undo.vexpired.push_back (coin);
-    }
-
-  return true;
-}
-
-bool
-UnexpireNames (unsigned nHeight, CBlockUndo& undo, CCoinsViewCache& view,
-               std::set<valtype>& names)
-{
-  names.clear ();
-
-  /* The genesis block contains no name expirations.  */
-  if (nHeight == 0)
-    return true;
-
-  std::vector<Coin>::reverse_iterator i;
-  for (i = undo.vexpired.rbegin (); i != undo.vexpired.rend (); ++i)
-    {
-      const CNameScript nameOp(i->out.scriptPubKey);
-      if (!nameOp.isNameOp () || !nameOp.isAnyUpdate ())
-        return error ("%s : wrong script to be unexpired", __func__);
-
-      const valtype& name = nameOp.getOpName ();
-      if (names.count (name) > 0)
-        return error ("%s : name '%s' unexpired twice",
-                      __func__, ValtypeToString (name).c_str ());
-      names.insert (name);
-
-      CNameData data;
-      if (!view.GetName (nameOp.getOpName (), data))
-        return error ("%s : no data for name '%s' to be unexpired",
-                      __func__, ValtypeToString (name).c_str ());
-      if (!data.isExpired (nHeight) || data.isExpired (nHeight - 1))
-        return error ("%s : name '%s' to be unexpired is not expired in the DB"
-                      " or it was already expired before the current height",
-                      __func__, ValtypeToString (name).c_str ());
-
-      if (ApplyTxInUndo (std::move(*i), view,
-                         data.getUpdateOutpoint ()) != DISCONNECT_OK)
-        return error ("%s : failed to undo name coin spending", __func__);
-    }
-
-  return true;
-}
-
->>>>>>> 898593f1
 void
 CheckNameDB (bool disconnect)
 {
