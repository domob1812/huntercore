--- conflicted
+++ resolved
@@ -33,14 +33,11 @@
     'signrawtransactions.py'
     'maxblocksinflight.py'
     'invalidblockrequest.py'
-<<<<<<< HEAD
+    'rawtransactions.py'
+#    'forknotify.py'
 
     # auxpow tests
     'getauxblock.py'
-=======
-    'rawtransactions.py'
-#    'forknotify.py'
->>>>>>> fec5c0ea
 );
 if [ "x${ENABLE_BITCOIND}${ENABLE_UTILS}${ENABLE_WALLET}" = "x111" ]; then
     for (( i = 0; i < ${#testScripts[@]}; i++ ))
