--- conflicted
+++ resolved
@@ -1724,15 +1724,8 @@
 };
 
 /** Undo the effects of this block (with given index) on the UTXO set represented by coins.
-<<<<<<< HEAD
- *  In case pfClean is provided, operation will try to be tolerant about errors, and *pfClean
- *  will be true if no problems were found. Otherwise, the return value will be false in case
- *  of problems. Note that in any case, coins may be modified. */
-static bool DisconnectBlock(const CBlock& block, CValidationState& state, const CBlockIndex* pindex, CCoinsViewCache& view, bool* pfClean = NULL)
-=======
  *  When UNCLEAN or FAILED is returned, view is left in an indeterminate state. */
-static DisconnectResult DisconnectBlock(const CBlock& block, const CBlockIndex* pindex, CCoinsViewCache& view, std::set<valtype>& unexpiredNames)
->>>>>>> 28eeafeb
+static DisconnectResult DisconnectBlock(const CBlock& block, const CBlockIndex* pindex, CCoinsViewCache& view)
 {
     assert(pindex->GetBlockHash() == view.GetBestBlock());
 
@@ -1749,15 +1742,10 @@
         return DISCONNECT_FAILED;
     }
 
-<<<<<<< HEAD
-    if (blockUndo.vtxundo.size() + 1 != block.vtx.size() + blockUndo.vgametx.size())
-        return error("DisconnectBlock(): block and undo data inconsistent");
-=======
-    if (blockUndo.vtxundo.size() + 1 != block.vtx.size()) {
+    if (blockUndo.vtxundo.size() + 1 != block.vtx.size() + blockUndo.vgametx.size()) {
         error("DisconnectBlock(): block and undo data inconsistent");
         return DISCONNECT_FAILED;
     }
->>>>>>> 28eeafeb
 
     // undo transactions in reverse order
     std::vector<CTransactionRef> txToUndo;
@@ -2421,11 +2409,7 @@
     int64_t nStart = GetTimeMicros();
     {
         CCoinsViewCache view(pcoinsTip);
-<<<<<<< HEAD
-        if (!DisconnectBlock(block, state, pindexDelete, view))
-=======
-        if (DisconnectBlock(block, pindexDelete, view, unexpiredNames) != DISCONNECT_OK)
->>>>>>> 28eeafeb
+        if (DisconnectBlock(block, pindexDelete, view) != DISCONNECT_OK)
             return error("DisconnectTip(): DisconnectBlock %s failed", pindexDelete->GetBlockHash().ToString());
         bool flushed = view.Flush();
         assert(flushed);
@@ -4007,13 +3991,8 @@
         }
         // check level 3: check for inconsistencies during memory-only disconnect of tip blocks
         if (nCheckLevel >= 3 && pindex == pindexState && (coins.DynamicMemoryUsage() + pcoinsTip->DynamicMemoryUsage()) <= nCoinCacheUsage) {
-<<<<<<< HEAD
-            bool fClean = true;
-            if (!DisconnectBlock(block, state, pindex, coins, &fClean))
-=======
-            DisconnectResult res = DisconnectBlock(block, pindex, coins, dummyNames);
+            DisconnectResult res = DisconnectBlock(block, pindex, coins);
             if (res == DISCONNECT_FAILED) {
->>>>>>> 28eeafeb
                 return error("VerifyDB(): *** irrecoverable inconsistency in block data at %d, hash=%s", pindex->nHeight, pindex->GetBlockHash().ToString());
             }
             pindexState = pindex->pprev;
