// Copyright (c) 2014-2018 Daniel Kraft
// Distributed under the MIT/X11 software license, see the accompanying
// file COPYING or http://www.opensource.org/licenses/mit-license.php.

#include "base58.h"
#include "coins.h"
#include "game/db.h"
#include "game/move.h"
#include "game/state.h"
#include "game/tx.h"
#include "init.h"
#include "key_io.h"
#include "names/common.h"
#include "names/main.h"
#include "primitives/transaction.h"
#include "random.h"
#include "rpc/mining.h"
#include "rpc/safemode.h"
#include "rpc/server.h"
#include "script/names.h"
#include "txmempool.h"
#include "util.h"
#include "validation.h"
#include "wallet/coincontrol.h"
#include "wallet/wallet.h"

#include <univalue.h>

namespace
{

// Maximum number of outputs that are checked for the NAME_NEW prevout.
constexpr unsigned MAX_NAME_PREVOUT_TRIALS = 1000;

/**
 * Helper routine to fetch the name output of a previous transaction.  This
 * is required for name_firstupdate.
 * @param txid Previous transaction ID.
 * @param txOut Set to the corresponding output.
 * @param txIn Set to the CTxIn to include in the new tx.
 * @return True if the output could be found.
 */
static bool
getNamePrevout (const uint256& txid, CTxOut& txOut, CTxIn& txIn)
{
  AssertLockHeld (cs_main);

  // Unfortunately, with the change of the txdb to be based on outputs rather
  // than full transactions, we can no longer just look up the txid and iterate
  // over all outputs.  Since this is only necessary for a corner case, we just
  // keep trying with indices until we find the output (up to a maximum number
  // of trials).

  for (unsigned i = 0; i < MAX_NAME_PREVOUT_TRIALS; ++i)
    {
      const COutPoint outp(txid, i);

      Coin coin;
      if (!pcoinsTip->GetCoin (outp, coin))
        continue;

      if (!coin.out.IsNull ()
          && CNameScript::isNameScript (coin.out.scriptPubKey))
        {
          txOut = coin.out;
          txIn = CTxIn (outp);
          return true;
        }
    }

  return false;
}

/**
 * Compute required game fee for a certain move.
 * @param name The name that is updated.
 * @param value The value encoding the move.
 * @return The required game fee for that move.
 */
CAmount
GetRequiredGameFee (const valtype& name, const valtype& value)
{
  Move m;
  const bool ok = m.Parse (ValtypeToString (name), ValtypeToString (value));
  if (!ok)
    throw JSONRPCError (RPC_INVALID_PARAMETER, "invalid move");

  {
    LOCK (cs_main);
    return m.MinimumGameFee (Params ().GetConsensus (),
                             chainActive.Height () + 1);
  }
}

} // namespace

/* ************************************************************************** */

/**
 * Helper class for the implementation of name_list.  In Huntercoin, things
 * are more complicated due to kill transactions that might change multiple
 * names in a single tx.  To handle them, name_list uses this class
 * to track current heights of names and update them.
 */
class NameListBuilder
{
private:

  const valtype nameFilter;

  std::map<valtype, int> mapHeights;
  std::map<valtype, UniValue> mapObjects;

  /* Data for the current tx, which may be used for multiple changes
     if we handle kill transactions.  */
  int nHeight;
  bool isKillTx;

public:

  explicit inline NameListBuilder (const valtype& filter)
    : nameFilter(filter),
      mapHeights(), mapObjects()
  {}

  /* Returns false if the tx should be skipped (is unconfirmed).  */
  bool startTx (const CWalletTx& tx);

  inline int
  getHeight () const
  {
    return nHeight;
  }

  void add (const valtype& name, const UniValue& obj);

  UniValue build () const;

};

bool
NameListBuilder::startTx (const CWalletTx& tx)
{
  const CBlockIndex* pindex;
  const int depth = tx.GetDepthInMainChain (pindex);
  if (depth <= 0)
    return false;

  nHeight = pindex->nHeight;
  isKillTx = tx.IsKillTx ();

  return true;
}

void
NameListBuilder::add (const valtype& name, const UniValue& obj)
{
  if (!nameFilter.empty () && nameFilter != name)
    return;

  /* Kill transactions have precedence over the non-kill name_update that
     might be in the same block (when self-destructing).  */
  const std::map<valtype, int>::const_iterator mit = mapHeights.find (name);
  if (mit == mapHeights.end () || mit->second < nHeight
      || (mit->second == nHeight && isKillTx))
    {
      mapHeights[name] = nHeight;
      mapObjects[name] = obj;
    }
}

UniValue
NameListBuilder::build () const
{
  UniValue res(UniValue::VARR);
  for (const auto& item : mapObjects)
    res.push_back (item.second);

  return res;
}

UniValue
name_list (const JSONRPCRequest& request)
{
  CWallet* const pwallet = GetWalletForJSONRPCRequest(request);
  if (!EnsureWalletIsAvailable (pwallet, request.fHelp))
    return NullUniValue;

  if (request.fHelp || request.params.size () > 1)
    throw std::runtime_error (
        "name_list (\"name\")\n"
        "\nShow status of names in the wallet.\n"
        "\nArguments:\n"
        "1. \"name\"          (string, optional) only include this name\n"
        "\nResult:\n"
        "[\n"
        + getNameInfoHelp ("  ", ",") +
        "  ...\n"
        "]\n"
        "\nExamples:\n"
        + HelpExampleCli ("name_list", "")
        + HelpExampleCli ("name_list", "\"myname\"")
        + HelpExampleRpc ("name_list", "")
      );

  RPCTypeCheck (request.params, {UniValue::VSTR});

  ObserveSafeMode ();

  valtype nameFilter;
  if (request.params.size () == 1)
    nameFilter = ValtypeFromString (request.params[0].get_str ());

  NameListBuilder builder(nameFilter);

  {
  LOCK2 (cs_main, pwallet->cs_wallet);
  for (const auto& item : pwallet->mapWallet)
    {
      const CWalletTx& tx = item.second;
      if (!tx.tx->IsNamecoin () && !tx.IsKillTx ())
        continue;

      if (!builder.startTx (tx))
        continue;

      if (tx.IsKillTx ())
        {
          for (const auto& txIn : tx.tx->vin)
            {
              if (!pwallet->IsMine (txIn))
                continue;

              valtype name;
              if (!NameFromGameTransactionInput (txIn.scriptSig, name))
                {
                  LogPrintf ("ERROR: failed to get name from kill input");
                  continue;
                }

              UniValue obj = getNameInfo (name, valtype (), true,
                                          COutPoint (tx.GetHash (), 0),
                                          CScript (), builder.getHeight ());
              builder.add (name, obj);
            }

          continue;
        }

      CNameScript nameOp;
      int nOut = -1;
      for (unsigned i = 0; i < tx.tx->vout.size (); ++i)
        {
          const CNameScript cur(tx.tx->vout[i].scriptPubKey);
          if (cur.isNameOp ())
            {
              if (nOut != -1)
                LogPrintf ("ERROR: wallet contains tx with multiple"
                           " name outputs");
              else
                {
                  nameOp = cur;
                  nOut = i;
                }
            }
        }

      if (nOut == -1 || !nameOp.isAnyUpdate ())
        continue;

      const valtype& name = nameOp.getOpName ();
      UniValue obj
        = getNameInfo (name, nameOp.getOpValue (), false,
                       COutPoint (tx.GetHash (), nOut),
                       nameOp.getAddress (), builder.getHeight ());

      const bool mine = IsMine (*pwallet, nameOp.getAddress ());
      obj.pushKV ("transferred", !mine);

      builder.add (name, obj);
    }
  }

  return builder.build ();
}

/* ************************************************************************** */

UniValue
name_new (const JSONRPCRequest& request)
{
  CWallet* const pwallet = GetWalletForJSONRPCRequest(request);
  if (!EnsureWalletIsAvailable (pwallet, request.fHelp))
    return NullUniValue;

  if (request.fHelp || request.params.size () != 1)
    throw std::runtime_error (
        "name_new \"name\"\n"
        "\nStart registration of the given name.  Must be followed up with"
        " name_firstupdate to finish the registration.\n"
        + HelpRequiringPassphrase (pwallet) +
        "\nArguments:\n"
        "1. \"name\"          (string, required) the name to register\n"
        "\nResult:\n"
        "[\n"
        "  xxxxx,   (string) the txid, required for name_firstupdate\n"
        "  xxxxx    (string) random value for name_firstupdate\n"
        "]\n"
        "\nExamples:\n"
        + HelpExampleCli ("name_new", "\"myname\"")
        + HelpExampleRpc ("name_new", "\"myname\"")
      );

  RPCTypeCheck (request.params, {UniValue::VSTR});

  ObserveSafeMode ();

  const std::string nameStr = request.params[0].get_str ();
  const valtype name = ValtypeFromString (nameStr);
  if (name.size () > MAX_NAME_LENGTH)
    throw JSONRPCError (RPC_INVALID_PARAMETER, "the name is too long");
  if (!Move::IsValidPlayerName (nameStr))
    throw JSONRPCError (RPC_INVALID_PARAMETER, "the name is not valid");

  valtype rand(20);
  GetRandBytes (&rand[0], rand.size ());

  valtype toHash(rand);
  toHash.insert (toHash.end (), name.begin (), name.end ());
  const uint160 hash = Hash160 (toHash);

  /* No explicit locking should be necessary.  CReserveKey takes care
     of locking the wallet, and CommitTransaction (called when sending
     the tx) locks cs_main as necessary.  */

  EnsureWalletIsUnlocked (pwallet);

  CReserveKey keyName(pwallet);
  CPubKey pubKey;
  const bool ok = keyName.GetReservedKey (pubKey, true);
  assert (ok);
  const CScript addrName = GetScriptForDestination (pubKey.GetID ());
  const CScript newScript = CNameScript::buildNameNew (addrName, hash);

  CCoinControl coinControl;
<<<<<<< HEAD
  CWalletTx wtx;
  SendMoneyToScript (pwallet, newScript, nullptr,
                     NAMENEW_COIN_AMOUNT, false, wtx, coinControl);
=======
  CTransactionRef tx = SendMoneyToScript (pwallet, newScript, nullptr,
                                          NAME_LOCKED_AMOUNT, false,
                                          coinControl, {}, {});
>>>>>>> 55aca2d6

  keyName.KeepKey ();

  const std::string randStr = HexStr (rand);
  const std::string txid = tx->GetHash ().GetHex ();
  LogPrintf ("name_new: name=%s, rand=%s, tx=%s\n",
             nameStr.c_str (), randStr.c_str (), txid.c_str ());

  UniValue res(UniValue::VARR);
  res.push_back (txid);
  res.push_back (randStr);

  return res;
}

/* ************************************************************************** */

UniValue
name_firstupdate (const JSONRPCRequest& request)
{
  CWallet* const pwallet = GetWalletForJSONRPCRequest(request);
  if (!EnsureWalletIsAvailable (pwallet, request.fHelp))
    return NullUniValue;

  /* There is an undocumented sixth argument that can be used to disable
     the check for already existing names here (it will still be checked
     by the mempool and tx validation logic, of course).  This is used
     by the regtests to catch a bug that was previously present but
     has presumably no other use.  */

  if (request.fHelp || request.params.size () < 4 || request.params.size () > 6)
    throw std::runtime_error (
        "name_firstupdate \"name\" \"rand\" \"tx\" \"value\" (\"toaddress\")\n"
        "\nFinish the registration of a name.  Depends on name_new being"
        " already issued.\n"
        + HelpRequiringPassphrase (pwallet) +
        "\nArguments:\n"
        "1. \"name\"          (string, required) the name to register\n"
        "2. \"rand\"          (string, required) the rand value of name_new\n"
        "3. \"tx\"            (string, required) the name_new txid\n"
        "4. \"value\"         (string, required) value for the name\n"
        "5. \"toaddress\"     (string, optional) address to send the name to\n"
        "\nResult:\n"
        "\"txid\"             (string) the name_firstupdate's txid\n"
        "\nExamples:\n"
        + HelpExampleCli ("name_firstupdate", "\"myname\", \"555844f2db9c7f4b25da6cb8277596de45021ef2\" \"a77ceb22aa03304b7de64ec43328974aeaca211c37dd29dcce4ae461bb80ca84\", \"my-value\"")
        + HelpExampleCli ("name_firstupdate", "\"myname\", \"555844f2db9c7f4b25da6cb8277596de45021ef2\" \"a77ceb22aa03304b7de64ec43328974aeaca211c37dd29dcce4ae461bb80ca84\", \"my-value\", \"NEX4nME5p3iyNK3gFh4FUeUriHXxEFemo9\"")
        + HelpExampleRpc ("name_firstupdate", "\"myname\", \"555844f2db9c7f4b25da6cb8277596de45021ef2\" \"a77ceb22aa03304b7de64ec43328974aeaca211c37dd29dcce4ae461bb80ca84\", \"my-value\"")
      );

  RPCTypeCheck (request.params,
                {UniValue::VSTR, UniValue::VSTR, UniValue::VSTR, UniValue::VSTR,
                 UniValue::VSTR});

  ObserveSafeMode ();

  const std::string nameStr = request.params[0].get_str ();
  const valtype name = ValtypeFromString (nameStr);
  if (name.size () > MAX_NAME_LENGTH)
    throw JSONRPCError (RPC_INVALID_PARAMETER, "the name is too long");
  if (!Move::IsValidPlayerName (nameStr))
    throw JSONRPCError (RPC_INVALID_PARAMETER, "the name is not valid");

  const valtype rand = ParseHexV (request.params[1], "rand");
  if (rand.size () > 20)
    throw JSONRPCError (RPC_INVALID_PARAMETER, "invalid rand value");

  const uint256 prevTxid = ParseHashV (request.params[2], "txid");

  const std::string valueStr = request.params[3].get_str ();
  const valtype value = ValtypeFromString (valueStr);
  if (value.size () > MAX_VALUE_LENGTH)
    throw JSONRPCError (RPC_INVALID_PARAMETER, "the value is too long");

  {
    LOCK (mempool.cs);
    if (mempool.registersName (name))
      throw JSONRPCError (RPC_TRANSACTION_ERROR,
                          "this name is already being registered");
  }

  if (request.params.size () < 6 || !request.params[5].get_bool ())
    {
      LOCK (cs_main);
      CNameData oldData;
      if (pcoinsTip->GetName (name, oldData) && !oldData.isDead ())
        throw JSONRPCError (RPC_TRANSACTION_ERROR,
                            "this name is already active");
    }

  CTxOut prevOut;
  CTxIn txIn;
  {
    LOCK (cs_main);
    if (!getNamePrevout (prevTxid, prevOut, txIn))
      throw JSONRPCError (RPC_TRANSACTION_ERROR, "previous txid not found");
  }

  const CNameScript prevNameOp(prevOut.scriptPubKey);
  assert (prevNameOp.isNameOp ());
  if (prevNameOp.getNameOp () != OP_NAME_NEW)
    throw JSONRPCError (RPC_TRANSACTION_ERROR, "previous tx is not name_new");

  valtype toHash(rand);
  toHash.insert (toHash.end (), name.begin (), name.end ());
  if (uint160 (prevNameOp.getOpHash ()) != Hash160 (toHash))
    throw JSONRPCError (RPC_TRANSACTION_ERROR, "rand value is wrong");

  /* No more locking required, similarly to name_new.  */

  EnsureWalletIsUnlocked (pwallet);

  CReserveKey keyName(pwallet);
  CPubKey pubKeyReserve;
  const bool ok = keyName.GetReservedKey (pubKeyReserve, true);
  assert (ok);
  bool usedKey = false;

  CScript addrName;
  if (request.params.size () >= 5)
    {
      keyName.ReturnKey ();
      const CTxDestination dest
        = DecodeDestination(request.params[4].get_str ());
      if (!IsValidDestination(dest))
        throw JSONRPCError (RPC_INVALID_ADDRESS_OR_KEY, "invalid address");

      addrName = GetScriptForDestination (dest);
    }
  else
    {
      usedKey = true;
      addrName = GetScriptForDestination (pubKeyReserve.GetID ());
    }

  const CScript nameScript
    = CNameScript::buildNameFirstupdate (addrName, name, value, rand);
  const CAmount amount = GetRequiredGameFee (name, value);

  CCoinControl coinControl;
<<<<<<< HEAD
  CWalletTx wtx;
  SendMoneyToScript (pwallet, nameScript, &txIn,
                     amount, false, wtx, coinControl);
=======
  CTransactionRef tx = SendMoneyToScript (pwallet, nameScript, &txIn,
                                          NAME_LOCKED_AMOUNT, false,
                                          coinControl, {}, {});
>>>>>>> 55aca2d6

  if (usedKey)
    keyName.KeepKey ();

  return tx->GetHash ().GetHex ();
}

/* ************************************************************************** */

UniValue
name_update (const JSONRPCRequest& request)
{
  CWallet* const pwallet = GetWalletForJSONRPCRequest(request);
  if (!EnsureWalletIsAvailable (pwallet, request.fHelp))
    return NullUniValue;

  if (request.fHelp
      || (request.params.size () != 2 && request.params.size () != 3))
    throw std::runtime_error (
        "name_update \"name\" \"value\" (\"toaddress\")\n"
        "\nUpdate a name and possibly transfer it.\n"
        + HelpRequiringPassphrase (pwallet) +
        "\nArguments:\n"
        "1. \"name\"          (string, required) the name to update\n"
        "4. \"value\"         (string, required) value for the name\n"
        "5. \"toaddress\"     (string, optional) address to send the name to\n"
        "\nResult:\n"
        "\"txid\"             (string) the name_update's txid\n"
        "\nExamples:\n"
        + HelpExampleCli ("name_update", "\"myname\", \"new-value\"")
        + HelpExampleCli ("name_update", "\"myname\", \"new-value\", \"NEX4nME5p3iyNK3gFh4FUeUriHXxEFemo9\"")
        + HelpExampleRpc ("name_update", "\"myname\", \"new-value\"")
      );

  RPCTypeCheck (request.params,
                {UniValue::VSTR, UniValue::VSTR, UniValue::VSTR});

  ObserveSafeMode ();

  const std::string nameStr = request.params[0].get_str ();
  const valtype name = ValtypeFromString (nameStr);
  if (name.size () > MAX_NAME_LENGTH)
    throw JSONRPCError (RPC_INVALID_PARAMETER, "the name is too long");

  const std::string valueStr = request.params[1].get_str ();
  const valtype value = ValtypeFromString (valueStr);
  if (value.size () > MAX_VALUE_LENGTH)
    throw JSONRPCError (RPC_INVALID_PARAMETER, "the value is too long");

  /* Reject updates to a name for which the mempool already has
     a pending update.  This is not a hard rule enforced by network
     rules, but it is necessary with the current mempool implementation.  */
  {
    LOCK (mempool.cs);
    if (mempool.updatesName (name))
      throw JSONRPCError (RPC_TRANSACTION_ERROR,
                          "there is already a pending update for this name");
  }

  CNameData oldData;
  GameState gameState(Params ().GetConsensus ());
  {
    LOCK (cs_main);
    if (!pcoinsTip->GetName (name, oldData) || oldData.isDead ())
      throw JSONRPCError (RPC_TRANSACTION_ERROR,
                          "this name can not be updated");
    if (!pgameDb->get (pcoinsTip->GetBestBlock (), gameState))
      throw JSONRPCError (RPC_INTERNAL_ERROR, "failed to load game state");
  }

  const COutPoint outp = oldData.getUpdateOutpoint ();
  const CTxIn txIn(outp);

  /* No more locking required, similarly to name_new.  */

  EnsureWalletIsUnlocked (pwallet);

  CReserveKey keyName(pwallet);
  CPubKey pubKeyReserve;
  const bool ok = keyName.GetReservedKey (pubKeyReserve, true);
  assert (ok);
  bool usedKey = false;

  CScript addrName;
  if (request.params.size () == 3)
    {
      keyName.ReturnKey ();
      const CTxDestination dest
        = DecodeDestination (request.params[2].get_str ());
      if (!IsValidDestination (dest))
        throw JSONRPCError (RPC_INVALID_ADDRESS_OR_KEY, "invalid address");

      addrName = GetScriptForDestination (dest);
    }
  else
    {
      usedKey = true;
      addrName = GetScriptForDestination (pubKeyReserve.GetID ());
    }

  const CScript nameScript
    = CNameScript::buildNameUpdate (addrName, name, value);

  /* Find amount locked in the name and add required game fee.  */
  const PlayerStateMap::const_iterator mi = gameState.players.find (nameStr);
  if (mi == gameState.players.end ())
    throw JSONRPCError (RPC_INTERNAL_ERROR,
                        "failed to find player in game state");
  CAmount amount = mi->second.lockedCoins;
  amount += GetRequiredGameFee (name, value);

  CCoinControl coinControl;
<<<<<<< HEAD
  CWalletTx wtx;
  SendMoneyToScript (pwallet, nameScript, &txIn,
                     amount, false, wtx, coinControl);

  if (usedKey)
    keyName.KeepKey ();

  return wtx.GetHash ().GetHex ();
}

/* ************************************************************************** */

UniValue
name_register (const JSONRPCRequest& request)
{
  CWallet* const pwallet = GetWalletForJSONRPCRequest(request);
  if (!EnsureWalletIsAvailable (pwallet, request.fHelp))
    return NullUniValue;

  if (request.fHelp || request.params.size () < 2 || request.params.size () > 3)
    throw std::runtime_error (
        "name_register \"name\" \"value\" (\"toaddress\")\n"
        "\nRegister a new player name according to the 'new-style rules'.\n"
        + HelpRequiringPassphrase (pwallet) +
        "\nArguments:\n"
        "1. \"name\"          (string, required) the name to register\n"
        "2. \"value\"         (string, required) value for the name\n"
        "3. \"toaddress\"     (string, optional) address to send the name to\n"
        "\nResult:\n"
        "\"txid\"             (string) the name_firstupdate's txid\n"
        "\nExamples:\n"
        + HelpExampleCli ("name_register", "\"myname\", \"my-value\"")
        + HelpExampleCli ("name_register", "\"myname\", \"my-value\", \"NEX4nME5p3iyNK3gFh4FUeUriHXxEFemo9\"")
        + HelpExampleRpc ("name_register", "\"myname\", \"my-value\"")
      );

  ObserveSafeMode ();

  const std::string nameStr = request.params[0].get_str ();
  const valtype name = ValtypeFromString (nameStr);
  if (name.size () > MAX_NAME_LENGTH)
    throw JSONRPCError (RPC_INVALID_PARAMETER, "the name is too long");
  if (!Move::IsValidPlayerName (nameStr))
    throw JSONRPCError (RPC_INVALID_PARAMETER, "the name is not valid");

  const std::string valueStr = request.params[1].get_str ();
  const valtype value = ValtypeFromString (valueStr);
  if (value.size () > MAX_VALUE_LENGTH)
    throw JSONRPCError (RPC_INVALID_PARAMETER, "the value is too long");

  {
    LOCK (mempool.cs);
    if (mempool.registersName (name))
      throw JSONRPCError (RPC_TRANSACTION_ERROR,
                          "this name is already being registered");
  }

  {
    LOCK (cs_main);
    CNameData oldData;
    if (pcoinsTip->GetName (name, oldData) && !oldData.isDead ())
      throw JSONRPCError (RPC_TRANSACTION_ERROR,
                          "this name is already active");
  }

  /* No more locking required, similarly to name_new.  */

  EnsureWalletIsUnlocked (pwallet);

  CReserveKey keyName(pwallet);
  CPubKey pubKeyReserve;
  const bool ok = keyName.GetReservedKey (pubKeyReserve, true);
  assert (ok);
  bool usedKey = false;

  CScript addrName;
  if (request.params.size () >= 3)
    {
      keyName.ReturnKey ();
      const CTxDestination dest
        = DecodeDestination (request.params[2].get_str ());
      if (!IsValidDestination (dest))
        throw JSONRPCError (RPC_INVALID_ADDRESS_OR_KEY, "invalid address");

      addrName = GetScriptForDestination (dest);
    }
  else
    {
      usedKey = true;
      addrName = GetScriptForDestination (pubKeyReserve.GetID ());
    }

  const CScript nameScript
    = CNameScript::buildNameRegister (addrName, name, value);
  const CAmount amount = GetRequiredGameFee (name, value);

  CCoinControl coinControl;
  CWalletTx wtx;
  SendMoneyToScript (pwallet, nameScript, nullptr,
                     amount, false, wtx, coinControl);
=======
  CTransactionRef tx = SendMoneyToScript (pwallet, nameScript, &txIn,
                                          NAME_LOCKED_AMOUNT, false,
                                          coinControl, {}, {});
>>>>>>> 55aca2d6

  if (usedKey)
    keyName.KeepKey ();

  return tx->GetHash ().GetHex ();
}

/* ************************************************************************** */

UniValue
sendtoname (const JSONRPCRequest& request)
{
  CWallet* const pwallet = GetWalletForJSONRPCRequest(request);
  if (!EnsureWalletIsAvailable (pwallet, request.fHelp))
    return NullUniValue;
  
  if (request.fHelp || request.params.size () < 2 || request.params.size () > 8)
    throw std::runtime_error (
        "sendtoname \"name\" amount ( \"comment\" \"comment_to\" subtractfeefromamount replaceable conf_target \"estimate_mode\")\n"
        "\nSend an amount to the owner of a name. "
        " The amount is a real and is rounded to the nearest 0.00000001.\n"
        + HelpRequiringPassphrase (pwallet) +
        "\nArguments:\n"
        "1. \"name\"        (string, required) The name to send to.\n"
        "2. \"amount\"      (numeric, required) The amount in nmc to send. eg 0.1\n"
        "3. \"comment\"     (string, optional) A comment used to store what the transaction is for. \n"
        "                             This is not part of the transaction, just kept in your wallet.\n"
        "4. \"comment-to\"  (string, optional) A comment to store the name of the person or organization \n"
        "                             to which you're sending the transaction. This is not part of the \n"
        "                             transaction, just kept in your wallet.\n"
        "5. subtractfeefromamount  (boolean, optional, default=false) The fee will be deducted from the amount being sent.\n"
        "                             The recipient will receive less namecoins than you enter in the amount field.\n"
        "6. replaceable            (boolean, optional) Allow this transaction to be replaced by a transaction with higher fees via BIP 125\n"
        "7. conf_target            (numeric, optional) Confirmation target (in blocks)\n"
        "8. \"estimate_mode\"      (string, optional, default=UNSET) The fee estimate mode, must be one of:\n"
        "       \"UNSET\"\n"
        "       \"ECONOMICAL\"\n"
        "       \"CONSERVATIVE\"\n"
        "\nResult:\n"
        "\"transactionid\"  (string) The transaction id.\n"
        "\nExamples:\n"
        + HelpExampleCli ("sendtoname", "\"id/foobar\" 0.1")
        + HelpExampleCli ("sendtoname", "\"id/foobar\" 0.1 \"donation\" \"seans outpost\"")
        + HelpExampleCli ("sendtoname", "\"id/foobar\" 0.1 \"\" \"\" true")
        + HelpExampleRpc ("sendtoname", "\"id/foobar\", 0.1, \"donation\", \"seans outpost\"")
      );

  RPCTypeCheck (request.params,
                {UniValue::VSTR, UniValue::VNUM, UniValue::VSTR,
                 UniValue::VSTR, UniValue::VBOOL, UniValue::VBOOL,
                 UniValue::VNUM, UniValue::VSTR});

  if (IsInitialBlockDownload ())
    throw JSONRPCError(RPC_CLIENT_IN_INITIAL_DOWNLOAD,
                       "Namecoin is downloading blocks...");

  ObserveSafeMode ();
  LOCK2 (cs_main, pwallet->cs_wallet);

  const std::string nameStr = request.params[0].get_str ();
  const valtype name = ValtypeFromString (nameStr);

  CNameData data;
  if (!pcoinsTip->GetName (name, data))
    {
      std::ostringstream msg;
      msg << "name not found: '" << nameStr << "'";
      throw JSONRPCError (RPC_INVALID_ADDRESS_OR_KEY, msg.str ());
    }
  /* FIXME: Check for dead player?  */

  /* The code below is strongly based on sendtoaddress.  Make sure to
     keep it in sync.  */

  // Amount
  CAmount nAmount = AmountFromValue(request.params[1]);
  if (nAmount <= 0)
      throw JSONRPCError(RPC_TYPE_ERROR, "Invalid amount for send");

  // Wallet comments
  mapValue_t mapValue;
  if (request.params.size() > 2 && !request.params[2].isNull()
        && !request.params[2].get_str().empty())
      mapValue["comment"] = request.params[2].get_str();
  if (request.params.size() > 3 && !request.params[3].isNull()
        && !request.params[3].get_str().empty())
      mapValue["to"] = request.params[3].get_str();

  bool fSubtractFeeFromAmount = false;
  if (!request.params[4].isNull())
      fSubtractFeeFromAmount = request.params[4].get_bool();

  CCoinControl coin_control;
  if (!request.params[5].isNull()) {
      coin_control.signalRbf = request.params[5].get_bool();
  }

  if (!request.params[6].isNull()) {
      coin_control.m_confirm_target = ParseConfirmTarget(request.params[6]);
  }

  if (!request.params[7].isNull()) {
      if (!FeeModeFromString(request.params[7].get_str(),
          coin_control.m_fee_mode)) {
          throw JSONRPCError(RPC_INVALID_PARAMETER,
                             "Invalid estimate_mode parameter");
      }
  }

  EnsureWalletIsUnlocked(pwallet);

  CTransactionRef tx = SendMoneyToScript (pwallet, data.getAddress (), nullptr,
                                          nAmount, fSubtractFeeFromAmount,
                                          coin_control, std::move(mapValue),
                                          {} /* fromAccount */);
  return tx->GetHash ().GetHex ();
}<|MERGE_RESOLUTION|>--- conflicted
+++ resolved
@@ -343,15 +343,9 @@
   const CScript newScript = CNameScript::buildNameNew (addrName, hash);
 
   CCoinControl coinControl;
-<<<<<<< HEAD
-  CWalletTx wtx;
-  SendMoneyToScript (pwallet, newScript, nullptr,
-                     NAMENEW_COIN_AMOUNT, false, wtx, coinControl);
-=======
   CTransactionRef tx = SendMoneyToScript (pwallet, newScript, nullptr,
-                                          NAME_LOCKED_AMOUNT, false,
+                                          NAMENEW_COIN_AMOUNT, false,
                                           coinControl, {}, {});
->>>>>>> 55aca2d6
 
   keyName.KeepKey ();
 
@@ -492,15 +486,9 @@
   const CAmount amount = GetRequiredGameFee (name, value);
 
   CCoinControl coinControl;
-<<<<<<< HEAD
-  CWalletTx wtx;
-  SendMoneyToScript (pwallet, nameScript, &txIn,
-                     amount, false, wtx, coinControl);
-=======
   CTransactionRef tx = SendMoneyToScript (pwallet, nameScript, &txIn,
-                                          NAME_LOCKED_AMOUNT, false,
+                                          amount, false,
                                           coinControl, {}, {});
->>>>>>> 55aca2d6
 
   if (usedKey)
     keyName.KeepKey ();
@@ -613,15 +601,14 @@
   amount += GetRequiredGameFee (name, value);
 
   CCoinControl coinControl;
-<<<<<<< HEAD
-  CWalletTx wtx;
-  SendMoneyToScript (pwallet, nameScript, &txIn,
-                     amount, false, wtx, coinControl);
+  CTransactionRef tx = SendMoneyToScript (pwallet, nameScript, &txIn,
+                                          amount, false,
+                                          coinControl, {}, {});
 
   if (usedKey)
     keyName.KeepKey ();
 
-  return wtx.GetHash ().GetHex ();
+  return tx->GetHash ().GetHex ();
 }
 
 /* ************************************************************************** */
@@ -711,14 +698,9 @@
   const CAmount amount = GetRequiredGameFee (name, value);
 
   CCoinControl coinControl;
-  CWalletTx wtx;
-  SendMoneyToScript (pwallet, nameScript, nullptr,
-                     amount, false, wtx, coinControl);
-=======
-  CTransactionRef tx = SendMoneyToScript (pwallet, nameScript, &txIn,
-                                          NAME_LOCKED_AMOUNT, false,
+  CTransactionRef tx = SendMoneyToScript (pwallet, nameScript, nullptr,
+                                          amount, false,
                                           coinControl, {}, {});
->>>>>>> 55aca2d6
 
   if (usedKey)
     keyName.KeepKey ();
