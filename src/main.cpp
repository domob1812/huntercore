--- conflicted
+++ resolved
@@ -2707,22 +2707,14 @@
     }
 
     // Reject block.nVersion=1 blocks when 95% (75% on testnet) of the network has upgraded:
-<<<<<<< HEAD
-    if (block.nVersion.GetBaseVersion() < 2 && IsSuperMajority(2, pindexPrev, Params().RejectBlockOutdatedMajority()))
-=======
-    if (block.nVersion < 2 && IsSuperMajority(2, pindexPrev, consensusParams.nMajorityRejectBlockOutdated))
->>>>>>> fec5c0ea
+    if (block.nVersion.GetBaseVersion() < 2 && IsSuperMajority(2, pindexPrev, consensusParams.nMajorityRejectBlockOutdated))
     {
         return state.Invalid(error("%s: rejected nVersion=1 block", __func__),
                              REJECT_OBSOLETE, "bad-version");
     }
 
     // Reject block.nVersion=2 blocks when 95% (75% on testnet) of the network has upgraded:
-<<<<<<< HEAD
-    if (block.nVersion.GetBaseVersion() < 3 && IsSuperMajority(3, pindexPrev, Params().RejectBlockOutdatedMajority()))
-=======
-    if (block.nVersion < 3 && IsSuperMajority(3, pindexPrev, consensusParams.nMajorityRejectBlockOutdated))
->>>>>>> fec5c0ea
+    if (block.nVersion.GetBaseVersion() < 3 && IsSuperMajority(3, pindexPrev, consensusParams.nMajorityRejectBlockOutdated))
     {
         return state.Invalid(error("%s : rejected nVersion=2 block", __func__),
                              REJECT_OBSOLETE, "bad-version");
