// Copyright (c) 2009-2010 Satoshi Nakamoto
// Copyright (c) 2009-2016 The Bitcoin Core developers
// Distributed under the MIT software license, see the accompanying
// file COPYING or http://www.opensource.org/licenses/mit-license.php.

#include "txdb.h"

#include "chainparams.h"
#include "game/db.h"
#include "game/state.h"
#include "hash.h"
#include "random.h"
#include "pow.h"
#include "uint256.h"
#include "util.h"
#include "ui_interface.h"
#include "validation.h"
#include "init.h"

#include "script/names.h"

#include <stdint.h>

#include <boost/thread.hpp>

static const char DB_COIN = 'C';
static const char DB_COINS = 'c';
static const char DB_BLOCK_FILES = 'f';
static const char DB_TXINDEX = 't';
static const char DB_BLOCK_INDEX = 'b';

static const char DB_NAME = 'n';
static const char DB_NAME_HISTORY = 'h';

static const char DB_BEST_BLOCK = 'B';
static const char DB_HEAD_BLOCKS = 'H';
static const char DB_FLAG = 'F';
static const char DB_REINDEX_FLAG = 'R';
static const char DB_LAST_BLOCK = 'l';

namespace {

struct CoinEntry {
    COutPoint* outpoint;
    char key;
    CoinEntry(const COutPoint* ptr) : outpoint(const_cast<COutPoint*>(ptr)), key(DB_COIN)  {}

    template<typename Stream>
    void Serialize(Stream &s) const {
        s << key;
        s << outpoint->hash;
        s << VARINT(outpoint->n);
    }

    template<typename Stream>
    void Unserialize(Stream& s) {
        s >> key;
        s >> outpoint->hash;
        s >> VARINT(outpoint->n);
    }
};

}

CCoinsViewDB::CCoinsViewDB(size_t nCacheSize, bool fMemory, bool fWipe) : db(GetDataDir() / "chainstate", nCacheSize, fMemory, fWipe, true) 
{
}

bool CCoinsViewDB::GetCoin(const COutPoint &outpoint, Coin &coin) const {
    return db.Read(CoinEntry(&outpoint), coin);
}

bool CCoinsViewDB::HaveCoin(const COutPoint &outpoint) const {
    return db.Exists(CoinEntry(&outpoint));
}

uint256 CCoinsViewDB::GetBestBlock() const {
    uint256 hashBestChain;
    if (!db.Read(DB_BEST_BLOCK, hashBestChain))
        return uint256();
    return hashBestChain;
}

std::vector<uint256> CCoinsViewDB::GetHeadBlocks() const {
    std::vector<uint256> vhashHeadBlocks;
    if (!db.Read(DB_HEAD_BLOCKS, vhashHeadBlocks)) {
        return std::vector<uint256>();
    }
    return vhashHeadBlocks;
}

bool CCoinsViewDB::GetName(const valtype &name, CNameData& data) const {
    return db.Read(std::make_pair(DB_NAME, name), data);
}

bool CCoinsViewDB::GetNameHistory(const valtype &name, CNameHistory& data) const {
    assert (fNameHistory);
    return db.Read(std::make_pair(DB_NAME_HISTORY, name), data);
}

class CDbNameIterator : public CNameIterator
{

private:

    /* The backing LevelDB iterator.  */
    CDBIterator* iter;

public:

    ~CDbNameIterator();

    /**
     * Construct a new name iterator for the database.
     * @param db The database to create the iterator for.
     */
    CDbNameIterator(const CDBWrapper& db);

    /* Implement iterator methods.  */
    void seek (const valtype& start);
    bool next (valtype& name, CNameData& data);

};

CDbNameIterator::~CDbNameIterator() {
    delete iter;
}

CDbNameIterator::CDbNameIterator(const CDBWrapper& db)
    : iter(const_cast<CDBWrapper*>(&db)->NewIterator())
{
    seek(valtype());
}

void CDbNameIterator::seek(const valtype& start) {
    iter->Seek(std::make_pair(DB_NAME, start));
}

bool CDbNameIterator::next(valtype& name, CNameData& data) {
    if (!iter->Valid())
        return false;

    std::pair<char, valtype> key;
    if (!iter->GetKey(key) || key.first != DB_NAME)
        return false;
    name = key.second;

    if (!iter->GetValue(data))
        return error("%s : failed to read data from iterator", __func__);

    iter->Next ();
    return true;
}

CNameIterator* CCoinsViewDB::IterateNames() const {
    return new CDbNameIterator(db);
}

bool CCoinsViewDB::BatchWrite(CCoinsMap &mapCoins, const uint256 &hashBlock, const CNameCache &names) {
    CDBBatch batch(db);
    size_t count = 0;
    size_t changed = 0;
    size_t batch_size = (size_t)GetArg("-dbbatchsize", nDefaultDbBatchSize);
    int crash_simulate = GetArg("-dbcrashratio", 0);
    assert(!hashBlock.IsNull());

    uint256 old_tip = GetBestBlock();
    if (old_tip.IsNull()) {
        // We may be in the middle of replaying.
        std::vector<uint256> old_heads = GetHeadBlocks();
        if (old_heads.size() == 2) {
            assert(old_heads[0] == hashBlock);
            old_tip = old_heads[1];
        }
    }

    // In the first batch, mark the database as being in the middle of a
    // transition from old_tip to hashBlock.
    // A vector is used for future extensibility, as we may want to support
    // interrupting after partial writes from multiple independent reorgs.
    batch.Erase(DB_BEST_BLOCK);
    batch.Write(DB_HEAD_BLOCKS, std::vector<uint256>{hashBlock, old_tip});

    for (CCoinsMap::iterator it = mapCoins.begin(); it != mapCoins.end();) {
        if (it->second.flags & CCoinsCacheEntry::DIRTY) {
            CoinEntry entry(&it->first);
            if (it->second.coin.IsSpent())
                batch.Erase(entry);
            else
                batch.Write(entry, it->second.coin);
            changed++;
        }
        count++;
        CCoinsMap::iterator itOld = it++;
        mapCoins.erase(itOld);
        if (batch.SizeEstimate() > batch_size) {
            LogPrint(BCLog::COINDB, "Writing partial batch of %.2f MiB\n", batch.SizeEstimate() * (1.0 / 1048576.0));
            db.WriteBatch(batch);
            batch.Clear();
            if (crash_simulate) {
                static FastRandomContext rng;
                if (rng.randrange(crash_simulate) == 0) {
                    LogPrintf("Simulating a crash. Goodbye.\n");
                    _Exit(0);
                }
            }
        }
    }

    names.writeBatch(batch);

    // In the last batch, mark the database as consistent with hashBlock again.
    batch.Erase(DB_HEAD_BLOCKS);
    batch.Write(DB_BEST_BLOCK, hashBlock);

    LogPrint(BCLog::COINDB, "Writing final batch of %.2f MiB\n", batch.SizeEstimate() * (1.0 / 1048576.0));
    bool ret = db.WriteBatch(batch);
    LogPrint(BCLog::COINDB, "Committed %u changed transaction outputs (out of %u) to coin database...\n", (unsigned int)changed, (unsigned int)count);
    return ret;
}

size_t CCoinsViewDB::EstimateSize() const
{
    return db.EstimateSize(DB_COIN, (char)(DB_COIN+1));
}

CBlockTreeDB::CBlockTreeDB(size_t nCacheSize, bool fMemory, bool fWipe) : CDBWrapper(GetDataDir() / "blocks" / "index", nCacheSize, fMemory, fWipe) {
}

bool CBlockTreeDB::ReadBlockFileInfo(int nFile, CBlockFileInfo &info) {
    return Read(std::make_pair(DB_BLOCK_FILES, nFile), info);
}

bool CBlockTreeDB::WriteReindexing(bool fReindexing) {
    if (fReindexing)
        return Write(DB_REINDEX_FLAG, '1');
    else
        return Erase(DB_REINDEX_FLAG);
}

bool CBlockTreeDB::ReadReindexing(bool &fReindexing) {
    fReindexing = Exists(DB_REINDEX_FLAG);
    return true;
}

bool CBlockTreeDB::ReadLastBlockFile(int &nFile) {
    return Read(DB_LAST_BLOCK, nFile);
}

CCoinsViewCursor *CCoinsViewDB::Cursor() const
{
    CCoinsViewDBCursor *i = new CCoinsViewDBCursor(const_cast<CDBWrapper*>(&db)->NewIterator(), GetBestBlock());
    /* It seems that there are no "const iterators" for LevelDB.  Since we
       only need read operations on it, use a const-cast to get around
       that restriction.  */
    i->pcursor->Seek(DB_COIN);
    // Cache key of first record
    if (i->pcursor->Valid()) {
        CoinEntry entry(&i->keyTmp.second);
        i->pcursor->GetKey(entry);
        i->keyTmp.first = entry.key;
    } else {
        i->keyTmp.first = 0; // Make sure Valid() and GetKey() return false
    }
    return i;
}

bool CCoinsViewDBCursor::GetKey(COutPoint &key) const
{
    // Return cached key
    if (keyTmp.first == DB_COIN) {
        key = keyTmp.second;
        return true;
    }
    return false;
}

bool CCoinsViewDBCursor::GetValue(Coin &coin) const
{
    return pcursor->GetValue(coin);
}

unsigned int CCoinsViewDBCursor::GetValueSize() const
{
    return pcursor->GetValueSize();
}

bool CCoinsViewDBCursor::Valid() const
{
    return keyTmp.first == DB_COIN;
}

void CCoinsViewDBCursor::Next()
{
    pcursor->Next();
    CoinEntry entry(&keyTmp.second);
    if (!pcursor->Valid() || !pcursor->GetKey(entry)) {
        keyTmp.first = 0; // Invalidate cached key after last record so that Valid() and GetKey() return false
    } else {
        keyTmp.first = entry.key;
    }
}

bool CBlockTreeDB::WriteBatchSync(const std::vector<std::pair<int, const CBlockFileInfo*> >& fileInfo, int nLastFile, const std::vector<const CBlockIndex*>& blockinfo) {
    CDBBatch batch(*this);
    for (std::vector<std::pair<int, const CBlockFileInfo*> >::const_iterator it=fileInfo.begin(); it != fileInfo.end(); it++) {
        batch.Write(std::make_pair(DB_BLOCK_FILES, it->first), *it->second);
    }
    batch.Write(DB_LAST_BLOCK, nLastFile);
    for (std::vector<const CBlockIndex*>::const_iterator it=blockinfo.begin(); it != blockinfo.end(); it++) {
        batch.Write(std::make_pair(DB_BLOCK_INDEX, (*it)->GetBlockHash()), CDiskBlockIndex(*it));
    }
    return WriteBatch(batch, true);
}

bool CCoinsViewDB::ValidateNameDB(CGameDB& gameDb) const
{
    /* Skip for genesis block, since there is no game state available yet
       (test would fail below).  There's not really anything to verify
       for the genesis block anyway.  */
    const uint256 blockHash = GetBestBlock();
    if (blockHash.IsNull())
        return true;

    /* It seems that there are no "const iterators" for LevelDB.  Since we
       only need read operations on it, use a const-cast to get around
       that restriction.  */
    boost::scoped_ptr<CDBIterator> pcursor(const_cast<CDBWrapper*>(&db)->NewIterator());
    pcursor->SeekToFirst();

    /* Loop over the total database and read interesting
       things to memory.  We later use that to check
       everything against each other.  */

    std::set<valtype> namesTotal;
    std::set<valtype> namesInDB;
    std::set<valtype> namesWithHistory;
    std::map<valtype, CAmount> namesInUTXO;

    for (; pcursor->Valid(); pcursor->Next())
    {
        boost::this_thread::interruption_point();
        char chType;
        if (!pcursor->GetKey(chType))
            continue;

        switch (chType)
        {
        case DB_COIN:
        {
            Coin coin;
            if (!pcursor->GetValue(coin))
                return error("%s : failed to read coin", __func__);

            if (!coin.out.IsNull())
            {
                const CNameScript nameOp(coin.out.scriptPubKey);
                if (nameOp.isNameOp() && nameOp.isAnyUpdate())
                {
                    const valtype& name = nameOp.getOpName();
                    if (namesInUTXO.count(name) > 0)
                        return error("%s : name %s duplicated in UTXO set",
                                     __func__, ValtypeToString(name).c_str());
                    namesInUTXO.insert(std::make_pair(nameOp.getOpName(),
                                                      coin.out.nValue));
                }
            }
            break;
        }

        case DB_NAME:
        {
            std::pair<char, valtype> key;
            if (!pcursor->GetKey(key) || key.first != DB_NAME)
                return error("%s : failed to read DB_NAME key", __func__);
            const valtype& name = key.second;

            CNameData data;
            if (!pcursor->GetValue(data))
                return error("%s : failed to read name value", __func__);

            if (namesTotal.count(name) > 0)
                return error("%s : name %s duplicated in name index",
                             __func__, ValtypeToString(name).c_str());
            namesTotal.insert(name);
            
            assert(namesInDB.count(name) == 0);
            if (!data.isDead ())
                namesInDB.insert(name);
            break;
        }

        case DB_NAME_HISTORY:
        {
            std::pair<char, valtype> key;
            if (!pcursor->GetKey(key) || key.first != DB_NAME_HISTORY)
                return error("%s : failed to read DB_NAME_HISTORY key",
                             __func__);
            const valtype& name = key.second;

            if (namesWithHistory.count(name) > 0)
                return error("%s : name %s has duplicate history",
                             __func__, ValtypeToString(name).c_str());
            namesWithHistory.insert(name);
            break;
        }

        default:
            break;
        }
    }

    std::map<valtype, CAmount> namesInGame;
    GameState state(Params().GetConsensus());
    if (!gameDb.get(blockHash, state))
        return error("%s : failed to read game state", __func__);
    for (PlayerStateMap::const_iterator mi = state.players.begin();
         mi != state.players.end(); ++mi)
    {
        const valtype cur = ValtypeFromString(mi->first);
        if (namesInGame.count(cur) > 0)
            return error("%s : name %s is duplicate in the game state",
                         __func__, mi->first.c_str());
        namesInGame.insert(std::make_pair(cur, mi->second.lockedCoins));
    }

    /* Now verify the collected data.  */

    assert (namesTotal.size() >= namesInDB.size());

    if (namesInGame != namesInUTXO)
        return error("%s : game state and name DB mismatch", __func__);

    for (const auto& name : namesInDB)
        if (namesInUTXO.count(name) == 0)
            return error("%s : name '%s' in DB but not UTXO set",
                         __func__, ValtypeToString(name).c_str());
<<<<<<< HEAD
    BOOST_FOREACH(const PAIRTYPE(valtype, CAmount)& pair, namesInUTXO)
        if (namesInDB.count(pair.first) == 0)
=======
    for (const auto& name : namesInUTXO)
        if (namesInDB.count(name) == 0)
>>>>>>> c3b88a0f
            return error("%s : name '%s' in UTXO set but not DB",
                         __func__, ValtypeToString(pair.first).c_str());

    if (fNameHistory)
    {
<<<<<<< HEAD
        BOOST_FOREACH(const valtype& name, namesWithHistory)
            if (namesTotal.count(name) == 0)
=======
        for (const auto& name : namesWithHistory)
            if (nameHeightsData.count(name) == 0)
>>>>>>> c3b88a0f
                return error("%s : history entry for name '%s' not in main DB",
                             __func__, ValtypeToString(name).c_str());
    } else if (!namesWithHistory.empty ())
        return error("%s : name_history entries in DB, but"
                     " -namehistory not set", __func__);

    LogPrintf("Checked name database, %u living player names, %u total.\n",
              namesInDB.size(), namesTotal.size());
    LogPrintf("Names with history: %u\n", namesWithHistory.size());

    return true;
}

void
CNameCache::writeBatch (CDBBatch& batch) const
{
  for (EntryMap::const_iterator i = entries.begin ();
       i != entries.end (); ++i)
    batch.Write (std::make_pair (DB_NAME, i->first), i->second);

  for (std::set<valtype>::const_iterator i = deleted.begin ();
       i != deleted.end (); ++i)
    batch.Erase (std::make_pair (DB_NAME, *i));

  assert (fNameHistory || history.empty ());
  for (std::map<valtype, CNameHistory>::const_iterator i = history.begin ();
       i != history.end (); ++i)
    if (i->second.empty ())
      batch.Erase (std::make_pair (DB_NAME_HISTORY, i->first));
    else
      batch.Write (std::make_pair (DB_NAME_HISTORY, i->first), i->second);
}

bool CBlockTreeDB::ReadTxIndex(const uint256 &txid, CDiskTxPos &pos) {
    return Read(std::make_pair(DB_TXINDEX, txid), pos);
}

bool CBlockTreeDB::WriteTxIndex(const std::vector<std::pair<uint256, CDiskTxPos> >&vect) {
    CDBBatch batch(*this);
    for (std::vector<std::pair<uint256,CDiskTxPos> >::const_iterator it=vect.begin(); it!=vect.end(); it++)
        batch.Write(std::make_pair(DB_TXINDEX, it->first), it->second);
    return WriteBatch(batch);
}

bool CBlockTreeDB::WriteFlag(const std::string &name, bool fValue) {
    return Write(std::make_pair(DB_FLAG, name), fValue ? '1' : '0');
}

bool CBlockTreeDB::ReadFlag(const std::string &name, bool &fValue) {
    char ch;
    if (!Read(std::make_pair(DB_FLAG, name), ch))
        return false;
    fValue = ch == '1';
    return true;
}

bool CBlockTreeDB::LoadBlockIndexGuts(const Consensus::Params& consensusParams, std::function<CBlockIndex*(const uint256&)> insertBlockIndex)
{
    std::unique_ptr<CDBIterator> pcursor(NewIterator());

    pcursor->Seek(std::make_pair(DB_BLOCK_INDEX, uint256()));

    // Load mapBlockIndex
    while (pcursor->Valid()) {
        boost::this_thread::interruption_point();
        std::pair<char, uint256> key;
        if (pcursor->GetKey(key) && key.first == DB_BLOCK_INDEX) {
            CDiskBlockIndex diskindex;
            if (pcursor->GetValue(diskindex)) {
                // Construct block index object
                CBlockIndex* pindexNew = insertBlockIndex(diskindex.GetBlockHash());
                pindexNew->pprev          = insertBlockIndex(diskindex.hashPrev);
                pindexNew->nHeight        = diskindex.nHeight;
                pindexNew->nFile          = diskindex.nFile;
                pindexNew->nDataPos       = diskindex.nDataPos;
                pindexNew->nUndoPos       = diskindex.nUndoPos;
                pindexNew->nVersion       = diskindex.nVersion;
                pindexNew->hashMerkleRoot = diskindex.hashMerkleRoot;
                pindexNew->nTime          = diskindex.nTime;
                pindexNew->nBits          = diskindex.nBits;
                pindexNew->nNonce         = diskindex.nNonce;
                pindexNew->nStatus        = diskindex.nStatus;
                pindexNew->nTx            = diskindex.nTx;

                /* Bitcoin checks the PoW here.  We don't do this because
                   the CDiskBlockIndex does not contain the auxpow.
                   This check isn't important, since the data on disk should
                   already be valid and can be trusted.  */

                pcursor->Next();
            } else {
                return error("%s: failed to read value", __func__);
            }
        } else {
            break;
        }
    }

    return true;
}

namespace {

//! Legacy class to deserialize pre-pertxout database entries without reindex.
class CCoins
{
public:
    //! whether transaction is a coinbase
    bool fCoinBase;
    //! whether transaction is a game tx
    bool fGameTx;

    //! unspent transaction outputs; spent outputs are .IsNull(); spent outputs at the end of the array are dropped
    std::vector<CTxOut> vout;

    //! at which height this transaction was included in the active block chain
    int nHeight;

    //! empty constructor
    CCoins() : fCoinBase(false), vout(0), nHeight(0) { }

    template<typename Stream>
    void Unserialize(Stream &s) {
        unsigned int nCode = 0;
        // version
        int nVersionDummy;
        ::Unserialize(s, VARINT(nVersionDummy));
        // header code
        ::Unserialize(s, VARINT(nCode));
        fCoinBase = nCode & 1;
        fGameTx = nCode & 2;
        std::vector<bool> vAvail(2, false);
        vAvail[0] = (nCode & 4) != 0;
        vAvail[1] = (nCode & 8) != 0;
        unsigned int nMaskCode = (nCode / 16) + ((nCode & 12) != 0 ? 0 : 1);
        // spentness bitmask
        while (nMaskCode > 0) {
            unsigned char chAvail = 0;
            ::Unserialize(s, chAvail);
            for (unsigned int p = 0; p < 8; p++) {
                bool f = (chAvail & (1 << p)) != 0;
                vAvail.push_back(f);
            }
            if (chAvail != 0)
                nMaskCode--;
        }
        // txouts themself
        vout.assign(vAvail.size(), CTxOut());
        for (unsigned int i = 0; i < vAvail.size(); i++) {
            if (vAvail[i])
                ::Unserialize(s, REF(CTxOutCompressor(vout[i])));
        }
        // coinbase height
        ::Unserialize(s, VARINT(nHeight));
    }
};

}

/** Upgrade the database from older formats.
 *
 * Currently implemented: from the per-tx utxo model (0.8..0.14.x) to per-txout.
 */
bool CCoinsViewDB::Upgrade() {
    std::unique_ptr<CDBIterator> pcursor(db.NewIterator());
    pcursor->Seek(std::make_pair(DB_COINS, uint256()));
    if (!pcursor->Valid()) {
        return true;
    }

    int64_t count = 0;
    LogPrintf("Upgrading utxo-set database...\n");
    LogPrintf("[0%%]...");
    size_t batch_size = 1 << 24;
    CDBBatch batch(db);
    uiInterface.SetProgressBreakAction(StartShutdown);
    int reportDone = 0;
    while (pcursor->Valid()) {
        boost::this_thread::interruption_point();
        if (ShutdownRequested()) {
            break;
        }
        std::pair<unsigned char, uint256> key;
        if (pcursor->GetKey(key) && key.first == DB_COINS) {
            if (count++ % 256 == 0) {
                uint32_t high = 0x100 * *key.second.begin() + *(key.second.begin() + 1);
                int percentageDone = (int)(high * 100.0 / 65536.0 + 0.5);
                uiInterface.ShowProgress(_("Upgrading UTXO database") + "\n"+ _("(press q to shutdown and continue later)") + "\n", percentageDone);
                if (reportDone < percentageDone/10) {
                    // report max. every 10% step
                    LogPrintf("[%d%%]...", percentageDone);
                    reportDone = percentageDone/10;
                }
            }
            CCoins old_coins;
            if (!pcursor->GetValue(old_coins)) {
                return error("%s: cannot parse CCoins record", __func__);
            }
            COutPoint outpoint(key.second, 0);
            for (size_t i = 0; i < old_coins.vout.size(); ++i) {
                if (!old_coins.vout[i].IsNull() && !old_coins.vout[i].scriptPubKey.IsUnspendable()) {
                    Coin newcoin(std::move(old_coins.vout[i]),
                                 old_coins.nHeight, old_coins.fCoinBase,
                                 old_coins.fGameTx);
                    outpoint.n = i;
                    CoinEntry entry(&outpoint);
                    batch.Write(entry, newcoin);
                }
            }
            batch.Erase(key);
            if (batch.SizeEstimate() > batch_size) {
                db.WriteBatch(batch);
                batch.Clear();
            }
            pcursor->Next();
        } else {
            break;
        }
    }
    db.WriteBatch(batch);
    uiInterface.SetProgressBreakAction(std::function<void(void)>());
    LogPrintf("[%s].\n", ShutdownRequested() ? "CANCELLED" : "DONE");
    return true;
}<|MERGE_RESOLUTION|>--- conflicted
+++ resolved
@@ -435,25 +435,15 @@
         if (namesInUTXO.count(name) == 0)
             return error("%s : name '%s' in DB but not UTXO set",
                          __func__, ValtypeToString(name).c_str());
-<<<<<<< HEAD
-    BOOST_FOREACH(const PAIRTYPE(valtype, CAmount)& pair, namesInUTXO)
+    for (const auto& pair : namesInUTXO)
         if (namesInDB.count(pair.first) == 0)
-=======
-    for (const auto& name : namesInUTXO)
-        if (namesInDB.count(name) == 0)
->>>>>>> c3b88a0f
             return error("%s : name '%s' in UTXO set but not DB",
                          __func__, ValtypeToString(pair.first).c_str());
 
     if (fNameHistory)
     {
-<<<<<<< HEAD
-        BOOST_FOREACH(const valtype& name, namesWithHistory)
+        for (const auto& name : namesWithHistory)
             if (namesTotal.count(name) == 0)
-=======
-        for (const auto& name : namesWithHistory)
-            if (nameHeightsData.count(name) == 0)
->>>>>>> c3b88a0f
                 return error("%s : history entry for name '%s' not in main DB",
                              __func__, ValtypeToString(name).c_str());
     } else if (!namesWithHistory.empty ())
