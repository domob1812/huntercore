--- conflicted
+++ resolved
@@ -156,24 +156,11 @@
     // Only report confirmations if the block is on the main chain
     if (chainActive.Contains(blockindex))
         confirmations = chainActive.Height() - blockindex->nHeight + 1;
-<<<<<<< HEAD
-    result.push_back(Pair("confirmations", confirmations));
-    result.push_back(Pair("height", blockindex->nHeight));
-    result.push_back(Pair("version", blockindex->nVersion));
-    result.push_back(Pair("versionHex", strprintf("%08x", blockindex->nVersion)));
-    result.push_back(Pair("algo", blockindex->GetAlgo()));
-    result.push_back(Pair("merkleroot", blockindex->hashMerkleRoot.GetHex()));
-    result.push_back(Pair("time", (int64_t)blockindex->nTime));
-    result.push_back(Pair("mediantime", (int64_t)blockindex->GetMedianTimePast()));
-    result.push_back(Pair("nonce", (uint64_t)blockindex->nNonce));
-    result.push_back(Pair("bits", strprintf("%08x", blockindex->nBits)));
-    result.push_back(Pair("difficulty", GetDifficulty(blockindex)));
-    result.push_back(Pair("chainwork", blockindex->nChainWork.GetHex()));
-=======
     result.pushKV("confirmations", confirmations);
     result.pushKV("height", blockindex->nHeight);
     result.pushKV("version", blockindex->nVersion);
     result.pushKV("versionHex", strprintf("%08x", blockindex->nVersion));
+    result.pushKV("algo", blockindex->GetAlgo());
     result.pushKV("merkleroot", blockindex->hashMerkleRoot.GetHex());
     result.pushKV("time", (int64_t)blockindex->nTime);
     result.pushKV("mediantime", (int64_t)blockindex->GetMedianTimePast());
@@ -181,7 +168,6 @@
     result.pushKV("bits", strprintf("%08x", blockindex->nBits));
     result.pushKV("difficulty", GetDifficulty(blockindex));
     result.pushKV("chainwork", blockindex->nChainWork.GetHex());
->>>>>>> 4d387dc5
 
     if (blockindex->pprev)
         result.pushKV("previousblockhash", blockindex->pprev->GetBlockHash().GetHex());
@@ -200,25 +186,6 @@
     // Only report confirmations if the block is on the main chain
     if (chainActive.Contains(blockindex))
         confirmations = chainActive.Height() - blockindex->nHeight + 1;
-<<<<<<< HEAD
-    result.push_back(Pair("confirmations", confirmations));
-    result.push_back(Pair("strippedsize", (int)::GetSerializeSize(block, SER_NETWORK, PROTOCOL_VERSION | SERIALIZE_TRANSACTION_NO_WITNESS)));
-    result.push_back(Pair("size", (int)::GetSerializeSize(block, SER_NETWORK, PROTOCOL_VERSION)));
-    result.push_back(Pair("weight", (int)::GetBlockWeight(block)));
-    result.push_back(Pair("height", blockindex->nHeight));
-    result.push_back(Pair("version", block.nVersion));
-    result.push_back(Pair("versionHex", strprintf("%08x", block.nVersion)));
-    result.push_back(Pair("algo", block.GetAlgo()));
-    result.push_back(Pair("merkleroot", block.hashMerkleRoot.GetHex()));
-    result.push_back(Pair("tx", TxArrayToUniv(block.vtx, txDetails)));
-    result.push_back(Pair("gametx", TxArrayToUniv(vGameTx, txDetails)));
-    result.push_back(Pair("time", block.GetBlockTime()));
-    result.push_back(Pair("mediantime", (int64_t)blockindex->GetMedianTimePast()));
-    result.push_back(Pair("nonce", (uint64_t)block.nNonce));
-    result.push_back(Pair("bits", strprintf("%08x", block.nBits)));
-    result.push_back(Pair("difficulty", GetDifficulty(blockindex)));
-    result.push_back(Pair("chainwork", blockindex->nChainWork.GetHex()));
-=======
     result.pushKV("confirmations", confirmations);
     result.pushKV("strippedsize", (int)::GetSerializeSize(block, SER_NETWORK, PROTOCOL_VERSION | SERIALIZE_TRANSACTION_NO_WITNESS));
     result.pushKV("size", (int)::GetSerializeSize(block, SER_NETWORK, PROTOCOL_VERSION));
@@ -226,27 +193,16 @@
     result.pushKV("height", blockindex->nHeight);
     result.pushKV("version", block.nVersion);
     result.pushKV("versionHex", strprintf("%08x", block.nVersion));
+    result.pushKV("algo", block.GetAlgo());
     result.pushKV("merkleroot", block.hashMerkleRoot.GetHex());
-    UniValue txs(UniValue::VARR);
-    for(const auto& tx : block.vtx)
-    {
-        if(txDetails)
-        {
-            UniValue objTx(UniValue::VOBJ);
-            TxToUniv(*tx, uint256(), objTx, true, RPCSerializationFlags());
-            txs.push_back(objTx);
-        }
-        else
-            txs.push_back(tx->GetHash().GetHex());
-    }
-    result.pushKV("tx", txs);
+    result.pushKV("tx", TxArrayToUniv(block.vtx, txDetails));
+    result.pushKV("gametx", TxArrayToUniv(vGameTx, txDetails));
     result.pushKV("time", block.GetBlockTime());
     result.pushKV("mediantime", (int64_t)blockindex->GetMedianTimePast());
     result.pushKV("nonce", (uint64_t)block.nNonce);
     result.pushKV("bits", strprintf("%08x", block.nBits));
     result.pushKV("difficulty", GetDifficulty(blockindex));
     result.pushKV("chainwork", blockindex->nChainWork.GetHex());
->>>>>>> 4d387dc5
 
     if (block.auxpow)
         result.push_back(Pair("auxpow", AuxpowToJSON(*block.auxpow)));
@@ -1147,14 +1103,9 @@
     ret.pushKV("value", ValueFromAmount(coin.out.nValue));
     UniValue o(UniValue::VOBJ);
     ScriptPubKeyToUniv(coin.out.scriptPubKey, o, true);
-<<<<<<< HEAD
-    ret.push_back(Pair("scriptPubKey", o));
-    ret.push_back(Pair("coinbase", (bool)coin.fCoinBase));
-    ret.push_back(Pair("bounty", (bool)coin.IsGameTx()));
-=======
     ret.pushKV("scriptPubKey", o);
     ret.pushKV("coinbase", (bool)coin.fCoinBase);
->>>>>>> 4d387dc5
+    ret.pushKV("bounty", (bool)coin.IsGameTx());
 
     return ret;
 }
@@ -1315,32 +1266,18 @@
     LOCK(cs_main);
 
     UniValue obj(UniValue::VOBJ);
-<<<<<<< HEAD
-    obj.push_back(Pair("chain",                 Params().NetworkIDString()));
-    obj.push_back(Pair("blocks",                (int)chainActive.Height()));
-    obj.push_back(Pair("headers",               pindexBestHeader ? pindexBestHeader->nHeight : -1));
-    obj.push_back(Pair("bestblockhash",         chainActive.Tip()->GetBlockHash().GetHex()));
-    obj.push_back(Pair("difficulty_sha256d",    (double)GetDifficulty(ALGO_SHA256D)));
-    obj.push_back(Pair("difficulty_scrypt",     (double)GetDifficulty(ALGO_SCRYPT)));
-    obj.push_back(Pair("mediantime",            (int64_t)chainActive.Tip()->GetMedianTimePast()));
-    obj.push_back(Pair("verificationprogress",  GuessVerificationProgress(Params().TxData(), chainActive.Tip())));
-    obj.push_back(Pair("initialblockdownload",  IsInitialBlockDownload()));
-    obj.push_back(Pair("chainwork",             chainActive.Tip()->nChainWork.GetHex()));
-    obj.push_back(Pair("size_on_disk",          CalculateCurrentUsage()));
-    obj.push_back(Pair("pruned",                fPruneMode));
-=======
     obj.pushKV("chain",                 Params().NetworkIDString());
     obj.pushKV("blocks",                (int)chainActive.Height());
     obj.pushKV("headers",               pindexBestHeader ? pindexBestHeader->nHeight : -1);
     obj.pushKV("bestblockhash",         chainActive.Tip()->GetBlockHash().GetHex());
-    obj.pushKV("difficulty",            (double)GetDifficulty());
+    obj.pushKV("difficulty_sha256d",    (double)GetDifficulty(ALGO_SHA256D));
+    obj.pushKV("difficulty_scrypt",     (double)GetDifficulty(ALGO_SCRYPT));
     obj.pushKV("mediantime",            (int64_t)chainActive.Tip()->GetMedianTimePast());
     obj.pushKV("verificationprogress",  GuessVerificationProgress(Params().TxData(), chainActive.Tip()));
     obj.pushKV("initialblockdownload",  IsInitialBlockDownload());
     obj.pushKV("chainwork",             chainActive.Tip()->nChainWork.GetHex());
     obj.pushKV("size_on_disk",          CalculateCurrentUsage());
     obj.pushKV("pruned",                fPruneMode);
->>>>>>> 4d387dc5
     if (fPruneMode) {
         CBlockIndex* block = chainActive.Tip();
         assert(block);
@@ -1835,7 +1772,7 @@
       if (entry.second >= minAmount)
         {
           nTotal += entry.second;
-          addr.push_back (Pair (entry.first, ValueFromAmount (entry.second)));
+          addr.pushKV (entry.first, ValueFromAmount (entry.second));
         }
       else
         nTooSmall += entry.second;
