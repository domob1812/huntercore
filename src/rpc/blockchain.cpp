--- conflicted
+++ resolved
@@ -78,8 +78,14 @@
     return dDiff;
 }
 
-<<<<<<< HEAD
-static UniValue AuxpowToJSON(const CAuxPow& auxpow)
+double GetDifficulty(const CBlockIndex* blockindex)
+{
+    return GetDifficulty(chainActive, blockindex);
+}
+
+namespace
+{
+UniValue AuxpowToJSON(const CAuxPow& auxpow)
 {
     UniValue result(UniValue::VOBJ);
 
@@ -113,12 +119,8 @@
     result.push_back(Pair("parentblock", strHex));
 
     return result;
-=======
-double GetDifficulty(const CBlockIndex* blockindex)
-{
-    return GetDifficulty(chainActive, blockindex);
->>>>>>> 5180a86c
-}
+}
+} // anonymous namespace
 
 UniValue blockheaderToJSON(const CBlockIndex* blockindex)
 {
