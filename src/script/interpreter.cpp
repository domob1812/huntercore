--- conflicted
+++ resolved
@@ -12,18 +12,6 @@
 #include "pubkey.h"
 #include "script/script.h"
 #include "uint256.h"
-
-<<<<<<< HEAD
-using namespace std;
-=======
-static const valtype vchFalse(0);
-static const valtype vchZero(0);
-static const valtype vchTrue(1, 1);
-static const CScriptNum bnZero(0);
-static const CScriptNum bnOne(1);
-static const CScriptNum bnFalse(0);
-static const CScriptNum bnTrue(1);
->>>>>>> bfb256da
 
 namespace {
 
