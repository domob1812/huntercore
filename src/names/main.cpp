--- conflicted
+++ resolved
@@ -146,11 +146,7 @@
 
   for (const auto& name : revived)
     {
-<<<<<<< HEAD
-      LogPrint ("names", "revived: %s, mempool: %u\n",
-=======
-      LogPrint (BCLog::NAMES, "unexpired: %s, mempool: %u\n",
->>>>>>> 6cc6d52e
+      LogPrint (BCLog::NAMES, "revived: %s, mempool: %u\n",
                 ValtypeToString (name).c_str (), mapNameRegs.count (name));
 
       const NameTxMap::const_iterator mit = mapNameRegs.find (name);
@@ -166,32 +162,6 @@
 }
 
 void
-<<<<<<< HEAD
-=======
-CNameMemPool::removeExpireConflicts (const std::set<valtype>& expired,
-                                     std::vector<CTransactionRef>* removed)
-{
-  AssertLockHeld (pool.cs);
-
-  for (const auto& name : expired)
-    {
-      LogPrint (BCLog::NAMES, "expired: %s, mempool: %u\n",
-                ValtypeToString (name).c_str (), mapNameUpdates.count (name));
-
-      const NameTxMap::const_iterator mit = mapNameUpdates.find (name);
-      if (mit != mapNameUpdates.end ())
-        {
-          const CTxMemPool::txiter mit2 = pool.mapTx.find (mit->second);
-          assert (mit2 != pool.mapTx.end ());
-          if (removed)
-            removed->push_back (MakeTransactionRef (mit2->GetTx ()));
-          pool.removeRecursive (mit2->GetTx ());
-        }
-    }
-}
-
-void
->>>>>>> 6cc6d52e
 CNameMemPool::check (const CCoinsView& coins) const
 {
   AssertLockHeld (pool.cs);
