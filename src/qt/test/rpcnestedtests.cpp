// Copyright (c) 2016-2017 The Bitcoin Core developers
// Distributed under the MIT software license, see the accompanying
// file COPYING or http://www.opensource.org/licenses/mit-license.php.

#include <qt/test/rpcnestedtests.h>

#include <chainparams.h>
#include <consensus/validation.h>
#include <fs.h>
#include <interface/node.h>
#include <validation.h>
#include <rpc/register.h>
#include <rpc/server.h>
#include <qt/rpcconsole.h>
#include <test/test_bitcoin.h>
#include <univalue.h>
#include <util.h>

#include <QDir>
#include <QtGlobal>

static UniValue rpcNestedTest_rpc(const JSONRPCRequest& request)
{
    if (request.fHelp) {
        return "help message";
    }
    return request.params.write(0, 0);
}

static const CRPCCommand vRPCCommands[] =
{
    { "test", "rpcNestedTest", &rpcNestedTest_rpc, {} },
};

void RPCNestedTests::rpcNestedTests()
{
    // do some test setup
    // could be moved to a more generic place when we add more tests on QT level
    tableRPC.appendCommand("rpcNestedTest", &vRPCCommands[0]);
    //mempool.setSanityCheck(1.0);

    TestingSetup test;

    SetRPCWarmupFinished();

    std::string result;
    std::string result2;
    std::string filtered;
    auto node = interface::MakeNode();
    RPCConsole::RPCExecuteCommandLine(*node, result, "getblockchaininfo()[chain]", &filtered); //simple result filtering with path
    QVERIFY(result=="main");
    QVERIFY(filtered == "getblockchaininfo()[chain]");

    RPCConsole::RPCExecuteCommandLine(*node, result, "getblock(getbestblockhash())"); //simple 2 level nesting
    RPCConsole::RPCExecuteCommandLine(*node, result, "getblock(getblock(getbestblockhash())[hash], true)");

    RPCConsole::RPCExecuteCommandLine(*node, result, "getblock( getblock( getblock(getbestblockhash())[hash] )[hash], true)"); //4 level nesting with whitespace, filtering path and boolean parameter

    RPCConsole::RPCExecuteCommandLine(*node, result, "getblockchaininfo");
    QVERIFY(result.substr(0,1) == "{");

    RPCConsole::RPCExecuteCommandLine(*node, result, "getblockchaininfo()");
    QVERIFY(result.substr(0,1) == "{");

    RPCConsole::RPCExecuteCommandLine(*node, result, "getblockchaininfo "); //whitespace at the end will be tolerated
    QVERIFY(result.substr(0,1) == "{");

    (RPCConsole::RPCExecuteCommandLine(*node, result, "getblockchaininfo()[\"chain\"]")); //Quote path identifier are allowed, but look after a child containing the quotes in the key
    QVERIFY(result == "null");

    (RPCConsole::RPCExecuteCommandLine(*node, result, "createrawtransaction [] {} 0")); //parameter not in brackets are allowed
    (RPCConsole::RPCExecuteCommandLine(*node, result2, "createrawtransaction([],{},0)")); //parameter in brackets are allowed
    QVERIFY(result == result2);
    (RPCConsole::RPCExecuteCommandLine(*node, result2, "createrawtransaction( [],  {} , 0   )")); //whitespace between parameters is allowed
    QVERIFY(result == result2);

<<<<<<< HEAD
    RPCConsole::RPCExecuteCommandLine(result, "getblock(getbestblockhash())[tx][0]", &filtered);
    QVERIFY(result == "c4ee946ffcb0bffa454782432d530bbeb8562b09594c1fbc8ceccd46ce34a754");
=======
    RPCConsole::RPCExecuteCommandLine(*node, result, "getblock(getbestblockhash())[tx][0]", &filtered);
    QVERIFY(result == "41c62dbd9068c89a449525e3cd5ac61b20ece28c3c38b3f35b2161f0e6d3cb0d");
>>>>>>> ea5ccb89
    QVERIFY(filtered == "getblock(getbestblockhash())[tx][0]");

    RPCConsole::RPCParseCommandLine(nullptr, result, "importprivkey", false, &filtered);
    QVERIFY(filtered == "importprivkey(…)");
    RPCConsole::RPCParseCommandLine(nullptr, result, "signmessagewithprivkey abc", false, &filtered);
    QVERIFY(filtered == "signmessagewithprivkey(…)");
    RPCConsole::RPCParseCommandLine(nullptr, result, "signmessagewithprivkey abc,def", false, &filtered);
    QVERIFY(filtered == "signmessagewithprivkey(…)");
    RPCConsole::RPCParseCommandLine(nullptr, result, "signrawtransactionwithkey(abc)", false, &filtered);
    QVERIFY(filtered == "signrawtransactionwithkey(…)");
    RPCConsole::RPCParseCommandLine(nullptr, result, "walletpassphrase(help())", false, &filtered);
    QVERIFY(filtered == "walletpassphrase(…)");
    RPCConsole::RPCParseCommandLine(nullptr, result, "walletpassphrasechange(help(walletpassphrasechange(abc)))", false, &filtered);
    QVERIFY(filtered == "walletpassphrasechange(…)");
    RPCConsole::RPCParseCommandLine(nullptr, result, "help(encryptwallet(abc, def))", false, &filtered);
    QVERIFY(filtered == "help(encryptwallet(…))");
    RPCConsole::RPCParseCommandLine(nullptr, result, "help(importprivkey())", false, &filtered);
    QVERIFY(filtered == "help(importprivkey(…))");
    RPCConsole::RPCParseCommandLine(nullptr, result, "help(importprivkey(help()))", false, &filtered);
    QVERIFY(filtered == "help(importprivkey(…))");
    RPCConsole::RPCParseCommandLine(nullptr, result, "help(importprivkey(abc), walletpassphrase(def))", false, &filtered);
    QVERIFY(filtered == "help(importprivkey(…), walletpassphrase(…))");

    RPCConsole::RPCExecuteCommandLine(*node, result, "rpcNestedTest");
    QVERIFY(result == "[]");
    RPCConsole::RPCExecuteCommandLine(*node, result, "rpcNestedTest ''");
    QVERIFY(result == "[\"\"]");
    RPCConsole::RPCExecuteCommandLine(*node, result, "rpcNestedTest \"\"");
    QVERIFY(result == "[\"\"]");
    RPCConsole::RPCExecuteCommandLine(*node, result, "rpcNestedTest '' abc");
    QVERIFY(result == "[\"\",\"abc\"]");
    RPCConsole::RPCExecuteCommandLine(*node, result, "rpcNestedTest abc '' abc");
    QVERIFY(result == "[\"abc\",\"\",\"abc\"]");
    RPCConsole::RPCExecuteCommandLine(*node, result, "rpcNestedTest abc  abc");
    QVERIFY(result == "[\"abc\",\"abc\"]");
    RPCConsole::RPCExecuteCommandLine(*node, result, "rpcNestedTest abc\t\tabc");
    QVERIFY(result == "[\"abc\",\"abc\"]");
    RPCConsole::RPCExecuteCommandLine(*node, result, "rpcNestedTest(abc )");
    QVERIFY(result == "[\"abc\"]");
    RPCConsole::RPCExecuteCommandLine(*node, result, "rpcNestedTest( abc )");
    QVERIFY(result == "[\"abc\"]");
    RPCConsole::RPCExecuteCommandLine(*node, result, "rpcNestedTest(   abc   ,   cba )");
    QVERIFY(result == "[\"abc\",\"cba\"]");

#if QT_VERSION >= 0x050300
    // do the QVERIFY_EXCEPTION_THROWN checks only with Qt5.3 and higher (QVERIFY_EXCEPTION_THROWN was introduced in Qt5.3)
    QVERIFY_EXCEPTION_THROWN(RPCConsole::RPCExecuteCommandLine(*node, result, "getblockchaininfo() .\n"), std::runtime_error); //invalid syntax
    QVERIFY_EXCEPTION_THROWN(RPCConsole::RPCExecuteCommandLine(*node, result, "getblockchaininfo() getblockchaininfo()"), std::runtime_error); //invalid syntax
    (RPCConsole::RPCExecuteCommandLine(*node, result, "getblockchaininfo(")); //tolerate non closing brackets if we have no arguments
    (RPCConsole::RPCExecuteCommandLine(*node, result, "getblockchaininfo()()()")); //tolerate non command brackts
    QVERIFY_EXCEPTION_THROWN(RPCConsole::RPCExecuteCommandLine(*node, result, "getblockchaininfo(True)"), UniValue); //invalid argument
    QVERIFY_EXCEPTION_THROWN(RPCConsole::RPCExecuteCommandLine(*node, result, "a(getblockchaininfo(True))"), UniValue); //method not found
    QVERIFY_EXCEPTION_THROWN(RPCConsole::RPCExecuteCommandLine(*node, result, "rpcNestedTest abc,,abc"), std::runtime_error); //don't tollerate empty arguments when using ,
    QVERIFY_EXCEPTION_THROWN(RPCConsole::RPCExecuteCommandLine(*node, result, "rpcNestedTest(abc,,abc)"), std::runtime_error); //don't tollerate empty arguments when using ,
    QVERIFY_EXCEPTION_THROWN(RPCConsole::RPCExecuteCommandLine(*node, result, "rpcNestedTest(abc,,)"), std::runtime_error); //don't tollerate empty arguments when using ,
#endif
}<|MERGE_RESOLUTION|>--- conflicted
+++ resolved
@@ -74,13 +74,8 @@
     (RPCConsole::RPCExecuteCommandLine(*node, result2, "createrawtransaction( [],  {} , 0   )")); //whitespace between parameters is allowed
     QVERIFY(result == result2);
 
-<<<<<<< HEAD
-    RPCConsole::RPCExecuteCommandLine(result, "getblock(getbestblockhash())[tx][0]", &filtered);
+    RPCConsole::RPCExecuteCommandLine(*node, result, "getblock(getbestblockhash())[tx][0]", &filtered);
     QVERIFY(result == "c4ee946ffcb0bffa454782432d530bbeb8562b09594c1fbc8ceccd46ce34a754");
-=======
-    RPCConsole::RPCExecuteCommandLine(*node, result, "getblock(getbestblockhash())[tx][0]", &filtered);
-    QVERIFY(result == "41c62dbd9068c89a449525e3cd5ac61b20ece28c3c38b3f35b2161f0e6d3cb0d");
->>>>>>> ea5ccb89
     QVERIFY(filtered == "getblock(getbestblockhash())[tx][0]");
 
     RPCConsole::RPCParseCommandLine(nullptr, result, "importprivkey", false, &filtered);
