#!/usr/bin/env python3
# Copyright (c) 2014-2016 The Bitcoin Core developers
# Distributed under the MIT software license, see the accompanying
# file COPYING or http://www.opensource.org/licenses/mit-license.php.
"""Test the wallet keypool and interaction with wallet encryption/locking."""

from test_framework.test_framework import BitcoinTestFramework
from test_framework.util import *
from test_framework import auxpow

class KeyPoolTest(BitcoinTestFramework):

    def run_test(self):
        nodes = self.nodes
        addr_before_encrypting = nodes[0].getnewaddress()
        addr_before_encrypting_data = nodes[0].validateaddress(addr_before_encrypting)
        wallet_info_old = nodes[0].getwalletinfo()
        assert(addr_before_encrypting_data['hdmasterkeyid'] == wallet_info_old['hdmasterkeyid'])
        
        # Encrypt wallet and wait to terminate
        nodes[0].encryptwallet('test')
        bitcoind_processes[0].wait()
        # Restart node 0
        nodes[0] = start_node(0, self.options.tmpdir)
        # Keep creating keys
        addr = nodes[0].getnewaddress()
        addr_data = nodes[0].validateaddress(addr)
        wallet_info = nodes[0].getwalletinfo()
        assert(addr_before_encrypting_data['hdmasterkeyid'] != wallet_info['hdmasterkeyid'])
        assert(addr_data['hdmasterkeyid'] == wallet_info['hdmasterkeyid'])
        assert_raises_jsonrpc(-12, "Error: Keypool ran out, please call keypoolrefill first", nodes[0].getnewaddress)

        # put six (plus 2) new keys in the keypool (100% external-, +100% internal-keys, 1 in min)
        nodes[0].walletpassphrase('test', 12000)
        nodes[0].keypoolrefill(6)
        nodes[0].walletlock()
        wi = nodes[0].getwalletinfo()
        assert_equal(wi['keypoolsize_hd_internal'], 6)
        assert_equal(wi['keypoolsize'], 6)

        # drain the internal keys
        nodes[0].getrawchangeaddress()
        nodes[0].getrawchangeaddress()
        nodes[0].getrawchangeaddress()
        nodes[0].getrawchangeaddress()
        nodes[0].getrawchangeaddress()
        nodes[0].getrawchangeaddress()
        addr = set()
        # the next one should fail
        assert_raises_jsonrpc(-12, "Keypool ran out", nodes[0].getrawchangeaddress)

        # drain the external keys
        addr.add(nodes[0].getnewaddress())
        addr.add(nodes[0].getnewaddress())
        addr.add(nodes[0].getnewaddress())
        addr.add(nodes[0].getnewaddress())
        addr.add(nodes[0].getnewaddress())
        addr.add(nodes[0].getnewaddress())
        assert(len(addr) == 6)
        # the next one should fail
        assert_raises_jsonrpc(-12, "Error: Keypool ran out, please call keypoolrefill first", nodes[0].getnewaddress)

        # refill keypool with three new addresses
        nodes[0].walletpassphrase('test', 1)
        nodes[0].keypoolrefill(3)

        # test walletpassphrase timeout
        time.sleep(1.1)
        assert_equal(nodes[0].getwalletinfo()["unlocked_until"], 0)

        # drain them by mining
        nodes[0].generate(1)
        nodes[0].generate(1)
        nodes[0].generate(1)
        assert_raises_jsonrpc(-12, "Keypool ran out", nodes[0].generate, 1)

<<<<<<< HEAD
        # test draining with getauxblock
        test_auxpow(nodes)
=======
        nodes[0].walletpassphrase('test', 100)
        nodes[0].keypoolrefill(100)
        wi = nodes[0].getwalletinfo()
        assert_equal(wi['keypoolsize_hd_internal'], 100)
        assert_equal(wi['keypoolsize'], 100)
>>>>>>> 4aa07fa7

    def __init__(self):
        super().__init__()
        self.setup_clean_chain = False
        self.num_nodes = 1

    def setup_network(self):
        self.nodes = self.setup_nodes()

def test_auxpow(nodes):
    """
    Test behaviour of getauxpow.  Calling getauxpow should reserve
    a key from the pool, but it should be released again if the
    created block is not actually used.  On the other hand, if the
    auxpow is submitted and turned into a block, the keypool should
    be drained.
    """

    nodes[0].walletpassphrase('test', 12000)
    nodes[0].keypoolrefill(1)
    nodes[0].walletlock()
    assert_equal (nodes[0].getwalletinfo()['keypoolsize'], 2)

    nodes[0].getauxblock()
    assert_equal (nodes[0].getwalletinfo()['keypoolsize'], 2)
    nodes[0].generate(1)
    assert_equal (nodes[0].getwalletinfo()['keypoolsize'], 1)
    auxblock = nodes[0].getauxblock()
    assert_equal (nodes[0].getwalletinfo()['keypoolsize'], 1)

    target = auxpow.reverseHex(auxblock['_target'])
    solved = auxpow.computeAuxpow(auxblock['hash'], target, True)
    res = nodes[0].getauxblock(auxblock['hash'], solved)
    assert res
    assert_equal(nodes[0].getwalletinfo()['keypoolsize'], 0)

    try:
        nodes[0].getauxblock()
        raise AssertionError('Keypool should be exhausted by getauxblock')
    except JSONRPCException as e:
        assert(e.error['code']==-12)

if __name__ == '__main__':
    KeyPoolTest().main()<|MERGE_RESOLUTION|>--- conflicted
+++ resolved
@@ -74,16 +74,14 @@
         nodes[0].generate(1)
         assert_raises_jsonrpc(-12, "Keypool ran out", nodes[0].generate, 1)
 
-<<<<<<< HEAD
         # test draining with getauxblock
         test_auxpow(nodes)
-=======
+
         nodes[0].walletpassphrase('test', 100)
         nodes[0].keypoolrefill(100)
         wi = nodes[0].getwalletinfo()
         assert_equal(wi['keypoolsize_hd_internal'], 100)
         assert_equal(wi['keypoolsize'], 100)
->>>>>>> 4aa07fa7
 
     def __init__(self):
         super().__init__()
@@ -103,7 +101,7 @@
     """
 
     nodes[0].walletpassphrase('test', 12000)
-    nodes[0].keypoolrefill(1)
+    nodes[0].keypoolrefill(2)
     nodes[0].walletlock()
     assert_equal (nodes[0].getwalletinfo()['keypoolsize'], 2)
 
