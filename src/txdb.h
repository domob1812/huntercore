// Copyright (c) 2009-2010 Satoshi Nakamoto
// Copyright (c) 2009-2016 The Bitcoin Core developers
// Distributed under the MIT software license, see the accompanying
// file COPYING or http://www.opensource.org/licenses/mit-license.php.

#ifndef BITCOIN_TXDB_H
#define BITCOIN_TXDB_H

#include "coins.h"
#include "dbwrapper.h"
#include "chain.h"

#include <map>
#include <string>
#include <utility>
#include <vector>

class CBlockIndex;
class CCoinsViewDBCursor;
class uint256;

//! No need to periodic flush if at least this much space still available.
static constexpr int MAX_BLOCK_COINSDB_USAGE = 10;
//! -dbcache default (MiB)
static const int64_t nDefaultDbCache = 450;
//! -dbbatchsize default (bytes)
static const int64_t nDefaultDbBatchSize = 16 << 20;
//! max. -dbcache (MiB)
static const int64_t nMaxDbCache = sizeof(void*) > 4 ? 16384 : 1024;
//! min. -dbcache (MiB)
static const int64_t nMinDbCache = 4;
//! Max memory allocated to block tree DB specific cache, if no -txindex (MiB)
static const int64_t nMaxBlockDBCache = 2;
//! Max memory allocated to block tree DB specific cache, if -txindex (MiB)
// Unlike for the UTXO database, for the txindex scenario the leveldb cache make
// a meaningful difference: https://github.com/bitcoin/bitcoin/pull/8273#issuecomment-229601991
static const int64_t nMaxBlockDBAndTxIndexCache = 1024;
//! Max memory allocated to coin DB specific cache (MiB)
static const int64_t nMaxCoinsDBCache = 8;

struct CDiskTxPos : public CDiskBlockPos
{
    /**
     * If positive, this is the offset after the block header at which the
     * given tx starts in the block file.  For game transactions, the value is
     * negative and contains (in magnitude) the offset (nPos + nTxOffset)
     * at which the tx starts in the undo file.  This allows us to still use
     * nPos in the block file to load the header in GetTransactions.
     */
    int nTxOffset;

    ADD_SERIALIZE_METHODS;

    template <typename Stream, typename Operation>
    inline void SerializationOp(Stream& s, Operation ser_action) {
        READWRITE(*(CDiskBlockPos*)this);
        READWRITE(nTxOffset);
    }

    CDiskTxPos(const CDiskBlockPos &blockIn, int nTxOffsetIn)
      : CDiskBlockPos(blockIn.nFile, blockIn.nPos), nTxOffset(nTxOffsetIn)
    {}

    CDiskTxPos() {
        SetNull();
    }

    void SetNull() {
        CDiskBlockPos::SetNull();
        nTxOffset = 0;
    }

    inline bool IsGameTx() const {
        return nTxOffset < 0;
    }

    inline CDiskBlockPos GetGamePos() const {
        assert(IsGameTx());
        return CDiskBlockPos(nFile, -nTxOffset);
    }
};

/** CCoinsView backed by the coin database (chainstate/) */
class CCoinsViewDB : public CCoinsView
{
protected:
    CDBWrapper db;
public:
    CCoinsViewDB(size_t nCacheSize, bool fMemory = false, bool fWipe = false);

    bool GetCoin(const COutPoint &outpoint, Coin &coin) const override;
    bool HaveCoin(const COutPoint &outpoint) const override;
    uint256 GetBestBlock() const override;
<<<<<<< HEAD
    bool GetName(const valtype &name, CNameData &data) const;
    bool GetNameHistory(const valtype &name, CNameHistory &data) const;
    CNameIterator* IterateNames() const;
    bool BatchWrite(CCoinsMap &mapCoins, const uint256 &hashBlock, const CNameCache &names);
=======
    std::vector<uint256> GetHeadBlocks() const override;
    bool GetName(const valtype &name, CNameData &data) const override;
    bool GetNameHistory(const valtype &name, CNameHistory &data) const override;
    bool GetNamesForHeight(unsigned nHeight, std::set<valtype>& data) const override;
    CNameIterator* IterateNames() const override;
    bool BatchWrite(CCoinsMap &mapCoins, const uint256 &hashBlock, const CNameCache &names) override;
>>>>>>> c3b88a0f
    CCoinsViewCursor *Cursor() const override;
    bool ValidateNameDB(CGameDB& gameDb) const;

    //! Attempt to update from an older database format. Returns whether an error occurred.
    bool Upgrade();
    size_t EstimateSize() const override;
};

/** Specialization of CCoinsViewCursor to iterate over a CCoinsViewDB */
class CCoinsViewDBCursor: public CCoinsViewCursor
{
public:
    ~CCoinsViewDBCursor() {}

    bool GetKey(COutPoint &key) const override;
    bool GetValue(Coin &coin) const override;
    unsigned int GetValueSize() const override;

    bool Valid() const override;
    void Next() override;

private:
    CCoinsViewDBCursor(CDBIterator* pcursorIn, const uint256 &hashBlockIn):
        CCoinsViewCursor(hashBlockIn), pcursor(pcursorIn) {}
    std::unique_ptr<CDBIterator> pcursor;
    std::pair<char, COutPoint> keyTmp;

    friend class CCoinsViewDB;
};

/** Access to the block database (blocks/index/) */
class CBlockTreeDB : public CDBWrapper
{
public:
    CBlockTreeDB(size_t nCacheSize, bool fMemory = false, bool fWipe = false);
private:
    CBlockTreeDB(const CBlockTreeDB&);
    void operator=(const CBlockTreeDB&);
public:
    bool WriteBatchSync(const std::vector<std::pair<int, const CBlockFileInfo*> >& fileInfo, int nLastFile, const std::vector<const CBlockIndex*>& blockinfo);
    bool ReadBlockFileInfo(int nFile, CBlockFileInfo &fileinfo);
    bool ReadLastBlockFile(int &nFile);
    bool WriteReindexing(bool fReindex);
    bool ReadReindexing(bool &fReindex);
    bool ReadTxIndex(const uint256 &txid, CDiskTxPos &pos);
    bool WriteTxIndex(const std::vector<std::pair<uint256, CDiskTxPos> > &list);
    bool WriteFlag(const std::string &name, bool fValue);
    bool ReadFlag(const std::string &name, bool &fValue);
    bool LoadBlockIndexGuts(const Consensus::Params& consensusParams, std::function<CBlockIndex*(const uint256&)> insertBlockIndex);
};

#endif // BITCOIN_TXDB_H<|MERGE_RESOLUTION|>--- conflicted
+++ resolved
@@ -91,19 +91,11 @@
     bool GetCoin(const COutPoint &outpoint, Coin &coin) const override;
     bool HaveCoin(const COutPoint &outpoint) const override;
     uint256 GetBestBlock() const override;
-<<<<<<< HEAD
-    bool GetName(const valtype &name, CNameData &data) const;
-    bool GetNameHistory(const valtype &name, CNameHistory &data) const;
-    CNameIterator* IterateNames() const;
-    bool BatchWrite(CCoinsMap &mapCoins, const uint256 &hashBlock, const CNameCache &names);
-=======
     std::vector<uint256> GetHeadBlocks() const override;
     bool GetName(const valtype &name, CNameData &data) const override;
     bool GetNameHistory(const valtype &name, CNameHistory &data) const override;
-    bool GetNamesForHeight(unsigned nHeight, std::set<valtype>& data) const override;
     CNameIterator* IterateNames() const override;
     bool BatchWrite(CCoinsMap &mapCoins, const uint256 &hashBlock, const CNameCache &names) override;
->>>>>>> c3b88a0f
     CCoinsViewCursor *Cursor() const override;
     bool ValidateNameDB(CGameDB& gameDb) const;
 
