--- conflicted
+++ resolved
@@ -265,15 +265,9 @@
     test/util/data/txcreatescript3.json \
     test/util/data/txcreatescript4.hex \
     test/util/data/txcreatescript4.json \
-<<<<<<< HEAD
     test/util/data/txcreatesign.hex \
-    test/util/data/txcreatesign.json
-=======
-    test/util/data/txcreatesignv1.hex \
-    test/util/data/txcreatesignv1.json \
-    test/util/data/txcreatesignv2.hex \
+    test/util/data/txcreatesign.json \
     test/util/rpcauth-test.py
->>>>>>> abce521b
 
 CLEANFILES = $(OSX_DMG) $(BITCOIN_WIN_INSTALLER)
 
