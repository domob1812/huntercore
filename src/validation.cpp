--- conflicted
+++ resolved
@@ -2417,12 +2417,8 @@
             const CTransaction& tx = *it;
             // ignore validation errors in resurrected transactions
             CValidationState stateDummy;
-<<<<<<< HEAD
             assert(!tx.IsGameTx());
-            if (tx.IsCoinBase() || !AcceptToMemoryPool(mempool, stateDummy, tx, false, NULL, true)) {
-=======
             if (tx.IsCoinBase() || !AcceptToMemoryPool(mempool, stateDummy, it, false, NULL, true)) {
->>>>>>> df2ffcc2
                 mempool.removeRecursive(tx);
             } else if (mempool.exists(tx.GetHash())) {
                 vHashUpdate.push_back(tx.GetHash());
@@ -2552,15 +2548,8 @@
     allTx.insert(allTx.end(), vGameTx.begin(), vGameTx.end());
     assert(allTx.size() == blockConnecting.vtx.size() + vGameTx.size());
     // Remove conflicting transactions from the mempool.;
-<<<<<<< HEAD
     mempool.removeForBlock(allTx, pindexNew->nHeight,
-                           &connectTrace.txNameConflicts,
-                           !IsInitialBlockDownload());
-=======
-    mempool.removeForBlock(blockConnecting.vtx, pindexNew->nHeight,
                            &connectTrace.txNameConflicts);
-    mempool.removeExpireConflicts(expiredNames, &connectTrace.txNameConflicts);
->>>>>>> df2ffcc2
     // Update chainActive & related variables.
     UpdateTip(pindexNew, chainparams);
     CheckNameDB (false);
