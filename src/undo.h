--- conflicted
+++ resolved
@@ -34,21 +34,9 @@
       : txout(txoutIn), fCoinBase(fCoinBaseIn), fGameTx(fGameTxIn),
         nHeight(nHeightIn), nVersion(nVersionIn) { }
 
-<<<<<<< HEAD
-    unsigned int GetSerializeSize(int nType, int nVersion) const {
-        return ::GetSerializeSize(VARINT(nHeight*4+(fCoinBase ? 1 : 0)+(fGameTx ? 2 : 0)), nType, nVersion) +
-               (nHeight > 0 ? ::GetSerializeSize(VARINT(this->nVersion), nType, nVersion) : 0) +
-               ::GetSerializeSize(CTxOutCompressor(REF(txout)), nType, nVersion);
-    }
-
-    template<typename Stream>
-    void Serialize(Stream &s, int nType, int nVersion) const {
-        ::Serialize(s, VARINT(nHeight*4+(fCoinBase ? 1 : 0)+(fGameTx ? 2 : 0)), nType, nVersion);
-=======
     template<typename Stream>
     void Serialize(Stream &s) const {
-        ::Serialize(s, VARINT(nHeight*2+(fCoinBase ? 1 : 0)));
->>>>>>> a7bbc6da
+        ::Serialize(s, VARINT(nHeight*4+(fCoinBase ? 1 : 0)+(fGameTx ? 2 : 0)));
         if (nHeight > 0)
             ::Serialize(s, VARINT(this->nVersion));
         ::Serialize(s, CTxOutCompressor(REF(txout)));
@@ -57,13 +45,8 @@
     template<typename Stream>
     void Unserialize(Stream &s) {
         unsigned int nCode = 0;
-<<<<<<< HEAD
-        ::Unserialize(s, VARINT(nCode), nType, nVersion);
+        ::Unserialize(s, VARINT(nCode));
         nHeight = nCode / 4;
-=======
-        ::Unserialize(s, VARINT(nCode));
-        nHeight = nCode / 2;
->>>>>>> a7bbc6da
         fCoinBase = nCode & 1;
         fGameTx = nCode & 2;
         if (nHeight > 0)
@@ -103,21 +86,17 @@
      * required to perform the undo.  Their position on disk in the undo
      * file is also used for looking up game tx.
      */
-    std::vector<CTransaction> vgametx;
+    std::vector<CTransactionRef> vgametx;
 
     ADD_SERIALIZE_METHODS;
 
     template <typename Stream, typename Operation>
-<<<<<<< HEAD
-    inline void SerializationOp(Stream& s, Operation ser_action, int nType, int nVersion) {
+    inline void SerializationOp(Stream& s, Operation ser_action) {
 
         /* Store the vgametx first.  This allows us to compute the appropriate
            offsets most easily.  */
         READWRITE(vgametx);
 
-=======
-    inline void SerializationOp(Stream& s, Operation ser_action) {
->>>>>>> a7bbc6da
         READWRITE(vtxundo);
         READWRITE(vnameundo);
         READWRITE(vexpired);
