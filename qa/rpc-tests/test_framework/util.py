# Copyright (c) 2014-2015 The Bitcoin Core developers
# Distributed under the MIT software license, see the accompanying
# file COPYING or http://www.opensource.org/licenses/mit-license.php.
#
# Helpful routines for regression testing
#

# Add python-bitcoinrpc to module search path:
import os
import sys

from decimal import Decimal, ROUND_DOWN
import json
import random
import shutil
import subprocess
import time
import re

from . import coverage
from .authproxy import AuthServiceProxy, JSONRPCException

COVERAGE_DIR = None

#Set Mocktime default to OFF.
#MOCKTIME is only needed for scripts that use the
#cached version of the blockchain.  If the cached
#version of the blockchain is used without MOCKTIME
#then the mempools will not sync due to IBD.
MOCKTIME = 0

def enable_mocktime():
    #For backwared compatibility of the python scripts
    #with previous versions of the cache, set MOCKTIME 
    #to Jan 1, 2014 + (201 * 10 * 60)
    global MOCKTIME
    MOCKTIME = 1388534400 + (201 * 10 * 60)

def disable_mocktime():
    global MOCKTIME
    MOCKTIME = 0

def get_mocktime():
    return MOCKTIME

def enable_coverage(dirname):
    """Maintain a log of which RPC calls are made during testing."""
    global COVERAGE_DIR
    COVERAGE_DIR = dirname


def get_rpc_proxy(url, node_number, timeout=None):
    """
    Args:
        url (str): URL of the RPC server to call
        node_number (int): the node number (or id) that this calls to

    Kwargs:
        timeout (int): HTTP timeout in seconds

    Returns:
        AuthServiceProxy. convenience object for making RPC calls.

    """
    proxy_kwargs = {}
    if timeout is not None:
        proxy_kwargs['timeout'] = timeout

    proxy = AuthServiceProxy(url, **proxy_kwargs)
    proxy.url = url  # store URL on proxy for info

    coverage_logfile = coverage.get_filename(
        COVERAGE_DIR, node_number) if COVERAGE_DIR else None

    return coverage.AuthServiceProxyWrapper(proxy, coverage_logfile)


def p2p_port(n):
    return 11000 + n + os.getpid()%999
def rpc_port(n):
    return 12000 + n + os.getpid()%999

def check_json_precision():
    """Make sure json library being used does not lose precision converting BTC values"""
    n = Decimal("20000000.00000003")
    satoshis = int(json.loads(json.dumps(float(n)))*1.0e8)
    if satoshis != 2000000000000003:
        raise RuntimeError("JSON encode/decode loses precision")

def count_bytes(hex_string):
    return len(bytearray.fromhex(hex_string))

def sync_blocks(rpc_connections, wait=1):
    """
    Wait until everybody has the same block count
    """
    while True:
        counts = [ x.getblockcount() for x in rpc_connections ]
        if counts == [ counts[0] ]*len(counts):
            break
        time.sleep(wait)

def sync_mempools(rpc_connections, wait=1):
    """
    Wait until everybody has the same transactions in their memory
    pools
    """
    while True:
        pool = set(rpc_connections[0].getrawmempool())
        num_match = 1
        for i in range(1, len(rpc_connections)):
            if set(rpc_connections[i].getrawmempool()) == pool:
                num_match = num_match+1
        if num_match == len(rpc_connections):
            break
        time.sleep(wait)

bitcoind_processes = {}

def initialize_datadir(dirname, n):
    datadir = os.path.join(dirname, "node"+str(n))
    if not os.path.isdir(datadir):
        os.makedirs(datadir)
<<<<<<< HEAD
    with open(os.path.join(datadir, "namecoin.conf"), 'w') as f:
        f.write("regtest=1\n");
        f.write("rpcuser=rt\n");
        f.write("rpcpassword=rt\n");
        f.write("port="+str(p2p_port(n))+"\n");
        f.write("rpcport="+str(rpc_port(n))+"\n");
        f.write("listenonion=0\n");
=======
    with open(os.path.join(datadir, "bitcoin.conf"), 'w') as f:
        f.write("regtest=1\n")
        f.write("rpcuser=rt\n")
        f.write("rpcpassword=rt\n")
        f.write("port="+str(p2p_port(n))+"\n")
        f.write("rpcport="+str(rpc_port(n))+"\n")
        f.write("listenonion=0\n")
>>>>>>> faa8243e
    return datadir

def base_node_args(i):
    """
    Return base arguments to always use for node i.  These arguments
    are those that are also present for the chain cache and must thus
    be set for all runs.
    """

    # We choose nodes 1 and 2 to keep -namehistory, because this allows
    # us to test both nodes with it and without it in both split
    # network parts (0/1 vs 2/3).

    if i == 1 or i == 2:
        return ["-namehistory"]

    return []

def initialize_chain(test_dir):
    """
    Create (or copy from cache) a 200-block-long chain and
    4 wallets.
    namecoind and namecoin-cli must be in search path.
    """

    if (not os.path.isdir(os.path.join("cache","node0"))
        or not os.path.isdir(os.path.join("cache","node1"))
        or not os.path.isdir(os.path.join("cache","node2"))
        or not os.path.isdir(os.path.join("cache","node3"))):

        #find and delete old cache directories if any exist
        for i in range(4):
            if os.path.isdir(os.path.join("cache","node"+str(i))):
                shutil.rmtree(os.path.join("cache","node"+str(i)))

        devnull = open(os.devnull, "w")
        # Create cache directories, run bitcoinds:
        for i in range(4):
            datadir=initialize_datadir("cache", i)
            args = [ os.getenv("NAMECOIND", "namecoind"), "-server", "-keypool=1", "-datadir="+datadir, "-discover=0" ]
            args.extend(base_node_args(i))
            if i > 0:
                args.append("-connect=127.0.0.1:"+str(p2p_port(0)))
            bitcoind_processes[i] = subprocess.Popen(args)
            if os.getenv("PYTHON_DEBUG", ""):
                print "initialize_chain: namecoind started, calling namecoin-cli -rpcwait getblockcount"
            subprocess.check_call([ os.getenv("NAMECOINCLI", "namecoin-cli"), "-datadir="+datadir,
                                    "-rpcwait", "getblockcount"], stdout=devnull)
            if os.getenv("PYTHON_DEBUG", ""):
                print "initialize_chain: namecoin-cli -rpcwait getblockcount completed"
        devnull.close()

        rpcs = []

        for i in range(4):
            try:
                url = "http://rt:rt@127.0.0.1:%d" % (rpc_port(i),)
                rpcs.append(get_rpc_proxy(url, i))
            except:
                sys.stderr.write("Error connecting to "+url+"\n")
                sys.exit(1)

        # Create a 200-block-long chain; each of the 4 nodes
        # gets 25 mature blocks and 25 immature.
        # blocks are created with timestamps 10 minutes apart
        # starting from 2010 minutes in the past
        enable_mocktime()
        block_time = get_mocktime() - (201 * 10 * 60)
        for i in range(2):
            for peer in range(4):
                for j in range(25):
                    set_node_times(rpcs, block_time)
                    rpcs[peer].generate(1)
                    block_time += 10*60
                # Must sync before next peer starts generating blocks
                sync_blocks(rpcs)

        # Shut them down, and clean up cache directories:
        stop_nodes(rpcs)
        wait_bitcoinds()
        disable_mocktime()
        for i in range(4):
            os.remove(log_filename("cache", i, "debug.log"))
            os.remove(log_filename("cache", i, "db.log"))
            os.remove(log_filename("cache", i, "peers.dat"))
            os.remove(log_filename("cache", i, "fee_estimates.dat"))

    for i in range(4):
        from_dir = os.path.join("cache", "node"+str(i))
        to_dir = os.path.join(test_dir,  "node"+str(i))
        shutil.copytree(from_dir, to_dir)
        initialize_datadir(test_dir, i) # Overwrite port/rpcport in bitcoin.conf

def initialize_chain_clean(test_dir, num_nodes):
    """
    Create an empty blockchain and num_nodes wallets.
    Useful if a test case wants complete control over initialization.
    """
    for i in range(num_nodes):
        datadir=initialize_datadir(test_dir, i)


def _rpchost_to_args(rpchost):
    '''Convert optional IP:port spec to rpcconnect/rpcport args'''
    if rpchost is None:
        return []

    match = re.match('(\[[0-9a-fA-f:]+\]|[^:]+)(?::([0-9]+))?$', rpchost)
    if not match:
        raise ValueError('Invalid RPC host spec ' + rpchost)

    rpcconnect = match.group(1)
    rpcport = match.group(2)

    if rpcconnect.startswith('['): # remove IPv6 [...] wrapping
        rpcconnect = rpcconnect[1:-1]

    rv = ['-rpcconnect=' + rpcconnect]
    if rpcport:
        rv += ['-rpcport=' + rpcport]
    return rv

def start_node(i, dirname, extra_args=[], rpchost=None, timewait=None, binary=None):
    """
    Start a namecoind and return RPC connection to it
    """
    datadir = os.path.join(dirname, "node"+str(i))
    if binary is None:
<<<<<<< HEAD
        binary = os.getenv("NAMECOIND", "namecoind")
    # RPC tests still depend on free transactions
    args = [ binary, "-datadir="+datadir, "-server", "-keypool=1", "-discover=0", "-rest", "-blockprioritysize=50000" ]
=======
        binary = os.getenv("BITCOIND", "bitcoind")
    args = [ binary, "-datadir="+datadir, "-server", "-keypool=1", "-discover=0", "-rest", "-mocktime="+str(get_mocktime()) ]
>>>>>>> faa8243e
    if extra_args is not None: args.extend(extra_args)
    args.extend(base_node_args(i))
    bitcoind_processes[i] = subprocess.Popen(args)
    devnull = open(os.devnull, "w")
    if os.getenv("PYTHON_DEBUG", ""):
        print "start_node: namecoind started, calling namecoin-cli -rpcwait getblockcount"
    subprocess.check_call([ os.getenv("NAMECOINCLI", "namecoin-cli"), "-datadir="+datadir] +
                          _rpchost_to_args(rpchost)  +
                          ["-rpcwait", "getblockcount"], stdout=devnull)
    if os.getenv("PYTHON_DEBUG", ""):
        print "start_node: calling namecoin-cli -rpcwait getblockcount returned"
    devnull.close()
    url = "http://rt:rt@%s:%d" % (rpchost or '127.0.0.1', rpc_port(i))

    proxy = get_rpc_proxy(url, i, timeout=timewait)

    if COVERAGE_DIR:
        coverage.write_all_rpc_commands(COVERAGE_DIR, proxy)

    return proxy

def start_nodes(num_nodes, dirname, extra_args=None, rpchost=None, binary=None):
    """
    Start multiple namecoinds, return RPC connections to them
    """
    if extra_args is None: extra_args = [ [] for i in range(num_nodes) ]
    if binary is None: binary = [ None for i in range(num_nodes) ]
    return [ start_node(i, dirname, extra_args[i], rpchost, binary=binary[i]) for i in range(num_nodes) ]

def log_filename(dirname, n_node, logname):
    return os.path.join(dirname, "node"+str(n_node), "regtest", logname)

def stop_node(node, i):
    node.stop()
    bitcoind_processes[i].wait()
    del bitcoind_processes[i]

def stop_nodes(nodes):
    for node in nodes:
        node.stop()
    del nodes[:] # Emptying array closes connections as a side effect

def set_node_times(nodes, t):
    for node in nodes:
        node.setmocktime(t)

def wait_bitcoinds():
    # Wait for all bitcoinds to cleanly exit
    for bitcoind in bitcoind_processes.values():
        bitcoind.wait()
    bitcoind_processes.clear()

def connect_nodes(from_connection, node_num):
    ip_port = "127.0.0.1:"+str(p2p_port(node_num))
    from_connection.addnode(ip_port, "onetry")
    # poll until version handshake complete to avoid race conditions
    # with transaction relaying
    while any(peer['version'] == 0 for peer in from_connection.getpeerinfo()):
        time.sleep(0.1)

def connect_nodes_bi(nodes, a, b):
    connect_nodes(nodes[a], b)
    connect_nodes(nodes[b], a)

def find_output(node, txid, amount):
    """
    Return index to output of txid with value amount
    Raises exception if there is none.
    """
    txdata = node.getrawtransaction(txid, 1)
    for i in range(len(txdata["vout"])):
        if txdata["vout"][i]["value"] == amount:
            return i
    raise RuntimeError("find_output txid %s : %s not found"%(txid,str(amount)))


def gather_inputs(from_node, amount_needed, confirmations_required=1):
    """
    Return a random set of unspent txouts that are enough to pay amount_needed
    """
    assert(confirmations_required >=0)
    utxo = from_node.listunspent(confirmations_required)
    random.shuffle(utxo)
    inputs = []
    total_in = Decimal("0.00000000")
    while total_in < amount_needed and len(utxo) > 0:
        t = utxo.pop()
        total_in += t["amount"]
        inputs.append({ "txid" : t["txid"], "vout" : t["vout"], "address" : t["address"] } )
    if total_in < amount_needed:
        raise RuntimeError("Insufficient funds: need %d, have %d"%(amount_needed, total_in))
    return (total_in, inputs)

def make_change(from_node, amount_in, amount_out, fee):
    """
    Create change output(s), return them
    """
    outputs = {}
    amount = amount_out+fee
    change = amount_in - amount
    if change > amount*2:
        # Create an extra change output to break up big inputs
        change_address = from_node.getnewaddress()
        # Split change in two, being careful of rounding:
        outputs[change_address] = Decimal(change/2).quantize(Decimal('0.00000001'), rounding=ROUND_DOWN)
        change = amount_in - amount - outputs[change_address]
    if change > 0:
        outputs[from_node.getnewaddress()] = change
    return outputs

def send_zeropri_transaction(from_node, to_node, amount, fee):
    """
    Create&broadcast a zero-priority transaction.
    Returns (txid, hex-encoded-txdata)
    Ensures transaction is zero-priority by first creating a send-to-self,
    then using its output
    """

    # Create a send-to-self with confirmed inputs:
    self_address = from_node.getnewaddress()
    (total_in, inputs) = gather_inputs(from_node, amount+fee*2)
    outputs = make_change(from_node, total_in, amount+fee, fee)
    outputs[self_address] = float(amount+fee)

    self_rawtx = from_node.createrawtransaction(inputs, outputs)
    self_signresult = from_node.signrawtransaction(self_rawtx)
    self_txid = from_node.sendrawtransaction(self_signresult["hex"], True)

    vout = find_output(from_node, self_txid, amount+fee)
    # Now immediately spend the output to create a 1-input, 1-output
    # zero-priority transaction:
    inputs = [ { "txid" : self_txid, "vout" : vout } ]
    outputs = { to_node.getnewaddress() : float(amount) }

    rawtx = from_node.createrawtransaction(inputs, outputs)
    signresult = from_node.signrawtransaction(rawtx)
    txid = from_node.sendrawtransaction(signresult["hex"], True)

    return (txid, signresult["hex"])

def random_zeropri_transaction(nodes, amount, min_fee, fee_increment, fee_variants):
    """
    Create a random zero-priority transaction.
    Returns (txid, hex-encoded-transaction-data, fee)
    """
    from_node = random.choice(nodes)
    to_node = random.choice(nodes)
    fee = min_fee + fee_increment*random.randint(0,fee_variants)
    (txid, txhex) = send_zeropri_transaction(from_node, to_node, amount, fee)
    return (txid, txhex, fee)

def random_transaction(nodes, amount, min_fee, fee_increment, fee_variants):
    """
    Create a random transaction.
    Returns (txid, hex-encoded-transaction-data, fee)
    """
    from_node = random.choice(nodes)
    to_node = random.choice(nodes)
    fee = min_fee + fee_increment*random.randint(0,fee_variants)

    (total_in, inputs) = gather_inputs(from_node, amount+fee)
    outputs = make_change(from_node, total_in, amount, fee)
    outputs[to_node.getnewaddress()] = float(amount)

    rawtx = from_node.createrawtransaction(inputs, outputs)
    signresult = from_node.signrawtransaction(rawtx)
    txid = from_node.sendrawtransaction(signresult["hex"], True)

    return (txid, signresult["hex"], fee)

def assert_equal(thing1, thing2):
    if thing1 != thing2:
        raise AssertionError("%s != %s"%(str(thing1),str(thing2)))

def assert_greater_than(thing1, thing2):
    if thing1 <= thing2:
        raise AssertionError("%s <= %s"%(str(thing1),str(thing2)))

def assert_raises(exc, fun, *args, **kwds):
    try:
        fun(*args, **kwds)
    except exc:
        pass
    except Exception as e:
        raise AssertionError("Unexpected exception raised: "+type(e).__name__)
    else:
        raise AssertionError("No exception raised")

def assert_is_hex_string(string):
    try:
        int(string, 16)
    except Exception as e:
        raise AssertionError(
            "Couldn't interpret %r as hexadecimal; raised: %s" % (string, e))

def assert_is_hash_string(string, length=64):
    if not isinstance(string, basestring):
        raise AssertionError("Expected a string, got type %r" % type(string))
    elif length and len(string) != length:
        raise AssertionError(
            "String of length %d expected; got %d" % (length, len(string)))
    elif not re.match('[abcdef0-9]+$', string):
        raise AssertionError(
            "String %r contains invalid characters for a hash." % string)

def satoshi_round(amount):
    return  Decimal(amount).quantize(Decimal('0.00000001'), rounding=ROUND_DOWN)

def create_confirmed_utxos(fee, node, count):
    node.generate(int(0.5*count)+101)
    utxos = node.listunspent()
    iterations = count - len(utxos)
    addr1 = node.getnewaddress()
    addr2 = node.getnewaddress()
    if iterations <= 0:
        return utxos
    for i in xrange(iterations):
        t = utxos.pop()
        inputs = []
        inputs.append({ "txid" : t["txid"], "vout" : t["vout"]})
        outputs = {}
        send_value = t['amount'] - fee
        outputs[addr1] = satoshi_round(send_value/2)
        outputs[addr2] = satoshi_round(send_value/2)
        raw_tx = node.createrawtransaction(inputs, outputs)
        signed_tx = node.signrawtransaction(raw_tx)["hex"]
        txid = node.sendrawtransaction(signed_tx)

    while (node.getmempoolinfo()['size'] > 0):
        node.generate(1)

    utxos = node.listunspent()
    assert(len(utxos) >= count)
    return utxos

def gen_return_txouts():
    # Some pre-processing to create a bunch of OP_RETURN txouts to insert into transactions we create
    # So we have big transactions (and therefore can't fit very many into each block)
    # create one script_pubkey
    script_pubkey = "6a4d0200" #OP_RETURN OP_PUSH2 512 bytes
    for i in xrange (512):
        script_pubkey = script_pubkey + "01"
    # concatenate 128 txouts of above script_pubkey which we'll insert before the txout for change
    txouts = "81"
    for k in xrange(128):
        # add txout value
        txouts = txouts + "0000000000000000"
        # add length of script_pubkey
        txouts = txouts + "fd0402"
        # add script_pubkey
        txouts = txouts + script_pubkey
    return txouts

def create_lots_of_big_transactions(node, txouts, utxos, fee):
    addr = node.getnewaddress()
    txids = []
    for i in xrange(len(utxos)):
        t = utxos.pop()
        inputs = []
        inputs.append({ "txid" : t["txid"], "vout" : t["vout"]})
        outputs = {}
        send_value = t['amount'] - fee
        outputs[addr] = satoshi_round(send_value)
        rawtx = node.createrawtransaction(inputs, outputs)
        newtx = rawtx[0:92]
        newtx = newtx + txouts
        newtx = newtx + rawtx[94:]
        signresult = node.signrawtransaction(newtx, None, None, "NONE")
        txid = node.sendrawtransaction(signresult["hex"], True)
        txids.append(txid)
    return txids<|MERGE_RESOLUTION|>--- conflicted
+++ resolved
@@ -121,23 +121,13 @@
     datadir = os.path.join(dirname, "node"+str(n))
     if not os.path.isdir(datadir):
         os.makedirs(datadir)
-<<<<<<< HEAD
     with open(os.path.join(datadir, "namecoin.conf"), 'w') as f:
-        f.write("regtest=1\n");
-        f.write("rpcuser=rt\n");
-        f.write("rpcpassword=rt\n");
-        f.write("port="+str(p2p_port(n))+"\n");
-        f.write("rpcport="+str(rpc_port(n))+"\n");
-        f.write("listenonion=0\n");
-=======
-    with open(os.path.join(datadir, "bitcoin.conf"), 'w') as f:
         f.write("regtest=1\n")
         f.write("rpcuser=rt\n")
         f.write("rpcpassword=rt\n")
         f.write("port="+str(p2p_port(n))+"\n")
         f.write("rpcport="+str(rpc_port(n))+"\n")
         f.write("listenonion=0\n")
->>>>>>> faa8243e
     return datadir
 
 def base_node_args(i):
@@ -177,14 +167,14 @@
         # Create cache directories, run bitcoinds:
         for i in range(4):
             datadir=initialize_datadir("cache", i)
-            args = [ os.getenv("NAMECOIND", "namecoind"), "-server", "-keypool=1", "-datadir="+datadir, "-discover=0" ]
+            args = [ os.getenv("BITCOIND", "namecoind"), "-server", "-keypool=1", "-datadir="+datadir, "-discover=0" ]
             args.extend(base_node_args(i))
             if i > 0:
                 args.append("-connect=127.0.0.1:"+str(p2p_port(0)))
             bitcoind_processes[i] = subprocess.Popen(args)
             if os.getenv("PYTHON_DEBUG", ""):
                 print "initialize_chain: namecoind started, calling namecoin-cli -rpcwait getblockcount"
-            subprocess.check_call([ os.getenv("NAMECOINCLI", "namecoin-cli"), "-datadir="+datadir,
+            subprocess.check_call([ os.getenv("BITCOINCLI", "namecoin-cli"), "-datadir="+datadir,
                                     "-rpcwait", "getblockcount"], stdout=devnull)
             if os.getenv("PYTHON_DEBUG", ""):
                 print "initialize_chain: namecoin-cli -rpcwait getblockcount completed"
@@ -266,21 +256,15 @@
     """
     datadir = os.path.join(dirname, "node"+str(i))
     if binary is None:
-<<<<<<< HEAD
-        binary = os.getenv("NAMECOIND", "namecoind")
-    # RPC tests still depend on free transactions
-    args = [ binary, "-datadir="+datadir, "-server", "-keypool=1", "-discover=0", "-rest", "-blockprioritysize=50000" ]
-=======
-        binary = os.getenv("BITCOIND", "bitcoind")
+        binary = os.getenv("BITCOIND", "namecoind")
     args = [ binary, "-datadir="+datadir, "-server", "-keypool=1", "-discover=0", "-rest", "-mocktime="+str(get_mocktime()) ]
->>>>>>> faa8243e
     if extra_args is not None: args.extend(extra_args)
     args.extend(base_node_args(i))
     bitcoind_processes[i] = subprocess.Popen(args)
     devnull = open(os.devnull, "w")
     if os.getenv("PYTHON_DEBUG", ""):
         print "start_node: namecoind started, calling namecoin-cli -rpcwait getblockcount"
-    subprocess.check_call([ os.getenv("NAMECOINCLI", "namecoin-cli"), "-datadir="+datadir] +
+    subprocess.check_call([ os.getenv("BITCOINCLI", "namecoin-cli"), "-datadir="+datadir] +
                           _rpchost_to_args(rpchost)  +
                           ["-rpcwait", "getblockcount"], stdout=devnull)
     if os.getenv("PYTHON_DEBUG", ""):
