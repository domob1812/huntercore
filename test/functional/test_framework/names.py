#!/usr/bin/env python3
# Copyright (c) 2014-2017 Daniel Kraft
# Distributed under the MIT/X11 software license, see the accompanying
# file COPYING or http://www.opensource.org/licenses/mit-license.php.

# General code for Namecoin tests.

from .test_framework import BitcoinTestFramework
from .util import *

class NameTestFramework (BitcoinTestFramework):

  def setup_name_test (self, args = [[]] * 4):
    self.num_nodes = len (args)
    self.extra_args = args
    self.node_groups = None

    # Since we use a cached chain, enable mocktime so nodes do not see
    # themselves in IBD.
    self.enable_mocktime ()

  def split_network (self):
    # Override this method to keep track of the node groups, so that we can
    # sync_with_mode correctly.
    super ().split_network ()
    self.node_groups = [self.nodes[:2], self.nodes[2:]]

  def join_network (self):
    super ().join_network ()
    self.node_groups = None

  def sync_with_mode (self, mode = 'both'):
    modes = {'both': {'blocks': True, 'mempool': True},
             'blocks': {'blocks': True, 'mempool': False},
             'mempool': {'blocks': False, 'mempool': True}}
    assert mode in modes

    node_groups = self.node_groups
    if not node_groups:
        node_groups = [self.nodes]

    if modes[mode]['blocks']:
        [sync_blocks(group) for group in node_groups]
    if modes[mode]['mempool']:
        [sync_mempools(group) for group in node_groups]

  def firstupdateName (self, ind, name, newData, value,
                       toAddr = None, allowActive = False):
    """
    Utility routine to perform a name_firstupdate command.  The rand
    and txid are taken from 'newData', as it is returned by name_new.
    """

    node = self.nodes[ind]

    if allowActive:
      if toAddr is None:
        toAddr = node.getnewaddress ()
      return node.name_firstupdate (name, newData[1], newData[0],
                                    value, toAddr, True)

    if toAddr is None:
      return node.name_firstupdate (name, newData[1], newData[0], value)
    return node.name_firstupdate (name, newData[1], newData[0], value, toAddr)

  def generate (self, ind, blocks, syncBefore = True):
    """
    Generate blocks and sync all nodes.
    """

    # Sync before to get the mempools up-to-date and sync afterwards
    # to ensure that all blocks have propagated.

    if syncBefore:
        self.sync_with_mode ('both')
    self.nodes[ind].generate (blocks)
    self.sync_with_mode ('blocks')

  def checkName (self, ind, name, value, dead):
    """
    Query a name with name_show and check that certain data fields
    match the expectations.  Returns the full JSON object.
    """

    data = self.nodes[ind].name_show (name)
    self.checkNameData (data, name, value, dead)

    return data

  def checkNameData (self, data, name, value, dead):
    """
    Check a name info object against expected data.
    """

    assert_equal (data['name'], name)
    if not dead:
      assert_equal (data['value'], value)
    assert isinstance (data['dead'], bool)
    assert_equal (data['dead'], dead)

  def checkNameHistory (self, ind, name, values):
    """
    Query for the name_history of 'name' and check that its historical
    values, in order of increasing height, are the ones in 'values'.
    """

    data = self.nodes[ind].name_history (name)

    valuesFound = []
    for e in data:
      assert_equal (e['name'], name)
      valuesFound.append (e['value'])

    assert_equal (valuesFound, values)

<<<<<<< HEAD
  def pendingTxid (self, ind, name):
    """
    Look through name_pending for the name and return the corresponding txid.
    """

    for p in self.nodes[ind].name_pending ():
      if p['name'] == name:
        return p['txid']
=======
  def rawtxOutputIndex (self, ind, txhex, addr):
    """
    Returns the index of the tx output in the given raw transaction that
    is sent to the given address.

    This is useful for building raw transactions with namerawtransaction.
    """

    tx = self.nodes[ind].decoderawtransaction (txhex)
    for i, vout in enumerate (tx['vout']):
      if addr in vout['scriptPubKey']['addresses']:
        return i
>>>>>>> 0c94855e

    return None

  def atomicTrade (self, name, value, price, fee, nameFrom, nameTo):
    """
    Perform an atomic name trade, sending 'name' from the first to the
    second node (referenced by their index).  Also send 'price' (we assume
    that it is less than each unspent output in 'listunspent') the
    other way round.  Returned is the txid.
    """

    addrA = self.nodes[nameFrom].getnewaddress ()
    addrB = self.nodes[nameTo].getnewaddress ()
    addrChange = self.nodes[nameTo].getrawchangeaddress ()

    inputs = []

    unspents = self.nodes[nameTo].listunspent ()
    txin = None
    for u in unspents:
      if u['amount'] >= price + fee:
        txin = u
        break
    assert txin is not None
    change = txin['amount'] - price - fee
    inputs.append ({"txid": txin['txid'], "vout": txin['vout']})

    data = self.nodes[nameFrom].name_show (name)
    nameTxo = self.nodes[nameFrom].gettxout (data['txid'], data['vout'])
    nameAmount = nameTxo['value']

    inputs.append ({"txid": data['txid'], "vout": data['vout']})
    outputs = {addrA: price, addrChange: change, addrB: nameAmount}
    tx = self.nodes[nameFrom].createrawtransaction (inputs, outputs)

    nameInd = self.rawtxOutputIndex (nameFrom, tx, addrB)
    nameOp = {"op": "name_update", "name": name, "value": value}
    tx = self.nodes[nameFrom].namerawtransaction (tx, nameInd, nameOp)

    signed = self.nodes[nameFrom].signrawtransaction (tx['hex'])
    assert not signed['complete']
    signed = self.nodes[nameTo].signrawtransaction (signed['hex'])
    assert signed['complete']
    tx = signed['hex']
    
    return self.nodes[nameFrom].sendrawtransaction (tx)<|MERGE_RESOLUTION|>--- conflicted
+++ resolved
@@ -113,7 +113,6 @@
 
     assert_equal (valuesFound, values)
 
-<<<<<<< HEAD
   def pendingTxid (self, ind, name):
     """
     Look through name_pending for the name and return the corresponding txid.
@@ -122,7 +121,7 @@
     for p in self.nodes[ind].name_pending ():
       if p['name'] == name:
         return p['txid']
-=======
+
   def rawtxOutputIndex (self, ind, txhex, addr):
     """
     Returns the index of the tx output in the given raw transaction that
@@ -135,7 +134,6 @@
     for i, vout in enumerate (tx['vout']):
       if addr in vout['scriptPubKey']['addresses']:
         return i
->>>>>>> 0c94855e
 
     return None
 
