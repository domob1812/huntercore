--- conflicted
+++ resolved
@@ -51,14 +51,10 @@
 static std::condition_variable cond_blockchange;
 static CUpdatedBlock latestblock;
 
-<<<<<<< HEAD
 extern void TxToJSON(const CTransaction& tx, const uint256 hashBlock, UniValue& entry);
 
-/* Calculate the difficulty for a given block index.
-=======
 /* Calculate the difficulty for a given block index,
  * or the block index of the given chain.
->>>>>>> c2496821
  */
 double GetDifficulty(const CBlockIndex* blockindex)
 {
