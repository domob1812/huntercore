--- conflicted
+++ resolved
@@ -171,17 +171,10 @@
 
     // Send two transactions, and verify they are added to transaction list.
     TransactionTableModel* transactionTableModel = walletModel.getTransactionTableModel();
-<<<<<<< HEAD
-    QCOMPARE(transactionTableModel->rowCount({}), 101);
-    uint256 txid1 = SendCoins(wallet, sendCoinsDialog, CBitcoinAddress(CKeyID()), 0.2 * COIN);
-    uint256 txid2 = SendCoins(wallet, sendCoinsDialog, CBitcoinAddress(CKeyID()), 0.5 * COIN);
-    QCOMPARE(transactionTableModel->rowCount({}), 103);
-=======
     QCOMPARE(transactionTableModel->rowCount({}), 105);
-    uint256 txid1 = SendCoins(wallet, sendCoinsDialog, CBitcoinAddress(CKeyID()), 5 * COIN, false /* rbf */);
-    uint256 txid2 = SendCoins(wallet, sendCoinsDialog, CBitcoinAddress(CKeyID()), 10 * COIN, true /* rbf */);
+    uint256 txid1 = SendCoins(wallet, sendCoinsDialog, CBitcoinAddress(CKeyID()), 20 * CENT, false /* rbf */);
+    uint256 txid2 = SendCoins(wallet, sendCoinsDialog, CBitcoinAddress(CKeyID()), 50 * CENT, true /* rbf */);
     QCOMPARE(transactionTableModel->rowCount({}), 107);
->>>>>>> 898593f1
     QVERIFY(FindTx(*transactionTableModel, txid1).isValid());
     QVERIFY(FindTx(*transactionTableModel, txid2).isValid());
 
