--- conflicted
+++ resolved
@@ -1181,7 +1181,6 @@
     return true;
 }
 
-<<<<<<< HEAD
 bool ReadBlockFromDisk(CBlock& block, const CDiskBlockPos& pos, const Consensus::Params& consensusParams)
 {
     return ReadBlockOrHeader(block, pos, consensusParams);
@@ -1195,7 +1194,8 @@
 bool ReadBlockHeaderFromDisk(CBlockHeader& block, const CBlockIndex* pindex, const Consensus::Params& consensusParams)
 {
     return ReadBlockOrHeader(block, pindex, consensusParams);
-=======
+}
+
 bool ReadRawBlockFromDisk(std::vector<uint8_t>& block, const CDiskBlockPos& pos, const CMessageHeader::MessageStartChars& message_start)
 {
     CDiskBlockPos hpos = pos;
@@ -1240,7 +1240,6 @@
     }
 
     return ReadRawBlockFromDisk(block, block_pos, message_start);
->>>>>>> 610f4dd7
 }
 
 CAmount GetBlockSubsidy(int nHeight, const Consensus::Params& consensusParams)
