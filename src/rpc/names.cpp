// Copyright (c) 2014-2018 Daniel Kraft
// Distributed under the MIT/X11 software license, see the accompanying
// file COPYING or http://www.opensource.org/licenses/mit-license.php.

#include <base58.h>
#include <chainparams.h>
#include <core_io.h>
#include <init.h>
#include <key_io.h>
#include <names/common.h>
#include <names/main.h>
#include <primitives/transaction.h>
#include <rpc/server.h>
#include <script/names.h>
#include <txmempool.h>
#include <utilstrencodings.h>
#include <validation.h>
#ifdef ENABLE_WALLET
# include <wallet/rpcwallet.h>
# include <wallet/wallet.h>
#endif

#include <boost/xpressive/xpressive_dynamic.hpp>

#include <cassert>
#include <memory>
#include <sstream>

#include <univalue.h>

/**
 * Utility routine to construct a "name info" object to return.  This is used
 * for name_show and also name_list.
<<<<<<< HEAD
 * @param name The name.
 * @param value The name's value.
 * @param dead Whether or not the name is dead.
 * @param outp The last update's outpoint.
 * @param addr The name's address script.
 * @param height The name's last update height.
 * @return A JSON object to return.
 */
UniValue
getNameInfo (const valtype& name, const valtype& value,
             bool dead, const COutPoint& outp,
             const CScript& addr, int height)
=======
 */
UniValue
getNameInfo (const valtype& name, const valtype& value,
             const COutPoint& outp, const CScript& addr)
>>>>>>> 998f0761
{
  UniValue obj(UniValue::VOBJ);
  PushValidatedNameValue (obj, "name", name);
  if (!dead)
    PushValidatedNameValue (obj, "value", value);
  obj.pushKV ("dead", dead);
  obj.pushKV ("height", height);
  obj.pushKV ("txid", outp.hash.GetHex ());
  if (!dead)
    obj.pushKV ("vout", static_cast<int> (outp.n));

  /* Try to extract the address.  May fail if we can't parse the script
     as a "standard" script.  */
<<<<<<< HEAD
  if (!dead)
    {
      CTxDestination dest;
      std::string addrStr;
      if (ExtractDestination (addr, dest))
        addrStr = EncodeDestination (dest);
      else
        addrStr = "<nonstandard>";
      obj.pushKV ("address", addrStr);
    }

  return obj;
=======
  CTxDestination dest;
  std::string addrStr;
  if (ExtractDestination (addr, dest))
    addrStr = EncodeDestination (dest);
  else
    addrStr = "<nonstandard>";
  obj.pushKV ("address", addrStr);

  return obj;
}

/**
 * Adds expiration information to the JSON object, based on the last-update
 * height for the name given.
 */
void
addExpirationInfo (const int height, UniValue& data)
{
  const int curHeight = chainActive.Height ();
  const Consensus::Params& params = Params ().GetConsensus ();
  const int expireDepth = params.rules->NameExpirationDepth (curHeight);
  const int expireHeight = height + expireDepth;
  const int expiresIn = expireHeight - curHeight;
  const bool expired = (expiresIn <= 0);
  data.pushKV ("height", height);
  data.pushKV ("expires_in", expiresIn);
  data.push_back (Pair ("expired", expired));
>>>>>>> 998f0761
}

/**
 * Return name info object for a CNameData object.
 */
UniValue
getNameInfo (const valtype& name, const CNameData& data)
{
<<<<<<< HEAD
  return getNameInfo (name, data.getValue (), data.isDead (),
                      data.getUpdateOutpoint (),
                      data.getAddress (), data.getHeight ());
=======
  UniValue result = getNameInfo (name, data.getValue (),
                                 data.getUpdateOutpoint (),
                                 data.getAddress ());
  addExpirationInfo (data.getHeight (), result);
  return result;
}

NameInfoHelp::NameInfoHelp (const std::string& ind)
  : indent(ind)
{
  result << indent << "{" << std::endl;
  withField ("\"name\": xxxxx", "(string) the requested name");
  withField ("\"value\": xxxxx", "(string) the name's current value");
  withField ("\"txid\": xxxxx", "(string) the name's last update tx");
  withField ("\"vout\": xxxxx",
           "(numeric) the index of the name output in the last update");
  withField ("\"address\": xxxxx", "(string) the address holding the name");
}

NameInfoHelp&
NameInfoHelp::withField (const std::string& field, const std::string& doc)
{
  constexpr size_t len = 25;
  assert (field.size () < len);

  result << indent << "  " << field << ",";
  result << std::string (len - field.size (), ' ') << doc << std::endl;

  return *this;
}

NameInfoHelp&
NameInfoHelp::withExpiration ()
{
  withField ("\"height\": xxxxx", "(numeric) the name's last update height");
  withField ("\"expires_in\": xxxxx", "(numeric) expire counter for the name");
  withField ("\"expired\": xxxxx", "(boolean) whether the name is expired");
  return *this;
>>>>>>> 998f0761
}

std::string
NameInfoHelp::finish (const std::string& trailing)
{
<<<<<<< HEAD
  std::ostringstream res;

  res << indent << "{" << std::endl;
  res << indent << "  \"name\": xxxxx,           "
      << "(string) the requested name" << std::endl;
  res << indent << "  \"value\": xxxxx,          "
      << "(string) the name's current value" << std::endl;
  res << indent << "  \"height\": xxxxx,         "
      << "(numeric) the name's last update height" << std::endl;
  res << indent << "  \"dead\": xxxxx,           "
      << "(logical) whether the player is dead" << std::endl;
  res << indent << "  \"txid\": xxxxx,           "
      << "(string) the name's last update tx" << std::endl;
  res << indent << "  \"address\": xxxxx,        "
      << "(string) the address holding the name" << std::endl;
  res << indent << "}" << trailing << std::endl;

  return res.str ();
=======
  result << indent << "}" << trailing << std::endl;
  return result.str ();
>>>>>>> 998f0761
}

/* ************************************************************************** */
namespace
{

UniValue
name_show (const JSONRPCRequest& request)
{
  if (request.fHelp || request.params.size () != 1)
    throw std::runtime_error (
        "name_show \"name\"\n"
        "\nLook up the current data for the given name."
        "  Fails if the name doesn't exist.\n"
        "\nArguments:\n"
        "1. \"name\"          (string, required) the name to query for\n"
        "\nResult:\n"
        + NameInfoHelp ("").withExpiration ().finish ("") +
        "\nExamples:\n"
        + HelpExampleCli ("name_show", "\"myname\"")
        + HelpExampleRpc ("name_show", "\"myname\"")
      );

  RPCTypeCheck (request.params, {UniValue::VSTR});

  if (IsInitialBlockDownload ())
    throw JSONRPCError(RPC_CLIENT_IN_INITIAL_DOWNLOAD,
                       "Namecoin is downloading blocks...");

  const std::string nameStr = request.params[0].get_str ();
  const valtype name = ValtypeFromString (nameStr);

  CNameData data;
  {
    LOCK (cs_main);
    if (!pcoinsTip->GetName (name, data))
      {
        std::ostringstream msg;
        msg << "name not found: '" << nameStr << "'";
        throw JSONRPCError (RPC_WALLET_ERROR, msg.str ());
      }
  }

  return getNameInfo (name, data);
}

/* ************************************************************************** */

UniValue
name_history (const JSONRPCRequest& request)
{
  if (request.fHelp || request.params.size () != 1)
    throw std::runtime_error (
        "name_history \"name\"\n"
        "\nLook up the current and all past data for the given name."
        "  -namehistory must be enabled.\n"
        "\nArguments:\n"
        "1. \"name\"          (string, required) the name to query for\n"
        "\nResult:\n"
        "[\n"
        + NameInfoHelp ("  ").withExpiration ().finish (",") +
        "  ...\n"
        "]\n"
        "\nExamples:\n"
        + HelpExampleCli ("name_history", "\"myname\"")
        + HelpExampleRpc ("name_history", "\"myname\"")
      );

  RPCTypeCheck (request.params, {UniValue::VSTR});

  if (!fNameHistory)
    throw std::runtime_error ("-namehistory is not enabled");

  if (IsInitialBlockDownload ())
    throw JSONRPCError(RPC_CLIENT_IN_INITIAL_DOWNLOAD,
                       "Namecoin is downloading blocks...");

  const std::string nameStr = request.params[0].get_str ();
  const valtype name = ValtypeFromString (nameStr);

  CNameData data;
  CNameHistory history;

  {
    LOCK (cs_main);

    if (!pcoinsTip->GetName (name, data))
      {
        std::ostringstream msg;
        msg << "name not found: '" << nameStr << "'";
        throw JSONRPCError (RPC_WALLET_ERROR, msg.str ());
      }

    if (!pcoinsTip->GetNameHistory (name, history))
      assert (history.empty ());
  }

  UniValue res(UniValue::VARR);
  for (const auto& entry : history.getData ())
    res.push_back (getNameInfo (name, entry));
  res.push_back (getNameInfo (name, data));

  return res;
}

/* ************************************************************************** */

UniValue
name_scan (const JSONRPCRequest& request)
{
  if (request.fHelp || request.params.size () > 2)
    throw std::runtime_error (
        "name_scan (\"start\" (\"count\"))\n"
        "\nList names in the database.\n"
        "\nArguments:\n"
        "1. \"start\"       (string, optional) skip initially to this name\n"
        "2. \"count\"       (numeric, optional, default=500) stop after this many names\n"
        "\nResult:\n"
        "[\n"
        + NameInfoHelp ("  ").withExpiration ().finish (",") +
        "  ...\n"
        "]\n"
        "\nExamples:\n"
        + HelpExampleCli ("name_scan", "")
        + HelpExampleCli ("name_scan", "\"d/abc\"")
        + HelpExampleCli ("name_scan", "\"d/abc\" 10")
        + HelpExampleRpc ("name_scan", "\"d/abc\"")
      );

  RPCTypeCheck (request.params, {UniValue::VSTR, UniValue::VNUM});

  if (IsInitialBlockDownload ())
    throw JSONRPCError(RPC_CLIENT_IN_INITIAL_DOWNLOAD,
                       "Namecoin is downloading blocks...");

  valtype start;
  if (request.params.size () >= 1)
    start = ValtypeFromString (request.params[0].get_str ());

  int count = 500;
  if (request.params.size () >= 2)
    count = request.params[1].get_int ();

  UniValue res(UniValue::VARR);
  if (count <= 0)
    return res;

  LOCK (cs_main);

  valtype name;
  CNameData data;
  std::unique_ptr<CNameIterator> iter(pcoinsTip->IterateNames ());
  for (iter->seek (start); count > 0 && iter->next (name, data); --count)
    res.push_back (getNameInfo (name, data));

  return res;
}

/* ************************************************************************** */

UniValue
name_filter (const JSONRPCRequest& request)
{
  if (request.fHelp || request.params.size () > 5)
    throw std::runtime_error (
        "name_filter (\"regexp\" (\"maxage\" (\"from\" (\"nb\" (\"stat\")))))\n"
        "\nScan and list names matching a regular expression.\n"
        "\nArguments:\n"
        "1. \"regexp\"      (string, optional) filter names with this regexp\n"
        "2. \"maxage\"      (numeric, optional, default=36000) only consider names updated in the last \"maxage\" blocks; 0 means all names\n"
        "3. \"from\"        (numeric, optional, default=0) return from this position onward; index starts at 0\n"
        "4. \"nb\"          (numeric, optional, default=0) return only \"nb\" entries; 0 means all\n"
        "5. \"stat\"        (string, optional) if set to the string \"stat\", print statistics instead of returning the names\n"
        "\nResult:\n"
        "[\n"
        + NameInfoHelp ("  ").withExpiration ().finish (",") +
        "  ...\n"
        "]\n"
        "\nExamples:\n"
        + HelpExampleCli ("name_filter", "\"\" 5")
        + HelpExampleCli ("name_filter", "\"^id/\"")
        + HelpExampleCli ("name_filter", "\"^id/\" 36000 0 0 \"stat\"")
        + HelpExampleRpc ("name_scan", "\"^d/\"")
      );

  RPCTypeCheck (request.params,
                {UniValue::VSTR, UniValue::VNUM, UniValue::VNUM, UniValue::VNUM,
                 UniValue::VSTR});

  if (IsInitialBlockDownload ())
    throw JSONRPCError(RPC_CLIENT_IN_INITIAL_DOWNLOAD,
                       "Namecoin is downloading blocks...");

  /* ********************** */
  /* Interpret parameters.  */

  bool haveRegexp(false);
  boost::xpressive::sregex regexp;

  int maxage(36000), from(0), nb(0);
  bool stats(false);

  if (request.params.size () >= 1)
    {
      haveRegexp = true;
      regexp = boost::xpressive::sregex::compile (request.params[0].get_str ());
    }

  if (request.params.size () >= 2)
    maxage = request.params[1].get_int ();
  if (maxage < 0)
    throw JSONRPCError (RPC_INVALID_PARAMETER,
                        "'maxage' should be non-negative");
  if (request.params.size () >= 3)
    from = request.params[2].get_int ();
  if (from < 0)
    throw JSONRPCError (RPC_INVALID_PARAMETER, "'from' should be non-negative");

  if (request.params.size () >= 4)
    nb = request.params[3].get_int ();
  if (nb < 0)
    throw JSONRPCError (RPC_INVALID_PARAMETER, "'nb' should be non-negative");

  if (request.params.size () >= 5)
    {
      if (request.params[4].get_str () != "stat")
        throw JSONRPCError (RPC_INVALID_PARAMETER,
                            "fifth argument must be the literal string 'stat'");
      stats = true;
    }

  /* ******************************************* */
  /* Iterate over names to build up the result.  */

  UniValue names(UniValue::VARR);
  unsigned count(0);

  LOCK (cs_main);

  valtype name;
  CNameData data;
  std::unique_ptr<CNameIterator> iter(pcoinsTip->IterateNames ());
  while (iter->next (name, data))
    {
      const int age = chainActive.Height () - data.getHeight ();
      assert (age >= 0);
      if (maxage != 0 && age >= maxage)
        continue;

      if (haveRegexp)
        {
          const std::string nameStr = ValtypeToString (name);
          boost::xpressive::smatch matches;
          if (!boost::xpressive::regex_search (nameStr, matches, regexp))
            continue;
        }

      if (from > 0)
        {
          --from;
          continue;
        }
      assert (from == 0);

      if (stats)
        ++count;
      else
        names.push_back (getNameInfo (name, data));

      if (nb > 0)
        {
          --nb;
          if (nb == 0)
            break;
        }
    }

  /* ********************************************************** */
  /* Return the correct result (take stats mode into account).  */

  if (stats)
    {
      UniValue res(UniValue::VOBJ);
      res.pushKV ("blocks", chainActive.Height ());
      res.pushKV ("count", static_cast<int> (count));

      return res;
    }

  return names;
}

/* ************************************************************************** */

UniValue
name_pending (const JSONRPCRequest& request)
{
  if (request.fHelp || request.params.size () > 1)
    throw std::runtime_error (
        "name_pending (\"name\")\n"
        "\nList unconfirmed name operations in the mempool.\n"
        "\nIf a name is given, only check for operations on this name.\n"
        "\nArguments:\n"
        "1. \"name\"        (string, optional) only look for this name\n"
        "\nResult:\n"
        "[\n"
        + NameInfoHelp ("  ")
            .withField ("\"op\": xxxxx",
                        "(string) the operation being performed")
            .withField ("\"ismine\": xxxxx",
                        "(boolean) whether the name is owned by the wallet")
            .finish (",") +
        "  },\n"
        "  ...\n"
        "]\n"
        + HelpExampleCli ("name_pending", "")
        + HelpExampleCli ("name_pending", "\"d/domob\"")
        + HelpExampleRpc ("name_pending", "")
      );

  RPCTypeCheck (request.params, {UniValue::VSTR});

#ifdef ENABLE_WALLET
  std::shared_ptr<CWallet> const wallet = GetWalletForJSONRPCRequest (request);
  CWallet* const pwallet = wallet.get ();
  LOCK2 (pwallet ? &pwallet->cs_wallet : nullptr, mempool.cs);
#else
  LOCK (mempool.cs);
#endif

  std::vector<uint256> txHashes;
  if (request.params.size () == 0)
    mempool.queryHashes (txHashes);
  else
    {
      const std::string name = request.params[0].get_str ();
      const valtype vchName = ValtypeFromString (name);
      const uint256 txid = mempool.getTxForName (vchName);
      if (!txid.IsNull ())
        txHashes.push_back (txid);
    }

  UniValue arr(UniValue::VARR);
  for (const auto& txHash : txHashes)
    {
      std::shared_ptr<const CTransaction> tx = mempool.get (txHash);
      if (!tx || !tx->IsNamecoin ())
        continue;

      for (size_t n = 0; n < tx->vout.size (); ++n)
        {
          const auto& txOut = tx->vout[n];
          const CNameScript op(txOut.scriptPubKey);
          if (!op.isNameOp () || !op.isAnyUpdate ())
            continue;

<<<<<<< HEAD
          const valtype name = op.getOpName ();
          const valtype value = op.getOpValue ();

          std::string strOp;
=======
          UniValue obj = getNameInfo (op.getOpName (), op.getOpValue (),
                                      COutPoint (tx->GetHash (), n),
                                      op.getAddress ());
>>>>>>> 998f0761
          switch (op.getNameOp ())
            {
            case OP_NAME_FIRSTUPDATE:
              obj.pushKV ("op", "name_firstupdate");
              break;
            case OP_NAME_UPDATE:
              obj.pushKV ("op", "name_update");
              break;
            default:
              assert (false);
            }

<<<<<<< HEAD
          UniValue obj(UniValue::VOBJ);
          obj.pushKV ("op", strOp);
          PushValidatedNameValue (obj, "name", name);
          PushValidatedNameValue (obj, "value", value);
          obj.pushKV ("txid", tx->GetHash ().GetHex ());

=======
>>>>>>> 998f0761
#ifdef ENABLE_WALLET
          isminetype mine = ISMINE_NO;
          if (pwallet)
            mine = IsMine (*pwallet, op.getAddress ());
          const bool isMine = (mine & ISMINE_SPENDABLE);
          obj.pushKV ("ismine", isMine);
#endif

          arr.push_back (obj);
        }
    }

  return arr;
}

/* ************************************************************************** */

UniValue
namerawtransaction (const JSONRPCRequest& request)
{
  if (request.fHelp || request.params.size () != 3)
    throw std::runtime_error (
        "namerawtransaction \"hexstring\" vout nameop\n"
        "\nAdd a name operation to an existing raw transaction.\n"
        "\nUse createrawtransaction first to create the basic transaction,\n"
        "including the required inputs and outputs also for the name.\n"
        "\nArguments:\n"
        "1. \"hexstring\"       (string, required) The transaction hex string\n"
        "2. vout              (numeric, required) The vout of the desired name output\n"
        "3. nameop            (object, required) Json object for name operation.\n"
        "                     The operation can be either of:\n"
        "    {\n"
        "      \"op\": \"name_new\",\n"
        "      \"name\": xxx,         (string, required) The name to register\n"
        "      \"rand\": xxx,         (string, optional) The nonce value to use\n"
        "    }\n"
        "    {\n"
        "      \"op\": \"name_firstupdate\",\n"
        "      \"name\": xxx,         (string, required) The name to register\n"
        "      \"value\": xxx,        (string, required) The name's value\n"
        "      \"rand\": xxx,         (string, required) The nonce used in name_new\n"
        "    }\n"
        "    {\n"
        "      \"op\": \"name_update\",\n"
        "      \"name\": xxx,         (string, required) The name to update\n"
        "      \"value\": xxx,        (string, required) The new value\n"
        "    }\n"
        "\nResult:\n"
        "{\n"
        "  \"hex\": xxx,        (string) Hex string of the updated transaction\n"
        "  \"rand\": xxx,       (string) If this is a name_new, the nonce used to create it\n"
        "}\n"
        + HelpExampleCli ("namerawtransaction", R"("raw tx hex" 1 "{\"op\":\"name_new\",\"name\":\"my-name\")")
        + HelpExampleCli ("namerawtransaction", R"("raw tx hex" 1 "{\"op\":\"name_firstupdate\",\"name\":\"my-name\",\"value\":\"new value\",\"rand\":\"00112233\")")
        + HelpExampleCli ("namerawtransaction", R"("raw tx hex" 1 "{\"op\":\"name_update\",\"name\":\"my-name\",\"value\":\"new value\")")
        + HelpExampleRpc ("namerawtransaction", R"("raw tx hex", 1, "{\"op\":\"name_update\",\"name\":\"my-name\",\"value\":\"new value\")")
      );

  RPCTypeCheck (request.params,
                {UniValue::VSTR, UniValue::VNUM, UniValue::VOBJ});

  CMutableTransaction mtx;
  if (!DecodeHexTx (mtx, request.params[0].get_str (), true))
    throw JSONRPCError (RPC_DESERIALIZATION_ERROR, "TX decode failed");
  mtx.SetNamecoin ();

  const size_t nOut = request.params[1].get_int ();
  if (nOut >= mtx.vout.size ())
    throw JSONRPCError (RPC_INVALID_PARAMETER, "vout is out of range");

  const UniValue nameOp = request.params[2].get_obj ();
  RPCTypeCheckObj (nameOp,
    {
      {"op", UniValueType (UniValue::VSTR)},
    }
  );
  const std::string op = find_value (nameOp, "op").get_str ();

  UniValue result(UniValue::VOBJ);

  if (op == "name_new")
    {
      RPCTypeCheckObj (nameOp,
        {
          {"name", UniValueType (UniValue::VSTR)},
          {"rand", UniValueType (UniValue::VSTR)},
        },
        true);

      valtype rand;
      if (nameOp.exists ("rand"))
        {
          const std::string randStr = find_value (nameOp, "rand").get_str ();
          if (!IsHex (randStr))
            throw JSONRPCError (RPC_DESERIALIZATION_ERROR, "rand must be hex");
          rand = ParseHex (randStr);
        }
      else
        {
          rand.resize (20);
          GetRandBytes (&rand[0], rand.size ());
        }

      const valtype name
        = ValtypeFromString (find_value (nameOp, "name").get_str ());

      valtype toHash(rand);
      toHash.insert (toHash.end (), name.begin (), name.end ());
      const uint160 hash = Hash160 (toHash);

      mtx.vout[nOut].scriptPubKey
        = CNameScript::buildNameNew (mtx.vout[nOut].scriptPubKey, hash);
      result.pushKV ("rand", HexStr (rand.begin (), rand.end ()));
    }
  else if (op == "name_firstupdate")
    {
      RPCTypeCheckObj (nameOp,
        {
          {"name", UniValueType (UniValue::VSTR)},
          {"value", UniValueType (UniValue::VSTR)},
          {"rand", UniValueType (UniValue::VSTR)},
        }
      );

      const std::string randStr = find_value (nameOp, "rand").get_str ();
      if (!IsHex (randStr))
        throw JSONRPCError (RPC_DESERIALIZATION_ERROR, "rand must be hex");
      const valtype rand = ParseHex (randStr);

      const valtype name
        = ValtypeFromString (find_value (nameOp, "name").get_str ());
      const valtype value
        = ValtypeFromString (find_value (nameOp, "value").get_str ());

      mtx.vout[nOut].scriptPubKey
        = CNameScript::buildNameFirstupdate (mtx.vout[nOut].scriptPubKey,
                                             name, value, rand);
    }
  else if (op == "name_update")
    {
      RPCTypeCheckObj (nameOp,
        {
          {"name", UniValueType (UniValue::VSTR)},
          {"value", UniValueType (UniValue::VSTR)},
        }
      );

      const valtype name
        = ValtypeFromString (find_value (nameOp, "name").get_str ());
      const valtype value
        = ValtypeFromString (find_value (nameOp, "value").get_str ());

      mtx.vout[nOut].scriptPubKey
        = CNameScript::buildNameUpdate (mtx.vout[nOut].scriptPubKey,
                                        name, value);
    }
  else
    throw JSONRPCError (RPC_INVALID_PARAMETER, "Invalid name operation");


  result.pushKV ("hex", EncodeHexTx (mtx));
  return result;
}

/* ************************************************************************** */

UniValue
name_checkdb (const JSONRPCRequest& request)
{
  if (request.fHelp || request.params.size () != 0)
    throw std::runtime_error (
        "name_checkdb\n"
        "\nValidate the name DB's consistency.\n"
        "\nRoughly between blocks 139,000 and 180,000, this call is expected\n"
        "to fail due to the historic 'name stealing' bug.\n"
        "\nResult:\n"
        "xxxxx                        (boolean) whether the state is valid\n"
        "\nExamples:\n"
        + HelpExampleCli ("name_checkdb", "")
        + HelpExampleRpc ("name_checkdb", "")
      );

  LOCK (cs_main);
  pcoinsTip->Flush ();
  return pcoinsTip->ValidateNameDB (*pgameDb);
}

} // namespace
/* ************************************************************************** */

static const CRPCCommand commands[] =
{ //  category              name                      actor (function)         argNames
  //  --------------------- ------------------------  -----------------------  ----------
    { "names",              "name_show",              &name_show,              {"name"} },
    { "names",              "name_history",           &name_history,           {"name"} },
    { "names",              "name_scan",              &name_scan,              {"start","count"} },
    { "names",              "name_filter",            &name_filter,            {"regexp","maxage","from","nb","stat"} },
    { "names",              "name_pending",           &name_pending,           {"name"} },
    { "names",              "name_checkdb",           &name_checkdb,           {} },
    { "rawtransactions",    "namerawtransaction",     &namerawtransaction,     {"hexstring","vout","nameop"} },
};

void RegisterNameRPCCommands(CRPCTable &t)
{
    for (unsigned int vcidx = 0; vcidx < ARRAYLEN(commands); vcidx++)
        t.appendCommand(commands[vcidx].name, &commands[vcidx]);
}<|MERGE_RESOLUTION|>--- conflicted
+++ resolved
@@ -31,39 +31,23 @@
 /**
  * Utility routine to construct a "name info" object to return.  This is used
  * for name_show and also name_list.
-<<<<<<< HEAD
- * @param name The name.
- * @param value The name's value.
- * @param dead Whether or not the name is dead.
- * @param outp The last update's outpoint.
- * @param addr The name's address script.
- * @param height The name's last update height.
- * @return A JSON object to return.
  */
 UniValue
 getNameInfo (const valtype& name, const valtype& value,
              bool dead, const COutPoint& outp,
-             const CScript& addr, int height)
-=======
- */
-UniValue
-getNameInfo (const valtype& name, const valtype& value,
-             const COutPoint& outp, const CScript& addr)
->>>>>>> 998f0761
+             const CScript& addr)
 {
   UniValue obj(UniValue::VOBJ);
   PushValidatedNameValue (obj, "name", name);
   if (!dead)
     PushValidatedNameValue (obj, "value", value);
   obj.pushKV ("dead", dead);
-  obj.pushKV ("height", height);
   obj.pushKV ("txid", outp.hash.GetHex ());
   if (!dead)
     obj.pushKV ("vout", static_cast<int> (outp.n));
 
   /* Try to extract the address.  May fail if we can't parse the script
      as a "standard" script.  */
-<<<<<<< HEAD
   if (!dead)
     {
       CTxDestination dest;
@@ -76,35 +60,16 @@
     }
 
   return obj;
-=======
-  CTxDestination dest;
-  std::string addrStr;
-  if (ExtractDestination (addr, dest))
-    addrStr = EncodeDestination (dest);
-  else
-    addrStr = "<nonstandard>";
-  obj.pushKV ("address", addrStr);
-
-  return obj;
 }
 
 /**
- * Adds expiration information to the JSON object, based on the last-update
+ * Adds information to the JSON object that is based on the last-update
  * height for the name given.
  */
 void
-addExpirationInfo (const int height, UniValue& data)
-{
-  const int curHeight = chainActive.Height ();
-  const Consensus::Params& params = Params ().GetConsensus ();
-  const int expireDepth = params.rules->NameExpirationDepth (curHeight);
-  const int expireHeight = height + expireDepth;
-  const int expiresIn = expireHeight - curHeight;
-  const bool expired = (expiresIn <= 0);
+addHeightInfo (const int height, UniValue& data)
+{
   data.pushKV ("height", height);
-  data.pushKV ("expires_in", expiresIn);
-  data.push_back (Pair ("expired", expired));
->>>>>>> 998f0761
 }
 
 /**
@@ -113,15 +78,10 @@
 UniValue
 getNameInfo (const valtype& name, const CNameData& data)
 {
-<<<<<<< HEAD
-  return getNameInfo (name, data.getValue (), data.isDead (),
-                      data.getUpdateOutpoint (),
-                      data.getAddress (), data.getHeight ());
-=======
-  UniValue result = getNameInfo (name, data.getValue (),
+  UniValue result = getNameInfo (name, data.getValue (), data.isDead (),
                                  data.getUpdateOutpoint (),
                                  data.getAddress ());
-  addExpirationInfo (data.getHeight (), result);
+  addHeightInfo (data.getHeight (), result);
   return result;
 }
 
@@ -132,6 +92,7 @@
   withField ("\"name\": xxxxx", "(string) the requested name");
   withField ("\"value\": xxxxx", "(string) the name's current value");
   withField ("\"txid\": xxxxx", "(string) the name's last update tx");
+  withField ("\"dead\": xxxxx", "(bool) whether the player is dead");
   withField ("\"vout\": xxxxx",
            "(numeric) the index of the name output in the last update");
   withField ("\"address\": xxxxx", "(string) the address holding the name");
@@ -150,41 +111,17 @@
 }
 
 NameInfoHelp&
-NameInfoHelp::withExpiration ()
+NameInfoHelp::withHeight ()
 {
   withField ("\"height\": xxxxx", "(numeric) the name's last update height");
-  withField ("\"expires_in\": xxxxx", "(numeric) expire counter for the name");
-  withField ("\"expired\": xxxxx", "(boolean) whether the name is expired");
   return *this;
->>>>>>> 998f0761
 }
 
 std::string
 NameInfoHelp::finish (const std::string& trailing)
 {
-<<<<<<< HEAD
-  std::ostringstream res;
-
-  res << indent << "{" << std::endl;
-  res << indent << "  \"name\": xxxxx,           "
-      << "(string) the requested name" << std::endl;
-  res << indent << "  \"value\": xxxxx,          "
-      << "(string) the name's current value" << std::endl;
-  res << indent << "  \"height\": xxxxx,         "
-      << "(numeric) the name's last update height" << std::endl;
-  res << indent << "  \"dead\": xxxxx,           "
-      << "(logical) whether the player is dead" << std::endl;
-  res << indent << "  \"txid\": xxxxx,           "
-      << "(string) the name's last update tx" << std::endl;
-  res << indent << "  \"address\": xxxxx,        "
-      << "(string) the address holding the name" << std::endl;
-  res << indent << "}" << trailing << std::endl;
-
-  return res.str ();
-=======
   result << indent << "}" << trailing << std::endl;
   return result.str ();
->>>>>>> 998f0761
 }
 
 /* ************************************************************************** */
@@ -202,7 +139,7 @@
         "\nArguments:\n"
         "1. \"name\"          (string, required) the name to query for\n"
         "\nResult:\n"
-        + NameInfoHelp ("").withExpiration ().finish ("") +
+        + NameInfoHelp ("").withHeight ().finish ("") +
         "\nExamples:\n"
         + HelpExampleCli ("name_show", "\"myname\"")
         + HelpExampleRpc ("name_show", "\"myname\"")
@@ -245,7 +182,7 @@
         "1. \"name\"          (string, required) the name to query for\n"
         "\nResult:\n"
         "[\n"
-        + NameInfoHelp ("  ").withExpiration ().finish (",") +
+        + NameInfoHelp ("  ").withHeight ().finish (",") +
         "  ...\n"
         "]\n"
         "\nExamples:\n"
@@ -304,7 +241,7 @@
         "2. \"count\"       (numeric, optional, default=500) stop after this many names\n"
         "\nResult:\n"
         "[\n"
-        + NameInfoHelp ("  ").withExpiration ().finish (",") +
+        + NameInfoHelp ("  ").withHeight ().finish (",") +
         "  ...\n"
         "]\n"
         "\nExamples:\n"
@@ -360,7 +297,7 @@
         "5. \"stat\"        (string, optional) if set to the string \"stat\", print statistics instead of returning the names\n"
         "\nResult:\n"
         "[\n"
-        + NameInfoHelp ("  ").withExpiration ().finish (",") +
+        + NameInfoHelp ("  ").withHeight ().finish (",") +
         "  ...\n"
         "]\n"
         "\nExamples:\n"
@@ -541,16 +478,10 @@
           if (!op.isNameOp () || !op.isAnyUpdate ())
             continue;
 
-<<<<<<< HEAD
-          const valtype name = op.getOpName ();
-          const valtype value = op.getOpValue ();
-
-          std::string strOp;
-=======
           UniValue obj = getNameInfo (op.getOpName (), op.getOpValue (),
+                                      false,
                                       COutPoint (tx->GetHash (), n),
                                       op.getAddress ());
->>>>>>> 998f0761
           switch (op.getNameOp ())
             {
             case OP_NAME_FIRSTUPDATE:
@@ -563,15 +494,6 @@
               assert (false);
             }
 
-<<<<<<< HEAD
-          UniValue obj(UniValue::VOBJ);
-          obj.pushKV ("op", strOp);
-          PushValidatedNameValue (obj, "name", name);
-          PushValidatedNameValue (obj, "value", value);
-          obj.pushKV ("txid", tx->GetHash ().GetHex ());
-
-=======
->>>>>>> 998f0761
 #ifdef ENABLE_WALLET
           isminetype mine = ISMINE_NO;
           if (pwallet)
