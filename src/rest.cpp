// Copyright (c) 2009-2010 Satoshi Nakamoto
// Copyright (c) 2009-2016 The Bitcoin Core developers
// Distributed under the MIT software license, see the accompanying
// file COPYING or http://www.opensource.org/licenses/mit-license.php.

#include "chain.h"
#include "chainparams.h"
#include "core_io.h"
#include "primitives/block.h"
#include "primitives/transaction.h"
#include "names/common.h"
#include "validation.h"
#include "httpserver.h"
#include "rpc/blockchain.h"
#include "rpc/server.h"
#include "streams.h"
#include "sync.h"
#include "txmempool.h"
#include "utilstrencodings.h"
#include "version.h"

#include <boost/algorithm/string.hpp>

#include <univalue.h>

static const size_t MAX_GETUTXOS_OUTPOINTS = 15; //allow a max of 15 outpoints to be queried at once

enum RetFormat {
    RF_UNDEF,
    RF_BINARY,
    RF_HEX,
    RF_JSON,
};

static const struct {
    enum RetFormat rf;
    const char* name;
} rf_names[] = {
      {RF_UNDEF, ""},
      {RF_BINARY, "bin"},
      {RF_HEX, "hex"},
      {RF_JSON, "json"},
};

struct CCoin {
    uint32_t nHeight;
    CTxOut out;

    ADD_SERIALIZE_METHODS;

    CCoin() : nHeight(0) {}
    explicit CCoin(Coin&& in) : nHeight(in.nHeight), out(std::move(in.out)) {}

    template <typename Stream, typename Operation>
    inline void SerializationOp(Stream& s, Operation ser_action)
    {
        uint32_t nTxVerDummy = 0;
        READWRITE(nTxVerDummy);
        READWRITE(nHeight);
        READWRITE(out);
    }
};

static bool RESTERR(HTTPRequest* req, enum HTTPStatusCode status, std::string message)
{
    req->WriteHeader("Content-Type", "text/plain");
    req->WriteReply(status, message + "\r\n");
    return false;
}

static enum RetFormat ParseDataFormat(std::string& param, const std::string& strReq)
{
    const std::string::size_type pos = strReq.rfind('.');
    if (pos == std::string::npos)
    {
        param = strReq;
        return rf_names[0].rf;
    }

    param = strReq.substr(0, pos);
    const std::string suff(strReq, pos + 1);

    for (unsigned int i = 0; i < ARRAYLEN(rf_names); i++)
        if (suff == rf_names[i].name)
            return rf_names[i].rf;

    /* If no suffix is found, return original string.  */
    param = strReq;
    return rf_names[0].rf;
}

static std::string AvailableDataFormatsString()
{
    std::string formats = "";
    for (unsigned int i = 0; i < ARRAYLEN(rf_names); i++)
        if (strlen(rf_names[i].name) > 0) {
            formats.append(".");
            formats.append(rf_names[i].name);
            formats.append(", ");
        }

    if (formats.length() > 0)
        return formats.substr(0, formats.length() - 2);

    return formats;
}

static bool ParseHashStr(const std::string& strReq, uint256& v)
{
    if (!IsHex(strReq) || (strReq.size() != 64))
        return false;

    v.SetHex(strReq);
    return true;
}

static bool CheckWarmup(HTTPRequest* req)
{
    std::string statusmessage;
    if (RPCIsInWarmup(&statusmessage))
         return RESTERR(req, HTTP_SERVICE_UNAVAILABLE, "Service temporarily unavailable: " + statusmessage);
    return true;
}

static bool DecodeName(valtype& decoded, const std::string& encoded)
{
    decoded.clear();
    for (std::string::const_iterator i = encoded.begin(); i != encoded.end(); ++i)
    {
        switch (*i)
        {
        case '+':
            decoded.push_back(' ');
            continue;

        case '%':
        {
            if (i + 2 >= encoded.end())
                return false;
            const std::string hexStr(i + 1, i + 3);
            i += 2;

            int intChar = 0;
            for (char c : hexStr)
            {
                intChar <<= 4;

                if (c >= '0' && c <= '9')
                    intChar += c - '0';
                else
                {
                    c |= (1 << 5);
                    if (c >= 'a' && c <= 'f')
                        intChar += c - 'a' + 10;
                    else
                        return false;
                }
            }

            decoded.push_back(static_cast<char>(intChar));
            continue;
        }

        default:
            decoded.push_back(*i);
            continue;
        }
    }

    return true;
}

static bool rest_headers(HTTPRequest* req,
                         const std::string& strURIPart)
{
    if (!CheckWarmup(req))
        return false;
    std::string param;
    const RetFormat rf = ParseDataFormat(param, strURIPart);
    std::vector<std::string> path;
    boost::split(path, param, boost::is_any_of("/"));

    if (path.size() != 2)
        return RESTERR(req, HTTP_BAD_REQUEST, "No header count specified. Use /rest/headers/<count>/<hash>.<ext>.");

    long count = strtol(path[0].c_str(), nullptr, 10);
    if (count < 1 || count > 2000)
        return RESTERR(req, HTTP_BAD_REQUEST, "Header count out of range: " + path[0]);

    std::string hashStr = path[1];
    uint256 hash;
    if (!ParseHashStr(hashStr, hash))
        return RESTERR(req, HTTP_BAD_REQUEST, "Invalid hash: " + hashStr);

    std::vector<const CBlockIndex *> headers;
    headers.reserve(count);
    {
        LOCK(cs_main);
        BlockMap::const_iterator it = mapBlockIndex.find(hash);
        const CBlockIndex *pindex = (it != mapBlockIndex.end()) ? it->second : nullptr;
        while (pindex != nullptr && chainActive.Contains(pindex)) {
            headers.push_back(pindex);
            if (headers.size() == (unsigned long)count)
                break;
            pindex = chainActive.Next(pindex);
        }
    }

    CDataStream ssHeader(SER_NETWORK, PROTOCOL_VERSION);
    const CChainParams& chainparams = Params();
    for (const CBlockIndex *pindex : headers) {
        ssHeader << pindex->GetBlockHeader(chainparams.GetConsensus());
    }

    switch (rf) {
    case RF_BINARY: {
        std::string binaryHeader = ssHeader.str();
        req->WriteHeader("Content-Type", "application/octet-stream");
        req->WriteReply(HTTP_OK, binaryHeader);
        return true;
    }

    case RF_HEX: {
        std::string strHex = HexStr(ssHeader.begin(), ssHeader.end()) + "\n";
        req->WriteHeader("Content-Type", "text/plain");
        req->WriteReply(HTTP_OK, strHex);
        return true;
    }
    case RF_JSON: {
        UniValue jsonHeaders(UniValue::VARR);
        {
            LOCK(cs_main);
            for (const CBlockIndex *pindex : headers) {
                jsonHeaders.push_back(blockheaderToJSON(pindex));
            }
        }
        std::string strJSON = jsonHeaders.write() + "\n";
        req->WriteHeader("Content-Type", "application/json");
        req->WriteReply(HTTP_OK, strJSON);
        return true;
    }
    default: {
        return RESTERR(req, HTTP_NOT_FOUND, "output format not found (available: .bin, .hex)");
    }
    }
}

static bool rest_block(HTTPRequest* req,
                       const std::string& strURIPart,
                       bool showTxDetails)
{
    if (!CheckWarmup(req))
        return false;
    std::string hashStr;
    const RetFormat rf = ParseDataFormat(hashStr, strURIPart);

    uint256 hash;
    if (!ParseHashStr(hashStr, hash))
        return RESTERR(req, HTTP_BAD_REQUEST, "Invalid hash: " + hashStr);

    CBlock block;
    std::vector<CTransactionRef> vGameTx;
    CBlockIndex* pblockindex = nullptr;
    {
        LOCK(cs_main);
        if (mapBlockIndex.count(hash) == 0)
            return RESTERR(req, HTTP_NOT_FOUND, hashStr + " not found");

        pblockindex = mapBlockIndex[hash];
        if (fHavePruned && !(pblockindex->nStatus & BLOCK_HAVE_DATA) && pblockindex->nTx > 0)
            return RESTERR(req, HTTP_NOT_FOUND, hashStr + " not available (pruned data)");

        if (!ReadBlockFromDisk(block, vGameTx, pblockindex, Params().GetConsensus()))
            return RESTERR(req, HTTP_NOT_FOUND, hashStr + " not found");
    }

    CDataStream ssBlock(SER_NETWORK, PROTOCOL_VERSION | RPCSerializationFlags());
    ssBlock << block;

    switch (rf) {
    case RF_BINARY: {
        std::string binaryBlock = ssBlock.str();
        req->WriteHeader("Content-Type", "application/octet-stream");
        req->WriteReply(HTTP_OK, binaryBlock);
        return true;
    }

    case RF_HEX: {
        std::string strHex = HexStr(ssBlock.begin(), ssBlock.end()) + "\n";
        req->WriteHeader("Content-Type", "text/plain");
        req->WriteReply(HTTP_OK, strHex);
        return true;
    }

    case RF_JSON: {
<<<<<<< HEAD
        UniValue objBlock = blockToJSON(block, vGameTx, pblockindex, showTxDetails);
=======
        UniValue objBlock;
        {
            LOCK(cs_main);
            objBlock = blockToJSON(block, pblockindex, showTxDetails);
        }
>>>>>>> 4b9e6af6
        std::string strJSON = objBlock.write() + "\n";
        req->WriteHeader("Content-Type", "application/json");
        req->WriteReply(HTTP_OK, strJSON);
        return true;
    }

    default: {
        return RESTERR(req, HTTP_NOT_FOUND, "output format not found (available: " + AvailableDataFormatsString() + ")");
    }
    }
}

static bool rest_block_extended(HTTPRequest* req, const std::string& strURIPart)
{
    return rest_block(req, strURIPart, true);
}

static bool rest_block_notxdetails(HTTPRequest* req, const std::string& strURIPart)
{
    return rest_block(req, strURIPart, false);
}

// A bit of a hack - dependency on a function defined in rpc/blockchain.cpp
UniValue getblockchaininfo(const JSONRPCRequest& request);

static bool rest_chaininfo(HTTPRequest* req, const std::string& strURIPart)
{
    if (!CheckWarmup(req))
        return false;
    std::string param;
    const RetFormat rf = ParseDataFormat(param, strURIPart);

    switch (rf) {
    case RF_JSON: {
        JSONRPCRequest jsonRequest;
        jsonRequest.params = UniValue(UniValue::VARR);
        UniValue chainInfoObject = getblockchaininfo(jsonRequest);
        std::string strJSON = chainInfoObject.write() + "\n";
        req->WriteHeader("Content-Type", "application/json");
        req->WriteReply(HTTP_OK, strJSON);
        return true;
    }
    default: {
        return RESTERR(req, HTTP_NOT_FOUND, "output format not found (available: json)");
    }
    }
}

static bool rest_mempool_info(HTTPRequest* req, const std::string& strURIPart)
{
    if (!CheckWarmup(req))
        return false;
    std::string param;
    const RetFormat rf = ParseDataFormat(param, strURIPart);

    switch (rf) {
    case RF_JSON: {
        UniValue mempoolInfoObject = mempoolInfoToJSON();

        std::string strJSON = mempoolInfoObject.write() + "\n";
        req->WriteHeader("Content-Type", "application/json");
        req->WriteReply(HTTP_OK, strJSON);
        return true;
    }
    default: {
        return RESTERR(req, HTTP_NOT_FOUND, "output format not found (available: json)");
    }
    }
}

static bool rest_mempool_contents(HTTPRequest* req, const std::string& strURIPart)
{
    if (!CheckWarmup(req))
        return false;
    std::string param;
    const RetFormat rf = ParseDataFormat(param, strURIPart);

    switch (rf) {
    case RF_JSON: {
        UniValue mempoolObject = mempoolToJSON(true);

        std::string strJSON = mempoolObject.write() + "\n";
        req->WriteHeader("Content-Type", "application/json");
        req->WriteReply(HTTP_OK, strJSON);
        return true;
    }
    default: {
        return RESTERR(req, HTTP_NOT_FOUND, "output format not found (available: json)");
    }
    }
}

static bool rest_tx(HTTPRequest* req, const std::string& strURIPart)
{
    if (!CheckWarmup(req))
        return false;
    std::string hashStr;
    const RetFormat rf = ParseDataFormat(hashStr, strURIPart);

    uint256 hash;
    if (!ParseHashStr(hashStr, hash))
        return RESTERR(req, HTTP_BAD_REQUEST, "Invalid hash: " + hashStr);

    CTransactionRef tx;
    uint256 hashBlock = uint256();
    if (!GetTransaction(hash, tx, Params().GetConsensus(), hashBlock, true))
        return RESTERR(req, HTTP_NOT_FOUND, hashStr + " not found");

    CDataStream ssTx(SER_NETWORK, PROTOCOL_VERSION | RPCSerializationFlags());
    ssTx << tx;

    switch (rf) {
    case RF_BINARY: {
        std::string binaryTx = ssTx.str();
        req->WriteHeader("Content-Type", "application/octet-stream");
        req->WriteReply(HTTP_OK, binaryTx);
        return true;
    }

    case RF_HEX: {
        std::string strHex = HexStr(ssTx.begin(), ssTx.end()) + "\n";
        req->WriteHeader("Content-Type", "text/plain");
        req->WriteReply(HTTP_OK, strHex);
        return true;
    }

    case RF_JSON: {
        UniValue objTx(UniValue::VOBJ);
        TxToUniv(*tx, hashBlock, objTx);
        std::string strJSON = objTx.write() + "\n";
        req->WriteHeader("Content-Type", "application/json");
        req->WriteReply(HTTP_OK, strJSON);
        return true;
    }

    default: {
        return RESTERR(req, HTTP_NOT_FOUND, "output format not found (available: " + AvailableDataFormatsString() + ")");
    }
    }
}

static bool rest_getutxos(HTTPRequest* req, const std::string& strURIPart)
{
    if (!CheckWarmup(req))
        return false;
    std::string param;
    const RetFormat rf = ParseDataFormat(param, strURIPart);

    std::vector<std::string> uriParts;
    if (param.length() > 1)
    {
        std::string strUriParams = param.substr(1);
        boost::split(uriParts, strUriParams, boost::is_any_of("/"));
    }

    // throw exception in case of an empty request
    std::string strRequestMutable = req->ReadBody();
    if (strRequestMutable.length() == 0 && uriParts.size() == 0)
        return RESTERR(req, HTTP_BAD_REQUEST, "Error: empty request");

    bool fInputParsed = false;
    bool fCheckMemPool = false;
    std::vector<COutPoint> vOutPoints;

    // parse/deserialize input
    // input-format = output-format, rest/getutxos/bin requires binary input, gives binary output, ...

    if (uriParts.size() > 0)
    {
        //inputs is sent over URI scheme (/rest/getutxos/checkmempool/txid1-n/txid2-n/...)
        if (uriParts[0] == "checkmempool") fCheckMemPool = true;

        for (size_t i = (fCheckMemPool) ? 1 : 0; i < uriParts.size(); i++)
        {
            uint256 txid;
            int32_t nOutput;
            std::string strTxid = uriParts[i].substr(0, uriParts[i].find("-"));
            std::string strOutput = uriParts[i].substr(uriParts[i].find("-")+1);

            if (!ParseInt32(strOutput, &nOutput) || !IsHex(strTxid))
                return RESTERR(req, HTTP_BAD_REQUEST, "Parse error");

            txid.SetHex(strTxid);
            vOutPoints.push_back(COutPoint(txid, (uint32_t)nOutput));
        }

        if (vOutPoints.size() > 0)
            fInputParsed = true;
        else
            return RESTERR(req, HTTP_BAD_REQUEST, "Error: empty request");
    }

    switch (rf) {
    case RF_HEX: {
        // convert hex to bin, continue then with bin part
        std::vector<unsigned char> strRequestV = ParseHex(strRequestMutable);
        strRequestMutable.assign(strRequestV.begin(), strRequestV.end());
    }

    case RF_BINARY: {
        try {
            //deserialize only if user sent a request
            if (strRequestMutable.size() > 0)
            {
                if (fInputParsed) //don't allow sending input over URI and HTTP RAW DATA
                    return RESTERR(req, HTTP_BAD_REQUEST, "Combination of URI scheme inputs and raw post data is not allowed");

                CDataStream oss(SER_NETWORK, PROTOCOL_VERSION);
                oss << strRequestMutable;
                oss >> fCheckMemPool;
                oss >> vOutPoints;
            }
        } catch (const std::ios_base::failure& e) {
            // abort in case of unreadable binary data
            return RESTERR(req, HTTP_BAD_REQUEST, "Parse error");
        }
        break;
    }

    case RF_JSON: {
        if (!fInputParsed)
            return RESTERR(req, HTTP_BAD_REQUEST, "Error: empty request");
        break;
    }
    default: {
        return RESTERR(req, HTTP_NOT_FOUND, "output format not found (available: " + AvailableDataFormatsString() + ")");
    }
    }

    // limit max outpoints
    if (vOutPoints.size() > MAX_GETUTXOS_OUTPOINTS)
        return RESTERR(req, HTTP_BAD_REQUEST, strprintf("Error: max outpoints exceeded (max: %d, tried: %d)", MAX_GETUTXOS_OUTPOINTS, vOutPoints.size()));

    // check spentness and form a bitmap (as well as a JSON capable human-readable string representation)
    std::vector<unsigned char> bitmap;
    std::vector<CCoin> outs;
    std::string bitmapStringRepresentation;
    std::vector<bool> hits;
    bitmap.resize((vOutPoints.size() + 7) / 8);
    {
        LOCK2(cs_main, mempool.cs);

        CCoinsView viewDummy;
        CCoinsViewCache view(&viewDummy);

        CCoinsViewCache& viewChain = *pcoinsTip;
        CCoinsViewMemPool viewMempool(&viewChain, mempool);

        if (fCheckMemPool)
            view.SetBackend(viewMempool); // switch cache backend to db+mempool in case user likes to query mempool

        for (size_t i = 0; i < vOutPoints.size(); i++) {
            bool hit = false;
            Coin coin;
            if (view.GetCoin(vOutPoints[i], coin) && !mempool.isSpent(vOutPoints[i])) {
                hit = true;
                outs.emplace_back(std::move(coin));
            }

            hits.push_back(hit);
            bitmapStringRepresentation.append(hit ? "1" : "0"); // form a binary string representation (human-readable for json output)
            bitmap[i / 8] |= ((uint8_t)hit) << (i % 8);
        }
    }

    switch (rf) {
    case RF_BINARY: {
        // serialize data
        // use exact same output as mentioned in Bip64
        CDataStream ssGetUTXOResponse(SER_NETWORK, PROTOCOL_VERSION);
        ssGetUTXOResponse << chainActive.Height() << chainActive.Tip()->GetBlockHash() << bitmap << outs;
        std::string ssGetUTXOResponseString = ssGetUTXOResponse.str();

        req->WriteHeader("Content-Type", "application/octet-stream");
        req->WriteReply(HTTP_OK, ssGetUTXOResponseString);
        return true;
    }

    case RF_HEX: {
        CDataStream ssGetUTXOResponse(SER_NETWORK, PROTOCOL_VERSION);
        ssGetUTXOResponse << chainActive.Height() << chainActive.Tip()->GetBlockHash() << bitmap << outs;
        std::string strHex = HexStr(ssGetUTXOResponse.begin(), ssGetUTXOResponse.end()) + "\n";

        req->WriteHeader("Content-Type", "text/plain");
        req->WriteReply(HTTP_OK, strHex);
        return true;
    }

    case RF_JSON: {
        UniValue objGetUTXOResponse(UniValue::VOBJ);

        // pack in some essentials
        // use more or less the same output as mentioned in Bip64
        objGetUTXOResponse.push_back(Pair("chainHeight", chainActive.Height()));
        objGetUTXOResponse.push_back(Pair("chaintipHash", chainActive.Tip()->GetBlockHash().GetHex()));
        objGetUTXOResponse.push_back(Pair("bitmap", bitmapStringRepresentation));

        UniValue utxos(UniValue::VARR);
        for (const CCoin& coin : outs) {
            UniValue utxo(UniValue::VOBJ);
            utxo.push_back(Pair("height", (int32_t)coin.nHeight));
            utxo.push_back(Pair("value", ValueFromAmount(coin.out.nValue)));

            // include the script in a json output
            UniValue o(UniValue::VOBJ);
            ScriptPubKeyToUniv(coin.out.scriptPubKey, o, true);
            utxo.push_back(Pair("scriptPubKey", o));
            utxos.push_back(utxo);
        }
        objGetUTXOResponse.push_back(Pair("utxos", utxos));

        // return json string
        std::string strJSON = objGetUTXOResponse.write() + "\n";
        req->WriteHeader("Content-Type", "application/json");
        req->WriteReply(HTTP_OK, strJSON);
        return true;
    }
    default: {
        return RESTERR(req, HTTP_NOT_FOUND, "output format not found (available: " + AvailableDataFormatsString() + ")");
    }
    }
}

static bool rest_name(HTTPRequest* req, const std::string& strURIPart)
{
    if (!CheckWarmup(req))
        return false;
    std::string encodedName;
    const RetFormat rf = ParseDataFormat(encodedName, strURIPart);

    valtype plainName;
    if (!DecodeName(plainName, encodedName))
        return RESTERR(req, HTTP_BAD_REQUEST,
                       "Invalid encoded name: " + encodedName);

    CNameData data;
    if (!pcoinsTip->GetName(plainName, data))
        return RESTERR(req, HTTP_NOT_FOUND,
                       "'" + ValtypeToString(plainName) + "' not found");

    switch (rf)
    {
    case RF_BINARY:
    {
        const std::string binVal = ValtypeToString(data.getValue());
        req->WriteHeader("Content-Type", "application/octet-stream");
        req->WriteReply(HTTP_OK, binVal);
        return true;
    }

    case RF_HEX:
    {
        const valtype& binVal = data.getValue();
        const std::string hexVal = HexStr(binVal.begin(), binVal.end()) + "\n";
        req->WriteHeader("Content-Type", "text/plain");
        req->WriteReply(HTTP_OK, hexVal);
        return true;
    }

    case RF_JSON:
    {
        const UniValue obj = getNameInfo(plainName, data);
        const std::string strJSON = obj.write() + "\n";
        req->WriteHeader("Content-Type", "application/json");
        req->WriteReply(HTTP_OK, strJSON);
        return true;
    }

    default:
        return RESTERR(req, HTTP_NOT_FOUND,
                       "output format not found (available: "
                        + AvailableDataFormatsString() + ")");
    }

    // not reached
    return true; // continue to process further HTTP reqs on this cxn
}

static const struct {
    const char* prefix;
    bool (*handler)(HTTPRequest* req, const std::string& strReq);
} uri_prefixes[] = {
      {"/rest/tx/", rest_tx},
      {"/rest/block/notxdetails/", rest_block_notxdetails},
      {"/rest/block/", rest_block_extended},
      {"/rest/chaininfo", rest_chaininfo},
      {"/rest/mempool/info", rest_mempool_info},
      {"/rest/mempool/contents", rest_mempool_contents},
      {"/rest/headers/", rest_headers},
      {"/rest/getutxos", rest_getutxos},
      {"/rest/name/", rest_name},
};

bool StartREST()
{
    for (unsigned int i = 0; i < ARRAYLEN(uri_prefixes); i++)
        RegisterHTTPHandler(uri_prefixes[i].prefix, false, uri_prefixes[i].handler);
    return true;
}

void InterruptREST()
{
}

void StopREST()
{
    for (unsigned int i = 0; i < ARRAYLEN(uri_prefixes); i++)
        UnregisterHTTPHandler(uri_prefixes[i].prefix, false);
}<|MERGE_RESOLUTION|>--- conflicted
+++ resolved
@@ -293,15 +293,11 @@
     }
 
     case RF_JSON: {
-<<<<<<< HEAD
-        UniValue objBlock = blockToJSON(block, vGameTx, pblockindex, showTxDetails);
-=======
         UniValue objBlock;
         {
             LOCK(cs_main);
-            objBlock = blockToJSON(block, pblockindex, showTxDetails);
-        }
->>>>>>> 4b9e6af6
+            objBlock = blockToJSON(block, vGameTx, pblockindex, showTxDetails);
+        }
         std::string strJSON = objBlock.write() + "\n";
         req->WriteHeader("Content-Type", "application/json");
         req->WriteReply(HTTP_OK, strJSON);
