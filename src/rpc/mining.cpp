// Copyright (c) 2010 Satoshi Nakamoto
// Copyright (c) 2009-2017 The Bitcoin Core developers
// Distributed under the MIT software license, see the accompanying
// file COPYING or http://www.opensource.org/licenses/mit-license.php.

#include <base58.h>
#include <amount.h>
#include <chain.h>
#include <chainparams.h>
#include <consensus/consensus.h>
#include <consensus/params.h>
#include <consensus/validation.h>
#include <core_io.h>
#include <init.h>
#include <validation.h>
#include <miner.h>
#include <net.h>
#include <policy/fees.h>
#include <rpc/blockchain.h>
#include <rpc/mining.h>
#include <rpc/server.h>
#include <txmempool.h>
#include <util.h>
#include <utilstrencodings.h>
#include <validationinterface.h>
#include <warnings.h>

#include <memory>
#include <stdint.h>
#include <utility>

unsigned int ParseConfirmTarget(const UniValue& value)
{
    int target = value.get_int();
    unsigned int max_target = ::feeEstimator.HighestTargetTracked(FeeEstimateHorizon::LONG_HALFLIFE);
    if (target < 1 || (unsigned int)target > max_target) {
        throw JSONRPCError(RPC_INVALID_PARAMETER, strprintf("Invalid conf_target, must be between %u - %u", 1, max_target));
    }
    return (unsigned int)target;
}

/**
 * Return average network hashes per second based on the last 'lookup' blocks,
 * or from the last difficulty change if 'lookup' is nonpositive.
 * If 'height' is nonnegative, compute the estimate at the time when a given block was found.
 */
UniValue GetNetworkHashPS(int lookup, int height) {
    CBlockIndex *pb = chainActive.Tip();

    if (height >= 0 && height < chainActive.Height())
        pb = chainActive[height];

    if (pb == nullptr || !pb->nHeight)
        return 0;

    // If lookup is -1, then use blocks since last difficulty change.
    if (lookup <= 0)
        lookup = pb->nHeight % Params().GetConsensus().DifficultyAdjustmentInterval() + 1;

    // If lookup is larger than chain, then set it to chain length.
    if (lookup > pb->nHeight)
        lookup = pb->nHeight;

    CBlockIndex *pb0 = pb;
    int64_t minTime = pb0->GetBlockTime();
    int64_t maxTime = minTime;
    for (int i = 0; i < lookup; i++) {
        pb0 = pb0->pprev;
        int64_t time = pb0->GetBlockTime();
        minTime = std::min(time, minTime);
        maxTime = std::max(time, maxTime);
    }

    // In case there's a situation where minTime == maxTime, we don't want a divide by zero exception.
    if (minTime == maxTime)
        return 0;

    arith_uint256 workDiff = pb->nChainWork - pb0->nChainWork;
    int64_t timeDiff = maxTime - minTime;

    return workDiff.getdouble() / timeDiff;
}

/* Decode an algorithm-selection parameter.  Throws error in case the algorithm
   selected is invalid.  */
PowAlgo
DecodeAlgoParam (const UniValue& param)
{
  int val;

  /* We have to accept both an integer (as it should be) and a string.
     In the latter case, we convert manually.  This is necessary since we
     cannot automatically convert in the client due to getauxblock's
     "complex" interface.  */

  if (param.isNum ())
    val = param.get_int ();
  else
    {
      const std::string& str = param.get_str ();
      const UniValue convVal(UniValue::VNUM, str);
      val = convVal.get_int ();
    }

  switch (val)
    {
    case ALGO_SHA256D:
    case ALGO_SCRYPT:
      return static_cast<PowAlgo> (val);

    default:
      throw JSONRPCError (RPC_INVALID_PARAMETER, "invalid algo selection");
    }

  assert (false);
}

UniValue getnetworkhashps(const JSONRPCRequest& request)
{
    if (request.fHelp || request.params.size() > 2)
        throw std::runtime_error(
            "getnetworkhashps ( nblocks height )\n"
            "\nReturns the estimated network hashes per second based on the last n blocks.\n"
            "Pass in [blocks] to override # of blocks, -1 specifies since last difficulty change.\n"
            "Pass in [height] to estimate the network speed at the time when a certain block was found.\n"
            "\nArguments:\n"
            "1. nblocks     (numeric, optional, default=120) The number of blocks, or -1 for blocks since last difficulty change.\n"
            "2. height      (numeric, optional, default=-1) To estimate at the time of the given height.\n"
            "\nResult:\n"
            "x             (numeric) Hashes per second estimated\n"
            "\nExamples:\n"
            + HelpExampleCli("getnetworkhashps", "")
            + HelpExampleRpc("getnetworkhashps", "")
       );

    LOCK(cs_main);
    return GetNetworkHashPS(!request.params[0].isNull() ? request.params[0].get_int() : 120, !request.params[1].isNull() ? request.params[1].get_int() : -1);
}

UniValue generateBlocks(std::shared_ptr<CReserveScript> coinbaseScript, int nGenerate, PowAlgo algo, uint64_t nMaxTries, bool keepScript)
{
    static const int nInnerLoopCount = 0x10000;
    int nHeightEnd = 0;
    int nHeight = 0;

    {   // Don't keep cs_main locked
        LOCK(cs_main);
        nHeight = chainActive.Height();
        nHeightEnd = nHeight+nGenerate;
    }
    unsigned int nExtraNonce = 0;
    UniValue blockHashes(UniValue::VARR);
    while (nHeight < nHeightEnd)
    {
        std::unique_ptr<CBlockTemplate> pblocktemplate(BlockAssembler(Params()).CreateNewBlock(algo, coinbaseScript->reserveScript));
        if (!pblocktemplate.get())
            throw JSONRPCError(RPC_INTERNAL_ERROR, "Couldn't create new block");
        CBlock *pblock = &pblocktemplate->block;
        {
            LOCK(cs_main);
            IncrementExtraNonce(pblock, chainActive.Tip(), nExtraNonce);
        }
        CAuxPow::initAuxPow(*pblock);
        CPureBlockHeader& miningHeader = pblock->auxpow->parentBlock;
        while (nMaxTries > 0 && miningHeader.nNonce < nInnerLoopCount && !CheckProofOfWork(miningHeader.GetPowHash(algo), pblock->nBits, algo, Params().GetConsensus())) {
            ++miningHeader.nNonce;
            --nMaxTries;
        }
        if (nMaxTries == 0) {
            break;
        }
        if (miningHeader.nNonce == nInnerLoopCount) {
            continue;
        }
        std::shared_ptr<const CBlock> shared_pblock = std::make_shared<const CBlock>(*pblock);
        if (!ProcessNewBlock(Params(), shared_pblock, true, nullptr))
            throw JSONRPCError(RPC_INTERNAL_ERROR, "ProcessNewBlock, block not accepted");
        ++nHeight;
        blockHashes.push_back(pblock->GetHash().GetHex());

        //mark script as important because it was used at least for one coinbase output if the script came from the wallet
        if (keepScript)
        {
            coinbaseScript->KeepScript();
        }
    }
    return blockHashes;
}

UniValue generatetoaddress(const JSONRPCRequest& request)
{
    if (request.fHelp || request.params.size() < 2 || request.params.size() > 4)
        throw std::runtime_error(
            "generatetoaddress nblocks address (algo (maxtries))\n"
            "\nMine blocks immediately to a specified address (before the RPC call returns)\n"
            "\nArguments:\n"
            "1. nblocks      (numeric, required) How many blocks are generated immediately.\n"
            "2. address      (string, required) The address to send the newly generated huntercoin to.\n"
            "3. algo         (numeric, optional) Algorithm to use (default: SHA256D).\n"
            "4. maxtries     (numeric, optional) How many iterations to try (default = 1000000).\n"
            "\nResult:\n"
            "[ blockhashes ]     (array) hashes of blocks generated\n"
            "\nExamples:\n"
            "\nGenerate 11 blocks to myaddress\n"
            + HelpExampleCli("generatetoaddress", "11 \"myaddress\"")
        );

    int nGenerate = request.params[0].get_int();
    uint64_t nMaxTries = 1000000;
    if (!request.params[3].isNull()) {
        nMaxTries = request.params[3].get_int();
    }

    CTxDestination destination = DecodeDestination(request.params[1].get_str());
    if (!IsValidDestination(destination)) {
        throw JSONRPCError(RPC_INVALID_ADDRESS_OR_KEY, "Error: Invalid address");
    }

    PowAlgo algo = ALGO_SHA256D;
    if (request.params.size () >= 3)
        algo = DecodeAlgoParam(request.params[2]);
    
    std::shared_ptr<CReserveScript> coinbaseScript = std::make_shared<CReserveScript>();
    coinbaseScript->reserveScript = GetScriptForDestination(destination);

    return generateBlocks(coinbaseScript, nGenerate, algo, nMaxTries, false);
}

UniValue getmininginfo(const JSONRPCRequest& request)
{
    if (request.fHelp || request.params.size() != 0)
        throw std::runtime_error(
            "getmininginfo\n"
            "\nReturns a json object containing mining-related information."
            "\nResult:\n"
            "{\n"
            "  \"blocks\": nnn,             (numeric) The current block\n"
            "  \"currentblockweight\": nnn, (numeric) The last block weight\n"
            "  \"currentblocktx\": nnn,     (numeric) The last block transaction\n"
            "  \"difficulty_algo\": xxx.xxxxx (numeric) The current difficulty for algo\n"
            "  \"networkhashps\": nnn,      (numeric) The network hashes per second\n"
            "  \"pooledtx\": n              (numeric) The size of the mempool\n"
            "  \"chain\": \"xxxx\",           (string) current network name as defined in BIP70 (main, test, regtest)\n"
            "  \"warnings\": \"...\"          (string) any network and blockchain warnings\n"
            "}\n"
            "\nExamples:\n"
            + HelpExampleCli("getmininginfo", "")
            + HelpExampleRpc("getmininginfo", "")
        );


    LOCK(cs_main);

    UniValue obj(UniValue::VOBJ);
<<<<<<< HEAD
    obj.push_back(Pair("blocks",           (int)chainActive.Height()));
    obj.push_back(Pair("currentblockweight", (uint64_t)nLastBlockWeight));
    obj.push_back(Pair("currentblocktx",   (uint64_t)nLastBlockTx));
    obj.push_back(Pair("difficulty_sha256d", (double)GetDifficulty(ALGO_SHA256D)));
    obj.push_back(Pair("difficulty_scrypt", (double)GetDifficulty(ALGO_SCRYPT)));
    obj.push_back(Pair("networkhashps",    getnetworkhashps(request)));
    obj.push_back(Pair("pooledtx",         (uint64_t)mempool.size()));
    obj.push_back(Pair("chain",            Params().NetworkIDString()));
    obj.push_back(Pair("warnings",         GetWarnings("statusbar")));
=======
    obj.pushKV("blocks",           (int)chainActive.Height());
    obj.pushKV("currentblockweight", (uint64_t)nLastBlockWeight);
    obj.pushKV("currentblocktx",   (uint64_t)nLastBlockTx);
    obj.pushKV("difficulty",       (double)GetDifficulty());
    obj.pushKV("networkhashps",    getnetworkhashps(request));
    obj.pushKV("pooledtx",         (uint64_t)mempool.size());
    obj.pushKV("chain",            Params().NetworkIDString());
    obj.pushKV("warnings",         GetWarnings("statusbar"));
>>>>>>> 4d387dc5
    return obj;
}


// NOTE: Unlike wallet RPC (which use BTC values), mining RPCs follow GBT (BIP 22) in using satoshi amounts
UniValue prioritisetransaction(const JSONRPCRequest& request)
{
    if (request.fHelp || request.params.size() != 3)
        throw std::runtime_error(
            "prioritisetransaction <txid> <dummy value> <fee delta>\n"
            "Accepts the transaction into mined blocks at a higher (or lower) priority\n"
            "\nArguments:\n"
            "1. \"txid\"       (string, required) The transaction id.\n"
            "2. dummy          (numeric, optional) API-Compatibility for previous API. Must be zero or null.\n"
            "                  DEPRECATED. For forward compatibility use named arguments and omit this parameter.\n"
            "3. fee_delta      (numeric, required) The fee value (in satoshis) to add (or subtract, if negative).\n"
            "                  The fee is not actually paid, only the algorithm for selecting transactions into a block\n"
            "                  considers the transaction as it would have paid a higher (or lower) fee.\n"
            "\nResult:\n"
            "true              (boolean) Returns true\n"
            "\nExamples:\n"
            + HelpExampleCli("prioritisetransaction", "\"txid\" 0.0 10000")
            + HelpExampleRpc("prioritisetransaction", "\"txid\", 0.0, 10000")
        );

    LOCK(cs_main);

    uint256 hash = ParseHashStr(request.params[0].get_str(), "txid");
    CAmount nAmount = request.params[2].get_int64();

    if (!(request.params[1].isNull() || request.params[1].get_real() == 0)) {
        throw JSONRPCError(RPC_INVALID_PARAMETER, "Priority is no longer supported, dummy argument to prioritisetransaction must be 0.");
    }

    mempool.PrioritiseTransaction(hash, nAmount);
    return true;
}


// NOTE: Assumes a conclusive result; if result is inconclusive, it must be handled by caller
static UniValue BIP22ValidationResult(const CValidationState& state)
{
    if (state.IsValid())
        return NullUniValue;

    if (state.IsError())
        throw JSONRPCError(RPC_VERIFY_ERROR, FormatStateMessage(state));
    if (state.IsInvalid())
    {
        std::string strRejectReason = state.GetRejectReason();
        if (strRejectReason.empty())
            return "rejected";
        return strRejectReason;
    }
    // Should be impossible
    return "valid?";
}

std::string gbt_vb_name(const Consensus::DeploymentPos pos) {
    const struct VBDeploymentInfo& vbinfo = VersionBitsDeploymentInfo[pos];
    std::string s = vbinfo.name;
    if (!vbinfo.gbt_force) {
        s.insert(s.begin(), '!');
    }
    return s;
}

UniValue getblocktemplate(const JSONRPCRequest& request)
{
    if (request.fHelp || request.params.size() > 1)
        throw std::runtime_error(
            "getblocktemplate ( TemplateRequest )\n"
            "\nIf the request parameters include a 'mode' key, that is used to explicitly select between the default 'template' request or a 'proposal'.\n"
            "It returns data needed to construct a block to work on.\n"
            "For full specification, see BIPs 22, 23, 9, and 145:\n"
            "    https://github.com/bitcoin/bips/blob/master/bip-0022.mediawiki\n"
            "    https://github.com/bitcoin/bips/blob/master/bip-0023.mediawiki\n"
            "    https://github.com/bitcoin/bips/blob/master/bip-0009.mediawiki#getblocktemplate_changes\n"
            "    https://github.com/bitcoin/bips/blob/master/bip-0145.mediawiki\n"

            "\nArguments:\n"
            "1. template_request         (json object, optional) A json object in the following spec\n"
            "     {\n"
            "       \"mode\":\"template\"    (string, optional) This must be set to \"template\", \"proposal\" (see BIP 23), or omitted\n"
            "       \"capabilities\":[     (array, optional) A list of strings\n"
            "           \"support\"          (string) client side supported feature, 'longpoll', 'coinbasetxn', 'coinbasevalue', 'proposal', 'serverlist', 'workid'\n"
            "           ,...\n"
            "       ],\n"
            "       \"rules\":[            (array, optional) A list of strings\n"
            "           \"support\"          (string) client side supported softfork deployment\n"
            "           ,...\n"
            "       ]\n"
            "     }\n"
            "\n"

            "\nResult:\n"
            "{\n"
            "  \"version\" : n,                    (numeric) The preferred block version\n"
            "  \"rules\" : [ \"rulename\", ... ],    (array of strings) specific block rules that are to be enforced\n"
            "  \"vbavailable\" : {                 (json object) set of pending, supported versionbit (BIP 9) softfork deployments\n"
            "      \"rulename\" : bitnumber          (numeric) identifies the bit number as indicating acceptance and readiness for the named softfork rule\n"
            "      ,...\n"
            "  },\n"
            "  \"vbrequired\" : n,                 (numeric) bit mask of versionbits the server requires set in submissions\n"
            "  \"previousblockhash\" : \"xxxx\",     (string) The hash of current highest block\n"
            "  \"transactions\" : [                (array) contents of non-coinbase transactions that should be included in the next block\n"
            "      {\n"
            "         \"data\" : \"xxxx\",             (string) transaction data encoded in hexadecimal (byte-for-byte)\n"
            "         \"txid\" : \"xxxx\",             (string) transaction id encoded in little-endian hexadecimal\n"
            "         \"hash\" : \"xxxx\",             (string) hash encoded in little-endian hexadecimal (including witness data)\n"
            "         \"depends\" : [                (array) array of numbers \n"
            "             n                          (numeric) transactions before this one (by 1-based index in 'transactions' list) that must be present in the final block if this one is\n"
            "             ,...\n"
            "         ],\n"
            "         \"fee\": n,                    (numeric) difference in value between transaction inputs and outputs (in satoshis); for coinbase transactions, this is a negative Number of the total collected block fees (ie, not including the block subsidy); if key is not present, fee is unknown and clients MUST NOT assume there isn't one\n"
            "         \"sigops\" : n,                (numeric) total SigOps cost, as counted for purposes of block limits; if key is not present, sigop cost is unknown and clients MUST NOT assume it is zero\n"
            "         \"weight\" : n,                (numeric) total transaction weight, as counted for purposes of block limits\n"
            "         \"required\" : true|false      (boolean) if provided and true, this transaction must be in the final block\n"
            "      }\n"
            "      ,...\n"
            "  ],\n"
            "  \"coinbaseaux\" : {                 (json object) data that should be included in the coinbase's scriptSig content\n"
            "      \"flags\" : \"xx\"                  (string) key name is to be ignored, and value included in scriptSig\n"
            "  },\n"
            "  \"coinbasevalue\" : n,              (numeric) maximum allowable input to coinbase transaction, including the generation award and transaction fees (in satoshis)\n"
            "  \"coinbasetxn\" : { ... },          (json object) information for coinbase transaction\n"
            "  \"target\" : \"xxxx\",                (string) The hash target\n"
            "  \"mintime\" : xxx,                  (numeric) The minimum timestamp appropriate for next block time in seconds since epoch (Jan 1 1970 GMT)\n"
            "  \"mutable\" : [                     (array of string) list of ways the block template may be changed \n"
            "     \"value\"                          (string) A way the block template may be changed, e.g. 'time', 'transactions', 'prevblock'\n"
            "     ,...\n"
            "  ],\n"
            "  \"noncerange\" : \"00000000ffffffff\",(string) A range of valid nonces\n"
            "  \"sigoplimit\" : n,                 (numeric) limit of sigops in blocks\n"
            "  \"sizelimit\" : n,                  (numeric) limit of block size\n"
            "  \"weightlimit\" : n,                (numeric) limit of block weight\n"
            "  \"curtime\" : ttt,                  (numeric) current timestamp in seconds since epoch (Jan 1 1970 GMT)\n"
            "  \"bits\" : \"xxxxxxxx\",              (string) compressed target of next block\n"
            "  \"height\" : n                      (numeric) The height of the next block\n"
            "}\n"

            "\nExamples:\n"
            + HelpExampleCli("getblocktemplate", "")
            + HelpExampleRpc("getblocktemplate", "")
         );

    LOCK(cs_main);

    std::string strMode = "template";
    UniValue lpval = NullUniValue;
    std::set<std::string> setClientRules;
    int64_t nMaxVersionPreVB = -1;
    if (!request.params[0].isNull())
    {
        const UniValue& oparam = request.params[0].get_obj();
        const UniValue& modeval = find_value(oparam, "mode");
        if (modeval.isStr())
            strMode = modeval.get_str();
        else if (modeval.isNull())
        {
            /* Do nothing */
        }
        else
            throw JSONRPCError(RPC_INVALID_PARAMETER, "Invalid mode");
        lpval = find_value(oparam, "longpollid");

        if (strMode == "proposal")
        {
            const UniValue& dataval = find_value(oparam, "data");
            if (!dataval.isStr())
                throw JSONRPCError(RPC_TYPE_ERROR, "Missing data String key for proposal");

            CBlock block;
            if (!DecodeHexBlk(block, dataval.get_str()))
                throw JSONRPCError(RPC_DESERIALIZATION_ERROR, "Block decode failed");

            uint256 hash = block.GetHash();
            BlockMap::iterator mi = mapBlockIndex.find(hash);
            if (mi != mapBlockIndex.end()) {
                CBlockIndex *pindex = mi->second;
                if (pindex->IsValid(BLOCK_VALID_SCRIPTS))
                    return "duplicate";
                if (pindex->nStatus & BLOCK_FAILED_MASK)
                    return "duplicate-invalid";
                return "duplicate-inconclusive";
            }

            CBlockIndex* const pindexPrev = chainActive.Tip();
            // TestBlockValidity only supports blocks built on the current Tip
            if (block.hashPrevBlock != pindexPrev->GetBlockHash())
                return "inconclusive-not-best-prevblk";
            CValidationState state;
            TestBlockValidity(state, Params(), block, pindexPrev, false, true);
            return BIP22ValidationResult(state);
        }

        const UniValue& aClientRules = find_value(oparam, "rules");
        if (aClientRules.isArray()) {
            for (unsigned int i = 0; i < aClientRules.size(); ++i) {
                const UniValue& v = aClientRules[i];
                setClientRules.insert(v.get_str());
            }
        } else {
            // NOTE: It is important that this NOT be read if versionbits is supported
            const UniValue& uvMaxVersion = find_value(oparam, "maxversion");
            if (uvMaxVersion.isNum()) {
                nMaxVersionPreVB = uvMaxVersion.get_int64();
            }
        }
    }

    if (strMode != "template")
        throw JSONRPCError(RPC_INVALID_PARAMETER, "Invalid mode");

    if(!g_connman)
        throw JSONRPCError(RPC_CLIENT_P2P_DISABLED, "Error: Peer-to-peer functionality missing or disabled");

    if (g_connman->GetNodeCount(CConnman::CONNECTIONS_ALL) == 0)
        throw JSONRPCError(RPC_CLIENT_NOT_CONNECTED, "Huntercoin is not connected!");

    if (IsInitialBlockDownload())
        throw JSONRPCError(RPC_CLIENT_IN_INITIAL_DOWNLOAD, "Huntercoin is downloading blocks...");

    static unsigned int nTransactionsUpdatedLast;

    if (!lpval.isNull())
    {
        // Wait to respond until either the best block changes, OR a minute has passed and there are more transactions
        uint256 hashWatchedChain;
        std::chrono::steady_clock::time_point checktxtime;
        unsigned int nTransactionsUpdatedLastLP;

        if (lpval.isStr())
        {
            // Format: <hashBestChain><nTransactionsUpdatedLast>
            std::string lpstr = lpval.get_str();

            hashWatchedChain.SetHex(lpstr.substr(0, 64));
            nTransactionsUpdatedLastLP = atoi64(lpstr.substr(64));
        }
        else
        {
            // NOTE: Spec does not specify behaviour for non-string longpollid, but this makes testing easier
            hashWatchedChain = chainActive.Tip()->GetBlockHash();
            nTransactionsUpdatedLastLP = nTransactionsUpdatedLast;
        }

        // Release the wallet and main lock while waiting
        LEAVE_CRITICAL_SECTION(cs_main);
        {
            checktxtime = std::chrono::steady_clock::now() + std::chrono::minutes(1);

            WaitableLock lock(csBestBlock);
            while (chainActive.Tip()->GetBlockHash() == hashWatchedChain && IsRPCRunning())
            {
                if (cvBlockChange.wait_until(lock, checktxtime) == std::cv_status::timeout)
                {
                    // Timeout: Check transactions for update
                    if (mempool.GetTransactionsUpdated() != nTransactionsUpdatedLastLP)
                        break;
                    checktxtime += std::chrono::seconds(10);
                }
            }
        }
        ENTER_CRITICAL_SECTION(cs_main);

        if (!IsRPCRunning())
            throw JSONRPCError(RPC_CLIENT_NOT_CONNECTED, "Shutting down");
        // TODO: Maybe recheck connections/IBD and (if something wrong) send an expires-immediately template to stop miners?
    }

    const struct VBDeploymentInfo& segwit_info = VersionBitsDeploymentInfo[Consensus::DEPLOYMENT_SEGWIT];
    // If the caller is indicating segwit support, then allow CreateNewBlock()
    // to select witness transactions, after segwit activates (otherwise
    // don't).
    bool fSupportsSegwit = setClientRules.find(segwit_info.name) != setClientRules.end();

    // Update block
    static CBlockIndex* pindexPrev;
    static int64_t nStart;
    static std::unique_ptr<CBlockTemplate> pblocktemplate;
    // Cache whether the last invocation was with segwit support, to avoid returning
    // a segwit-block to a non-segwit caller.
    static bool fLastTemplateSupportsSegwit = true;
    if (pindexPrev != chainActive.Tip() ||
        (mempool.GetTransactionsUpdated() != nTransactionsUpdatedLast && GetTime() - nStart > 5) ||
        fLastTemplateSupportsSegwit != fSupportsSegwit)
    {
        // Clear pindexPrev so future calls make a new block, despite any failures from here on
        pindexPrev = nullptr;

        // Store the pindexBest used before CreateNewBlock, to avoid races
        nTransactionsUpdatedLast = mempool.GetTransactionsUpdated();
        CBlockIndex* pindexPrevNew = chainActive.Tip();
        nStart = GetTime();
        fLastTemplateSupportsSegwit = fSupportsSegwit;

        // Create new block
        CScript scriptDummy = CScript() << OP_TRUE;
        pblocktemplate = BlockAssembler(Params()).CreateNewBlock(ALGO_SHA256D, fSupportsSegwit);
        if (!pblocktemplate)
            throw JSONRPCError(RPC_OUT_OF_MEMORY, "Out of memory");

        // Need to update only after we know CreateNewBlock succeeded
        pindexPrev = pindexPrevNew;
    }
    CBlock* pblock = &pblocktemplate->block; // pointer for convenience
    const Consensus::Params& consensusParams = Params().GetConsensus();

    // Update nTime
    UpdateTime(pblock, consensusParams, pindexPrev);
    pblock->nNonce = 0;

    // NOTE: If at some point we support pre-segwit miners post-segwit-activation, this needs to take segwit support into consideration
    const bool fPreSegWit = (THRESHOLD_ACTIVE != VersionBitsState(pindexPrev, consensusParams, Consensus::DEPLOYMENT_SEGWIT, versionbitscache));

    UniValue aCaps(UniValue::VARR); aCaps.push_back("proposal");

    UniValue transactions(UniValue::VARR);
    std::map<uint256, int64_t> setTxIndex;
    int i = 0;
    for (const auto& it : pblock->vtx) {
        const CTransaction& tx = *it;
        uint256 txHash = tx.GetHash();
        setTxIndex[txHash] = i++;

        if (tx.IsCoinBase())
            continue;

        UniValue entry(UniValue::VOBJ);

        entry.pushKV("data", EncodeHexTx(tx));
        entry.pushKV("txid", txHash.GetHex());
        entry.pushKV("hash", tx.GetWitnessHash().GetHex());

        UniValue deps(UniValue::VARR);
        for (const CTxIn &in : tx.vin)
        {
            if (setTxIndex.count(in.prevout.hash))
                deps.push_back(setTxIndex[in.prevout.hash]);
        }
        entry.pushKV("depends", deps);

        int index_in_template = i - 1;
        entry.pushKV("fee", pblocktemplate->vTxFees[index_in_template]);
        int64_t nTxSigOps = pblocktemplate->vTxSigOpsCost[index_in_template];
        if (fPreSegWit) {
            assert(nTxSigOps % WITNESS_SCALE_FACTOR == 0);
            nTxSigOps /= WITNESS_SCALE_FACTOR;
        }
        entry.pushKV("sigops", nTxSigOps);
        entry.pushKV("weight", GetTransactionWeight(tx));

        transactions.push_back(entry);
    }

    UniValue aux(UniValue::VOBJ);
    aux.pushKV("flags", HexStr(COINBASE_FLAGS.begin(), COINBASE_FLAGS.end()));

    arith_uint256 hashTarget = arith_uint256().SetCompact(pblock->nBits);

    UniValue aMutable(UniValue::VARR);
    aMutable.push_back("time");
    aMutable.push_back("transactions");
    aMutable.push_back("prevblock");

    UniValue result(UniValue::VOBJ);
    result.pushKV("capabilities", aCaps);

    UniValue aRules(UniValue::VARR);
    UniValue vbavailable(UniValue::VOBJ);
    for (int j = 0; j < (int)Consensus::MAX_VERSION_BITS_DEPLOYMENTS; ++j) {
        Consensus::DeploymentPos pos = Consensus::DeploymentPos(j);
        ThresholdState state = VersionBitsState(pindexPrev, consensusParams, pos, versionbitscache);
        switch (state) {
            case THRESHOLD_DEFINED:
            case THRESHOLD_FAILED:
                // Not exposed to GBT at all
                break;
            case THRESHOLD_LOCKED_IN:
                // Ensure bit is set in block version
                pblock->nVersion |= VersionBitsMask(consensusParams, pos);
                // FALL THROUGH to get vbavailable set...
            case THRESHOLD_STARTED:
            {
                const struct VBDeploymentInfo& vbinfo = VersionBitsDeploymentInfo[pos];
                vbavailable.pushKV(gbt_vb_name(pos), consensusParams.vDeployments[pos].bit);
                if (setClientRules.find(vbinfo.name) == setClientRules.end()) {
                    if (!vbinfo.gbt_force) {
                        // If the client doesn't support this, don't indicate it in the [default] version
                        pblock->nVersion &= ~VersionBitsMask(consensusParams, pos);
                    }
                }
                break;
            }
            case THRESHOLD_ACTIVE:
            {
                // Add to rules only
                const struct VBDeploymentInfo& vbinfo = VersionBitsDeploymentInfo[pos];
                aRules.push_back(gbt_vb_name(pos));
                if (setClientRules.find(vbinfo.name) == setClientRules.end()) {
                    // Not supported by the client; make sure it's safe to proceed
                    if (!vbinfo.gbt_force) {
                        // If we do anything other than throw an exception here, be sure version/force isn't sent to old clients
                        throw JSONRPCError(RPC_INVALID_PARAMETER, strprintf("Support for '%s' rule requires explicit client support", vbinfo.name));
                    }
                }
                break;
            }
        }
    }
    result.pushKV("version", pblock->nVersion);
    result.pushKV("rules", aRules);
    result.pushKV("vbavailable", vbavailable);
    result.pushKV("vbrequired", int(0));

    if (nMaxVersionPreVB >= 2) {
        // If VB is supported by the client, nMaxVersionPreVB is -1, so we won't get here
        // Because BIP 34 changed how the generation transaction is serialized, we can only use version/force back to v2 blocks
        // This is safe to do [otherwise-]unconditionally only because we are throwing an exception above if a non-force deployment gets activated
        // Note that this can probably also be removed entirely after the first BIP9 non-force deployment (ie, probably segwit) gets activated
        aMutable.push_back("version/force");
    }

    result.pushKV("previousblockhash", pblock->hashPrevBlock.GetHex());
    result.pushKV("transactions", transactions);
    result.pushKV("coinbaseaux", aux);
    result.pushKV("coinbasevalue", (int64_t)pblock->vtx[0]->vout[0].nValue);
    result.pushKV("longpollid", chainActive.Tip()->GetBlockHash().GetHex() + i64tostr(nTransactionsUpdatedLast));
    result.pushKV("target", hashTarget.GetHex());
    result.pushKV("mintime", (int64_t)pindexPrev->GetMedianTimePast()+1);
    result.pushKV("mutable", aMutable);
    result.pushKV("noncerange", "00000000ffffffff");
    int64_t nSigOpLimit = MAX_BLOCK_SIGOPS_COST;
    int64_t nSizeLimit = MAX_BLOCK_SERIALIZED_SIZE;
    if (fPreSegWit) {
        assert(nSigOpLimit % WITNESS_SCALE_FACTOR == 0);
        nSigOpLimit /= WITNESS_SCALE_FACTOR;
        assert(nSizeLimit % WITNESS_SCALE_FACTOR == 0);
        nSizeLimit /= WITNESS_SCALE_FACTOR;
    }
    result.pushKV("sigoplimit", nSigOpLimit);
    result.pushKV("sizelimit", nSizeLimit);
    if (!fPreSegWit) {
        result.pushKV("weightlimit", (int64_t)MAX_BLOCK_WEIGHT);
    }
    result.pushKV("curtime", pblock->GetBlockTime());
    result.pushKV("bits", strprintf("%08x", pblock->nBits));
    result.pushKV("height", (int64_t)(pindexPrev->nHeight+1));

    if (!pblocktemplate->vchCoinbaseCommitment.empty() && fSupportsSegwit) {
        result.pushKV("default_witness_commitment", HexStr(pblocktemplate->vchCoinbaseCommitment.begin(), pblocktemplate->vchCoinbaseCommitment.end()));
    }

    return result;
}

class submitblock_StateCatcher : public CValidationInterface
{
public:
    uint256 hash;
    bool found;
    CValidationState state;

    explicit submitblock_StateCatcher(const uint256 &hashIn) : hash(hashIn), found(false), state() {}

protected:
    void BlockChecked(const CBlock& block, const CValidationState& stateIn) override {
        if (block.GetHash() != hash)
            return;
        found = true;
        state = stateIn;
    }
};

UniValue submitblock(const JSONRPCRequest& request)
{
    // We allow 2 arguments for compliance with BIP22. Argument 2 is ignored.
    if (request.fHelp || request.params.size() < 1 || request.params.size() > 2) {
        throw std::runtime_error(
            "submitblock \"hexdata\"  ( \"dummy\" )\n"
            "\nAttempts to submit new block to network.\n"
            "See https://en.bitcoin.it/wiki/BIP_0022 for full specification.\n"

            "\nArguments\n"
            "1. \"hexdata\"        (string, required) the hex-encoded block data to submit\n"
            "2. \"dummy\"          (optional) dummy value, for compatibility with BIP22. This value is ignored.\n"
            "\nResult:\n"
            "\nExamples:\n"
            + HelpExampleCli("submitblock", "\"mydata\"")
            + HelpExampleRpc("submitblock", "\"mydata\"")
        );
    }

    std::shared_ptr<CBlock> blockptr = std::make_shared<CBlock>();
    CBlock& block = *blockptr;
    if (!DecodeHexBlk(block, request.params[0].get_str())) {
        throw JSONRPCError(RPC_DESERIALIZATION_ERROR, "Block decode failed");
    }

    if (block.vtx.empty() || !block.vtx[0]->IsCoinBase()) {
        throw JSONRPCError(RPC_DESERIALIZATION_ERROR, "Block does not start with a coinbase");
    }

    uint256 hash = block.GetHash();
    bool fBlockPresent = false;
    {
        LOCK(cs_main);
        BlockMap::iterator mi = mapBlockIndex.find(hash);
        if (mi != mapBlockIndex.end()) {
            CBlockIndex *pindex = mi->second;
            if (pindex->IsValid(BLOCK_VALID_SCRIPTS)) {
                return "duplicate";
            }
            if (pindex->nStatus & BLOCK_FAILED_MASK) {
                return "duplicate-invalid";
            }
            // Otherwise, we might only have the header - process the block before returning
            fBlockPresent = true;
        }
    }

    {
        LOCK(cs_main);
        BlockMap::iterator mi = mapBlockIndex.find(block.hashPrevBlock);
        if (mi != mapBlockIndex.end()) {
            UpdateUncommittedBlockStructures(block, mi->second, Params().GetConsensus());
        }
    }

    submitblock_StateCatcher sc(block.GetHash());
    RegisterValidationInterface(&sc);
    bool fAccepted = ProcessNewBlock(Params(), blockptr, true, nullptr);
    UnregisterValidationInterface(&sc);
    if (fBlockPresent) {
        if (fAccepted && !sc.found) {
            return "duplicate-inconclusive";
        }
        return "duplicate";
    }
    if (!sc.found) {
        return "inconclusive";
    }
    return BIP22ValidationResult(sc.state);
}

UniValue estimatefee(const JSONRPCRequest& request)
{
    throw JSONRPCError(RPC_METHOD_DEPRECATED, "estimatefee was removed in v0.17.\n"
        "Clients should use estimatesmartfee.");
}

UniValue estimatesmartfee(const JSONRPCRequest& request)
{
    if (request.fHelp || request.params.size() < 1 || request.params.size() > 2)
        throw std::runtime_error(
            "estimatesmartfee conf_target (\"estimate_mode\")\n"
            "\nEstimates the approximate fee per kilobyte needed for a transaction to begin\n"
            "confirmation within conf_target blocks if possible and return the number of blocks\n"
            "for which the estimate is valid. Uses virtual transaction size as defined\n"
            "in BIP 141 (witness data is discounted).\n"
            "\nArguments:\n"
            "1. conf_target     (numeric) Confirmation target in blocks (1 - 1008)\n"
            "2. \"estimate_mode\" (string, optional, default=CONSERVATIVE) The fee estimate mode.\n"
            "                   Whether to return a more conservative estimate which also satisfies\n"
            "                   a longer history. A conservative estimate potentially returns a\n"
            "                   higher feerate and is more likely to be sufficient for the desired\n"
            "                   target, but is not as responsive to short term drops in the\n"
            "                   prevailing fee market.  Must be one of:\n"
            "       \"UNSET\" (defaults to CONSERVATIVE)\n"
            "       \"ECONOMICAL\"\n"
            "       \"CONSERVATIVE\"\n"
            "\nResult:\n"
            "{\n"
            "  \"feerate\" : x.x,     (numeric, optional) estimate fee rate in " + CURRENCY_UNIT + "/kB\n"
            "  \"errors\": [ str... ] (json array of strings, optional) Errors encountered during processing\n"
            "  \"blocks\" : n         (numeric) block number where estimate was found\n"
            "}\n"
            "\n"
            "The request target will be clamped between 2 and the highest target\n"
            "fee estimation is able to return based on how long it has been running.\n"
            "An error is returned if not enough transactions and blocks\n"
            "have been observed to make an estimate for any number of blocks.\n"
            "\nExample:\n"
            + HelpExampleCli("estimatesmartfee", "6")
            );

    RPCTypeCheck(request.params, {UniValue::VNUM, UniValue::VSTR});
    RPCTypeCheckArgument(request.params[0], UniValue::VNUM);
    unsigned int conf_target = ParseConfirmTarget(request.params[0]);
    bool conservative = true;
    if (!request.params[1].isNull()) {
        FeeEstimateMode fee_mode;
        if (!FeeModeFromString(request.params[1].get_str(), fee_mode)) {
            throw JSONRPCError(RPC_INVALID_PARAMETER, "Invalid estimate_mode parameter");
        }
        if (fee_mode == FeeEstimateMode::ECONOMICAL) conservative = false;
    }

    UniValue result(UniValue::VOBJ);
    UniValue errors(UniValue::VARR);
    FeeCalculation feeCalc;
    CFeeRate feeRate = ::feeEstimator.estimateSmartFee(conf_target, &feeCalc, conservative);
    if (feeRate != CFeeRate(0)) {
        result.pushKV("feerate", ValueFromAmount(feeRate.GetFeePerK()));
    } else {
        errors.push_back("Insufficient data or no feerate found");
        result.pushKV("errors", errors);
    }
    result.pushKV("blocks", feeCalc.returnedTarget);
    return result;
}

UniValue estimaterawfee(const JSONRPCRequest& request)
{
    if (request.fHelp || request.params.size() < 1 || request.params.size() > 2)
        throw std::runtime_error(
            "estimaterawfee conf_target (threshold)\n"
            "\nWARNING: This interface is unstable and may disappear or change!\n"
            "\nWARNING: This is an advanced API call that is tightly coupled to the specific\n"
            "         implementation of fee estimation. The parameters it can be called with\n"
            "         and the results it returns will change if the internal implementation changes.\n"
            "\nEstimates the approximate fee per kilobyte needed for a transaction to begin\n"
            "confirmation within conf_target blocks if possible. Uses virtual transaction size as\n"
            "defined in BIP 141 (witness data is discounted).\n"
            "\nArguments:\n"
            "1. conf_target (numeric) Confirmation target in blocks (1 - 1008)\n"
            "2. threshold   (numeric, optional) The proportion of transactions in a given feerate range that must have been\n"
            "               confirmed within conf_target in order to consider those feerates as high enough and proceed to check\n"
            "               lower buckets.  Default: 0.95\n"
            "\nResult:\n"
            "{\n"
            "  \"short\" : {            (json object, optional) estimate for short time horizon\n"
            "      \"feerate\" : x.x,        (numeric, optional) estimate fee rate in " + CURRENCY_UNIT + "/kB\n"
            "      \"decay\" : x.x,          (numeric) exponential decay (per block) for historical moving average of confirmation data\n"
            "      \"scale\" : x,            (numeric) The resolution of confirmation targets at this time horizon\n"
            "      \"pass\" : {              (json object, optional) information about the lowest range of feerates to succeed in meeting the threshold\n"
            "          \"startrange\" : x.x,     (numeric) start of feerate range\n"
            "          \"endrange\" : x.x,       (numeric) end of feerate range\n"
            "          \"withintarget\" : x.x,   (numeric) number of txs over history horizon in the feerate range that were confirmed within target\n"
            "          \"totalconfirmed\" : x.x, (numeric) number of txs over history horizon in the feerate range that were confirmed at any point\n"
            "          \"inmempool\" : x.x,      (numeric) current number of txs in mempool in the feerate range unconfirmed for at least target blocks\n"
            "          \"leftmempool\" : x.x,    (numeric) number of txs over history horizon in the feerate range that left mempool unconfirmed after target\n"
            "      },\n"
            "      \"fail\" : { ... },       (json object, optional) information about the highest range of feerates to fail to meet the threshold\n"
            "      \"errors\":  [ str... ]   (json array of strings, optional) Errors encountered during processing\n"
            "  },\n"
            "  \"medium\" : { ... },    (json object, optional) estimate for medium time horizon\n"
            "  \"long\" : { ... }       (json object) estimate for long time horizon\n"
            "}\n"
            "\n"
            "Results are returned for any horizon which tracks blocks up to the confirmation target.\n"
            "\nExample:\n"
            + HelpExampleCli("estimaterawfee", "6 0.9")
            );

    RPCTypeCheck(request.params, {UniValue::VNUM, UniValue::VNUM}, true);
    RPCTypeCheckArgument(request.params[0], UniValue::VNUM);
    unsigned int conf_target = ParseConfirmTarget(request.params[0]);
    double threshold = 0.95;
    if (!request.params[1].isNull()) {
        threshold = request.params[1].get_real();
    }
    if (threshold < 0 || threshold > 1) {
        throw JSONRPCError(RPC_INVALID_PARAMETER, "Invalid threshold");
    }

    UniValue result(UniValue::VOBJ);

    for (FeeEstimateHorizon horizon : {FeeEstimateHorizon::SHORT_HALFLIFE, FeeEstimateHorizon::MED_HALFLIFE, FeeEstimateHorizon::LONG_HALFLIFE}) {
        CFeeRate feeRate;
        EstimationResult buckets;

        // Only output results for horizons which track the target
        if (conf_target > ::feeEstimator.HighestTargetTracked(horizon)) continue;

        feeRate = ::feeEstimator.estimateRawFee(conf_target, threshold, horizon, &buckets);
        UniValue horizon_result(UniValue::VOBJ);
        UniValue errors(UniValue::VARR);
        UniValue passbucket(UniValue::VOBJ);
        passbucket.pushKV("startrange", round(buckets.pass.start));
        passbucket.pushKV("endrange", round(buckets.pass.end));
        passbucket.pushKV("withintarget", round(buckets.pass.withinTarget * 100.0) / 100.0);
        passbucket.pushKV("totalconfirmed", round(buckets.pass.totalConfirmed * 100.0) / 100.0);
        passbucket.pushKV("inmempool", round(buckets.pass.inMempool * 100.0) / 100.0);
        passbucket.pushKV("leftmempool", round(buckets.pass.leftMempool * 100.0) / 100.0);
        UniValue failbucket(UniValue::VOBJ);
        failbucket.pushKV("startrange", round(buckets.fail.start));
        failbucket.pushKV("endrange", round(buckets.fail.end));
        failbucket.pushKV("withintarget", round(buckets.fail.withinTarget * 100.0) / 100.0);
        failbucket.pushKV("totalconfirmed", round(buckets.fail.totalConfirmed * 100.0) / 100.0);
        failbucket.pushKV("inmempool", round(buckets.fail.inMempool * 100.0) / 100.0);
        failbucket.pushKV("leftmempool", round(buckets.fail.leftMempool * 100.0) / 100.0);

        // CFeeRate(0) is used to indicate error as a return value from estimateRawFee
        if (feeRate != CFeeRate(0)) {
            horizon_result.pushKV("feerate", ValueFromAmount(feeRate.GetFeePerK()));
            horizon_result.pushKV("decay", buckets.decay);
            horizon_result.pushKV("scale", (int)buckets.scale);
            horizon_result.pushKV("pass", passbucket);
            // buckets.fail.start == -1 indicates that all buckets passed, there is no fail bucket to output
            if (buckets.fail.start != -1) horizon_result.pushKV("fail", failbucket);
        } else {
            // Output only information that is still meaningful in the event of error
            horizon_result.pushKV("decay", buckets.decay);
            horizon_result.pushKV("scale", (int)buckets.scale);
            horizon_result.pushKV("fail", failbucket);
            errors.push_back("Insufficient data or no feerate found which meets threshold");
            horizon_result.pushKV("errors",errors);
        }
        result.pushKV(StringForFeeEstimateHorizon(horizon), horizon_result);
    }
    return result;
}

/* ************************************************************************** */
/* Merge mining.  */

namespace {

/**
 * The variables below are used to keep track of created and not yet
 * submitted auxpow blocks.  Lock them to be sure even for multiple
 * RPC threads running in parallel.
 */
CCriticalSection cs_auxblockCache;
std::map<uint256, CBlock*> mapNewBlock;
std::vector<std::unique_ptr<CBlockTemplate>> vNewBlockTemplate;

void AuxMiningCheck()
{
  if(!g_connman)
    throw JSONRPCError(RPC_CLIENT_P2P_DISABLED,
                       "Error: Peer-to-peer functionality missing or disabled");

  if (g_connman->GetNodeCount(CConnman::CONNECTIONS_ALL) == 0
        && !Params().MineBlocksOnDemand())
    throw JSONRPCError(RPC_CLIENT_NOT_CONNECTED,
                       "Huntercoin is not connected!");

  if (IsInitialBlockDownload() && !Params().MineBlocksOnDemand())
    throw JSONRPCError(RPC_CLIENT_IN_INITIAL_DOWNLOAD,
                       "Huntercoin is downloading blocks...");
}

} // anonymous namespace

UniValue AuxMiningCreateBlock(const CScript& scriptPubKey, const PowAlgo algo)
{
    AuxMiningCheck();

    LOCK(cs_auxblockCache);

    static unsigned nTransactionsUpdatedLast;
    static const CBlockIndex* pindexPrev = nullptr;
    static uint64_t nStart;
    static CBlock* pblock = nullptr;
    static unsigned nExtraNonce = 0;

    // Update block
    /* TODO: One could keep a block for each algo ready so that
       we don't recreate it when the algo parameter is changed.
       Not sure how much impact this has on practical mining operations.  */
    {
    LOCK(cs_main);
    if (pindexPrev != chainActive.Tip()
        || pblock->GetAlgo() != algo
        || (mempool.GetTransactionsUpdated() != nTransactionsUpdatedLast
            && GetTime() - nStart > 60))
    {
        if (pindexPrev != chainActive.Tip())
        {
            // Clear old blocks since they're obsolete now.
            mapNewBlock.clear();
            vNewBlockTemplate.clear();
            pblock = nullptr;
        }

        // Create new block with nonce = 0 and extraNonce = 1
        std::unique_ptr<CBlockTemplate> newBlock
            = BlockAssembler(Params()).CreateNewBlock(algo, scriptPubKey);
        if (!newBlock)
            throw JSONRPCError(RPC_OUT_OF_MEMORY, "out of memory");

        // Update state only when CreateNewBlock succeeded
        nTransactionsUpdatedLast = mempool.GetTransactionsUpdated();
        pindexPrev = chainActive.Tip();
        nStart = GetTime();

        // Finalise it by setting the version and building the merkle root
        IncrementExtraNonce(&newBlock->block, pindexPrev, nExtraNonce);
        newBlock->block.SetAuxpowVersion(true);

        // Save
        pblock = &newBlock->block;
        mapNewBlock[pblock->GetHash()] = pblock;
        vNewBlockTemplate.push_back(std::move(newBlock));
    }
    }

    // At this point, pblock is always initialised:  If we make it here
    // without creating a new block above, it means that, in particular,
    // pindexPrev == chainActive.Tip().  But for that to happen, we must
    // already have created a pblock in a previous call, as pindexPrev is
    // initialised only when pblock is.
    assert(pblock);

    arith_uint256 target;
    bool fNegative, fOverflow;
    target.SetCompact(pblock->nBits, &fNegative, &fOverflow);
    if (fNegative || fOverflow || target == 0)
        throw std::runtime_error("invalid difficulty bits in block");

    UniValue result(UniValue::VOBJ);
    result.pushKV("hash", pblock->GetHash().GetHex());
    result.pushKV("chainid", pblock->GetChainId());
    result.pushKV("algo", pblock->GetAlgo());
    result.pushKV("previousblockhash", pblock->hashPrevBlock.GetHex());
    result.pushKV("coinbasevalue", (int64_t)pblock->vtx[0]->vout[0].nValue);
    result.pushKV("bits", strprintf("%08x", pblock->nBits));
    result.pushKV("height", static_cast<int64_t> (pindexPrev->nHeight + 1));
    result.pushKV("_target", HexStr(BEGIN(target), END(target)));

    return result;
}

bool AuxMiningSubmitBlock(const std::string& hashHex,
                          const std::string& auxpowHex)
{
    AuxMiningCheck();

    LOCK(cs_auxblockCache);

    uint256 hash;
    hash.SetHex(hashHex);

    const std::map<uint256, CBlock*>::iterator mit = mapNewBlock.find(hash);
    if (mit == mapNewBlock.end())
        throw JSONRPCError(RPC_INVALID_PARAMETER, "block hash unknown");
    CBlock& block = *mit->second;

    const std::vector<unsigned char> vchAuxPow = ParseHex(auxpowHex);
    CDataStream ss(vchAuxPow, SER_GETHASH, PROTOCOL_VERSION);
    CAuxPow pow;
    ss >> pow;
    block.SetAuxpow(new CAuxPow(pow));
    assert(block.GetHash() == hash);

    submitblock_StateCatcher sc(block.GetHash());
    RegisterValidationInterface(&sc);
    std::shared_ptr<const CBlock> shared_block 
      = std::make_shared<const CBlock>(block);
    bool fAccepted = ProcessNewBlock(Params(), shared_block, true, nullptr);
    UnregisterValidationInterface(&sc);

    return fAccepted;
}

UniValue createauxblock(const JSONRPCRequest& request)
{
    if (request.fHelp || request.params.size() < 1 || request.params.size() > 2)
        throw std::runtime_error(
            "createauxblock <address> (<algo>)\n"
            "\ncreate a new block and return information required to merge-mine it.\n"
            "\nArguments:\n"
            "1. address      (string, required) specify coinbase transaction payout address\n"
            "2. algo         (numeric, optional) algorithm for the block\n"
            "\nResult:\n"
            "{\n"
            "  \"hash\"               (string) hash of the created block\n"
            "  \"chainid\"            (numeric) chain ID for this block\n"
            "  \"previousblockhash\"  (string) hash of the previous block\n"
            "  \"coinbasevalue\"      (numeric) value of the block's coinbase\n"
            "  \"bits\"               (string) compressed target of the block\n"
            "  \"height\"             (numeric) height of the block\n"
            "  \"_target\"            (string) target in reversed byte order, deprecated\n"
            "}\n"
            "\nExamples:\n"
            + HelpExampleCli("createauxblock", "\"address\"")
            + HelpExampleCli("createauxblock", "\"address\" 1")
            + HelpExampleRpc("createauxblock", "\"address\"")
            );

    // Check coinbase payout address
    const CTxDestination coinbaseScript
      = DecodeDestination(request.params[0].get_str());
    if (!IsValidDestination(coinbaseScript)) {
        throw JSONRPCError(RPC_INVALID_ADDRESS_OR_KEY,
                           "Error: Invalid coinbase payout address");
    }
    const CScript scriptPubKey = GetScriptForDestination(coinbaseScript);

    PowAlgo algo = ALGO_SHA256D;
    if (request.params.size () >= 2)
      algo = DecodeAlgoParam (request.params[1]);

    return AuxMiningCreateBlock(scriptPubKey, algo);
}

UniValue submitauxblock(const JSONRPCRequest& request)
{
    if (request.fHelp || request.params.size() != 2)
        throw std::runtime_error(
            "submitauxblock <hash> <auxpow>\n"
            "\nsubmit a solved auxpow for a previously block created by 'createauxblock'.\n"
            "\nArguments:\n"
            "1. hash      (string, required) hash of the block to submit\n"
            "2. auxpow    (string, required) serialised auxpow found\n"
            "\nResult:\n"
            "xxxxx        (boolean) whether the submitted block was correct\n"
            "\nExamples:\n"
            + HelpExampleCli("submitauxblock", "\"hash\" \"serialised auxpow\"")
            + HelpExampleRpc("submitauxblock", "\"hash\" \"serialised auxpow\"")
            );

    return AuxMiningSubmitBlock(request.params[0].get_str(), 
                                request.params[1].get_str());
}


/* ************************************************************************** */

static const CRPCCommand commands[] =
{ //  category              name                      actor (function)         argNames
  //  --------------------- ------------------------  -----------------------  ----------
    { "mining",             "getnetworkhashps",       &getnetworkhashps,       {"nblocks","height"} },
    { "mining",             "getmininginfo",          &getmininginfo,          {} },
    { "mining",             "prioritisetransaction",  &prioritisetransaction,  {"txid","dummy","fee_delta"} },
    { "mining",             "getblocktemplate",       &getblocktemplate,       {"template_request"} },
    { "mining",             "submitblock",            &submitblock,            {"hexdata","dummy"} },
    { "mining",             "createauxblock",         &createauxblock,         {"address","algo"} },
    { "mining",             "submitauxblock",         &submitauxblock,         {"hash", "auxpow"} },

    { "generating",         "generatetoaddress",      &generatetoaddress,      {"nblocks","address","algo","maxtries"} },

    { "hidden",             "estimatefee",            &estimatefee,            {} },
    { "util",               "estimatesmartfee",       &estimatesmartfee,       {"conf_target", "estimate_mode"} },

    { "hidden",             "estimaterawfee",         &estimaterawfee,         {"conf_target", "threshold"} },
};

void RegisterMiningRPCCommands(CRPCTable &t)
{
    for (unsigned int vcidx = 0; vcidx < ARRAYLEN(commands); vcidx++)
        t.appendCommand(commands[vcidx].name, &commands[vcidx]);
}<|MERGE_RESOLUTION|>--- conflicted
+++ resolved
@@ -252,26 +252,15 @@
     LOCK(cs_main);
 
     UniValue obj(UniValue::VOBJ);
-<<<<<<< HEAD
-    obj.push_back(Pair("blocks",           (int)chainActive.Height()));
-    obj.push_back(Pair("currentblockweight", (uint64_t)nLastBlockWeight));
-    obj.push_back(Pair("currentblocktx",   (uint64_t)nLastBlockTx));
-    obj.push_back(Pair("difficulty_sha256d", (double)GetDifficulty(ALGO_SHA256D)));
-    obj.push_back(Pair("difficulty_scrypt", (double)GetDifficulty(ALGO_SCRYPT)));
-    obj.push_back(Pair("networkhashps",    getnetworkhashps(request)));
-    obj.push_back(Pair("pooledtx",         (uint64_t)mempool.size()));
-    obj.push_back(Pair("chain",            Params().NetworkIDString()));
-    obj.push_back(Pair("warnings",         GetWarnings("statusbar")));
-=======
     obj.pushKV("blocks",           (int)chainActive.Height());
     obj.pushKV("currentblockweight", (uint64_t)nLastBlockWeight);
     obj.pushKV("currentblocktx",   (uint64_t)nLastBlockTx);
-    obj.pushKV("difficulty",       (double)GetDifficulty());
+    obj.pushKV("difficulty_sha256d", (double)GetDifficulty(ALGO_SHA256D));
+    obj.pushKV("difficulty_scrypt",  (double)GetDifficulty(ALGO_SCRYPT));
     obj.pushKV("networkhashps",    getnetworkhashps(request));
     obj.pushKV("pooledtx",         (uint64_t)mempool.size());
     obj.pushKV("chain",            Params().NetworkIDString());
     obj.pushKV("warnings",         GetWarnings("statusbar"));
->>>>>>> 4d387dc5
     return obj;
 }
 
