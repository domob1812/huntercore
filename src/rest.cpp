// Copyright (c) 2009-2010 Satoshi Nakamoto
// Copyright (c) 2009-2016 The Bitcoin Core developers
// Distributed under the MIT software license, see the accompanying
// file COPYING or http://www.opensource.org/licenses/mit-license.php.

#include "chain.h"
#include "chainparams.h"
#include "primitives/block.h"
#include "primitives/transaction.h"
#include "names/common.h"
#include "validation.h"
#include "httpserver.h"
#include "rpc/blockchain.h"
#include "rpc/server.h"
#include "streams.h"
#include "sync.h"
#include "txmempool.h"
#include "utilstrencodings.h"
#include "version.h"

#include <boost/algorithm/string.hpp>

#include <univalue.h>

static const size_t MAX_GETUTXOS_OUTPOINTS = 15; //allow a max of 15 outpoints to be queried at once

enum RetFormat {
    RF_UNDEF,
    RF_BINARY,
    RF_HEX,
    RF_JSON,
};

static const struct {
    enum RetFormat rf;
    const char* name;
} rf_names[] = {
      {RF_UNDEF, ""},
      {RF_BINARY, "bin"},
      {RF_HEX, "hex"},
      {RF_JSON, "json"},
};

struct CCoin {
    uint32_t nTxVer; // Don't call this nVersion, that name has a special meaning inside IMPLEMENT_SERIALIZE
    uint32_t nHeight;
    CTxOut out;

    ADD_SERIALIZE_METHODS;

    template <typename Stream, typename Operation>
    inline void SerializationOp(Stream& s, Operation ser_action)
    {
        READWRITE(nTxVer);
        READWRITE(nHeight);
        READWRITE(out);
    }
};

<<<<<<< HEAD
extern void TxToJSON(const CTransaction& tx, const uint256 hashBlock, UniValue& entry);
extern UniValue blockToJSON(const CBlock& block, const std::vector<CTransactionRef>& vGameTx, const CBlockIndex* blockindex, bool txDetails = false);
extern UniValue mempoolInfoToJSON();
extern UniValue mempoolToJSON(bool fVerbose = false);
extern void ScriptPubKeyToJSON(const CScript& scriptPubKey, UniValue& out, bool fIncludeHex);
extern UniValue blockheaderToJSON(const CBlockIndex* blockindex);
=======
/* Defined in rawtransaction.cpp */
void TxToJSON(const CTransaction& tx, const uint256 hashBlock, UniValue& entry);
void ScriptPubKeyToJSON(const CScript& scriptPubKey, UniValue& out, bool fIncludeHex);
>>>>>>> 6cc6d52e

static bool RESTERR(HTTPRequest* req, enum HTTPStatusCode status, std::string message)
{
    req->WriteHeader("Content-Type", "text/plain");
    req->WriteReply(status, message + "\r\n");
    return false;
}

static enum RetFormat ParseDataFormat(std::string& param, const std::string& strReq)
{
    const std::string::size_type pos = strReq.rfind('.');
    if (pos == std::string::npos)
    {
        param = strReq;
        return rf_names[0].rf;
    }

    param = strReq.substr(0, pos);
    const std::string suff(strReq, pos + 1);

    for (unsigned int i = 0; i < ARRAYLEN(rf_names); i++)
        if (suff == rf_names[i].name)
            return rf_names[i].rf;

    /* If no suffix is found, return original string.  */
    param = strReq;
    return rf_names[0].rf;
}

static std::string AvailableDataFormatsString()
{
    std::string formats = "";
    for (unsigned int i = 0; i < ARRAYLEN(rf_names); i++)
        if (strlen(rf_names[i].name) > 0) {
            formats.append(".");
            formats.append(rf_names[i].name);
            formats.append(", ");
        }

    if (formats.length() > 0)
        return formats.substr(0, formats.length() - 2);

    return formats;
}

static bool ParseHashStr(const std::string& strReq, uint256& v)
{
    if (!IsHex(strReq) || (strReq.size() != 64))
        return false;

    v.SetHex(strReq);
    return true;
}

static bool CheckWarmup(HTTPRequest* req)
{
    std::string statusmessage;
    if (RPCIsInWarmup(&statusmessage))
         return RESTERR(req, HTTP_SERVICE_UNAVAILABLE, "Service temporarily unavailable: " + statusmessage);
    return true;
}

static bool DecodeName(valtype& decoded, const std::string& encoded)
{
    decoded.clear();
    for (std::string::const_iterator i = encoded.begin(); i != encoded.end(); ++i)
    {
        switch (*i)
        {
        case '+':
            decoded.push_back(' ');
            continue;

        case '%':
        {
            if (i + 2 >= encoded.end())
                return false;
            const std::string hexStr(i + 1, i + 3);
            i += 2;

            int intChar = 0;
            BOOST_FOREACH(char c, hexStr)
            {
                intChar <<= 4;

                if (c >= '0' && c <= '9')
                    intChar += c - '0';
                else
                {
                    c |= (1 << 5);
                    if (c >= 'a' && c <= 'f')
                        intChar += c - 'a' + 10;
                    else
                        return false;
                }
            }

            decoded.push_back(static_cast<char>(intChar));
            continue;
        }

        default:
            decoded.push_back(*i);
            continue;
        }
    }

    return true;
}

static bool rest_headers(HTTPRequest* req,
                         const std::string& strURIPart)
{
    if (!CheckWarmup(req))
        return false;
    std::string param;
    const RetFormat rf = ParseDataFormat(param, strURIPart);
    std::vector<std::string> path;
    boost::split(path, param, boost::is_any_of("/"));

    if (path.size() != 2)
        return RESTERR(req, HTTP_BAD_REQUEST, "No header count specified. Use /rest/headers/<count>/<hash>.<ext>.");

    long count = strtol(path[0].c_str(), NULL, 10);
    if (count < 1 || count > 2000)
        return RESTERR(req, HTTP_BAD_REQUEST, "Header count out of range: " + path[0]);

    std::string hashStr = path[1];
    uint256 hash;
    if (!ParseHashStr(hashStr, hash))
        return RESTERR(req, HTTP_BAD_REQUEST, "Invalid hash: " + hashStr);

    std::vector<const CBlockIndex *> headers;
    headers.reserve(count);
    {
        LOCK(cs_main);
        BlockMap::const_iterator it = mapBlockIndex.find(hash);
        const CBlockIndex *pindex = (it != mapBlockIndex.end()) ? it->second : NULL;
        while (pindex != NULL && chainActive.Contains(pindex)) {
            headers.push_back(pindex);
            if (headers.size() == (unsigned long)count)
                break;
            pindex = chainActive.Next(pindex);
        }
    }

    CDataStream ssHeader(SER_NETWORK, PROTOCOL_VERSION);
    const CChainParams& chainparams = Params();
    BOOST_FOREACH(const CBlockIndex *pindex, headers) {
        ssHeader << pindex->GetBlockHeader(chainparams.GetConsensus());
    }

    switch (rf) {
    case RF_BINARY: {
        std::string binaryHeader = ssHeader.str();
        req->WriteHeader("Content-Type", "application/octet-stream");
        req->WriteReply(HTTP_OK, binaryHeader);
        return true;
    }

    case RF_HEX: {
        std::string strHex = HexStr(ssHeader.begin(), ssHeader.end()) + "\n";
        req->WriteHeader("Content-Type", "text/plain");
        req->WriteReply(HTTP_OK, strHex);
        return true;
    }
    case RF_JSON: {
        UniValue jsonHeaders(UniValue::VARR);
        BOOST_FOREACH(const CBlockIndex *pindex, headers) {
            jsonHeaders.push_back(blockheaderToJSON(pindex));
        }
        std::string strJSON = jsonHeaders.write() + "\n";
        req->WriteHeader("Content-Type", "application/json");
        req->WriteReply(HTTP_OK, strJSON);
        return true;
    }
    default: {
        return RESTERR(req, HTTP_NOT_FOUND, "output format not found (available: .bin, .hex)");
    }
    }

    // not reached
    return true; // continue to process further HTTP reqs on this cxn
}

static bool rest_block(HTTPRequest* req,
                       const std::string& strURIPart,
                       bool showTxDetails)
{
    if (!CheckWarmup(req))
        return false;
    std::string hashStr;
    const RetFormat rf = ParseDataFormat(hashStr, strURIPart);

    uint256 hash;
    if (!ParseHashStr(hashStr, hash))
        return RESTERR(req, HTTP_BAD_REQUEST, "Invalid hash: " + hashStr);

    CBlock block;
    std::vector<CTransactionRef> vGameTx;
    CBlockIndex* pblockindex = NULL;
    {
        LOCK(cs_main);
        if (mapBlockIndex.count(hash) == 0)
            return RESTERR(req, HTTP_NOT_FOUND, hashStr + " not found");

        pblockindex = mapBlockIndex[hash];
        if (fHavePruned && !(pblockindex->nStatus & BLOCK_HAVE_DATA) && pblockindex->nTx > 0)
            return RESTERR(req, HTTP_NOT_FOUND, hashStr + " not available (pruned data)");

        if (!ReadBlockFromDisk(block, vGameTx, pblockindex, Params().GetConsensus()))
            return RESTERR(req, HTTP_NOT_FOUND, hashStr + " not found");
    }

    CDataStream ssBlock(SER_NETWORK, PROTOCOL_VERSION | RPCSerializationFlags());
    ssBlock << block;

    switch (rf) {
    case RF_BINARY: {
        std::string binaryBlock = ssBlock.str();
        req->WriteHeader("Content-Type", "application/octet-stream");
        req->WriteReply(HTTP_OK, binaryBlock);
        return true;
    }

    case RF_HEX: {
        std::string strHex = HexStr(ssBlock.begin(), ssBlock.end()) + "\n";
        req->WriteHeader("Content-Type", "text/plain");
        req->WriteReply(HTTP_OK, strHex);
        return true;
    }

    case RF_JSON: {
        UniValue objBlock = blockToJSON(block, vGameTx, pblockindex, showTxDetails);
        std::string strJSON = objBlock.write() + "\n";
        req->WriteHeader("Content-Type", "application/json");
        req->WriteReply(HTTP_OK, strJSON);
        return true;
    }

    default: {
        return RESTERR(req, HTTP_NOT_FOUND, "output format not found (available: " + AvailableDataFormatsString() + ")");
    }
    }

    // not reached
    return true; // continue to process further HTTP reqs on this cxn
}

static bool rest_block_extended(HTTPRequest* req, const std::string& strURIPart)
{
    return rest_block(req, strURIPart, true);
}

static bool rest_block_notxdetails(HTTPRequest* req, const std::string& strURIPart)
{
    return rest_block(req, strURIPart, false);
}

// A bit of a hack - dependency on a function defined in rpc/blockchain.cpp
UniValue getblockchaininfo(const JSONRPCRequest& request);

static bool rest_chaininfo(HTTPRequest* req, const std::string& strURIPart)
{
    if (!CheckWarmup(req))
        return false;
    std::string param;
    const RetFormat rf = ParseDataFormat(param, strURIPart);

    switch (rf) {
    case RF_JSON: {
        JSONRPCRequest jsonRequest;
        jsonRequest.params = UniValue(UniValue::VARR);
        UniValue chainInfoObject = getblockchaininfo(jsonRequest);
        std::string strJSON = chainInfoObject.write() + "\n";
        req->WriteHeader("Content-Type", "application/json");
        req->WriteReply(HTTP_OK, strJSON);
        return true;
    }
    default: {
        return RESTERR(req, HTTP_NOT_FOUND, "output format not found (available: json)");
    }
    }

    // not reached
    return true; // continue to process further HTTP reqs on this cxn
}

static bool rest_mempool_info(HTTPRequest* req, const std::string& strURIPart)
{
    if (!CheckWarmup(req))
        return false;
    std::string param;
    const RetFormat rf = ParseDataFormat(param, strURIPart);

    switch (rf) {
    case RF_JSON: {
        UniValue mempoolInfoObject = mempoolInfoToJSON();

        std::string strJSON = mempoolInfoObject.write() + "\n";
        req->WriteHeader("Content-Type", "application/json");
        req->WriteReply(HTTP_OK, strJSON);
        return true;
    }
    default: {
        return RESTERR(req, HTTP_NOT_FOUND, "output format not found (available: json)");
    }
    }

    // not reached
    return true; // continue to process further HTTP reqs on this cxn
}

static bool rest_mempool_contents(HTTPRequest* req, const std::string& strURIPart)
{
    if (!CheckWarmup(req))
        return false;
    std::string param;
    const RetFormat rf = ParseDataFormat(param, strURIPart);

    switch (rf) {
    case RF_JSON: {
        UniValue mempoolObject = mempoolToJSON(true);

        std::string strJSON = mempoolObject.write() + "\n";
        req->WriteHeader("Content-Type", "application/json");
        req->WriteReply(HTTP_OK, strJSON);
        return true;
    }
    default: {
        return RESTERR(req, HTTP_NOT_FOUND, "output format not found (available: json)");
    }
    }

    // not reached
    return true; // continue to process further HTTP reqs on this cxn
}

static bool rest_tx(HTTPRequest* req, const std::string& strURIPart)
{
    if (!CheckWarmup(req))
        return false;
    std::string hashStr;
    const RetFormat rf = ParseDataFormat(hashStr, strURIPart);

    uint256 hash;
    if (!ParseHashStr(hashStr, hash))
        return RESTERR(req, HTTP_BAD_REQUEST, "Invalid hash: " + hashStr);

    CTransactionRef tx;
    uint256 hashBlock = uint256();
    if (!GetTransaction(hash, tx, Params().GetConsensus(), hashBlock, true))
        return RESTERR(req, HTTP_NOT_FOUND, hashStr + " not found");

    CDataStream ssTx(SER_NETWORK, PROTOCOL_VERSION | RPCSerializationFlags());
    ssTx << tx;

    switch (rf) {
    case RF_BINARY: {
        std::string binaryTx = ssTx.str();
        req->WriteHeader("Content-Type", "application/octet-stream");
        req->WriteReply(HTTP_OK, binaryTx);
        return true;
    }

    case RF_HEX: {
        std::string strHex = HexStr(ssTx.begin(), ssTx.end()) + "\n";
        req->WriteHeader("Content-Type", "text/plain");
        req->WriteReply(HTTP_OK, strHex);
        return true;
    }

    case RF_JSON: {
        UniValue objTx(UniValue::VOBJ);
        TxToJSON(*tx, hashBlock, objTx);
        std::string strJSON = objTx.write() + "\n";
        req->WriteHeader("Content-Type", "application/json");
        req->WriteReply(HTTP_OK, strJSON);
        return true;
    }

    default: {
        return RESTERR(req, HTTP_NOT_FOUND, "output format not found (available: " + AvailableDataFormatsString() + ")");
    }
    }

    // not reached
    return true; // continue to process further HTTP reqs on this cxn
}

static bool rest_getutxos(HTTPRequest* req, const std::string& strURIPart)
{
    if (!CheckWarmup(req))
        return false;
    std::string param;
    const RetFormat rf = ParseDataFormat(param, strURIPart);

    std::vector<std::string> uriParts;
    if (param.length() > 1)
    {
        std::string strUriParams = param.substr(1);
        boost::split(uriParts, strUriParams, boost::is_any_of("/"));
    }

    // throw exception in case of a empty request
    std::string strRequestMutable = req->ReadBody();
    if (strRequestMutable.length() == 0 && uriParts.size() == 0)
        return RESTERR(req, HTTP_BAD_REQUEST, "Error: empty request");

    bool fInputParsed = false;
    bool fCheckMemPool = false;
    std::vector<COutPoint> vOutPoints;

    // parse/deserialize input
    // input-format = output-format, rest/getutxos/bin requires binary input, gives binary output, ...

    if (uriParts.size() > 0)
    {

        //inputs is sent over URI scheme (/rest/getutxos/checkmempool/txid1-n/txid2-n/...)
        if (uriParts.size() > 0 && uriParts[0] == "checkmempool")
            fCheckMemPool = true;

        for (size_t i = (fCheckMemPool) ? 1 : 0; i < uriParts.size(); i++)
        {
            uint256 txid;
            int32_t nOutput;
            std::string strTxid = uriParts[i].substr(0, uriParts[i].find("-"));
            std::string strOutput = uriParts[i].substr(uriParts[i].find("-")+1);

            if (!ParseInt32(strOutput, &nOutput) || !IsHex(strTxid))
                return RESTERR(req, HTTP_BAD_REQUEST, "Parse error");

            txid.SetHex(strTxid);
            vOutPoints.push_back(COutPoint(txid, (uint32_t)nOutput));
        }

        if (vOutPoints.size() > 0)
            fInputParsed = true;
        else
            return RESTERR(req, HTTP_BAD_REQUEST, "Error: empty request");
    }

    switch (rf) {
    case RF_HEX: {
        // convert hex to bin, continue then with bin part
        std::vector<unsigned char> strRequestV = ParseHex(strRequestMutable);
        strRequestMutable.assign(strRequestV.begin(), strRequestV.end());
    }

    case RF_BINARY: {
        try {
            //deserialize only if user sent a request
            if (strRequestMutable.size() > 0)
            {
                if (fInputParsed) //don't allow sending input over URI and HTTP RAW DATA
                    return RESTERR(req, HTTP_BAD_REQUEST, "Combination of URI scheme inputs and raw post data is not allowed");

                CDataStream oss(SER_NETWORK, PROTOCOL_VERSION);
                oss << strRequestMutable;
                oss >> fCheckMemPool;
                oss >> vOutPoints;
            }
        } catch (const std::ios_base::failure& e) {
            // abort in case of unreadable binary data
            return RESTERR(req, HTTP_BAD_REQUEST, "Parse error");
        }
        break;
    }

    case RF_JSON: {
        if (!fInputParsed)
            return RESTERR(req, HTTP_BAD_REQUEST, "Error: empty request");
        break;
    }
    default: {
        return RESTERR(req, HTTP_NOT_FOUND, "output format not found (available: " + AvailableDataFormatsString() + ")");
    }
    }

    // limit max outpoints
    if (vOutPoints.size() > MAX_GETUTXOS_OUTPOINTS)
        return RESTERR(req, HTTP_BAD_REQUEST, strprintf("Error: max outpoints exceeded (max: %d, tried: %d)", MAX_GETUTXOS_OUTPOINTS, vOutPoints.size()));

    // check spentness and form a bitmap (as well as a JSON capable human-readable string representation)
    std::vector<unsigned char> bitmap;
    std::vector<CCoin> outs;
    std::string bitmapStringRepresentation;
    std::vector<bool> hits;
    bitmap.resize((vOutPoints.size() + 7) / 8);
    {
        LOCK2(cs_main, mempool.cs);

        CCoinsView viewDummy;
        CCoinsViewCache view(&viewDummy);

        CCoinsViewCache& viewChain = *pcoinsTip;
        CCoinsViewMemPool viewMempool(&viewChain, mempool);

        if (fCheckMemPool)
            view.SetBackend(viewMempool); // switch cache backend to db+mempool in case user likes to query mempool

        for (size_t i = 0; i < vOutPoints.size(); i++) {
            CCoins coins;
            uint256 hash = vOutPoints[i].hash;
            bool hit = false;
            if (view.GetCoins(hash, coins)) {
                mempool.pruneSpent(hash, coins);
                if (coins.IsAvailable(vOutPoints[i].n)) {
                    hit = true;
                    // Safe to index into vout here because IsAvailable checked if it's off the end of the array, or if
                    // n is valid but points to an already spent output (IsNull).
                    CCoin coin;
                    coin.nTxVer = coins.nVersion;
                    coin.nHeight = coins.nHeight;
                    coin.out = coins.vout.at(vOutPoints[i].n);
                    assert(!coin.out.IsNull());
                    outs.push_back(coin);
                }
            }

            hits.push_back(hit);
            bitmapStringRepresentation.append(hit ? "1" : "0"); // form a binary string representation (human-readable for json output)
            bitmap[i / 8] |= ((uint8_t)hit) << (i % 8);
        }
    }

    switch (rf) {
    case RF_BINARY: {
        // serialize data
        // use exact same output as mentioned in Bip64
        CDataStream ssGetUTXOResponse(SER_NETWORK, PROTOCOL_VERSION);
        ssGetUTXOResponse << chainActive.Height() << chainActive.Tip()->GetBlockHash() << bitmap << outs;
        std::string ssGetUTXOResponseString = ssGetUTXOResponse.str();

        req->WriteHeader("Content-Type", "application/octet-stream");
        req->WriteReply(HTTP_OK, ssGetUTXOResponseString);
        return true;
    }

    case RF_HEX: {
        CDataStream ssGetUTXOResponse(SER_NETWORK, PROTOCOL_VERSION);
        ssGetUTXOResponse << chainActive.Height() << chainActive.Tip()->GetBlockHash() << bitmap << outs;
        std::string strHex = HexStr(ssGetUTXOResponse.begin(), ssGetUTXOResponse.end()) + "\n";

        req->WriteHeader("Content-Type", "text/plain");
        req->WriteReply(HTTP_OK, strHex);
        return true;
    }

    case RF_JSON: {
        UniValue objGetUTXOResponse(UniValue::VOBJ);

        // pack in some essentials
        // use more or less the same output as mentioned in Bip64
        objGetUTXOResponse.push_back(Pair("chainHeight", chainActive.Height()));
        objGetUTXOResponse.push_back(Pair("chaintipHash", chainActive.Tip()->GetBlockHash().GetHex()));
        objGetUTXOResponse.push_back(Pair("bitmap", bitmapStringRepresentation));

        UniValue utxos(UniValue::VARR);
        BOOST_FOREACH (const CCoin& coin, outs) {
            UniValue utxo(UniValue::VOBJ);
            utxo.push_back(Pair("txvers", (int32_t)coin.nTxVer));
            utxo.push_back(Pair("height", (int32_t)coin.nHeight));
            utxo.push_back(Pair("value", ValueFromAmount(coin.out.nValue)));

            // include the script in a json output
            UniValue o(UniValue::VOBJ);
            ScriptPubKeyToJSON(coin.out.scriptPubKey, o, true);
            utxo.push_back(Pair("scriptPubKey", o));
            utxos.push_back(utxo);
        }
        objGetUTXOResponse.push_back(Pair("utxos", utxos));

        // return json string
        std::string strJSON = objGetUTXOResponse.write() + "\n";
        req->WriteHeader("Content-Type", "application/json");
        req->WriteReply(HTTP_OK, strJSON);
        return true;
    }
    default: {
        return RESTERR(req, HTTP_NOT_FOUND, "output format not found (available: " + AvailableDataFormatsString() + ")");
    }
    }

    // not reached
    return true; // continue to process further HTTP reqs on this cxn
}

static bool rest_name(HTTPRequest* req, const std::string& strURIPart)
{
    if (!CheckWarmup(req))
        return false;
    std::string encodedName;
    const RetFormat rf = ParseDataFormat(encodedName, strURIPart);

    valtype plainName;
    if (!DecodeName(plainName, encodedName))
        return RESTERR(req, HTTP_BAD_REQUEST,
                       "Invalid encoded name: " + encodedName);

    CNameData data;
    if (!pcoinsTip->GetName(plainName, data))
        return RESTERR(req, HTTP_NOT_FOUND,
                       "'" + ValtypeToString(plainName) + "' not found");

    switch (rf)
    {
    case RF_BINARY:
    {
        const std::string binVal = ValtypeToString(data.getValue());
        req->WriteHeader("Content-Type", "application/octet-stream");
        req->WriteReply(HTTP_OK, binVal);
        return true;
    }

    case RF_HEX:
    {
        const valtype& binVal = data.getValue();
        const std::string hexVal = HexStr(binVal.begin(), binVal.end()) + "\n";
        req->WriteHeader("Content-Type", "text/plain");
        req->WriteReply(HTTP_OK, hexVal);
        return true;
    }

    case RF_JSON:
    {
        const UniValue obj = getNameInfo(plainName, data);
        const std::string strJSON = obj.write() + "\n";
        req->WriteHeader("Content-Type", "application/json");
        req->WriteReply(HTTP_OK, strJSON);
        return true;
    }

    default:
        return RESTERR(req, HTTP_NOT_FOUND,
                       "output format not found (available: "
                        + AvailableDataFormatsString() + ")");
    }

    // not reached
    return true; // continue to process further HTTP reqs on this cxn
}

static const struct {
    const char* prefix;
    bool (*handler)(HTTPRequest* req, const std::string& strReq);
} uri_prefixes[] = {
      {"/rest/tx/", rest_tx},
      {"/rest/block/notxdetails/", rest_block_notxdetails},
      {"/rest/block/", rest_block_extended},
      {"/rest/chaininfo", rest_chaininfo},
      {"/rest/mempool/info", rest_mempool_info},
      {"/rest/mempool/contents", rest_mempool_contents},
      {"/rest/headers/", rest_headers},
      {"/rest/getutxos", rest_getutxos},
      {"/rest/name/", rest_name},
};

bool StartREST()
{
    for (unsigned int i = 0; i < ARRAYLEN(uri_prefixes); i++)
        RegisterHTTPHandler(uri_prefixes[i].prefix, false, uri_prefixes[i].handler);
    return true;
}

void InterruptREST()
{
}

void StopREST()
{
    for (unsigned int i = 0; i < ARRAYLEN(uri_prefixes); i++)
        UnregisterHTTPHandler(uri_prefixes[i].prefix, false);
}<|MERGE_RESOLUTION|>--- conflicted
+++ resolved
@@ -57,18 +57,9 @@
     }
 };
 
-<<<<<<< HEAD
-extern void TxToJSON(const CTransaction& tx, const uint256 hashBlock, UniValue& entry);
-extern UniValue blockToJSON(const CBlock& block, const std::vector<CTransactionRef>& vGameTx, const CBlockIndex* blockindex, bool txDetails = false);
-extern UniValue mempoolInfoToJSON();
-extern UniValue mempoolToJSON(bool fVerbose = false);
-extern void ScriptPubKeyToJSON(const CScript& scriptPubKey, UniValue& out, bool fIncludeHex);
-extern UniValue blockheaderToJSON(const CBlockIndex* blockindex);
-=======
 /* Defined in rawtransaction.cpp */
 void TxToJSON(const CTransaction& tx, const uint256 hashBlock, UniValue& entry);
 void ScriptPubKeyToJSON(const CScript& scriptPubKey, UniValue& out, bool fIncludeHex);
->>>>>>> 6cc6d52e
 
 static bool RESTERR(HTTPRequest* req, enum HTTPStatusCode status, std::string message)
 {
