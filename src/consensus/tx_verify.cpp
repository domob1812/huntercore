--- conflicted
+++ resolved
@@ -206,40 +206,11 @@
     return true;
 }
 
-<<<<<<< HEAD
-bool Consensus::CheckTxInputs(const CTransaction& tx, CValidationState& state, const CCoinsViewCache& inputs, int nSpendHeight, unsigned flags)
-{
-        if (!CheckNameTransaction (tx, nSpendHeight, inputs, state, flags))
-            return state.Invalid(false, 0, "", "Tx invalid for Namecoin");
-
-        // This doesn't trigger the DoS code on purpose; if it did, it would make it easier
-        // for an attacker to attempt to split the network.
-        if (!inputs.HaveInputs(tx))
-            return state.Invalid(false, 0, "", "Inputs unavailable");
-
-        CAmount nValueIn = 0;
-        CAmount nFees = 0;
-        for (unsigned int i = 0; i < tx.vin.size(); i++)
-        {
-            const COutPoint &prevout = tx.vin[i].prevout;
-            const Coin& coin = inputs.AccessCoin(prevout);
-            assert(!coin.IsSpent());
-
-            // If prev is coinbase, check that it's matured
-            if (coin.IsCoinBase()) {
-                if (nSpendHeight - coin.nHeight < COINBASE_MATURITY)
-                    return state.Invalid(false,
-                        REJECT_INVALID, "bad-txns-premature-spend-of-coinbase",
-                        strprintf("tried to spend coinbase at depth %d", nSpendHeight - coin.nHeight));
-            }
-
-            // Check for negative or overflow input values
-            nValueIn += coin.out.nValue;
-            if (!MoneyRange(coin.out.nValue) || !MoneyRange(nValueIn))
-                return state.DoS(100, false, REJECT_INVALID, "bad-txns-inputvalues-outofrange");
-=======
-bool Consensus::CheckTxInputs(const CTransaction& tx, CValidationState& state, const CCoinsViewCache& inputs, int nSpendHeight, CAmount& txfee)
-{
+bool Consensus::CheckTxInputs(const CTransaction& tx, CValidationState& state, const CCoinsViewCache& inputs, int nSpendHeight, unsigned flags, CAmount& txfee)
+{
+    if (!CheckNameTransaction (tx, nSpendHeight, inputs, state, flags))
+        return state.Invalid(false, 0, "", "Tx invalid for Namecoin");
+
     // are the actual inputs available?
     if (!inputs.HaveInputs(tx)) {
         return state.DoS(100, false, REJECT_INVALID, "bad-txns-inputs-missingorspent", false,
@@ -258,7 +229,6 @@
                 REJECT_INVALID, "bad-txns-premature-spend-of-coinbase",
                 strprintf("tried to spend coinbase at depth %d", nSpendHeight - coin.nHeight));
         }
->>>>>>> 313a3af0
 
         // Check for negative or overflow input values
         nValueIn += coin.out.nValue;
