// Copyright (c) 2010 Satoshi Nakamoto
// Copyright (c) 2009-2017 The Bitcoin Core developers
// Distributed under the MIT software license, see the accompanying
// file COPYING or http://www.opensource.org/licenses/mit-license.php.

#include <base58.h>
#include <chain.h>
#include <coins.h>
#include <consensus/validation.h>
#include <core_io.h>
#include <init.h>
#include <keystore.h>
#include <validation.h>
#include <validationinterface.h>
#include <merkleblock.h>
#include <net.h>
#include <policy/policy.h>
#include <policy/rbf.h>
#include <primitives/transaction.h>
#include <rpc/rawtransaction.h>
#include <rpc/safemode.h>
#include <rpc/server.h>
#include <script/script.h>
#include <script/script_error.h>
#include <script/sign.h>
#include <script/standard.h>
#include <txmempool.h>
#include <uint256.h>
#include <utilstrencodings.h>
#ifdef ENABLE_WALLET
#include <wallet/rpcwallet.h>
#endif

#include <future>
#include <stdint.h>

#include <univalue.h>

void TxToJSON(const CTransaction& tx, const uint256 hashBlock, UniValue& entry)
{
    // Call into TxToUniv() in bitcoin-common to decode the transaction hex.
    //
    // Blockchain contextual information (confirmations and blocktime) is not
    // available to code in bitcoin-common, so we query them here and push the
    // data into the returned UniValue.
    TxToUniv(tx, uint256(), entry, true, RPCSerializationFlags());

    if (!hashBlock.IsNull()) {
        entry.pushKV("blockhash", hashBlock.GetHex());
        BlockMap::iterator mi = mapBlockIndex.find(hashBlock);
        if (mi != mapBlockIndex.end() && (*mi).second) {
            CBlockIndex* pindex = (*mi).second;
            if (chainActive.Contains(pindex)) {
                entry.pushKV("confirmations", 1 + chainActive.Height() - pindex->nHeight);
                entry.pushKV("time", pindex->GetBlockTime());
                entry.pushKV("blocktime", pindex->GetBlockTime());
            }
            else
                entry.pushKV("confirmations", 0);
        }
    }
}

UniValue getrawtransaction(const JSONRPCRequest& request)
{
    if (request.fHelp || request.params.size() < 1 || request.params.size() > 3)
        throw std::runtime_error(
            "getrawtransaction \"txid\" ( verbose \"blockhash\" )\n"

            "\nNOTE: By default this function only works for mempool transactions. If the -txindex option is\n"
            "enabled, it also works for blockchain transactions. If the block which contains the transaction\n"
            "is known, its hash can be provided even for nodes without -txindex. Note that if a blockhash is\n"
            "provided, only that block will be searched and if the transaction is in the mempool or other\n"
            "blocks, or if this node does not have the given block available, the transaction will not be found.\n"
            "DEPRECATED: for now, it also works for transactions with unspent outputs.\n"

            "\nReturn the raw transaction data.\n"
            "\nIf verbose is 'true', returns an Object with information about 'txid'.\n"
            "If verbose is 'false' or omitted, returns a string that is serialized, hex-encoded data for 'txid'.\n"

            "\nArguments:\n"
            "1. \"txid\"      (string, required) The transaction id\n"
            "2. verbose     (bool, optional, default=false) If false, return a string, otherwise return a json object\n"
            "3. \"blockhash\" (string, optional) The block in which to look for the transaction\n"

            "\nResult (if verbose is not set or set to false):\n"
            "\"data\"      (string) The serialized, hex-encoded data for 'txid'\n"

            "\nResult (if verbose is set to true):\n"
            "{\n"
            "  \"in_active_chain\": b, (bool) Whether specified block is in the active chain or not (only present with explicit \"blockhash\" argument)\n"
            "  \"hex\" : \"data\",       (string) The serialized, hex-encoded data for 'txid'\n"
            "  \"txid\" : \"id\",        (string) The transaction id (same as provided)\n"
            "  \"hash\" : \"id\",        (string) The transaction hash (differs from txid for witness transactions)\n"
            "  \"size\" : n,             (numeric) The serialized transaction size\n"
            "  \"vsize\" : n,            (numeric) The virtual transaction size (differs from size for witness transactions)\n"
            "  \"version\" : n,          (numeric) The version\n"
            "  \"locktime\" : ttt,       (numeric) The lock time\n"
            "  \"vin\" : [               (array of json objects)\n"
            "     {\n"
            "       \"txid\": \"id\",    (string) The transaction id\n"
            "       \"vout\": n,         (numeric) \n"
            "       \"scriptSig\": {     (json object) The script\n"
            "         \"asm\": \"asm\",  (string) asm\n"
            "         \"hex\": \"hex\"   (string) hex\n"
            "       },\n"
            "       \"sequence\": n      (numeric) The script sequence number\n"
            "       \"txinwitness\": [\"hex\", ...] (array of string) hex-encoded witness data (if any)\n"
            "     }\n"
            "     ,...\n"
            "  ],\n"
            "  \"vout\" : [              (array of json objects)\n"
            "     {\n"
            "       \"value\" : x.xxx,            (numeric) The value in " + CURRENCY_UNIT + "\n"
            "       \"n\" : n,                    (numeric) index\n"
            "       \"scriptPubKey\" : {          (json object)\n"
            "         \"asm\" : \"asm\",          (string) the asm\n"
            "         \"hex\" : \"hex\",          (string) the hex\n"
            "         \"reqSigs\" : n,            (numeric) The required sigs\n"
            "         \"type\" : \"pubkeyhash\",  (string) The type, eg 'pubkeyhash'\n"
            "         \"addresses\" : [           (json array of string)\n"
            "           \"address\"        (string) namecoin address\n"
            "           ,...\n"
            "         ]\n"
            "       }\n"
            "     }\n"
            "     ,...\n"
            "  ],\n"
            "  \"blockhash\" : \"hash\",   (string) the block hash\n"
            "  \"confirmations\" : n,      (numeric) The confirmations\n"
            "  \"time\" : ttt,             (numeric) The transaction time in seconds since epoch (Jan 1 1970 GMT)\n"
            "  \"blocktime\" : ttt         (numeric) The block time in seconds since epoch (Jan 1 1970 GMT)\n"
            "}\n"

            "\nExamples:\n"
            + HelpExampleCli("getrawtransaction", "\"mytxid\"")
            + HelpExampleCli("getrawtransaction", "\"mytxid\" true")
            + HelpExampleRpc("getrawtransaction", "\"mytxid\", true")
            + HelpExampleCli("getrawtransaction", "\"mytxid\" false \"myblockhash\"")
            + HelpExampleCli("getrawtransaction", "\"mytxid\" true \"myblockhash\"")
        );

    LOCK(cs_main);

    bool in_active_chain = true;
    uint256 hash = ParseHashV(request.params[0], "parameter 1");
    CBlockIndex* blockindex = nullptr;

    if (hash == Params().GenesisBlock().hashMerkleRoot) {
        // Special exception for the genesis block coinbase transaction
        throw JSONRPCError(RPC_INVALID_ADDRESS_OR_KEY, "The genesis block coinbase is not considered an ordinary transaction and cannot be retrieved");
    }

    // Accept either a bool (true) or a num (>=1) to indicate verbose output.
    bool fVerbose = false;
    if (!request.params[1].isNull()) {
        fVerbose = request.params[1].isNum() ? (request.params[1].get_int() != 0) : request.params[1].get_bool();
    }

    if (!request.params[2].isNull()) {
        uint256 blockhash = ParseHashV(request.params[2], "parameter 3");
        BlockMap::iterator it = mapBlockIndex.find(blockhash);
        if (it == mapBlockIndex.end()) {
            throw JSONRPCError(RPC_INVALID_ADDRESS_OR_KEY, "Block hash not found");
        }
        blockindex = it->second;
        in_active_chain = chainActive.Contains(blockindex);
    }

    CTransactionRef tx;
    uint256 hash_block;
    if (!GetTransaction(hash, tx, Params().GetConsensus(), hash_block, true, blockindex)) {
        std::string errmsg;
        if (blockindex) {
            if (!(blockindex->nStatus & BLOCK_HAVE_DATA)) {
                throw JSONRPCError(RPC_MISC_ERROR, "Block not available");
            }
            errmsg = "No such transaction found in the provided block";
        } else {
            errmsg = fTxIndex
              ? "No such mempool or blockchain transaction"
              : "No such mempool transaction. Use -txindex to enable blockchain transaction queries";
        }
        throw JSONRPCError(RPC_INVALID_ADDRESS_OR_KEY, errmsg + ". Use gettransaction for wallet transactions.");
    }

    if (!fVerbose) {
        return EncodeHexTx(*tx, RPCSerializationFlags());
    }

    UniValue result(UniValue::VOBJ);
    if (blockindex) result.pushKV("in_active_chain", in_active_chain);
    TxToJSON(*tx, hash_block, result);
    return result;
}

UniValue gettxoutproof(const JSONRPCRequest& request)
{
    if (request.fHelp || (request.params.size() != 1 && request.params.size() != 2))
        throw std::runtime_error(
            "gettxoutproof [\"txid\",...] ( blockhash )\n"
            "\nReturns a hex-encoded proof that \"txid\" was included in a block.\n"
            "\nNOTE: By default this function only works sometimes. This is when there is an\n"
            "unspent output in the utxo for this transaction. To make it always work,\n"
            "you need to maintain a transaction index, using the -txindex command line option or\n"
            "specify the block in which the transaction is included manually (by blockhash).\n"
            "\nArguments:\n"
            "1. \"txids\"       (string) A json array of txids to filter\n"
            "    [\n"
            "      \"txid\"     (string) A transaction hash\n"
            "      ,...\n"
            "    ]\n"
            "2. \"blockhash\"   (string, optional) If specified, looks for txid in the block with this hash\n"
            "\nResult:\n"
            "\"data\"           (string) A string that is a serialized, hex-encoded data for the proof.\n"
        );

    std::set<uint256> setTxids;
    uint256 oneTxid;
    UniValue txids = request.params[0].get_array();
    for (unsigned int idx = 0; idx < txids.size(); idx++) {
        const UniValue& txid = txids[idx];
        if (txid.get_str().length() != 64 || !IsHex(txid.get_str()))
            throw JSONRPCError(RPC_INVALID_PARAMETER, std::string("Invalid txid ")+txid.get_str());
        uint256 hash(uint256S(txid.get_str()));
        if (setTxids.count(hash))
            throw JSONRPCError(RPC_INVALID_PARAMETER, std::string("Invalid parameter, duplicated txid: ")+txid.get_str());
       setTxids.insert(hash);
       oneTxid = hash;
    }

    LOCK(cs_main);

    CBlockIndex* pblockindex = nullptr;

    uint256 hashBlock;
    if (!request.params[1].isNull())
    {
        hashBlock = uint256S(request.params[1].get_str());
        if (!mapBlockIndex.count(hashBlock))
            throw JSONRPCError(RPC_INVALID_ADDRESS_OR_KEY, "Block not found");
        pblockindex = mapBlockIndex[hashBlock];
    } else {
        // Loop through txids and try to find which block they're in. Exit loop once a block is found.
        for (const auto& tx : setTxids) {
            const Coin& coin = AccessByTxid(*pcoinsTip, tx);
            if (!coin.IsSpent()) {
                pblockindex = chainActive[coin.nHeight];
                break;
            }
        }
    }

    if (pblockindex == nullptr)
    {
        CTransactionRef tx;
        if (!GetTransaction(oneTxid, tx, Params().GetConsensus(), hashBlock, false) || hashBlock.IsNull())
            throw JSONRPCError(RPC_INVALID_ADDRESS_OR_KEY, "Transaction not yet in block");
        if (!mapBlockIndex.count(hashBlock))
            throw JSONRPCError(RPC_INTERNAL_ERROR, "Transaction index corrupt");
        pblockindex = mapBlockIndex[hashBlock];
    }

    CBlock block;
    if(!ReadBlockFromDisk(block, pblockindex, Params().GetConsensus()))
        throw JSONRPCError(RPC_INTERNAL_ERROR, "Can't read block from disk");

    unsigned int ntxFound = 0;
    for (const auto& tx : block.vtx)
        if (setTxids.count(tx->GetHash()))
            ntxFound++;
    if (ntxFound != setTxids.size())
        throw JSONRPCError(RPC_INVALID_ADDRESS_OR_KEY, "Not all transactions found in specified or retrieved block");

    CDataStream ssMB(SER_NETWORK, PROTOCOL_VERSION | SERIALIZE_TRANSACTION_NO_WITNESS);
    CMerkleBlock mb(block, setTxids);
    ssMB << mb;
    std::string strHex = HexStr(ssMB.begin(), ssMB.end());
    return strHex;
}

UniValue verifytxoutproof(const JSONRPCRequest& request)
{
    if (request.fHelp || request.params.size() != 1)
        throw std::runtime_error(
            "verifytxoutproof \"proof\"\n"
            "\nVerifies that a proof points to a transaction in a block, returning the transaction it commits to\n"
            "and throwing an RPC error if the block is not in our best chain\n"
            "\nArguments:\n"
            "1. \"proof\"    (string, required) The hex-encoded proof generated by gettxoutproof\n"
            "\nResult:\n"
            "[\"txid\"]      (array, strings) The txid(s) which the proof commits to, or empty array if the proof is invalid\n"
        );

    CDataStream ssMB(ParseHexV(request.params[0], "proof"), SER_NETWORK, PROTOCOL_VERSION | SERIALIZE_TRANSACTION_NO_WITNESS);
    CMerkleBlock merkleBlock;
    ssMB >> merkleBlock;

    UniValue res(UniValue::VARR);

    std::vector<uint256> vMatch;
    std::vector<unsigned int> vIndex;
    if (merkleBlock.txn.ExtractMatches(vMatch, vIndex) != merkleBlock.header.hashMerkleRoot)
        return res;

    LOCK(cs_main);

    if (!mapBlockIndex.count(merkleBlock.header.GetHash()) || !chainActive.Contains(mapBlockIndex[merkleBlock.header.GetHash()]))
        throw JSONRPCError(RPC_INVALID_ADDRESS_OR_KEY, "Block not found in chain");

    for (const uint256& hash : vMatch)
        res.push_back(hash.GetHex());
    return res;
}

UniValue createrawtransaction(const JSONRPCRequest& request)
{
    if (request.fHelp || request.params.size() < 2 || request.params.size() > 4)
        throw std::runtime_error(
            "createrawtransaction [{\"txid\":\"id\",\"vout\":n},...] {\"address\":amount,\"data\":\"hex\",...} ( locktime ) ( replaceable )\n"
            "\nCreate a transaction spending the given inputs and creating new outputs.\n"
            "Outputs can be addresses or data.\n"
            "Returns hex-encoded raw transaction.\n"
            "Note that the transaction's inputs are not signed, and\n"
            "it is not stored in the wallet or transmitted to the network.\n"

            "\nArguments:\n"
            "1. \"inputs\"                (array, required) A json array of json objects\n"
            "     [\n"
            "       {\n"
            "         \"txid\":\"id\",    (string, required) The transaction id\n"
            "         \"vout\":n,         (numeric, required) The output number\n"
            "         \"sequence\":n      (numeric, optional) The sequence number\n"
            "       } \n"
            "       ,...\n"
            "     ]\n"
            "2. \"outputs\"               (object, required) a json object with outputs\n"
            "    {\n"
            "      \"address\": x.xxx,    (numeric or string, required) The key is the namecoin address, the numeric value (can be string) is the " + CURRENCY_UNIT + " amount\n"
            "      \"data\": \"hex\"      (string, required) The key is \"data\", the value is hex encoded data\n"
            "      ,...\n"
            "    }\n"
            "3. locktime                  (numeric, optional, default=0) Raw locktime. Non-0 value also locktime-activates inputs\n"
            "4. replaceable               (boolean, optional, default=false) Marks this transaction as BIP125 replaceable.\n"
            "                             Allows this transaction to be replaced by a transaction with higher fees. If provided, it is an error if explicit sequence numbers are incompatible.\n"
            "\nResult:\n"
            "\"transaction\"              (string) hex string of the transaction\n"

            "\nExamples:\n"
            + HelpExampleCli("createrawtransaction", "\"[{\\\"txid\\\":\\\"myid\\\",\\\"vout\\\":0}]\" \"{\\\"address\\\":0.01}\"")
            + HelpExampleCli("createrawtransaction", "\"[{\\\"txid\\\":\\\"myid\\\",\\\"vout\\\":0}]\" \"{\\\"data\\\":\\\"00010203\\\"}\"")
            + HelpExampleRpc("createrawtransaction", "\"[{\\\"txid\\\":\\\"myid\\\",\\\"vout\\\":0}]\", \"{\\\"address\\\":0.01}\"")
            + HelpExampleRpc("createrawtransaction", "\"[{\\\"txid\\\":\\\"myid\\\",\\\"vout\\\":0}]\", \"{\\\"data\\\":\\\"00010203\\\"}\"")
        );

    RPCTypeCheck(request.params, {UniValue::VARR, UniValue::VOBJ, UniValue::VNUM, UniValue::VBOOL}, true);
    if (request.params[0].isNull() || request.params[1].isNull())
        throw JSONRPCError(RPC_INVALID_PARAMETER, "Invalid parameter, arguments 1 and 2 must be non-null");

    UniValue inputs = request.params[0].get_array();
    UniValue sendTo = request.params[1].get_obj();

    CMutableTransaction rawTx;

    if (!request.params[2].isNull()) {
        int64_t nLockTime = request.params[2].get_int64();
        if (nLockTime < 0 || nLockTime > std::numeric_limits<uint32_t>::max())
            throw JSONRPCError(RPC_INVALID_PARAMETER, "Invalid parameter, locktime out of range");
        rawTx.nLockTime = nLockTime;
    }

    bool rbfOptIn = request.params[3].isTrue();

    for (unsigned int idx = 0; idx < inputs.size(); idx++) {
        const UniValue& input = inputs[idx];
        const UniValue& o = input.get_obj();

        uint256 txid = ParseHashO(o, "txid");

        const UniValue& vout_v = find_value(o, "vout");
        if (!vout_v.isNum())
            throw JSONRPCError(RPC_INVALID_PARAMETER, "Invalid parameter, missing vout key");
        int nOutput = vout_v.get_int();
        if (nOutput < 0)
            throw JSONRPCError(RPC_INVALID_PARAMETER, "Invalid parameter, vout must be positive");

        uint32_t nSequence;
        if (rbfOptIn) {
            nSequence = MAX_BIP125_RBF_SEQUENCE;
        } else if (rawTx.nLockTime) {
            nSequence = std::numeric_limits<uint32_t>::max() - 1;
        } else {
            nSequence = std::numeric_limits<uint32_t>::max();
        }

        // set the sequence number if passed in the parameters object
        const UniValue& sequenceObj = find_value(o, "sequence");
        if (sequenceObj.isNum()) {
            int64_t seqNr64 = sequenceObj.get_int64();
            if (seqNr64 < 0 || seqNr64 > std::numeric_limits<uint32_t>::max()) {
                throw JSONRPCError(RPC_INVALID_PARAMETER, "Invalid parameter, sequence number is out of range");
            } else {
                nSequence = (uint32_t)seqNr64;
            }
        }

        CTxIn in(COutPoint(txid, nOutput), CScript(), nSequence);

        rawTx.vin.push_back(in);
    }

    std::set<CTxDestination> destinations;
    std::vector<std::string> addrList = sendTo.getKeys();
    for (const std::string& name_ : addrList) {

        if (name_ == "data") {
            std::vector<unsigned char> data = ParseHexV(sendTo[name_].getValStr(),"Data");

            CTxOut out(0, CScript() << OP_RETURN << data);
            rawTx.vout.push_back(out);
        } else {
            CTxDestination destination = DecodeDestination(name_);
            if (!IsValidDestination(destination)) {
                throw JSONRPCError(RPC_INVALID_ADDRESS_OR_KEY, std::string("Invalid Namecoin address: ") + name_);
            }

            if (!destinations.insert(destination).second) {
                throw JSONRPCError(RPC_INVALID_PARAMETER, std::string("Invalid parameter, duplicated address: ") + name_);
            }

            CScript scriptPubKey = GetScriptForDestination(destination);
            CAmount nAmount = AmountFromValue(sendTo[name_]);

            CTxOut out(nAmount, scriptPubKey);
            rawTx.vout.push_back(out);
        }
    }

    if (!request.params[3].isNull() && rbfOptIn != SignalsOptInRBF(rawTx)) {
        throw JSONRPCError(RPC_INVALID_PARAMETER, "Invalid parameter combination: Sequence number(s) contradict replaceable option");
    }

    return EncodeHexTx(rawTx);
}

UniValue decoderawtransaction(const JSONRPCRequest& request)
{
    if (request.fHelp || request.params.size() < 1 || request.params.size() > 2)
        throw std::runtime_error(
            "decoderawtransaction \"hexstring\" ( iswitness )\n"
            "\nReturn a JSON object representing the serialized, hex-encoded transaction.\n"

            "\nArguments:\n"
            "1. \"hexstring\"      (string, required) The transaction hex string\n"
            "2. iswitness          (boolean, optional) Whether the transaction hex is a serialized witness transaction\n"
            "                         If iswitness is not present, heuristic tests will be used in decoding\n"

            "\nResult:\n"
            "{\n"
            "  \"txid\" : \"id\",        (string) The transaction id\n"
            "  \"hash\" : \"id\",        (string) The transaction hash (differs from txid for witness transactions)\n"
            "  \"size\" : n,             (numeric) The transaction size\n"
            "  \"vsize\" : n,            (numeric) The virtual transaction size (differs from size for witness transactions)\n"
            "  \"version\" : n,          (numeric) The version\n"
            "  \"locktime\" : ttt,       (numeric) The lock time\n"
            "  \"vin\" : [               (array of json objects)\n"
            "     {\n"
            "       \"txid\": \"id\",    (string) The transaction id\n"
            "       \"vout\": n,         (numeric) The output number\n"
            "       \"scriptSig\": {     (json object) The script\n"
            "         \"asm\": \"asm\",  (string) asm\n"
            "         \"hex\": \"hex\"   (string) hex\n"
            "       },\n"
            "       \"txinwitness\": [\"hex\", ...] (array of string) hex-encoded witness data (if any)\n"
            "       \"sequence\": n     (numeric) The script sequence number\n"
            "     }\n"
            "     ,...\n"
            "  ],\n"
            "  \"vout\" : [             (array of json objects)\n"
            "     {\n"
            "       \"value\" : x.xxx,            (numeric) The value in " + CURRENCY_UNIT + "\n"
            "       \"n\" : n,                    (numeric) index\n"
            "       \"scriptPubKey\" : {          (json object)\n"
            "         \"asm\" : \"asm\",          (string) the asm\n"
            "         \"hex\" : \"hex\",          (string) the hex\n"
            "         \"reqSigs\" : n,            (numeric) The required sigs\n"
            "         \"type\" : \"pubkeyhash\",  (string) The type, eg 'pubkeyhash'\n"
            "         \"addresses\" : [           (json array of string)\n"
            "           \"NDLTK7j8CzK5YAbpCdUxC3Gi1bXGDCdV5h\"   (string) namecoin address\n"
            "           ,...\n"
            "         ]\n"
            "       }\n"
            "     }\n"
            "     ,...\n"
            "  ],\n"
            "}\n"

            "\nExamples:\n"
            + HelpExampleCli("decoderawtransaction", "\"hexstring\"")
            + HelpExampleRpc("decoderawtransaction", "\"hexstring\"")
        );

    LOCK(cs_main);
    RPCTypeCheck(request.params, {UniValue::VSTR, UniValue::VBOOL});

    CMutableTransaction mtx;

    bool try_witness = request.params[1].isNull() ? true : request.params[1].get_bool();
    bool try_no_witness = request.params[1].isNull() ? true : !request.params[1].get_bool();

    if (!DecodeHexTx(mtx, request.params[0].get_str(), try_no_witness, try_witness)) {
        throw JSONRPCError(RPC_DESERIALIZATION_ERROR, "TX decode failed");
    }

    UniValue result(UniValue::VOBJ);
    TxToUniv(CTransaction(std::move(mtx)), uint256(), result, false);

    return result;
}

UniValue decodescript(const JSONRPCRequest& request)
{
    if (request.fHelp || request.params.size() != 1)
        throw std::runtime_error(
            "decodescript \"hexstring\"\n"
            "\nDecode a hex-encoded script.\n"
            "\nArguments:\n"
            "1. \"hexstring\"     (string) the hex encoded script\n"
            "\nResult:\n"
            "{\n"
            "  \"asm\":\"asm\",   (string) Script public key\n"
            "  \"hex\":\"hex\",   (string) hex encoded public key\n"
            "  \"type\":\"type\", (string) The output type\n"
            "  \"reqSigs\": n,    (numeric) The required signatures\n"
            "  \"addresses\": [   (json array of string)\n"
            "     \"address\"     (string) namecoin address\n"
            "     ,...\n"
            "  ],\n"
            "  \"p2sh\",\"address\" (string) address of P2SH script wrapping this redeem script (not returned if the script is already a P2SH).\n"
            "}\n"
            "\nExamples:\n"
            + HelpExampleCli("decodescript", "\"hexstring\"")
            + HelpExampleRpc("decodescript", "\"hexstring\"")
        );

    RPCTypeCheck(request.params, {UniValue::VSTR});

    UniValue r(UniValue::VOBJ);
    CScript script;
    if (request.params[0].get_str().size() > 0){
        std::vector<unsigned char> scriptData(ParseHexV(request.params[0], "argument"));
        script = CScript(scriptData.begin(), scriptData.end());
    } else {
        // Empty scripts are valid
    }
    ScriptPubKeyToUniv(script, r, false);

    UniValue type;
    type = find_value(r, "type");

    if (type.isStr() && type.get_str() != "scripthash") {
        // P2SH cannot be wrapped in a P2SH. If this script is already a P2SH,
        // don't return the address for a P2SH of the P2SH.
        r.pushKV("p2sh", EncodeDestination(CScriptID(script)));
    }

    return r;
}

/** Pushes a JSON object for script verification or signing errors to vErrorsRet. */
static void TxInErrorToJSON(const CTxIn& txin, UniValue& vErrorsRet, const std::string& strMessage)
{
    UniValue entry(UniValue::VOBJ);
    entry.pushKV("txid", txin.prevout.hash.ToString());
    entry.pushKV("vout", (uint64_t)txin.prevout.n);
    UniValue witness(UniValue::VARR);
    for (unsigned int i = 0; i < txin.scriptWitness.stack.size(); i++) {
        witness.push_back(HexStr(txin.scriptWitness.stack[i].begin(), txin.scriptWitness.stack[i].end()));
    }
    entry.pushKV("witness", witness);
    entry.pushKV("scriptSig", HexStr(txin.scriptSig.begin(), txin.scriptSig.end()));
    entry.pushKV("sequence", (uint64_t)txin.nSequence);
    entry.pushKV("error", strMessage);
    vErrorsRet.push_back(entry);
}

UniValue combinerawtransaction(const JSONRPCRequest& request)
{

    if (request.fHelp || request.params.size() != 1)
        throw std::runtime_error(
            "combinerawtransaction [\"hexstring\",...]\n"
            "\nCombine multiple partially signed transactions into one transaction.\n"
            "The combined transaction may be another partially signed transaction or a \n"
            "fully signed transaction."

            "\nArguments:\n"
            "1. \"txs\"         (string) A json array of hex strings of partially signed transactions\n"
            "    [\n"
            "      \"hexstring\"     (string) A transaction hash\n"
            "      ,...\n"
            "    ]\n"

            "\nResult:\n"
            "\"hex\"            (string) The hex-encoded raw transaction with signature(s)\n"

            "\nExamples:\n"
            + HelpExampleCli("combinerawtransaction", "[\"myhex1\", \"myhex2\", \"myhex3\"]")
        );


    UniValue txs = request.params[0].get_array();
    std::vector<CMutableTransaction> txVariants(txs.size());

    for (unsigned int idx = 0; idx < txs.size(); idx++) {
        if (!DecodeHexTx(txVariants[idx], txs[idx].get_str(), true)) {
            throw JSONRPCError(RPC_DESERIALIZATION_ERROR, strprintf("TX decode failed for tx %d", idx));
        }
    }

    if (txVariants.empty()) {
        throw JSONRPCError(RPC_DESERIALIZATION_ERROR, "Missing transactions");
    }

    // mergedTx will end up with all the signatures; it
    // starts as a clone of the rawtx:
    CMutableTransaction mergedTx(txVariants[0]);

    // Fetch previous transactions (inputs):
    CCoinsView viewDummy;
    CCoinsViewCache view(&viewDummy);
    {
        LOCK(cs_main);
        LOCK(mempool.cs);
        CCoinsViewCache &viewChain = *pcoinsTip;
        CCoinsViewMemPool viewMempool(&viewChain, mempool);
        view.SetBackend(viewMempool); // temporarily switch cache backend to db+mempool view

        for (const CTxIn& txin : mergedTx.vin) {
            view.AccessCoin(txin.prevout); // Load entries from viewChain into view; can fail.
        }

        view.SetBackend(viewDummy); // switch back to avoid locking mempool for too long
    }

    // Use CTransaction for the constant parts of the
    // transaction to avoid rehashing.
    const CTransaction txConst(mergedTx);
    // Sign what we can:
    for (unsigned int i = 0; i < mergedTx.vin.size(); i++) {
        CTxIn& txin = mergedTx.vin[i];
        const Coin& coin = view.AccessCoin(txin.prevout);
        if (coin.IsSpent()) {
            throw JSONRPCError(RPC_VERIFY_ERROR, "Input not found or already spent");
        }
        const CScript& prevPubKey = coin.out.scriptPubKey;
        const CAmount& amount = coin.out.nValue;

        SignatureData sigdata;

        // ... and merge in other signatures:
        for (const CMutableTransaction& txv : txVariants) {
            if (txv.vin.size() > i) {
                sigdata = CombineSignatures(prevPubKey, TransactionSignatureChecker(&txConst, i, amount), sigdata, DataFromTransaction(txv, i));
            }
        }

        UpdateTransaction(mergedTx, i, sigdata);
    }

    return EncodeHexTx(mergedTx);
}

UniValue SignTransaction(CMutableTransaction& mtx, const UniValue& prevTxsUnival, CBasicKeyStore *keystore, bool is_temp_keystore, const UniValue& hashType)
{
    // Fetch previous transactions (inputs):
    CCoinsView viewDummy;
    CCoinsViewCache view(&viewDummy);
    {
        LOCK2(cs_main, mempool.cs);
        CCoinsViewCache &viewChain = *pcoinsTip;
        CCoinsViewMemPool viewMempool(&viewChain, mempool);
        view.SetBackend(viewMempool); // temporarily switch cache backend to db+mempool view

        for (const CTxIn& txin : mtx.vin) {
            view.AccessCoin(txin.prevout); // Load entries from viewChain into view; can fail.
        }

        view.SetBackend(viewDummy); // switch back to avoid locking mempool for too long
    }

    // Add previous txouts given in the RPC call:
    if (!prevTxsUnival.isNull()) {
        UniValue prevTxs = prevTxsUnival.get_array();
        for (unsigned int idx = 0; idx < prevTxs.size(); ++idx) {
            const UniValue& p = prevTxs[idx];
            if (!p.isObject()) {
                throw JSONRPCError(RPC_DESERIALIZATION_ERROR, "expected object with {\"txid'\",\"vout\",\"scriptPubKey\"}");
            }

            UniValue prevOut = p.get_obj();

            RPCTypeCheckObj(prevOut,
                {
                    {"txid", UniValueType(UniValue::VSTR)},
                    {"vout", UniValueType(UniValue::VNUM)},
                    {"scriptPubKey", UniValueType(UniValue::VSTR)},
                });

            uint256 txid = ParseHashO(prevOut, "txid");

            int nOut = find_value(prevOut, "vout").get_int();
            if (nOut < 0) {
                throw JSONRPCError(RPC_DESERIALIZATION_ERROR, "vout must be positive");
            }

            COutPoint out(txid, nOut);
            std::vector<unsigned char> pkData(ParseHexO(prevOut, "scriptPubKey"));
            CScript scriptPubKey(pkData.begin(), pkData.end());

            {
                const Coin& coin = view.AccessCoin(out);
                if (!coin.IsSpent() && coin.out.scriptPubKey != scriptPubKey) {
                    std::string err("Previous output scriptPubKey mismatch:\n");
                    err = err + ScriptToAsmStr(coin.out.scriptPubKey) + "\nvs:\n"+
                        ScriptToAsmStr(scriptPubKey);
                    throw JSONRPCError(RPC_DESERIALIZATION_ERROR, err);
                }
                Coin newcoin;
                newcoin.out.scriptPubKey = scriptPubKey;
                newcoin.out.nValue = 0;
                if (prevOut.exists("amount")) {
                    newcoin.out.nValue = AmountFromValue(find_value(prevOut, "amount"));
                }
                newcoin.nHeight = 1;
                view.AddCoin(out, std::move(newcoin), true);
            }

            // if redeemScript given and not using the local wallet (private keys
<<<<<<< HEAD
            // given), add redeemScript to the tempKeystore so it can be signed:
            if (fGivenKeys && (scriptPubKey.IsPayToScriptHash(true) || scriptPubKey.IsPayToWitnessScriptHash(true))) {
=======
            // given), add redeemScript to the keystore so it can be signed:
            if (is_temp_keystore && (scriptPubKey.IsPayToScriptHash() || scriptPubKey.IsPayToWitnessScriptHash())) {
>>>>>>> 66e148e0
                RPCTypeCheckObj(prevOut,
                    {
                        {"txid", UniValueType(UniValue::VSTR)},
                        {"vout", UniValueType(UniValue::VNUM)},
                        {"scriptPubKey", UniValueType(UniValue::VSTR)},
                        {"redeemScript", UniValueType(UniValue::VSTR)},
                    });
                UniValue v = find_value(prevOut, "redeemScript");
                if (!v.isNull()) {
                    std::vector<unsigned char> rsData(ParseHexV(v, "redeemScript"));
                    CScript redeemScript(rsData.begin(), rsData.end());
                    keystore->AddCScript(redeemScript);
                    // Automatically also add the P2WSH wrapped version of the script (to deal with P2SH-P2WSH).
                    keystore->AddCScript(GetScriptForWitness(redeemScript));
                }
            }
        }
    }

    int nHashType = SIGHASH_ALL;
    if (!hashType.isNull()) {
        static std::map<std::string, int> mapSigHashValues = {
            {std::string("ALL"), int(SIGHASH_ALL)},
            {std::string("ALL|ANYONECANPAY"), int(SIGHASH_ALL|SIGHASH_ANYONECANPAY)},
            {std::string("NONE"), int(SIGHASH_NONE)},
            {std::string("NONE|ANYONECANPAY"), int(SIGHASH_NONE|SIGHASH_ANYONECANPAY)},
            {std::string("SINGLE"), int(SIGHASH_SINGLE)},
            {std::string("SINGLE|ANYONECANPAY"), int(SIGHASH_SINGLE|SIGHASH_ANYONECANPAY)},
        };
        std::string strHashType = hashType.get_str();
        if (mapSigHashValues.count(strHashType)) {
            nHashType = mapSigHashValues[strHashType];
        } else {
            throw JSONRPCError(RPC_INVALID_PARAMETER, "Invalid sighash param");
        }
    }

    bool fHashSingle = ((nHashType & ~SIGHASH_ANYONECANPAY) == SIGHASH_SINGLE);

    // Script verification errors
    UniValue vErrors(UniValue::VARR);

    // Use CTransaction for the constant parts of the
    // transaction to avoid rehashing.
    const CTransaction txConst(mtx);
    // Sign what we can:
    for (unsigned int i = 0; i < mtx.vin.size(); i++) {
        CTxIn& txin = mtx.vin[i];
        const Coin& coin = view.AccessCoin(txin.prevout);
        if (coin.IsSpent()) {
            TxInErrorToJSON(txin, vErrors, "Input not found or already spent");
            continue;
        }
        const CScript& prevPubKey = coin.out.scriptPubKey;
        const CAmount& amount = coin.out.nValue;

        SignatureData sigdata;
        // Only sign SIGHASH_SINGLE if there's a corresponding output:
        if (!fHashSingle || (i < mtx.vout.size())) {
            ProduceSignature(MutableTransactionSignatureCreator(keystore, &mtx, i, amount, nHashType), prevPubKey, sigdata);
        }
        sigdata = CombineSignatures(prevPubKey, TransactionSignatureChecker(&txConst, i, amount), sigdata, DataFromTransaction(mtx, i));

        UpdateTransaction(mtx, i, sigdata);

        ScriptError serror = SCRIPT_ERR_OK;
        if (!VerifyScript(txin.scriptSig, prevPubKey, &txin.scriptWitness, STANDARD_SCRIPT_VERIFY_FLAGS, TransactionSignatureChecker(&txConst, i, amount), &serror)) {
            if (serror == SCRIPT_ERR_INVALID_STACK_OPERATION) {
                // Unable to sign input and verification failed (possible attempt to partially sign).
                TxInErrorToJSON(txin, vErrors, "Unable to sign input, invalid stack size (possibly missing key)");
            } else {
                TxInErrorToJSON(txin, vErrors, ScriptErrorString(serror));
            }
        }
    }
    bool fComplete = vErrors.empty();

    UniValue result(UniValue::VOBJ);
    result.pushKV("hex", EncodeHexTx(mtx));
    result.pushKV("complete", fComplete);
    if (!vErrors.empty()) {
        result.pushKV("errors", vErrors);
    }

    return result;
}

UniValue signrawtransactionwithkey(const JSONRPCRequest& request)
{
    if (request.fHelp || request.params.size() < 2 || request.params.size() > 4)
        throw std::runtime_error(
            "signrawtransactionwithkey \"hexstring\" [\"privatekey1\",...] ( [{\"txid\":\"id\",\"vout\":n,\"scriptPubKey\":\"hex\",\"redeemScript\":\"hex\"},...] sighashtype )\n"
            "\nSign inputs for raw transaction (serialized, hex-encoded).\n"
            "The second argument is an array of base58-encoded private\n"
            "keys that will be the only keys used to sign the transaction.\n"
            "The third optional argument (may be null) is an array of previous transaction outputs that\n"
            "this transaction depends on but may not yet be in the block chain.\n"

            "\nArguments:\n"
            "1. \"hexstring\"                      (string, required) The transaction hex string\n"
            "2. \"privkeys\"                       (string, required) A json array of base58-encoded private keys for signing\n"
            "    [                               (json array of strings)\n"
            "      \"privatekey\"                  (string) private key in base58-encoding\n"
            "      ,...\n"
            "    ]\n"
            "3. \"prevtxs\"                        (string, optional) An json array of previous dependent transaction outputs\n"
            "     [                              (json array of json objects, or 'null' if none provided)\n"
            "       {\n"
            "         \"txid\":\"id\",               (string, required) The transaction id\n"
            "         \"vout\":n,                  (numeric, required) The output number\n"
            "         \"scriptPubKey\": \"hex\",     (string, required) script key\n"
            "         \"redeemScript\": \"hex\",     (string, required for P2SH or P2WSH) redeem script\n"
            "         \"amount\": value            (numeric, required) The amount spent\n"
            "       }\n"
            "       ,...\n"
            "    ]\n"
            "4. \"sighashtype\"                    (string, optional, default=ALL) The signature hash type. Must be one of\n"
            "       \"ALL\"\n"
            "       \"NONE\"\n"
            "       \"SINGLE\"\n"
            "       \"ALL|ANYONECANPAY\"\n"
            "       \"NONE|ANYONECANPAY\"\n"
            "       \"SINGLE|ANYONECANPAY\"\n"

            "\nResult:\n"
            "{\n"
            "  \"hex\" : \"value\",                  (string) The hex-encoded raw transaction with signature(s)\n"
            "  \"complete\" : true|false,          (boolean) If the transaction has a complete set of signatures\n"
            "  \"errors\" : [                      (json array of objects) Script verification errors (if there are any)\n"
            "    {\n"
            "      \"txid\" : \"hash\",              (string) The hash of the referenced, previous transaction\n"
            "      \"vout\" : n,                   (numeric) The index of the output to spent and used as input\n"
            "      \"scriptSig\" : \"hex\",          (string) The hex-encoded signature script\n"
            "      \"sequence\" : n,               (numeric) Script sequence number\n"
            "      \"error\" : \"text\"              (string) Verification or signing error related to the input\n"
            "    }\n"
            "    ,...\n"
            "  ]\n"
            "}\n"

            "\nExamples:\n"
            + HelpExampleCli("signrawtransactionwithkey", "\"myhex\"")
            + HelpExampleRpc("signrawtransactionwithkey", "\"myhex\"")
        );

    RPCTypeCheck(request.params, {UniValue::VSTR, UniValue::VARR, UniValue::VARR, UniValue::VSTR}, true);

    CMutableTransaction mtx;
    if (!DecodeHexTx(mtx, request.params[0].get_str(), true)) {
        throw JSONRPCError(RPC_DESERIALIZATION_ERROR, "TX decode failed");
    }

    CBasicKeyStore keystore;
    const UniValue& keys = request.params[1].get_array();
    for (unsigned int idx = 0; idx < keys.size(); ++idx) {
        UniValue k = keys[idx];
        CBitcoinSecret vchSecret;
        if (!vchSecret.SetString(k.get_str())) {
            throw JSONRPCError(RPC_INVALID_ADDRESS_OR_KEY, "Invalid private key");
        }
        CKey key = vchSecret.GetKey();
        if (!key.IsValid()) {
            throw JSONRPCError(RPC_INVALID_ADDRESS_OR_KEY, "Private key outside allowed range");
        }
        keystore.AddKey(key);
    }

    return SignTransaction(mtx, request.params[2], &keystore, true, request.params[3]);
}

UniValue signrawtransaction(const JSONRPCRequest& request)
{
#ifdef ENABLE_WALLET
    CWallet * const pwallet = GetWalletForJSONRPCRequest(request);
#endif

    if (request.fHelp || request.params.size() < 1 || request.params.size() > 4)
        throw std::runtime_error(
            "signrawtransaction \"hexstring\" ( [{\"txid\":\"id\",\"vout\":n,\"scriptPubKey\":\"hex\",\"redeemScript\":\"hex\"},...] [\"privatekey1\",...] sighashtype )\n"
            "\nDEPRECATED. Sign inputs for raw transaction (serialized, hex-encoded).\n"
            "The second optional argument (may be null) is an array of previous transaction outputs that\n"
            "this transaction depends on but may not yet be in the block chain.\n"
            "The third optional argument (may be null) is an array of base58-encoded private\n"
            "keys that, if given, will be the only keys used to sign the transaction.\n"
#ifdef ENABLE_WALLET
            + HelpRequiringPassphrase(pwallet) + "\n"
#endif
            "\nArguments:\n"
            "1. \"hexstring\"     (string, required) The transaction hex string\n"
            "2. \"prevtxs\"       (string, optional) An json array of previous dependent transaction outputs\n"
            "     [               (json array of json objects, or 'null' if none provided)\n"
            "       {\n"
            "         \"txid\":\"id\",             (string, required) The transaction id\n"
            "         \"vout\":n,                  (numeric, required) The output number\n"
            "         \"scriptPubKey\": \"hex\",   (string, required) script key\n"
            "         \"redeemScript\": \"hex\",   (string, required for P2SH or P2WSH) redeem script\n"
            "         \"amount\": value            (numeric, required) The amount spent\n"
            "       }\n"
            "       ,...\n"
            "    ]\n"
            "3. \"privkeys\"     (string, optional) A json array of base58-encoded private keys for signing\n"
            "    [                  (json array of strings, or 'null' if none provided)\n"
            "      \"privatekey\"   (string) private key in base58-encoding\n"
            "      ,...\n"
            "    ]\n"
            "4. \"sighashtype\"     (string, optional, default=ALL) The signature hash type. Must be one of\n"
            "       \"ALL\"\n"
            "       \"NONE\"\n"
            "       \"SINGLE\"\n"
            "       \"ALL|ANYONECANPAY\"\n"
            "       \"NONE|ANYONECANPAY\"\n"
            "       \"SINGLE|ANYONECANPAY\"\n"

            "\nResult:\n"
            "{\n"
            "  \"hex\" : \"value\",           (string) The hex-encoded raw transaction with signature(s)\n"
            "  \"complete\" : true|false,   (boolean) If the transaction has a complete set of signatures\n"
            "  \"errors\" : [                 (json array of objects) Script verification errors (if there are any)\n"
            "    {\n"
            "      \"txid\" : \"hash\",           (string) The hash of the referenced, previous transaction\n"
            "      \"vout\" : n,                (numeric) The index of the output to spent and used as input\n"
            "      \"scriptSig\" : \"hex\",       (string) The hex-encoded signature script\n"
            "      \"sequence\" : n,            (numeric) Script sequence number\n"
            "      \"error\" : \"text\"           (string) Verification or signing error related to the input\n"
            "    }\n"
            "    ,...\n"
            "  ]\n"
            "}\n"

            "\nExamples:\n"
            + HelpExampleCli("signrawtransaction", "\"myhex\"")
            + HelpExampleRpc("signrawtransaction", "\"myhex\"")
        );

    if (!IsDeprecatedRPCEnabled("signrawtransaction")) {
        throw JSONRPCError(RPC_METHOD_DEPRECATED, "signrawtransaction is deprecated and will be fully removed in v0.18. "
            "To use signrawtransaction in v0.17, restart bitcoind with -deprecatedrpc=signrawtransaction.\n"
            "Projects should transition to using signrawtransactionwithkey and signrawtransactionwithwallet before upgrading to v0.18");
    }

    RPCTypeCheck(request.params, {UniValue::VSTR, UniValue::VARR, UniValue::VARR, UniValue::VSTR}, true);

    // Make a JSONRPCRequest to pass on to the right signrawtransaction* command
    JSONRPCRequest new_request;
    new_request.id = request.id;
    new_request.params.setArray();

    // For signing with private keys
    if (!request.params[2].isNull()) {
        new_request.params.push_back(request.params[0]);
        // Note: the prevtxs and privkeys are reversed for signrawtransactionwithkey
        new_request.params.push_back(request.params[2]);
        new_request.params.push_back(request.params[1]);
        new_request.params.push_back(request.params[3]);
        return signrawtransactionwithkey(new_request);
    }
    // Otherwise sign with the wallet which does not take a privkeys parameter
#ifdef ENABLE_WALLET
    else {
        new_request.params.push_back(request.params[0]);
        new_request.params.push_back(request.params[1]);
        new_request.params.push_back(request.params[3]);
        return signrawtransactionwithwallet(new_request);
    }
#endif
    // If we have made it this far, then wallet is disabled and no private keys were given, so fail here.
    throw JSONRPCError(RPC_INVALID_PARAMETER, "No private keys available.");
}

UniValue sendrawtransaction(const JSONRPCRequest& request)
{
    if (request.fHelp || request.params.size() < 1 || request.params.size() > 2)
        throw std::runtime_error(
            "sendrawtransaction \"hexstring\" ( allowhighfees )\n"
            "\nSubmits raw transaction (serialized, hex-encoded) to local node and network.\n"
            "\nAlso see createrawtransaction and signrawtransaction calls.\n"
            "\nArguments:\n"
            "1. \"hexstring\"    (string, required) The hex string of the raw transaction)\n"
            "2. allowhighfees    (boolean, optional, default=false) Allow high fees\n"
            "\nResult:\n"
            "\"hex\"             (string) The transaction hash in hex\n"
            "\nExamples:\n"
            "\nCreate a transaction\n"
            + HelpExampleCli("createrawtransaction", "\"[{\\\"txid\\\" : \\\"mytxid\\\",\\\"vout\\\":0}]\" \"{\\\"myaddress\\\":0.01}\"") +
            "Sign the transaction, and get back the hex\n"
            + HelpExampleCli("signrawtransaction", "\"myhex\"") +
            "\nSend the transaction (signed hex)\n"
            + HelpExampleCli("sendrawtransaction", "\"signedhex\"") +
            "\nAs a json rpc call\n"
            + HelpExampleRpc("sendrawtransaction", "\"signedhex\"")
        );

    ObserveSafeMode();

    std::promise<void> promise;

    RPCTypeCheck(request.params, {UniValue::VSTR, UniValue::VBOOL});

    // parse hex string from parameter
    CMutableTransaction mtx;
    if (!DecodeHexTx(mtx, request.params[0].get_str()))
        throw JSONRPCError(RPC_DESERIALIZATION_ERROR, "TX decode failed");
    CTransactionRef tx(MakeTransactionRef(std::move(mtx)));
    const uint256& hashTx = tx->GetHash();

    CAmount nMaxRawTxFee = maxTxFee;
    if (!request.params[1].isNull() && request.params[1].get_bool())
        nMaxRawTxFee = 0;

    { // cs_main scope
    LOCK(cs_main);
    CCoinsViewCache &view = *pcoinsTip;
    bool fHaveChain = false;
    for (size_t o = 0; !fHaveChain && o < tx->vout.size(); o++) {
        const Coin& existingCoin = view.AccessCoin(COutPoint(hashTx, o));
        fHaveChain = !existingCoin.IsSpent();
    }
    bool fHaveMempool = mempool.exists(hashTx);
    if (!fHaveMempool && !fHaveChain) {
        // push to local node and sync with wallets
        CValidationState state;
        bool fMissingInputs;
        if (!AcceptToMemoryPool(mempool, state, std::move(tx), &fMissingInputs,
                                nullptr /* plTxnReplaced */, false /* bypass_limits */, nMaxRawTxFee)) {
            if (state.IsInvalid()) {
                throw JSONRPCError(RPC_TRANSACTION_REJECTED, FormatStateMessage(state));
            } else {
                if (fMissingInputs) {
                    throw JSONRPCError(RPC_TRANSACTION_ERROR, "Missing inputs");
                }
                throw JSONRPCError(RPC_TRANSACTION_ERROR, FormatStateMessage(state));
            }
        } else {
            // If wallet is enabled, ensure that the wallet has been made aware
            // of the new transaction prior to returning. This prevents a race
            // where a user might call sendrawtransaction with a transaction
            // to/from their wallet, immediately call some wallet RPC, and get
            // a stale result because callbacks have not yet been processed.
            CallFunctionInValidationInterfaceQueue([&promise] {
                promise.set_value();
            });
        }
    } else if (fHaveChain) {
        throw JSONRPCError(RPC_TRANSACTION_ALREADY_IN_CHAIN, "transaction already in block chain");
    } else {
        // Make sure we don't block forever if re-sending
        // a transaction already in mempool.
        promise.set_value();
    }

    } // cs_main

    promise.get_future().wait();

    if(!g_connman)
        throw JSONRPCError(RPC_CLIENT_P2P_DISABLED, "Error: Peer-to-peer functionality missing or disabled");

    CInv inv(MSG_TX, hashTx);
    g_connman->ForEachNode([&inv](CNode* pnode)
    {
        pnode->PushInventory(inv);
    });

    return hashTx.GetHex();
}

static const CRPCCommand commands[] =
{ //  category              name                            actor (function)            argNames
  //  --------------------- ------------------------        -----------------------     ----------
    { "rawtransactions",    "getrawtransaction",            &getrawtransaction,         {"txid","verbose","blockhash"} },
    { "rawtransactions",    "createrawtransaction",         &createrawtransaction,      {"inputs","outputs","locktime","replaceable"} },
    { "rawtransactions",    "decoderawtransaction",         &decoderawtransaction,      {"hexstring","iswitness"} },
    { "rawtransactions",    "decodescript",                 &decodescript,              {"hexstring"} },
    { "rawtransactions",    "sendrawtransaction",           &sendrawtransaction,        {"hexstring","allowhighfees"} },
    { "rawtransactions",    "combinerawtransaction",        &combinerawtransaction,     {"txs"} },
    { "rawtransactions",    "signrawtransaction",           &signrawtransaction,        {"hexstring","prevtxs","privkeys","sighashtype"} }, /* uses wallet if enabled */
    { "rawtransactions",    "signrawtransactionwithkey",    &signrawtransactionwithkey, {"hexstring","privkeys","prevtxs","sighashtype"} },

    { "blockchain",         "gettxoutproof",                &gettxoutproof,             {"txids", "blockhash"} },
    { "blockchain",         "verifytxoutproof",             &verifytxoutproof,          {"proof"} },
};

void RegisterRawTransactionRPCCommands(CRPCTable &t)
{
    for (unsigned int vcidx = 0; vcidx < ARRAYLEN(commands); vcidx++)
        t.appendCommand(commands[vcidx].name, &commands[vcidx]);
}<|MERGE_RESOLUTION|>--- conflicted
+++ resolved
@@ -737,13 +737,8 @@
             }
 
             // if redeemScript given and not using the local wallet (private keys
-<<<<<<< HEAD
-            // given), add redeemScript to the tempKeystore so it can be signed:
-            if (fGivenKeys && (scriptPubKey.IsPayToScriptHash(true) || scriptPubKey.IsPayToWitnessScriptHash(true))) {
-=======
             // given), add redeemScript to the keystore so it can be signed:
-            if (is_temp_keystore && (scriptPubKey.IsPayToScriptHash() || scriptPubKey.IsPayToWitnessScriptHash())) {
->>>>>>> 66e148e0
+            if (is_temp_keystore && (scriptPubKey.IsPayToScriptHash(true) || scriptPubKey.IsPayToWitnessScriptHash(true))) {
                 RPCTypeCheckObj(prevOut,
                     {
                         {"txid", UniValueType(UniValue::VSTR)},
@@ -980,7 +975,7 @@
 
     if (!IsDeprecatedRPCEnabled("signrawtransaction")) {
         throw JSONRPCError(RPC_METHOD_DEPRECATED, "signrawtransaction is deprecated and will be fully removed in v0.18. "
-            "To use signrawtransaction in v0.17, restart bitcoind with -deprecatedrpc=signrawtransaction.\n"
+            "To use signrawtransaction in v0.17, restart namecoind with -deprecatedrpc=signrawtransaction.\n"
             "Projects should transition to using signrawtransactionwithkey and signrawtransactionwithwallet before upgrading to v0.18");
     }
 
