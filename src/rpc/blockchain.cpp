// Copyright (c) 2010 Satoshi Nakamoto
// Copyright (c) 2009-2016 The Bitcoin Core developers
// Distributed under the MIT software license, see the accompanying
// file COPYING or http://www.opensource.org/licenses/mit-license.php.

#include "amount.h"
#include "chain.h"
#include "chainparams.h"
#include "checkpoints.h"
#include "coins.h"
#include "consensus/validation.h"
#include "core_io.h"
#include "validation.h"
#include "policy/policy.h"
#include "primitives/transaction.h"
#include "rpc/server.h"
#include "streams.h"
#include "sync.h"
#include "txmempool.h"
#include "ui_interface.h"
#include "util.h"
#include "utilstrencodings.h"
#include "hash.h"

#include <stdint.h>

#include <univalue.h>

#include <boost/thread/thread.hpp> // boost::thread::interrupt

#include <mutex>
#include <condition_variable>

struct CUpdatedBlock
{
    uint256 hash;
    int height;
};

static std::mutex cs_blockchange;
static std::condition_variable cond_blockchange;
static CUpdatedBlock latestblock;

extern void TxToJSON(const CTransaction& tx, const uint256 hashBlock, UniValue& entry);
void ScriptPubKeyToJSON(const CScript& scriptPubKey, UniValue& out, bool fIncludeHex);

/**
 * Get the difficulty of the net wrt to the given block index, or the chain tip if
 * not provided.
 *
 * @return A floating point number that is a multiple of the main net minimum
 * difficulty (4295032833 hashes).
 */
double GetDifficulty(const CBlockIndex* blockindex)
{
    if (blockindex == NULL)
    {
        if (chainActive.Tip() == NULL)
            return 1.0;
        else
            blockindex = chainActive.Tip();
    }

    int nShift = (blockindex->nBits >> 24) & 0xff;

    double dDiff =
        (double)0x0000ffff / (double)(blockindex->nBits & 0x00ffffff);

    while (nShift < 29)
    {
        dDiff *= 256.0;
        nShift++;
    }
    while (nShift > 29)
    {
        dDiff /= 256.0;
        nShift--;
    }

    return dDiff;
}

double GetDifficulty(PowAlgo algo)
{
    const CBlockIndex* pindex = chainActive.Tip();
    while (pindex)
    {
        if (pindex->GetAlgo() == algo)
            break;
        pindex = pindex->pprev;
    }

    if (!pindex)
        return 1.0;
    return GetDifficulty(pindex);
}

static UniValue AuxpowToJSON(const CAuxPow& auxpow)
{
    UniValue result(UniValue::VOBJ);

    {
        UniValue tx(UniValue::VOBJ);
        tx.push_back(Pair("hex", EncodeHexTx(auxpow)));
        TxToJSON(auxpow, auxpow.parentBlock.GetHash(), tx);
        result.push_back(Pair("tx", tx));
    }

    result.push_back(Pair("index", auxpow.nIndex));
    result.push_back(Pair("chainindex", auxpow.nChainIndex));

    {
        UniValue branch(UniValue::VARR);
        BOOST_FOREACH(const uint256& node, auxpow.vMerkleBranch)
            branch.push_back(node.GetHex());
        result.push_back(Pair("merklebranch", branch));
    }

    {
        UniValue branch(UniValue::VARR);
        BOOST_FOREACH(const uint256& node, auxpow.vChainMerkleBranch)
            branch.push_back(node.GetHex());
        result.push_back(Pair("chainmerklebranch", branch));
    }

    CDataStream ssParent(SER_NETWORK, PROTOCOL_VERSION);
    ssParent << auxpow.parentBlock;
    const std::string strHex = HexStr(ssParent.begin(), ssParent.end());
    result.push_back(Pair("parentblock", strHex));

    return result;
}

static UniValue TxArrayToJSON(const std::vector<CTransactionRef>& vtx, bool txDetails)
{
    UniValue txs(UniValue::VARR);
    for(const auto& tx : vtx)
    {
        if(txDetails)
        {
            UniValue objTx(UniValue::VOBJ);
            TxToJSON(*tx, uint256(), objTx);
            txs.push_back(objTx);
        }
        else
            txs.push_back(tx->GetHash().GetHex());
    }
    return txs;
}

UniValue blockheaderToJSON(const CBlockIndex* blockindex)
{
    UniValue result(UniValue::VOBJ);
    result.push_back(Pair("hash", blockindex->GetBlockHash().GetHex()));
    int confirmations = -1;
    // Only report confirmations if the block is on the main chain
    if (chainActive.Contains(blockindex))
        confirmations = chainActive.Height() - blockindex->nHeight + 1;
    result.push_back(Pair("confirmations", confirmations));
    result.push_back(Pair("height", blockindex->nHeight));
    result.push_back(Pair("version", blockindex->nVersion));
    result.push_back(Pair("versionHex", strprintf("%08x", blockindex->nVersion)));
    result.push_back(Pair("algo", blockindex->GetAlgo()));
    result.push_back(Pair("merkleroot", blockindex->hashMerkleRoot.GetHex()));
    result.push_back(Pair("time", (int64_t)blockindex->nTime));
    result.push_back(Pair("mediantime", (int64_t)blockindex->GetMedianTimePast()));
    result.push_back(Pair("nonce", (uint64_t)blockindex->nNonce));
    result.push_back(Pair("bits", strprintf("%08x", blockindex->nBits)));
    result.push_back(Pair("difficulty", GetDifficulty(blockindex)));
    result.push_back(Pair("chainwork", blockindex->nChainWork.GetHex()));

    if (blockindex->pprev)
        result.push_back(Pair("previousblockhash", blockindex->pprev->GetBlockHash().GetHex()));
    CBlockIndex *pnext = chainActive.Next(blockindex);
    if (pnext)
        result.push_back(Pair("nextblockhash", pnext->GetBlockHash().GetHex()));
    return result;
}

UniValue blockToJSON(const CBlock& block, const std::vector<CTransactionRef>& vGameTx, const CBlockIndex* blockindex, bool txDetails = false)
{
    UniValue result(UniValue::VOBJ);
    result.push_back(Pair("hash", blockindex->GetBlockHash().GetHex()));
    int confirmations = -1;
    // Only report confirmations if the block is on the main chain
    if (chainActive.Contains(blockindex))
        confirmations = chainActive.Height() - blockindex->nHeight + 1;
    result.push_back(Pair("confirmations", confirmations));
    result.push_back(Pair("strippedsize", (int)::GetSerializeSize(block, SER_NETWORK, PROTOCOL_VERSION | SERIALIZE_TRANSACTION_NO_WITNESS)));
    result.push_back(Pair("size", (int)::GetSerializeSize(block, SER_NETWORK, PROTOCOL_VERSION)));
    result.push_back(Pair("weight", (int)::GetBlockWeight(block)));
    result.push_back(Pair("height", blockindex->nHeight));
    result.push_back(Pair("version", block.nVersion));
    result.push_back(Pair("versionHex", strprintf("%08x", block.nVersion)));
    result.push_back(Pair("algo", block.GetAlgo()));
    result.push_back(Pair("merkleroot", block.hashMerkleRoot.GetHex()));
    result.push_back(Pair("tx", TxArrayToJSON(block.vtx, txDetails)));
    result.push_back(Pair("gametx", TxArrayToJSON(vGameTx, txDetails)));
    result.push_back(Pair("time", block.GetBlockTime()));
    result.push_back(Pair("mediantime", (int64_t)blockindex->GetMedianTimePast()));
    result.push_back(Pair("nonce", (uint64_t)block.nNonce));
    result.push_back(Pair("bits", strprintf("%08x", block.nBits)));
    result.push_back(Pair("difficulty", GetDifficulty(blockindex)));
    result.push_back(Pair("chainwork", blockindex->nChainWork.GetHex()));

    if (block.auxpow)
        result.push_back(Pair("auxpow", AuxpowToJSON(*block.auxpow)));

    if (blockindex->pprev)
        result.push_back(Pair("previousblockhash", blockindex->pprev->GetBlockHash().GetHex()));
    CBlockIndex *pnext = chainActive.Next(blockindex);
    if (pnext)
        result.push_back(Pair("nextblockhash", pnext->GetBlockHash().GetHex()));
    return result;
}

UniValue getblockcount(const JSONRPCRequest& request)
{
    if (request.fHelp || request.params.size() != 0)
        throw std::runtime_error(
            "getblockcount\n"
            "\nReturns the number of blocks in the longest blockchain.\n"
            "\nResult:\n"
            "n    (numeric) The current block count\n"
            "\nExamples:\n"
            + HelpExampleCli("getblockcount", "")
            + HelpExampleRpc("getblockcount", "")
        );

    LOCK(cs_main);
    return chainActive.Height();
}

UniValue getbestblockhash(const JSONRPCRequest& request)
{
    if (request.fHelp || request.params.size() != 0)
        throw std::runtime_error(
            "getbestblockhash\n"
            "\nReturns the hash of the best (tip) block in the longest blockchain.\n"
            "\nResult:\n"
            "\"hex\"      (string) the block hash hex encoded\n"
            "\nExamples:\n"
            + HelpExampleCli("getbestblockhash", "")
            + HelpExampleRpc("getbestblockhash", "")
        );

    LOCK(cs_main);
    return chainActive.Tip()->GetBlockHash().GetHex();
}

void RPCNotifyBlockChange(bool ibd, const CBlockIndex * pindex)
{
    if(pindex) {
        std::lock_guard<std::mutex> lock(cs_blockchange);
        latestblock.hash = pindex->GetBlockHash();
        latestblock.height = pindex->nHeight;
    }
	cond_blockchange.notify_all();
}

UniValue waitfornewblock(const JSONRPCRequest& request)
{
    if (request.fHelp || request.params.size() > 1)
        throw std::runtime_error(
            "waitfornewblock (timeout)\n"
            "\nWaits for a specific new block and returns useful info about it.\n"
            "\nReturns the current block on timeout or exit.\n"
            "\nArguments:\n"
            "1. timeout (int, optional, default=0) Time in milliseconds to wait for a response. 0 indicates no timeout.\n"
            "\nResult:\n"
            "{                           (json object)\n"
            "  \"hash\" : {       (string) The blockhash\n"
            "  \"height\" : {     (int) Block height\n"
            "}\n"
            "\nExamples:\n"
            + HelpExampleCli("waitfornewblock", "1000")
            + HelpExampleRpc("waitfornewblock", "1000")
        );
    int timeout = 0;
    if (request.params.size() > 0)
        timeout = request.params[0].get_int();

    CUpdatedBlock block;
    {
        std::unique_lock<std::mutex> lock(cs_blockchange);
        block = latestblock;
        if(timeout)
            cond_blockchange.wait_for(lock, std::chrono::milliseconds(timeout), [&block]{return latestblock.height != block.height || latestblock.hash != block.hash || !IsRPCRunning(); });
        else
            cond_blockchange.wait(lock, [&block]{return latestblock.height != block.height || latestblock.hash != block.hash || !IsRPCRunning(); });
        block = latestblock;
    }
    UniValue ret(UniValue::VOBJ);
    ret.push_back(Pair("hash", block.hash.GetHex()));
    ret.push_back(Pair("height", block.height));
    return ret;
}

UniValue waitforblock(const JSONRPCRequest& request)
{
    if (request.fHelp || request.params.size() < 1 || request.params.size() > 2)
        throw std::runtime_error(
            "waitforblock <blockhash> (timeout)\n"
            "\nWaits for a specific new block and returns useful info about it.\n"
            "\nReturns the current block on timeout or exit.\n"
            "\nArguments:\n"
            "1. \"blockhash\" (required, string) Block hash to wait for.\n"
            "2. timeout       (int, optional, default=0) Time in milliseconds to wait for a response. 0 indicates no timeout.\n"
            "\nResult:\n"
            "{                           (json object)\n"
            "  \"hash\" : {       (string) The blockhash\n"
            "  \"height\" : {     (int) Block height\n"
            "}\n"
            "\nExamples:\n"
            + HelpExampleCli("waitforblock", "\"0000000000079f8ef3d2c688c244eb7a4570b24c9ed7b4a8c619eb02596f8862\", 1000")
            + HelpExampleRpc("waitforblock", "\"0000000000079f8ef3d2c688c244eb7a4570b24c9ed7b4a8c619eb02596f8862\", 1000")
        );
    int timeout = 0;

    uint256 hash = uint256S(request.params[0].get_str());

    if (request.params.size() > 1)
        timeout = request.params[1].get_int();

    CUpdatedBlock block;
    {
        std::unique_lock<std::mutex> lock(cs_blockchange);
        if(timeout)
            cond_blockchange.wait_for(lock, std::chrono::milliseconds(timeout), [&hash]{return latestblock.hash == hash || !IsRPCRunning();});
        else
            cond_blockchange.wait(lock, [&hash]{return latestblock.hash == hash || !IsRPCRunning(); });
        block = latestblock;
    }

    UniValue ret(UniValue::VOBJ);
    ret.push_back(Pair("hash", block.hash.GetHex()));
    ret.push_back(Pair("height", block.height));
    return ret;
}

UniValue waitforblockheight(const JSONRPCRequest& request)
{
    if (request.fHelp || request.params.size() < 1 || request.params.size() > 2)
        throw std::runtime_error(
            "waitforblockheight <height> (timeout)\n"
            "\nWaits for (at least) block height and returns the height and hash\n"
            "of the current tip.\n"
            "\nReturns the current block on timeout or exit.\n"
            "\nArguments:\n"
            "1. height  (required, int) Block height to wait for (int)\n"
            "2. timeout (int, optional, default=0) Time in milliseconds to wait for a response. 0 indicates no timeout.\n"
            "\nResult:\n"
            "{                           (json object)\n"
            "  \"hash\" : {       (string) The blockhash\n"
            "  \"height\" : {     (int) Block height\n"
            "}\n"
            "\nExamples:\n"
            + HelpExampleCli("waitforblockheight", "\"100\", 1000")
            + HelpExampleRpc("waitforblockheight", "\"100\", 1000")
        );
    int timeout = 0;

    int height = request.params[0].get_int();

    if (request.params.size() > 1)
        timeout = request.params[1].get_int();

    CUpdatedBlock block;
    {
        std::unique_lock<std::mutex> lock(cs_blockchange);
        if(timeout)
            cond_blockchange.wait_for(lock, std::chrono::milliseconds(timeout), [&height]{return latestblock.height >= height || !IsRPCRunning();});
        else
            cond_blockchange.wait(lock, [&height]{return latestblock.height >= height || !IsRPCRunning(); });
        block = latestblock;
    }
    UniValue ret(UniValue::VOBJ);
    ret.push_back(Pair("hash", block.hash.GetHex()));
    ret.push_back(Pair("height", block.height));
    return ret;
}

UniValue getdifficulty(const JSONRPCRequest& request)
{
<<<<<<< HEAD
    if (request.fHelp || request.params.size() != 1)
        throw runtime_error(
            "getdifficulty algo\n"
=======
    if (request.fHelp || request.params.size() != 0)
        throw std::runtime_error(
            "getdifficulty\n"
>>>>>>> b1fc21d1
            "\nReturns the proof-of-work difficulty as a multiple of the minimum difficulty.\n"
            "\nArguments:\n"
            "1. \"algo\"  (numeric, required) algorithm to get difficulty for\n"
            "\nResult:\n"
            "n.nnn       (numeric) the proof-of-work difficulty as a multiple of the minimum difficulty.\n"
            "\nExamples:\n"
            + HelpExampleCli("getdifficulty", "0")
            + HelpExampleCli("getdifficulty", "1")
            + HelpExampleRpc("getdifficulty", "0")
        );

    LOCK(cs_main);
    return GetDifficulty(DecodeAlgoParam(request.params[0]));
}

std::string EntryDescriptionString()
{
    return "    \"size\" : n,             (numeric) virtual transaction size as defined in BIP 141. This is different from actual serialized size for witness transactions as witness data is discounted.\n"
           "    \"fee\" : n,              (numeric) transaction fee in " + CURRENCY_UNIT + "\n"
           "    \"modifiedfee\" : n,      (numeric) transaction fee with fee deltas used for mining priority\n"
           "    \"time\" : n,             (numeric) local time transaction entered pool in seconds since 1 Jan 1970 GMT\n"
           "    \"height\" : n,           (numeric) block height when transaction entered pool\n"
           "    \"descendantcount\" : n,  (numeric) number of in-mempool descendant transactions (including this one)\n"
           "    \"descendantsize\" : n,   (numeric) virtual transaction size of in-mempool descendants (including this one)\n"
           "    \"descendantfees\" : n,   (numeric) modified fees (see above) of in-mempool descendants (including this one)\n"
           "    \"ancestorcount\" : n,    (numeric) number of in-mempool ancestor transactions (including this one)\n"
           "    \"ancestorsize\" : n,     (numeric) virtual transaction size of in-mempool ancestors (including this one)\n"
           "    \"ancestorfees\" : n,     (numeric) modified fees (see above) of in-mempool ancestors (including this one)\n"
           "    \"depends\" : [           (array) unconfirmed transactions used as inputs for this transaction\n"
           "        \"transactionid\",    (string) parent transaction id\n"
           "       ... ]\n";
}

void entryToJSON(UniValue &info, const CTxMemPoolEntry &e)
{
    AssertLockHeld(mempool.cs);

    info.push_back(Pair("size", (int)e.GetTxSize()));
    info.push_back(Pair("fee", ValueFromAmount(e.GetFee())));
    info.push_back(Pair("modifiedfee", ValueFromAmount(e.GetModifiedFee())));
    info.push_back(Pair("time", e.GetTime()));
    info.push_back(Pair("height", (int)e.GetHeight()));
    info.push_back(Pair("descendantcount", e.GetCountWithDescendants()));
    info.push_back(Pair("descendantsize", e.GetSizeWithDescendants()));
    info.push_back(Pair("descendantfees", e.GetModFeesWithDescendants()));
    info.push_back(Pair("ancestorcount", e.GetCountWithAncestors()));
    info.push_back(Pair("ancestorsize", e.GetSizeWithAncestors()));
    info.push_back(Pair("ancestorfees", e.GetModFeesWithAncestors()));
    const CTransaction& tx = e.GetTx();
    std::set<std::string> setDepends;
    BOOST_FOREACH(const CTxIn& txin, tx.vin)
    {
        if (mempool.exists(txin.prevout.hash))
            setDepends.insert(txin.prevout.hash.ToString());
    }

    UniValue depends(UniValue::VARR);
    BOOST_FOREACH(const std::string& dep, setDepends)
    {
        depends.push_back(dep);
    }

    info.push_back(Pair("depends", depends));
}

UniValue mempoolToJSON(bool fVerbose = false)
{
    if (fVerbose)
    {
        LOCK(mempool.cs);
        UniValue o(UniValue::VOBJ);
        BOOST_FOREACH(const CTxMemPoolEntry& e, mempool.mapTx)
        {
            const uint256& hash = e.GetTx().GetHash();
            UniValue info(UniValue::VOBJ);
            entryToJSON(info, e);
            o.push_back(Pair(hash.ToString(), info));
        }
        return o;
    }
    else
    {
        std::vector<uint256> vtxid;
        mempool.queryHashes(vtxid);

        UniValue a(UniValue::VARR);
        BOOST_FOREACH(const uint256& hash, vtxid)
            a.push_back(hash.ToString());

        return a;
    }
}

UniValue getrawmempool(const JSONRPCRequest& request)
{
    if (request.fHelp || request.params.size() > 1)
        throw std::runtime_error(
            "getrawmempool ( verbose )\n"
            "\nReturns all transaction ids in memory pool as a json array of string transaction ids.\n"
            "\nArguments:\n"
            "1. verbose (boolean, optional, default=false) True for a json object, false for array of transaction ids\n"
            "\nResult: (for verbose = false):\n"
            "[                     (json array of string)\n"
            "  \"transactionid\"     (string) The transaction id\n"
            "  ,...\n"
            "]\n"
            "\nResult: (for verbose = true):\n"
            "{                           (json object)\n"
            "  \"transactionid\" : {       (json object)\n"
            + EntryDescriptionString()
            + "  }, ...\n"
            "}\n"
            "\nExamples:\n"
            + HelpExampleCli("getrawmempool", "true")
            + HelpExampleRpc("getrawmempool", "true")
        );

    bool fVerbose = false;
    if (request.params.size() > 0)
        fVerbose = request.params[0].get_bool();

    return mempoolToJSON(fVerbose);
}

UniValue getmempoolancestors(const JSONRPCRequest& request)
{
    if (request.fHelp || request.params.size() < 1 || request.params.size() > 2) {
        throw std::runtime_error(
            "getmempoolancestors txid (verbose)\n"
            "\nIf txid is in the mempool, returns all in-mempool ancestors.\n"
            "\nArguments:\n"
            "1. \"txid\"                 (string, required) The transaction id (must be in mempool)\n"
            "2. verbose                  (boolean, optional, default=false) True for a json object, false for array of transaction ids\n"
            "\nResult (for verbose=false):\n"
            "[                       (json array of strings)\n"
            "  \"transactionid\"           (string) The transaction id of an in-mempool ancestor transaction\n"
            "  ,...\n"
            "]\n"
            "\nResult (for verbose=true):\n"
            "{                           (json object)\n"
            "  \"transactionid\" : {       (json object)\n"
            + EntryDescriptionString()
            + "  }, ...\n"
            "}\n"
            "\nExamples:\n"
            + HelpExampleCli("getmempoolancestors", "\"mytxid\"")
            + HelpExampleRpc("getmempoolancestors", "\"mytxid\"")
            );
    }

    bool fVerbose = false;
    if (request.params.size() > 1)
        fVerbose = request.params[1].get_bool();

    uint256 hash = ParseHashV(request.params[0], "parameter 1");

    LOCK(mempool.cs);

    CTxMemPool::txiter it = mempool.mapTx.find(hash);
    if (it == mempool.mapTx.end()) {
        throw JSONRPCError(RPC_INVALID_ADDRESS_OR_KEY, "Transaction not in mempool");
    }

    CTxMemPool::setEntries setAncestors;
    uint64_t noLimit = std::numeric_limits<uint64_t>::max();
    std::string dummy;
    mempool.CalculateMemPoolAncestors(*it, setAncestors, noLimit, noLimit, noLimit, noLimit, dummy, false);

    if (!fVerbose) {
        UniValue o(UniValue::VARR);
        BOOST_FOREACH(CTxMemPool::txiter ancestorIt, setAncestors) {
            o.push_back(ancestorIt->GetTx().GetHash().ToString());
        }

        return o;
    } else {
        UniValue o(UniValue::VOBJ);
        BOOST_FOREACH(CTxMemPool::txiter ancestorIt, setAncestors) {
            const CTxMemPoolEntry &e = *ancestorIt;
            const uint256& _hash = e.GetTx().GetHash();
            UniValue info(UniValue::VOBJ);
            entryToJSON(info, e);
            o.push_back(Pair(_hash.ToString(), info));
        }
        return o;
    }
}

UniValue getmempooldescendants(const JSONRPCRequest& request)
{
    if (request.fHelp || request.params.size() < 1 || request.params.size() > 2) {
        throw std::runtime_error(
            "getmempooldescendants txid (verbose)\n"
            "\nIf txid is in the mempool, returns all in-mempool descendants.\n"
            "\nArguments:\n"
            "1. \"txid\"                 (string, required) The transaction id (must be in mempool)\n"
            "2. verbose                  (boolean, optional, default=false) True for a json object, false for array of transaction ids\n"
            "\nResult (for verbose=false):\n"
            "[                       (json array of strings)\n"
            "  \"transactionid\"           (string) The transaction id of an in-mempool descendant transaction\n"
            "  ,...\n"
            "]\n"
            "\nResult (for verbose=true):\n"
            "{                           (json object)\n"
            "  \"transactionid\" : {       (json object)\n"
            + EntryDescriptionString()
            + "  }, ...\n"
            "}\n"
            "\nExamples:\n"
            + HelpExampleCli("getmempooldescendants", "\"mytxid\"")
            + HelpExampleRpc("getmempooldescendants", "\"mytxid\"")
            );
    }

    bool fVerbose = false;
    if (request.params.size() > 1)
        fVerbose = request.params[1].get_bool();

    uint256 hash = ParseHashV(request.params[0], "parameter 1");

    LOCK(mempool.cs);

    CTxMemPool::txiter it = mempool.mapTx.find(hash);
    if (it == mempool.mapTx.end()) {
        throw JSONRPCError(RPC_INVALID_ADDRESS_OR_KEY, "Transaction not in mempool");
    }

    CTxMemPool::setEntries setDescendants;
    mempool.CalculateDescendants(it, setDescendants);
    // CTxMemPool::CalculateDescendants will include the given tx
    setDescendants.erase(it);

    if (!fVerbose) {
        UniValue o(UniValue::VARR);
        BOOST_FOREACH(CTxMemPool::txiter descendantIt, setDescendants) {
            o.push_back(descendantIt->GetTx().GetHash().ToString());
        }

        return o;
    } else {
        UniValue o(UniValue::VOBJ);
        BOOST_FOREACH(CTxMemPool::txiter descendantIt, setDescendants) {
            const CTxMemPoolEntry &e = *descendantIt;
            const uint256& _hash = e.GetTx().GetHash();
            UniValue info(UniValue::VOBJ);
            entryToJSON(info, e);
            o.push_back(Pair(_hash.ToString(), info));
        }
        return o;
    }
}

UniValue getmempoolentry(const JSONRPCRequest& request)
{
    if (request.fHelp || request.params.size() != 1) {
        throw std::runtime_error(
            "getmempoolentry txid\n"
            "\nReturns mempool data for given transaction\n"
            "\nArguments:\n"
            "1. \"txid\"                   (string, required) The transaction id (must be in mempool)\n"
            "\nResult:\n"
            "{                           (json object)\n"
            + EntryDescriptionString()
            + "}\n"
            "\nExamples:\n"
            + HelpExampleCli("getmempoolentry", "\"mytxid\"")
            + HelpExampleRpc("getmempoolentry", "\"mytxid\"")
        );
    }

    uint256 hash = ParseHashV(request.params[0], "parameter 1");

    LOCK(mempool.cs);

    CTxMemPool::txiter it = mempool.mapTx.find(hash);
    if (it == mempool.mapTx.end()) {
        throw JSONRPCError(RPC_INVALID_ADDRESS_OR_KEY, "Transaction not in mempool");
    }

    const CTxMemPoolEntry &e = *it;
    UniValue info(UniValue::VOBJ);
    entryToJSON(info, e);
    return info;
}

UniValue getblockhash(const JSONRPCRequest& request)
{
    if (request.fHelp || request.params.size() != 1)
        throw std::runtime_error(
            "getblockhash height\n"
            "\nReturns hash of block in best-block-chain at height provided.\n"
            "\nArguments:\n"
            "1. height         (numeric, required) The height index\n"
            "\nResult:\n"
            "\"hash\"         (string) The block hash\n"
            "\nExamples:\n"
            + HelpExampleCli("getblockhash", "1000")
            + HelpExampleRpc("getblockhash", "1000")
        );

    LOCK(cs_main);

    int nHeight = request.params[0].get_int();
    if (nHeight < 0 || nHeight > chainActive.Height())
        throw JSONRPCError(RPC_INVALID_PARAMETER, "Block height out of range");

    CBlockIndex* pblockindex = chainActive[nHeight];
    return pblockindex->GetBlockHash().GetHex();
}

UniValue getblockheader(const JSONRPCRequest& request)
{
    if (request.fHelp || request.params.size() < 1 || request.params.size() > 2)
        throw std::runtime_error(
            "getblockheader \"hash\" ( verbose )\n"
            "\nIf verbose is false, returns a string that is serialized, hex-encoded data for blockheader 'hash'.\n"
            "If verbose is true, returns an Object with information about blockheader <hash>.\n"
            "\nArguments:\n"
            "1. \"hash\"          (string, required) The block hash\n"
            "2. verbose           (boolean, optional, default=true) true for a json object, false for the hex encoded data\n"
            "\nResult (for verbose = true):\n"
            "{\n"
            "  \"hash\" : \"hash\",     (string) the block hash (same as provided)\n"
            "  \"confirmations\" : n,   (numeric) The number of confirmations, or -1 if the block is not on the main chain\n"
            "  \"height\" : n,          (numeric) The block height or index\n"
            "  \"version\" : n,         (numeric) The block version\n"
            "  \"versionHex\" : \"00000000\", (string) The block version formatted in hexadecimal\n"
            "  \"merkleroot\" : \"xxxx\", (string) The merkle root\n"
            "  \"time\" : ttt,          (numeric) The block time in seconds since epoch (Jan 1 1970 GMT)\n"
            "  \"mediantime\" : ttt,    (numeric) The median block time in seconds since epoch (Jan 1 1970 GMT)\n"
            "  \"nonce\" : n,           (numeric) The nonce\n"
            "  \"bits\" : \"1d00ffff\", (string) The bits\n"
            "  \"difficulty\" : x.xxx,  (numeric) The difficulty\n"
            "  \"chainwork\" : \"0000...1f3\"     (string) Expected number of hashes required to produce the current chain (in hex)\n"
            "  \"previousblockhash\" : \"hash\",  (string) The hash of the previous block\n"
            "  \"nextblockhash\" : \"hash\",      (string) The hash of the next block\n"
            "}\n"
            "\nResult (for verbose=false):\n"
            "\"data\"             (string) A string that is serialized, hex-encoded data for block 'hash'.\n"
            "\nExamples:\n"
            + HelpExampleCli("getblockheader", "\"00000000c937983704a73af28acdec37b049d214adbda81d7e2a3dd146f6ed09\"")
            + HelpExampleRpc("getblockheader", "\"00000000c937983704a73af28acdec37b049d214adbda81d7e2a3dd146f6ed09\"")
        );

    LOCK(cs_main);

    std::string strHash = request.params[0].get_str();
    uint256 hash(uint256S(strHash));

    bool fVerbose = true;
    if (request.params.size() > 1)
        fVerbose = request.params[1].get_bool();

    if (mapBlockIndex.count(hash) == 0)
        throw JSONRPCError(RPC_INVALID_ADDRESS_OR_KEY, "Block not found");

    CBlockIndex* pblockindex = mapBlockIndex[hash];

    if (!fVerbose)
    {
        CDataStream ssBlock(SER_NETWORK, PROTOCOL_VERSION);
        ssBlock << pblockindex->GetBlockHeader(Params().GetConsensus());
        std::string strHex = HexStr(ssBlock.begin(), ssBlock.end());
        return strHex;
    }

    return blockheaderToJSON(pblockindex);
}

UniValue getblock(const JSONRPCRequest& request)
{
    if (request.fHelp || request.params.size() < 1 || request.params.size() > 2)
        throw std::runtime_error(
            "getblock \"blockhash\" ( verbose )\n"
            "\nIf verbose is false, returns a string that is serialized, hex-encoded data for block 'hash'.\n"
            "If verbose is true, returns an Object with information about block <hash>.\n"
            "\nArguments:\n"
            "1. \"blockhash\"          (string, required) The block hash\n"
            "2. verbose                (boolean, optional, default=true) true for a json object, false for the hex encoded data\n"
            "\nResult (for verbose = true):\n"
            "{\n"
            "  \"hash\" : \"hash\",     (string) the block hash (same as provided)\n"
            "  \"confirmations\" : n,   (numeric) The number of confirmations, or -1 if the block is not on the main chain\n"
            "  \"size\" : n,            (numeric) The block size\n"
            "  \"strippedsize\" : n,    (numeric) The block size excluding witness data\n"
            "  \"weight\" : n           (numeric) The block weight as defined in BIP 141\n"
            "  \"height\" : n,          (numeric) The block height or index\n"
            "  \"version\" : n,         (numeric) The block version\n"
            "  \"versionHex\" : \"00000000\", (string) The block version formatted in hexadecimal\n"
            "  \"algo\" : n,            (numeric) The block's PoW algo\n"
            "  \"merkleroot\" : \"xxxx\", (string) The merkle root\n"
            "  \"tx\" : [               (array of string) The transaction ids\n"
            "     \"transactionid\"     (string) The transaction id\n"
            "     ,...\n"
            "  ],\n"
            "  \"time\" : ttt,          (numeric) The block time in seconds since epoch (Jan 1 1970 GMT)\n"
            "  \"mediantime\" : ttt,    (numeric) The median block time in seconds since epoch (Jan 1 1970 GMT)\n"
            "  \"nonce\" : n,           (numeric) The nonce\n"
            "  \"bits\" : \"1d00ffff\", (string) The bits\n"
            "  \"difficulty\" : x.xxx,  (numeric) The difficulty\n"
            "  \"chainwork\" : \"xxxx\",  (string) Expected number of hashes required to produce the chain up to this block (in hex)\n"
            "  \"previousblockhash\" : \"hash\",  (string) The hash of the previous block\n"
            "  \"nextblockhash\" : \"hash\"       (string) The hash of the next block\n"
            "}\n"
            "\nResult (for verbose=false):\n"
            "\"data\"             (string) A string that is serialized, hex-encoded data for block 'hash'.\n"
            "\nExamples:\n"
            + HelpExampleCli("getblock", "\"00000000c937983704a73af28acdec37b049d214adbda81d7e2a3dd146f6ed09\"")
            + HelpExampleRpc("getblock", "\"00000000c937983704a73af28acdec37b049d214adbda81d7e2a3dd146f6ed09\"")
        );

    LOCK(cs_main);

    std::string strHash = request.params[0].get_str();
    uint256 hash(uint256S(strHash));

    bool fVerbose = true;
    if (request.params.size() > 1)
        fVerbose = request.params[1].get_bool();

    if (mapBlockIndex.count(hash) == 0)
        throw JSONRPCError(RPC_INVALID_ADDRESS_OR_KEY, "Block not found");

    CBlock block;
    std::vector<CTransactionRef> vGameTx;
    CBlockIndex* pblockindex = mapBlockIndex[hash];

    if (fHavePruned && !(pblockindex->nStatus & BLOCK_HAVE_DATA) && pblockindex->nTx > 0)
        throw JSONRPCError(RPC_MISC_ERROR, "Block not available (pruned data)");

<<<<<<< HEAD
    if(!ReadBlockFromDisk(block, vGameTx, pblockindex, Params().GetConsensus()))
        throw JSONRPCError(RPC_INTERNAL_ERROR, "Can't read block from disk");
=======
    if (!ReadBlockFromDisk(block, pblockindex, Params().GetConsensus()))
        // Block not found on disk. This could be because we have the block
        // header in our index but don't have the block (for example if a
        // non-whitelisted node sends us an unrequested long chain of valid
        // blocks, we add the headers to our index, but don't accept the
        // block).
        throw JSONRPCError(RPC_MISC_ERROR, "Block not found on disk");
>>>>>>> b1fc21d1

    if (!fVerbose)
    {
        CDataStream ssBlock(SER_NETWORK, PROTOCOL_VERSION | RPCSerializationFlags());
        ssBlock << block;
        std::string strHex = HexStr(ssBlock.begin(), ssBlock.end());
        return strHex;
    }

    return blockToJSON(block, vGameTx, pblockindex);
}

struct CCoinsStats
{
    int nHeight;
    uint256 hashBlock;
    uint64_t nTransactions;
    uint64_t nTransactionOutputs;
    uint64_t nSerializedSize;
    uint256 hashSerialized;
    CAmount nTotalAmount;

    CCoinsStats() : nHeight(0), nTransactions(0), nTransactionOutputs(0), nSerializedSize(0), nTotalAmount(0) {}
};

//! Calculate statistics about the unspent transaction output set
static bool GetUTXOStats(CCoinsView *view, CCoinsStats &stats)
{
    std::unique_ptr<CCoinsViewCursor> pcursor(view->Cursor());

    CHashWriter ss(SER_GETHASH, PROTOCOL_VERSION);
    stats.hashBlock = pcursor->GetBestBlock();
    {
        LOCK(cs_main);
        stats.nHeight = mapBlockIndex.find(stats.hashBlock)->second->nHeight;
    }
    ss << stats.hashBlock;
    CAmount nTotalAmount = 0;
    while (pcursor->Valid()) {
        boost::this_thread::interruption_point();
        uint256 key;
        CCoins coins;
        if (pcursor->GetKey(key) && pcursor->GetValue(coins)) {
            stats.nTransactions++;
            ss << key;
            for (unsigned int i=0; i<coins.vout.size(); i++) {
                const CTxOut &out = coins.vout[i];
                if (!out.IsNull()) {
                    stats.nTransactionOutputs++;
                    ss << VARINT(i+1);
                    ss << out;
                    nTotalAmount += out.nValue;
                }
            }
            stats.nSerializedSize += 32 + pcursor->GetValueSize();
            ss << VARINT(0);
        } else {
            return error("%s: unable to read value", __func__);
        }
        pcursor->Next();
    }
    stats.hashSerialized = ss.GetHash();
    stats.nTotalAmount = nTotalAmount;
    return true;
}

UniValue pruneblockchain(const JSONRPCRequest& request)
{
    if (request.fHelp || request.params.size() != 1)
        throw std::runtime_error(
            "pruneblockchain\n"
            "\nArguments:\n"
            "1. \"height\"       (numeric, required) The block height to prune up to. May be set to a discrete height, or a unix timestamp\n"
            "                  to prune blocks whose block time is at least 2 hours older than the provided timestamp.\n"
            "\nResult:\n"
            "n    (numeric) Height of the last block pruned.\n"
            "\nExamples:\n"
            + HelpExampleCli("pruneblockchain", "1000")
            + HelpExampleRpc("pruneblockchain", "1000"));

    if (!fPruneMode)
        throw JSONRPCError(RPC_MISC_ERROR, "Cannot prune blocks because node is not in prune mode.");

    LOCK(cs_main);

    int heightParam = request.params[0].get_int();
    if (heightParam < 0)
        throw JSONRPCError(RPC_INVALID_PARAMETER, "Negative block height.");

    // Height value more than a billion is too high to be a block height, and
    // too low to be a block time (corresponds to timestamp from Sep 2001).
    if (heightParam > 1000000000) {
        // Add a 2 hour buffer to include blocks which might have had old timestamps
        CBlockIndex* pindex = chainActive.FindEarliestAtLeast(heightParam - TIMESTAMP_WINDOW);
        if (!pindex) {
            throw JSONRPCError(RPC_INVALID_PARAMETER, "Could not find block with at least the specified timestamp.");
        }
        heightParam = pindex->nHeight;
    }

    unsigned int height = (unsigned int) heightParam;
    unsigned int chainHeight = (unsigned int) chainActive.Height();
    if (chainHeight < Params().PruneAfterHeight())
        throw JSONRPCError(RPC_MISC_ERROR, "Blockchain is too short for pruning.");
    else if (height > chainHeight)
        throw JSONRPCError(RPC_INVALID_PARAMETER, "Blockchain is shorter than the attempted prune height.");
    else if (height > chainHeight - MIN_BLOCKS_TO_KEEP) {
        LogPrint("rpc", "Attempt to prune blocks close to the tip.  Retaining the minimum number of blocks.");
        height = chainHeight - MIN_BLOCKS_TO_KEEP;
    }

    PruneBlockFilesManual(height);
    return uint64_t(height);
}

UniValue gettxoutsetinfo(const JSONRPCRequest& request)
{
    if (request.fHelp || request.params.size() != 0)
        throw std::runtime_error(
            "gettxoutsetinfo\n"
            "\nReturns statistics about the unspent transaction output set.\n"
            "Note this call may take some time.\n"
            "\nResult:\n"
            "{\n"
            "  \"height\":n,     (numeric) The current block height (index)\n"
            "  \"bestblock\": \"hex\",   (string) the best block hash hex\n"
            "  \"transactions\": n,      (numeric) The number of transactions\n"
            "  \"txouts\": n,            (numeric) The number of output transactions\n"
            "  \"bytes_serialized\": n,  (numeric) The serialized size\n"
            "  \"hash_serialized\": \"hash\",   (string) The serialized hash\n"
            "  \"total_amount\": x.xxx          (numeric) The total amount\n"
            "}\n"
            "\nExamples:\n"
            + HelpExampleCli("gettxoutsetinfo", "")
            + HelpExampleRpc("gettxoutsetinfo", "")
        );

    UniValue ret(UniValue::VOBJ);

    CCoinsStats stats;
    FlushStateToDisk();
    if (GetUTXOStats(pcoinsTip, stats)) {
        ret.push_back(Pair("height", (int64_t)stats.nHeight));
        ret.push_back(Pair("bestblock", stats.hashBlock.GetHex()));
        ret.push_back(Pair("transactions", (int64_t)stats.nTransactions));
        ret.push_back(Pair("txouts", (int64_t)stats.nTransactionOutputs));
        ret.push_back(Pair("bytes_serialized", (int64_t)stats.nSerializedSize));
        ret.push_back(Pair("hash_serialized", stats.hashSerialized.GetHex()));
        ret.push_back(Pair("total_amount", ValueFromAmount(stats.nTotalAmount)));
    } else {
        throw JSONRPCError(RPC_INTERNAL_ERROR, "Unable to read UTXO set");
    }
    return ret;
}

UniValue gettxout(const JSONRPCRequest& request)
{
    if (request.fHelp || request.params.size() < 2 || request.params.size() > 3)
        throw std::runtime_error(
            "gettxout \"txid\" n ( include_mempool )\n"
            "\nReturns details about an unspent transaction output.\n"
            "\nArguments:\n"
            "1. \"txid\"       (string, required) The transaction id\n"
            "2. n              (numeric, required) vout number\n"
            "3. include_mempool  (boolean, optional) Whether to include the mempool\n"
            "\nResult:\n"
            "{\n"
            "  \"bestblock\" : \"hash\",    (string) the block hash\n"
            "  \"confirmations\" : n,       (numeric) The number of confirmations\n"
            "  \"value\" : x.xxx,           (numeric) The transaction value in " + CURRENCY_UNIT + "\n"
            "  \"scriptPubKey\" : {         (json object)\n"
            "     \"asm\" : \"code\",       (string) \n"
            "     \"hex\" : \"hex\",        (string) \n"
            "     \"reqSigs\" : n,          (numeric) Number of required signatures\n"
            "     \"type\" : \"pubkeyhash\", (string) The type, eg pubkeyhash\n"
            "     \"addresses\" : [          (array of string) array of namecoin addresses\n"
            "        \"address\"     (string) namecoin address\n"
            "        ,...\n"
            "     ]\n"
            "  },\n"
            "  \"version\" : n,            (numeric) The version\n"
            "  \"coinbase\" : true|false   (boolean) Coinbase or not\n"
            "  \"bounty\" : true|false     (boolean) Game bounty or not\n"
            "}\n"

            "\nExamples:\n"
            "\nGet unspent transactions\n"
            + HelpExampleCli("listunspent", "") +
            "\nView the details\n"
            + HelpExampleCli("gettxout", "\"txid\" 1") +
            "\nAs a json rpc call\n"
            + HelpExampleRpc("gettxout", "\"txid\", 1")
        );

    LOCK(cs_main);

    UniValue ret(UniValue::VOBJ);

    std::string strHash = request.params[0].get_str();
    uint256 hash(uint256S(strHash));
    int n = request.params[1].get_int();
    bool fMempool = true;
    if (request.params.size() > 2)
        fMempool = request.params[2].get_bool();

    CCoins coins;
    if (fMempool) {
        LOCK(mempool.cs);
        CCoinsViewMemPool view(pcoinsTip, mempool);
        if (!view.GetCoins(hash, coins))
            return NullUniValue;
        mempool.pruneSpent(hash, coins); // TODO: this should be done by the CCoinsViewMemPool
    } else {
        if (!pcoinsTip->GetCoins(hash, coins))
            return NullUniValue;
    }
    if (n<0 || (unsigned int)n>=coins.vout.size() || coins.vout[n].IsNull())
        return NullUniValue;

    BlockMap::iterator it = mapBlockIndex.find(pcoinsTip->GetBestBlock());
    CBlockIndex *pindex = it->second;
    ret.push_back(Pair("bestblock", pindex->GetBlockHash().GetHex()));
    if ((unsigned int)coins.nHeight == MEMPOOL_HEIGHT)
        ret.push_back(Pair("confirmations", 0));
    else
        ret.push_back(Pair("confirmations", pindex->nHeight - coins.nHeight + 1));
    ret.push_back(Pair("value", ValueFromAmount(coins.vout[n].nValue)));
    UniValue o(UniValue::VOBJ);
    ScriptPubKeyToJSON(coins.vout[n].scriptPubKey, o, true);
    ret.push_back(Pair("scriptPubKey", o));
    ret.push_back(Pair("version", coins.nVersion));
    ret.push_back(Pair("coinbase", coins.IsCoinBase()));
    ret.push_back(Pair("bounty", coins.IsGameTx()));

    return ret;
}

UniValue verifychain(const JSONRPCRequest& request)
{
    int nCheckLevel = GetArg("-checklevel", DEFAULT_CHECKLEVEL);
    int nCheckDepth = GetArg("-checkblocks", DEFAULT_CHECKBLOCKS);
    if (request.fHelp || request.params.size() > 2)
        throw std::runtime_error(
            "verifychain ( checklevel nblocks )\n"
            "\nVerifies blockchain database.\n"
            "\nArguments:\n"
            "1. checklevel   (numeric, optional, 0-4, default=" + strprintf("%d", nCheckLevel) + ") How thorough the block verification is.\n"
            "2. nblocks      (numeric, optional, default=" + strprintf("%d", nCheckDepth) + ", 0=all) The number of blocks to check.\n"
            "\nResult:\n"
            "true|false       (boolean) Verified or not\n"
            "\nExamples:\n"
            + HelpExampleCli("verifychain", "")
            + HelpExampleRpc("verifychain", "")
        );

    LOCK(cs_main);

    if (request.params.size() > 0)
        nCheckLevel = request.params[0].get_int();
    if (request.params.size() > 1)
        nCheckDepth = request.params[1].get_int();

    return CVerifyDB().VerifyDB(Params(), pcoinsTip, nCheckLevel, nCheckDepth);
}

/** Implementation of IsSuperMajority with better feedback */
static UniValue SoftForkMajorityDesc(int version, CBlockIndex* pindex, const Consensus::Params& consensusParams)
{
    UniValue rv(UniValue::VOBJ);
    bool activated = false;
    switch(version)
    {
        case 2:
            activated = pindex->nHeight >= consensusParams.BIP34Height;
            break;
        case 3:
            activated = pindex->nHeight >= consensusParams.BIP66Height;
            break;
        case 4:
            activated = pindex->nHeight >= consensusParams.BIP65Height;
            break;
    }
    rv.push_back(Pair("status", activated));
    return rv;
}

static UniValue SoftForkDesc(const std::string &name, int version, CBlockIndex* pindex, const Consensus::Params& consensusParams)
{
    UniValue rv(UniValue::VOBJ);
    rv.push_back(Pair("id", name));
    rv.push_back(Pair("version", version));
    rv.push_back(Pair("reject", SoftForkMajorityDesc(version, pindex, consensusParams)));
    return rv;
}

static UniValue BIP9SoftForkDesc(const Consensus::Params& consensusParams, Consensus::DeploymentPos id)
{
    UniValue rv(UniValue::VOBJ);
    const ThresholdState thresholdState = VersionBitsTipState(consensusParams, id);
    switch (thresholdState) {
    case THRESHOLD_DEFINED: rv.push_back(Pair("status", "defined")); break;
    case THRESHOLD_STARTED: rv.push_back(Pair("status", "started")); break;
    case THRESHOLD_LOCKED_IN: rv.push_back(Pair("status", "locked_in")); break;
    case THRESHOLD_ACTIVE: rv.push_back(Pair("status", "active")); break;
    case THRESHOLD_FAILED: rv.push_back(Pair("status", "failed")); break;
    }
    if (THRESHOLD_STARTED == thresholdState)
    {
        rv.push_back(Pair("bit", consensusParams.vDeployments[id].bit));
    }
    rv.push_back(Pair("startTime", consensusParams.vDeployments[id].nStartTime));
    rv.push_back(Pair("timeout", consensusParams.vDeployments[id].nTimeout));
    rv.push_back(Pair("since", VersionBitsTipStateSinceHeight(consensusParams, id)));
    return rv;
}

void BIP9SoftForkDescPushBack(UniValue& bip9_softforks, const std::string &name, const Consensus::Params& consensusParams, Consensus::DeploymentPos id)
{
    // Deployments with timeout value of 0 are hidden.
    // A timeout value of 0 guarantees a softfork will never be activated.
    // This is used when softfork codes are merged without specifying the deployment schedule.
    if (consensusParams.vDeployments[id].nTimeout > 0)
        bip9_softforks.push_back(Pair(name, BIP9SoftForkDesc(consensusParams, id)));
}

UniValue getblockchaininfo(const JSONRPCRequest& request)
{
    if (request.fHelp || request.params.size() != 0)
        throw std::runtime_error(
            "getblockchaininfo\n"
            "Returns an object containing various state info regarding blockchain processing.\n"
            "\nResult:\n"
            "{\n"
            "  \"chain\": \"xxxx\",        (string) current network name as defined in BIP70 (main, test, regtest)\n"
            "  \"blocks\": xxxxxx,         (numeric) the current number of blocks processed in the server\n"
            "  \"headers\": xxxxxx,        (numeric) the current number of headers we have validated\n"
            "  \"bestblockhash\": \"...\", (string) the hash of the currently best block\n"
            "  \"difficulty_algo\": xxxxxx, (numeric) the current difficulty for algo\n"
            "  \"mediantime\": xxxxxx,     (numeric) median time for the current best block\n"
            "  \"verificationprogress\": xxxx, (numeric) estimate of verification progress [0..1]\n"
            "  \"chainwork\": \"xxxx\"     (string) total amount of work in active chain, in hexadecimal\n"
            "  \"pruned\": xx,             (boolean) if the blocks are subject to pruning\n"
            "  \"pruneheight\": xxxxxx,    (numeric) lowest-height complete block stored\n"
            "  \"softforks\": [            (array) status of softforks in progress\n"
            "     {\n"
            "        \"id\": \"xxxx\",        (string) name of softfork\n"
            "        \"version\": xx,         (numeric) block version\n"
            "        \"reject\": {            (object) progress toward rejecting pre-softfork blocks\n"
            "           \"status\": xx,       (boolean) true if threshold reached\n"
            "        },\n"
            "     }, ...\n"
            "  ],\n"
            "  \"bip9_softforks\": {          (object) status of BIP9 softforks in progress\n"
            "     \"xxxx\" : {                (string) name of the softfork\n"
            "        \"status\": \"xxxx\",    (string) one of \"defined\", \"started\", \"locked_in\", \"active\", \"failed\"\n"
            "        \"bit\": xx,             (numeric) the bit (0-28) in the block version field used to signal this softfork (only for \"started\" status)\n"
            "        \"startTime\": xx,       (numeric) the minimum median time past of a block at which the bit gains its meaning\n"
            "        \"timeout\": xx,         (numeric) the median time past of a block at which the deployment is considered failed if not yet locked in\n"
            "        \"since\": xx            (numeric) height of the first block to which the status applies\n"
            "     }\n"
            "  }\n"
            "}\n"
            "\nExamples:\n"
            + HelpExampleCli("getblockchaininfo", "")
            + HelpExampleRpc("getblockchaininfo", "")
        );

    LOCK(cs_main);

    UniValue obj(UniValue::VOBJ);
    obj.push_back(Pair("chain",                 Params().NetworkIDString()));
    obj.push_back(Pair("blocks",                (int)chainActive.Height()));
    obj.push_back(Pair("headers",               pindexBestHeader ? pindexBestHeader->nHeight : -1));
    obj.push_back(Pair("bestblockhash",         chainActive.Tip()->GetBlockHash().GetHex()));
    obj.push_back(Pair("difficulty_sha256d",    (double)GetDifficulty(ALGO_SHA256D)));
    obj.push_back(Pair("difficulty_scrypt",     (double)GetDifficulty(ALGO_SCRYPT)));
    obj.push_back(Pair("mediantime",            (int64_t)chainActive.Tip()->GetMedianTimePast()));
    obj.push_back(Pair("verificationprogress",  GuessVerificationProgress(Params().TxData(), chainActive.Tip())));
    obj.push_back(Pair("chainwork",             chainActive.Tip()->nChainWork.GetHex()));
    obj.push_back(Pair("pruned",                fPruneMode));

    const Consensus::Params& consensusParams = Params().GetConsensus();
    CBlockIndex* tip = chainActive.Tip();
    UniValue softforks(UniValue::VARR);
    UniValue bip9_softforks(UniValue::VOBJ);
    softforks.push_back(SoftForkDesc("bip34", 2, tip, consensusParams));
    softforks.push_back(SoftForkDesc("bip66", 3, tip, consensusParams));
    softforks.push_back(SoftForkDesc("bip65", 4, tip, consensusParams));
    BIP9SoftForkDescPushBack(bip9_softforks, "csv", consensusParams, Consensus::DEPLOYMENT_CSV);
    BIP9SoftForkDescPushBack(bip9_softforks, "segwit", consensusParams, Consensus::DEPLOYMENT_SEGWIT);
    obj.push_back(Pair("softforks",             softforks));
    obj.push_back(Pair("bip9_softforks", bip9_softforks));

    if (fPruneMode)
    {
        CBlockIndex *block = chainActive.Tip();
        while (block && block->pprev && (block->pprev->nStatus & BLOCK_HAVE_DATA))
            block = block->pprev;

        obj.push_back(Pair("pruneheight",        block->nHeight));
    }
    return obj;
}

/** Comparison function for sorting the getchaintips heads.  */
struct CompareBlocksByHeight
{
    bool operator()(const CBlockIndex* a, const CBlockIndex* b) const
    {
        /* Make sure that unequal blocks with the same height do not compare
           equal. Use the pointers themselves to make a distinction. */

        if (a->nHeight != b->nHeight)
          return (a->nHeight > b->nHeight);

        return a < b;
    }
};

UniValue getchaintips(const JSONRPCRequest& request)
{
    if (request.fHelp || request.params.size() != 0)
        throw std::runtime_error(
            "getchaintips\n"
            "Return information about all known tips in the block tree,"
            " including the main chain as well as orphaned branches.\n"
            "\nResult:\n"
            "[\n"
            "  {\n"
            "    \"height\": xxxx,         (numeric) height of the chain tip\n"
            "    \"hash\": \"xxxx\",         (string) block hash of the tip\n"
            "    \"branchlen\": 0          (numeric) zero for main chain\n"
            "    \"status\": \"active\"      (string) \"active\" for the main chain\n"
            "  },\n"
            "  {\n"
            "    \"height\": xxxx,\n"
            "    \"hash\": \"xxxx\",\n"
            "    \"branchlen\": 1          (numeric) length of branch connecting the tip to the main chain\n"
            "    \"status\": \"xxxx\"        (string) status of the chain (active, valid-fork, valid-headers, headers-only, invalid)\n"
            "  }\n"
            "]\n"
            "Possible values for status:\n"
            "1.  \"invalid\"               This branch contains at least one invalid block\n"
            "2.  \"headers-only\"          Not all blocks for this branch are available, but the headers are valid\n"
            "3.  \"valid-headers\"         All blocks are available for this branch, but they were never fully validated\n"
            "4.  \"valid-fork\"            This branch is not part of the active chain, but is fully validated\n"
            "5.  \"active\"                This is the tip of the active main chain, which is certainly valid\n"
            "\nExamples:\n"
            + HelpExampleCli("getchaintips", "")
            + HelpExampleRpc("getchaintips", "")
        );

    LOCK(cs_main);

    /*
     * Idea:  the set of chain tips is chainActive.tip, plus orphan blocks which do not have another orphan building off of them.
     * Algorithm:
     *  - Make one pass through mapBlockIndex, picking out the orphan blocks, and also storing a set of the orphan block's pprev pointers.
     *  - Iterate through the orphan blocks. If the block isn't pointed to by another orphan, it is a chain tip.
     *  - add chainActive.Tip()
     */
    std::set<const CBlockIndex*, CompareBlocksByHeight> setTips;
    std::set<const CBlockIndex*> setOrphans;
    std::set<const CBlockIndex*> setPrevs;

    BOOST_FOREACH(const PAIRTYPE(const uint256, CBlockIndex*)& item, mapBlockIndex)
    {
        if (!chainActive.Contains(item.second)) {
            setOrphans.insert(item.second);
            setPrevs.insert(item.second->pprev);
        }
    }

    for (std::set<const CBlockIndex*>::iterator it = setOrphans.begin(); it != setOrphans.end(); ++it)
    {
        if (setPrevs.erase(*it) == 0) {
            setTips.insert(*it);
        }
    }

    // Always report the currently active tip.
    setTips.insert(chainActive.Tip());

    /* Construct the output array.  */
    UniValue res(UniValue::VARR);
    BOOST_FOREACH(const CBlockIndex* block, setTips)
    {
        UniValue obj(UniValue::VOBJ);
        obj.push_back(Pair("height", block->nHeight));
        obj.push_back(Pair("hash", block->phashBlock->GetHex()));

        const int branchLen = block->nHeight - chainActive.FindFork(block)->nHeight;
        obj.push_back(Pair("branchlen", branchLen));

        std::string status;
        if (chainActive.Contains(block)) {
            // This block is part of the currently active chain.
            status = "active";
        } else if (block->nStatus & BLOCK_FAILED_MASK) {
            // This block or one of its ancestors is invalid.
            status = "invalid";
        } else if (block->nChainTx == 0) {
            // This block cannot be connected because full block data for it or one of its parents is missing.
            status = "headers-only";
        } else if (block->IsValid(BLOCK_VALID_SCRIPTS)) {
            // This block is fully validated, but no longer part of the active chain. It was probably the active block once, but was reorganized.
            status = "valid-fork";
        } else if (block->IsValid(BLOCK_VALID_TREE)) {
            // The headers for this block are valid, but it has not been validated. It was probably never part of the most-work chain.
            status = "valid-headers";
        } else {
            // No clue.
            status = "unknown";
        }
        obj.push_back(Pair("status", status));

        res.push_back(obj);
    }

    return res;
}

UniValue mempoolInfoToJSON()
{
    UniValue ret(UniValue::VOBJ);
    ret.push_back(Pair("size", (int64_t) mempool.size()));
    ret.push_back(Pair("bytes", (int64_t) mempool.GetTotalTxSize()));
    ret.push_back(Pair("usage", (int64_t) mempool.DynamicMemoryUsage()));
    size_t maxmempool = GetArg("-maxmempool", DEFAULT_MAX_MEMPOOL_SIZE) * 1000000;
    ret.push_back(Pair("maxmempool", (int64_t) maxmempool));
    ret.push_back(Pair("mempoolminfee", ValueFromAmount(mempool.GetMinFee(maxmempool).GetFeePerK())));

    return ret;
}

UniValue getmempoolinfo(const JSONRPCRequest& request)
{
    if (request.fHelp || request.params.size() != 0)
        throw std::runtime_error(
            "getmempoolinfo\n"
            "\nReturns details on the active state of the TX memory pool.\n"
            "\nResult:\n"
            "{\n"
            "  \"size\": xxxxx,               (numeric) Current tx count\n"
            "  \"bytes\": xxxxx,              (numeric) Sum of all virtual transaction sizes as defined in BIP 141. Differs from actual serialized size because witness data is discounted\n"
            "  \"usage\": xxxxx,              (numeric) Total memory usage for the mempool\n"
            "  \"maxmempool\": xxxxx,         (numeric) Maximum memory usage for the mempool\n"
            "  \"mempoolminfee\": xxxxx       (numeric) Minimum fee for tx to be accepted\n"
            "}\n"
            "\nExamples:\n"
            + HelpExampleCli("getmempoolinfo", "")
            + HelpExampleRpc("getmempoolinfo", "")
        );

    return mempoolInfoToJSON();
}

UniValue preciousblock(const JSONRPCRequest& request)
{
    if (request.fHelp || request.params.size() != 1)
        throw std::runtime_error(
            "preciousblock \"blockhash\"\n"
            "\nTreats a block as if it were received before others with the same work.\n"
            "\nA later preciousblock call can override the effect of an earlier one.\n"
            "\nThe effects of preciousblock are not retained across restarts.\n"
            "\nArguments:\n"
            "1. \"blockhash\"   (string, required) the hash of the block to mark as precious\n"
            "\nResult:\n"
            "\nExamples:\n"
            + HelpExampleCli("preciousblock", "\"blockhash\"")
            + HelpExampleRpc("preciousblock", "\"blockhash\"")
        );

    std::string strHash = request.params[0].get_str();
    uint256 hash(uint256S(strHash));
    CBlockIndex* pblockindex;

    {
        LOCK(cs_main);
        if (mapBlockIndex.count(hash) == 0)
            throw JSONRPCError(RPC_INVALID_ADDRESS_OR_KEY, "Block not found");

        pblockindex = mapBlockIndex[hash];
    }

    CValidationState state;
    PreciousBlock(state, Params(), pblockindex);

    if (!state.IsValid()) {
        throw JSONRPCError(RPC_DATABASE_ERROR, state.GetRejectReason());
    }

    return NullUniValue;
}

UniValue invalidateblock(const JSONRPCRequest& request)
{
    if (request.fHelp || request.params.size() != 1)
        throw std::runtime_error(
            "invalidateblock \"blockhash\"\n"
            "\nPermanently marks a block as invalid, as if it violated a consensus rule.\n"
            "\nArguments:\n"
            "1. \"blockhash\"   (string, required) the hash of the block to mark as invalid\n"
            "\nResult:\n"
            "\nExamples:\n"
            + HelpExampleCli("invalidateblock", "\"blockhash\"")
            + HelpExampleRpc("invalidateblock", "\"blockhash\"")
        );

    std::string strHash = request.params[0].get_str();
    uint256 hash(uint256S(strHash));
    CValidationState state;

    {
        LOCK(cs_main);
        if (mapBlockIndex.count(hash) == 0)
            throw JSONRPCError(RPC_INVALID_ADDRESS_OR_KEY, "Block not found");

        CBlockIndex* pblockindex = mapBlockIndex[hash];
        InvalidateBlock(state, Params(), pblockindex);
    }

    if (state.IsValid()) {
        ActivateBestChain(state, Params());
    }

    if (!state.IsValid()) {
        throw JSONRPCError(RPC_DATABASE_ERROR, state.GetRejectReason());
    }

    return NullUniValue;
}

UniValue reconsiderblock(const JSONRPCRequest& request)
{
    if (request.fHelp || request.params.size() != 1)
        throw std::runtime_error(
            "reconsiderblock \"blockhash\"\n"
            "\nRemoves invalidity status of a block and its descendants, reconsider them for activation.\n"
            "This can be used to undo the effects of invalidateblock.\n"
            "\nArguments:\n"
            "1. \"blockhash\"   (string, required) the hash of the block to reconsider\n"
            "\nResult:\n"
            "\nExamples:\n"
            + HelpExampleCli("reconsiderblock", "\"blockhash\"")
            + HelpExampleRpc("reconsiderblock", "\"blockhash\"")
        );

    std::string strHash = request.params[0].get_str();
    uint256 hash(uint256S(strHash));

    {
        LOCK(cs_main);
        if (mapBlockIndex.count(hash) == 0)
            throw JSONRPCError(RPC_INVALID_ADDRESS_OR_KEY, "Block not found");

        CBlockIndex* pblockindex = mapBlockIndex[hash];
        ResetBlockFailureFlags(pblockindex);
    }

    CValidationState state;
    ActivateBestChain(state, Params());

    if (!state.IsValid()) {
        throw JSONRPCError(RPC_DATABASE_ERROR, state.GetRejectReason());
    }

    return NullUniValue;
}

static const CRPCCommand commands[] =
{ //  category              name                      actor (function)         okSafe argNames
  //  --------------------- ------------------------  -----------------------  ------ ----------
    { "blockchain",         "getblockchaininfo",      &getblockchaininfo,      true,  {} },
    { "blockchain",         "getbestblockhash",       &getbestblockhash,       true,  {} },
    { "blockchain",         "getblockcount",          &getblockcount,          true,  {} },
    { "blockchain",         "getblock",               &getblock,               true,  {"blockhash","verbose"} },
    { "blockchain",         "getblockhash",           &getblockhash,           true,  {"height"} },
    { "blockchain",         "getblockheader",         &getblockheader,         true,  {"blockhash","verbose"} },
    { "blockchain",         "getchaintips",           &getchaintips,           true,  {} },
    { "blockchain",         "getdifficulty",          &getdifficulty,          true,  {} },
    { "blockchain",         "getmempoolancestors",    &getmempoolancestors,    true,  {"txid","verbose"} },
    { "blockchain",         "getmempooldescendants",  &getmempooldescendants,  true,  {"txid","verbose"} },
    { "blockchain",         "getmempoolentry",        &getmempoolentry,        true,  {"txid"} },
    { "blockchain",         "getmempoolinfo",         &getmempoolinfo,         true,  {} },
    { "blockchain",         "getrawmempool",          &getrawmempool,          true,  {"verbose"} },
    { "blockchain",         "gettxout",               &gettxout,               true,  {"txid","n","include_mempool"} },
    { "blockchain",         "gettxoutsetinfo",        &gettxoutsetinfo,        true,  {} },
    { "blockchain",         "pruneblockchain",        &pruneblockchain,        true,  {"height"} },
    { "blockchain",         "verifychain",            &verifychain,            true,  {"checklevel","nblocks"} },

    { "blockchain",         "preciousblock",          &preciousblock,          true,  {"blockhash"} },

    /* Not shown in help */
    { "hidden",             "invalidateblock",        &invalidateblock,        true,  {"blockhash"} },
    { "hidden",             "reconsiderblock",        &reconsiderblock,        true,  {"blockhash"} },
    { "hidden",             "waitfornewblock",        &waitfornewblock,        true,  {"timeout"} },
    { "hidden",             "waitforblock",           &waitforblock,           true,  {"blockhash","timeout"} },
    { "hidden",             "waitforblockheight",     &waitforblockheight,     true,  {"height","timeout"} },
};

void RegisterBlockchainRPCCommands(CRPCTable &t)
{
    for (unsigned int vcidx = 0; vcidx < ARRAYLEN(commands); vcidx++)
        t.appendCommand(commands[vcidx].name, &commands[vcidx]);
}<|MERGE_RESOLUTION|>--- conflicted
+++ resolved
@@ -382,15 +382,9 @@
 
 UniValue getdifficulty(const JSONRPCRequest& request)
 {
-<<<<<<< HEAD
     if (request.fHelp || request.params.size() != 1)
-        throw runtime_error(
+        throw std::runtime_error(
             "getdifficulty algo\n"
-=======
-    if (request.fHelp || request.params.size() != 0)
-        throw std::runtime_error(
-            "getdifficulty\n"
->>>>>>> b1fc21d1
             "\nReturns the proof-of-work difficulty as a multiple of the minimum difficulty.\n"
             "\nArguments:\n"
             "1. \"algo\"  (numeric, required) algorithm to get difficulty for\n"
@@ -821,18 +815,13 @@
     if (fHavePruned && !(pblockindex->nStatus & BLOCK_HAVE_DATA) && pblockindex->nTx > 0)
         throw JSONRPCError(RPC_MISC_ERROR, "Block not available (pruned data)");
 
-<<<<<<< HEAD
-    if(!ReadBlockFromDisk(block, vGameTx, pblockindex, Params().GetConsensus()))
-        throw JSONRPCError(RPC_INTERNAL_ERROR, "Can't read block from disk");
-=======
-    if (!ReadBlockFromDisk(block, pblockindex, Params().GetConsensus()))
+    if (!ReadBlockFromDisk(block, vGameTx, pblockindex, Params().GetConsensus()))
         // Block not found on disk. This could be because we have the block
         // header in our index but don't have the block (for example if a
         // non-whitelisted node sends us an unrequested long chain of valid
         // blocks, we add the headers to our index, but don't accept the
         // block).
         throw JSONRPCError(RPC_MISC_ERROR, "Block not found on disk");
->>>>>>> b1fc21d1
 
     if (!fVerbose)
     {
