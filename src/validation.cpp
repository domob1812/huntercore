--- conflicted
+++ resolved
@@ -16,14 +16,10 @@
 #include <consensus/tx_verify.h>
 #include <consensus/validation.h>
 #include <cuckoocache.h>
-<<<<<<< HEAD
-#include <fs.h>
 #include <game/db.h>
 #include <game/move.h>
 #include <game/state.h>
 #include <game/tx.h>
-=======
->>>>>>> 606fce8b
 #include <hash.h>
 #include <init.h>
 #include <policy/fees.h>
@@ -65,52 +61,6 @@
 /**
  * Global state
  */
-<<<<<<< HEAD
-
-CCriticalSection cs_main;
-
-BlockMap mapBlockIndex;
-CChain chainActive;
-CBlockIndex *pindexBestHeader = nullptr;
-CWaitableCriticalSection csBestBlock;
-CConditionVariable cvBlockChange;
-int nScriptCheckThreads = 0;
-std::atomic_bool fImporting(false);
-std::atomic_bool fReindex(false);
-bool fTxIndex = false;
-bool fHavePruned = false;
-bool fPruneMode = false;
-bool fIsBareMultisigStd = DEFAULT_PERMIT_BAREMULTISIG;
-bool fRequireStandard = true;
-bool fCheckBlockIndex = false;
-bool fCheckpointsEnabled = DEFAULT_CHECKPOINTS_ENABLED;
-size_t nCoinCacheUsage = 5000 * 300;
-uint64_t nPruneTarget = 0;
-int64_t nMaxTipAge = DEFAULT_MAX_TIP_AGE;
-bool fEnableReplacement = DEFAULT_ENABLE_REPLACEMENT;
-
-uint256 hashAssumeValid;
-arith_uint256 nMinimumChainWork;
-
-CWaitableCriticalSection mut_currentState;
-CConditionVariable cv_stateChange;
-
-CFeeRate minRelayTxFee = CFeeRate(DEFAULT_MIN_RELAY_TX_FEE);
-CAmount maxTxFee = DEFAULT_TRANSACTION_MAXFEE;
-
-CBlockPolicyEstimator feeEstimator;
-CTxMemPool mempool(&feeEstimator);
-
-static void CheckBlockIndex(const Consensus::Params& consensusParams);
-
-/** Constant stuff for coinbase transactions we create: */
-CScript COINBASE_FLAGS;
-
-const std::string strMessageMagic = "Bitcoin Signed Message:\n";
-
-// Internal stuff
-=======
->>>>>>> 606fce8b
 namespace {
     struct CBlockIndexWorkComparator
     {
@@ -205,10 +155,13 @@
     bool AcceptBlock(const std::shared_ptr<const CBlock>& pblock, CValidationState& state, const CChainParams& chainparams, CBlockIndex** ppindex, bool fRequested, const CDiskBlockPos* dbp, bool* fNewBlock);
 
     // Block (dis)connection on a given view:
-    DisconnectResult DisconnectBlock(const CBlock& block, const CBlockIndex* pindex, CCoinsViewCache& view, std::set<valtype>& unexpiredNames);
+    DisconnectResult DisconnectBlock(const CBlock& block, const CBlockIndex* pindex, CCoinsViewCache& view);
+    bool ConnectBlockWithGameTx(const CBlock& block, CValidationState& state, CBlockIndex* pindex,
+                    CCoinsViewCache& view,
+                    std::vector<CTransactionRef>& vGameTx,
+                    const CChainParams& chainparams, bool fJustCheck = false);
     bool ConnectBlock(const CBlock& block, CValidationState& state, CBlockIndex* pindex,
                     CCoinsViewCache& view,
-                    std::set<valtype>& expiredNames,
                     const CChainParams& chainparams, bool fJustCheck = false);
 
     // Block disconnection on our pcoinsTip:
@@ -270,6 +223,9 @@
 
 uint256 hashAssumeValid;
 arith_uint256 nMinimumChainWork;
+
+CWaitableCriticalSection mut_currentState;
+CConditionVariable cv_stateChange;
 
 CFeeRate minRelayTxFee = CFeeRate(DEFAULT_MIN_RELAY_TX_FEE);
 CAmount maxTxFee = DEFAULT_TRANSACTION_MAXFEE;
@@ -1753,11 +1709,7 @@
 
 /** Undo the effects of this block (with given index) on the UTXO set represented by coins.
  *  When FAILED is returned, view is left in an indeterminate state. */
-<<<<<<< HEAD
-static DisconnectResult DisconnectBlock(const CBlock& block, const CBlockIndex* pindex, CCoinsViewCache& view)
-=======
-DisconnectResult CChainState::DisconnectBlock(const CBlock& block, const CBlockIndex* pindex, CCoinsViewCache& view, std::set<valtype>& unexpiredNames)
->>>>>>> 606fce8b
+DisconnectResult CChainState::DisconnectBlock(const CBlock& block, const CBlockIndex* pindex, CCoinsViewCache& view)
 {
     bool fClean = true;
 
@@ -1877,18 +1829,36 @@
     return true;
 }
 
-static bool WriteTxIndexDataForBlock(const CBlock& block, CValidationState& state, CBlockIndex* pindex)
+static bool WriteTxIndexDataForBlock(const CBlock& block, CValidationState& state, CBlockIndex* pindex,
+                                     const std::vector<CTransactionRef> vGameTx, const bool isGenesis)
 {
     if (!fTxIndex) return true;
 
     CDiskTxPos pos(pindex->GetBlockPos(), GetSizeOfCompactSize(block.vtx.size()));
     std::vector<std::pair<uint256, CDiskTxPos> > vPos;
-    vPos.reserve(block.vtx.size());
+    /* Reserve also space for up to two game tx.  */
+    vPos.reserve(block.vtx.size() + 2);
     for (const CTransactionRef& tx : block.vtx)
     {
         vPos.push_back(std::make_pair(tx->GetHash(), pos));
         pos.nTxOffset += ::GetSerializeSize(*tx, SER_DISK, CLIENT_VERSION);
     }
+
+    /* Find disk positions for game tx in the undo file.  */
+    if (!isGenesis)
+      {
+        assert (!pindex->GetUndoPos ().IsNull ());
+        int gameTxOffset = pindex->GetUndoPos().nPos;
+        gameTxOffset += GetSizeOfCompactSize (vGameTx.size ());
+        CDiskTxPos _pos(pindex->GetBlockPos (), -gameTxOffset);
+        for (unsigned i = 0; i < vGameTx.size (); ++i)
+          {
+            const CTransaction& tx = *vGameTx[i];
+            assert (tx.IsGameTx () && _pos.IsGameTx ());
+            vPos.push_back (std::make_pair (tx.GetHash (), _pos));
+            _pos.nTxOffset -= ::GetSerializeSize (tx, SER_DISK, CLIENT_VERSION);
+          }
+      }
 
     if (!pblocktree->WriteTxIndex(vPos)) {
         return AbortNode(state, "Failed to write transaction index");
@@ -1997,17 +1967,10 @@
 /** Apply the effects of this block (with given index) on the UTXO set represented by coins.
  *  Validity checks that depend on the UTXO set are also done; ConnectBlock()
  *  can fail if those validity checks fail (among other reasons). */
-<<<<<<< HEAD
-static bool
-ConnectBlockWithGameTx(const CBlock& block, CValidationState& state, CBlockIndex* pindex, CCoinsViewCache& view,
+bool
+CChainState::ConnectBlockWithGameTx(const CBlock& block, CValidationState& state, CBlockIndex* pindex, CCoinsViewCache& view,
                        std::vector<CTransactionRef>& vGameTx,
-                       const CChainParams& chainparams, bool fJustCheck = false)
-=======
-bool CChainState::ConnectBlock(const CBlock& block, CValidationState& state, CBlockIndex* pindex,
-                  CCoinsViewCache& view,
-                  std::set<valtype>& expiredNames,
-                  const CChainParams& chainparams, bool fJustCheck)
->>>>>>> 606fce8b
+                       const CChainParams& chainparams, bool fJustCheck)
 {
     AssertLockHeld(cs_main);
     assert(pindex);
@@ -2122,15 +2085,8 @@
     CAmount nFees = 0;
     int nInputs = 0;
     int64_t nSigOpsCost = 0;
-<<<<<<< HEAD
-    CDiskTxPos pos(pindex->GetBlockPos(), GetSizeOfCompactSize(block.vtx.size()));
-    std::vector<std::pair<uint256, CDiskTxPos> > vPos;
     /* Reserve also space for up to two game tx.  */
-    vPos.reserve(block.vtx.size() + 2);
     blockundo.vtxundo.reserve(block.vtx.size() - 1 + 2);
-=======
-    blockundo.vtxundo.reserve(block.vtx.size() - 1);
->>>>>>> 606fce8b
     std::vector<PrecomputedTransactionData> txdata;
     txdata.reserve(block.vtx.size()); // Required so that pointers to individual PrecomputedTransactionData don't get invalidated
     for (unsigned int i = 0; i < block.vtx.size(); i++)
@@ -2227,6 +2183,7 @@
         return state.Error ("ConnectBlock: failed to create game tx");
     ApplyGameTransactions (vGameTx, stepResult, pindex->nHeight,
                            view, blockundo);
+    blockundo.vgametx = vGameTx;
 
     /* TODO: Should we update pindex->nTx to include the game tx?  Not sure
        if we want the game tx to be part of that and, in particular, also
@@ -2250,65 +2207,17 @@
     if (fJustCheck)
         return true;
 
-<<<<<<< HEAD
-    // Write undo information to disk
     /* Skip this step for the genesis block.  */
-    if (!isGenesis && (pindex->GetUndoPos().IsNull() || !pindex->IsValid(BLOCK_VALID_SCRIPTS)))
-    {
-        if (pindex->GetUndoPos().IsNull()) {
-            CDiskBlockPos _pos;
-            blockundo.vgametx = vGameTx;
-            if (!FindUndoPos(state, pindex->nFile, _pos, ::GetSerializeSize(blockundo, SER_DISK, CLIENT_VERSION) + 40))
-                return error("ConnectBlock(): FindUndoPos failed");
-            if (!UndoWriteToDisk(blockundo, _pos, pindex->pprev->GetBlockHash(), chainparams.MessageStart()))
-                return AbortNode(state, "Failed to write undo data");
-
-            // update nUndoPos in block index
-            pindex->nUndoPos = _pos.nPos;
-            pindex->nStatus |= BLOCK_HAVE_UNDO;
-        }
-=======
-    /* Remove expired names from the UTXO set.  They become permanently
-       unspendable.  Note that we use nHeight+1 here because a possible
-       spending transaction would be at least at that height.  This has
-       to be done after checking the transactions themselves, because
-       spending a name would still be valid in the current block.  */
-    if (!ExpireNames(pindex->nHeight + 1, view, blockundo, expiredNames))
-        return error("%s : ExpireNames failed", __func__);
-
-    if (!WriteUndoDataForBlock(blockundo, state, pindex, chainparams))
+    if (!isGenesis && !WriteUndoDataForBlock(blockundo, state, pindex, chainparams))
         return false;
->>>>>>> 606fce8b
 
     if (!pindex->IsValid(BLOCK_VALID_SCRIPTS)) {
         pindex->RaiseValidity(BLOCK_VALID_SCRIPTS);
         setDirtyBlockIndex.insert(pindex);
     }
 
-<<<<<<< HEAD
-    /* Find disk positions for game tx in the undo file.  */
-    if (fTxIndex && !isGenesis)
-      {
-        assert (!pindex->GetUndoPos ().IsNull ());
-        int gameTxOffset = pindex->GetUndoPos().nPos;
-        gameTxOffset += GetSizeOfCompactSize (vGameTx.size ());
-        CDiskTxPos _pos(pindex->GetBlockPos (), -gameTxOffset);
-        for (unsigned i = 0; i < vGameTx.size (); ++i)
-          {
-            const CTransaction& tx = *vGameTx[i];
-            assert (tx.IsGameTx () && _pos.IsGameTx ());
-            vPos.push_back (std::make_pair (tx.GetHash (), _pos));
-            _pos.nTxOffset -= ::GetSerializeSize (tx, SER_DISK, CLIENT_VERSION);
-          }
-      }
-
-    if (fTxIndex)
-        if (!pblocktree->WriteTxIndex(vPos))
-            return AbortNode(state, "Failed to write transaction index");
-=======
-    if (!WriteTxIndexDataForBlock(block, state, pindex))
+    if (!WriteTxIndexDataForBlock(block, state, pindex, vGameTx, isGenesis))
         return false;
->>>>>>> 606fce8b
 
     assert(pindex->phashBlock);
     // add this block to the view's block chain
@@ -2323,9 +2232,10 @@
     return true;
 }
 
-static bool
-ConnectBlock(const CBlock& block, CValidationState& state, CBlockIndex* pindex, CCoinsViewCache& view,
-             const CChainParams& chainparams, bool fJustCheck = false)
+bool
+CChainState::ConnectBlock(const CBlock& block, CValidationState& state,
+                          CBlockIndex* pindex, CCoinsViewCache& view,
+                          const CChainParams& chainparams, bool fJustCheck)
 {
   std::vector<CTransactionRef> vGameTx;
   return ConnectBlockWithGameTx(block, state, pindex, view, vGameTx,
@@ -3816,11 +3726,7 @@
         return error("%s: Consensus::CheckBlock: %s", __func__, FormatStateMessage(state));
     if (!ContextualCheckBlock(block, state, chainparams.GetConsensus(), pindexPrev))
         return error("%s: Consensus::ContextualCheckBlock: %s", __func__, FormatStateMessage(state));
-<<<<<<< HEAD
-    if (!ConnectBlock(block, state, &indexDummy, viewNew, chainparams, true))
-=======
-    if (!g_chainstate.ConnectBlock(block, state, &indexDummy, viewNew, namesDummy, chainparams, true))
->>>>>>> 606fce8b
+    if (!g_chainstate.ConnectBlock(block, state, &indexDummy, viewNew, chainparams, true))
         return false;
     assert(state.IsValid());
 
@@ -4253,11 +4159,7 @@
         // check level 3: check for inconsistencies during memory-only disconnect of tip blocks
         if (nCheckLevel >= 3 && pindex == pindexState && (coins.DynamicMemoryUsage() + pcoinsTip->DynamicMemoryUsage()) <= nCoinCacheUsage) {
             assert(coins.GetBestBlock() == pindex->GetBlockHash());
-<<<<<<< HEAD
-            DisconnectResult res = DisconnectBlock(block, pindex, coins);
-=======
-            DisconnectResult res = g_chainstate.DisconnectBlock(block, pindex, coins, dummyNames);
->>>>>>> 606fce8b
+            DisconnectResult res = g_chainstate.DisconnectBlock(block, pindex, coins);
             if (res == DISCONNECT_FAILED) {
                 return error("VerifyDB(): *** irrecoverable inconsistency in block data at %d, hash=%s", pindex->nHeight, pindex->GetBlockHash().ToString());
             }
@@ -4308,11 +4210,7 @@
             CBlock block;
             if (!ReadBlockFromDisk(block, pindex, chainparams.GetConsensus()))
                 return error("VerifyDB(): *** ReadBlockFromDisk failed at %d, hash=%s", pindex->nHeight, pindex->GetBlockHash().ToString());
-<<<<<<< HEAD
-            if (!ConnectBlock(block, state, pindex, coins, chainparams))
-=======
-            if (!g_chainstate.ConnectBlock(block, state, pindex, coins, dummyNames, chainparams))
->>>>>>> 606fce8b
+            if (!g_chainstate.ConnectBlock(block, state, pindex, coins, chainparams))
                 return error("VerifyDB(): *** found unconnectable block at %d, hash=%s", pindex->nHeight, pindex->GetBlockHash().ToString());
         }
     }
