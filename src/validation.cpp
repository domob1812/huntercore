--- conflicted
+++ resolved
@@ -2780,7 +2780,6 @@
     return true;
 }
 
-<<<<<<< HEAD
 /* Temporary check that blocks are compatible with BDB's 10,000 lock limit.
    This is based on Bitcoin's commit 8c222dca4f961ad13ec64d690134a40d09b20813.
    Each "object" touched in the DB may cause two locks (one read and one
@@ -2811,10 +2810,7 @@
     return true;
 }
 
-bool CheckBlockHeader(const CBlockHeader& block, CValidationState& state, const Consensus::Params& consensusParams, bool fCheckPOW)
-=======
 static bool CheckBlockHeader(const CBlockHeader& block, CValidationState& state, const Consensus::Params& consensusParams, bool fCheckPOW = true)
->>>>>>> 113b74b5
 {
     // Check proof of work matches claimed amount
     if (fCheckPOW && !CheckProofOfWork(block, consensusParams))
