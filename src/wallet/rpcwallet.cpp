// Copyright (c) 2010 Satoshi Nakamoto
// Copyright (c) 2009-2017 The Bitcoin Core developers
// Distributed under the MIT software license, see the accompanying
// file COPYING or http://www.opensource.org/licenses/mit-license.php.

#include <amount.h>
#include <base58.h>
#include <chain.h>
#include <consensus/validation.h>
#include <core_io.h>
#include <httpserver.h>
#include <validation.h>
#include <net.h>
#include <policy/feerate.h>
#include <policy/fees.h>
#include <policy/policy.h>
#include <policy/rbf.h>
#include <rpc/mining.h>
#include <rpc/safemode.h>
#include <rpc/server.h>
#include <rpc/util.h>
#include <script/sign.h>
#include <timedata.h>
#include <util.h>
#include <utilmoneystr.h>
#include <wallet/coincontrol.h>
#include <wallet/feebumper.h>
#include <wallet/wallet.h>
#include <wallet/walletdb.h>
#include <wallet/walletutil.h>

#include <init.h>  // For StartShutdown

#include <stdint.h>

#include <univalue.h>

static const std::string WALLET_ENDPOINT_BASE = "/wallet/";

CWallet *GetWalletForJSONRPCRequest(const JSONRPCRequest& request)
{
    if (request.URI.substr(0, WALLET_ENDPOINT_BASE.size()) == WALLET_ENDPOINT_BASE) {
        // wallet endpoint was used
        std::string requestedWallet = urlDecode(request.URI.substr(WALLET_ENDPOINT_BASE.size()));
        for (CWalletRef pwallet : ::vpwallets) {
            if (pwallet->GetName() == requestedWallet) {
                return pwallet;
            }
        }
        throw JSONRPCError(RPC_WALLET_NOT_FOUND, "Requested wallet does not exist or is not loaded");
    }
    return ::vpwallets.size() == 1 || (request.fHelp && ::vpwallets.size() > 0) ? ::vpwallets[0] : nullptr;
}

std::string HelpRequiringPassphrase(CWallet * const pwallet)
{
    return pwallet && pwallet->IsCrypted()
        ? "\nRequires wallet passphrase to be set with walletpassphrase call."
        : "";
}

bool EnsureWalletIsAvailable(CWallet * const pwallet, bool avoidException)
{
    if (pwallet) return true;
    if (avoidException) return false;
    if (::vpwallets.empty()) {
        // Note: It isn't currently possible to trigger this error because
        // wallet RPC methods aren't registered unless a wallet is loaded. But
        // this error is being kept as a precaution, because it's possible in
        // the future that wallet RPC methods might get or remain registered
        // when no wallets are loaded.
        throw JSONRPCError(
            RPC_METHOD_NOT_FOUND, "Method not found (wallet method is disabled because no wallet is loaded)");
    }
    throw JSONRPCError(RPC_WALLET_NOT_SPECIFIED,
        "Wallet file not specified (must request wallet RPC through /wallet/<filename> uri-path).");
}

void EnsureWalletIsUnlocked(CWallet * const pwallet)
{
    if (pwallet->IsLocked()) {
        throw JSONRPCError(RPC_WALLET_UNLOCK_NEEDED, "Error: Please enter the wallet passphrase with walletpassphrase first.");
    }
}

void WalletTxToJSON(const CWalletTx& wtx, UniValue& entry)
{
    int confirms = wtx.GetDepthInMainChain();
    entry.pushKV("confirmations", confirms);
    if (wtx.IsCoinBase())
        entry.pushKV("generated", true);
    if (confirms > 0)
    {
        entry.pushKV("blockhash", wtx.hashBlock.GetHex());
        entry.pushKV("blockindex", wtx.nIndex);
        entry.pushKV("blocktime", mapBlockIndex[wtx.hashBlock]->GetBlockTime());
    } else {
        entry.pushKV("trusted", wtx.IsTrusted());
    }
    uint256 hash = wtx.GetHash();
    entry.pushKV("txid", hash.GetHex());
    UniValue conflicts(UniValue::VARR);
    for (const uint256& conflict : wtx.GetConflicts())
        conflicts.push_back(conflict.GetHex());
    entry.pushKV("walletconflicts", conflicts);
    entry.pushKV("time", wtx.GetTxTime());
    entry.pushKV("timereceived", (int64_t)wtx.nTimeReceived);

    // Add opt-in RBF status
    std::string rbfStatus = "no";
    if (confirms <= 0) {
        LOCK(mempool.cs);
        RBFTransactionState rbfState = IsRBFOptIn(*wtx.tx, mempool);
        if (rbfState == RBF_TRANSACTIONSTATE_UNKNOWN)
            rbfStatus = "unknown";
        else if (rbfState == RBF_TRANSACTIONSTATE_REPLACEABLE_BIP125)
            rbfStatus = "yes";
    }
    entry.pushKV("bip125-replaceable", rbfStatus);

    for (const std::pair<std::string, std::string>& item : wtx.mapValue)
        entry.pushKV(item.first, item.second);
}

std::string AccountFromValue(const UniValue& value)
{
    std::string strAccount = value.get_str();
    if (strAccount == "*")
        throw JSONRPCError(RPC_WALLET_INVALID_ACCOUNT_NAME, "Invalid account name");
    return strAccount;
}

UniValue getnewaddress(const JSONRPCRequest& request)
{
    CWallet * const pwallet = GetWalletForJSONRPCRequest(request);
    if (!EnsureWalletIsAvailable(pwallet, request.fHelp)) {
        return NullUniValue;
    }

    if (request.fHelp || request.params.size() > 2)
        throw std::runtime_error(
            "getnewaddress ( \"account\" \"address_type\" )\n"
            "\nReturns a new Namecoin address for receiving payments.\n"
            "If 'account' is specified (DEPRECATED), it is added to the address book \n"
            "so payments received with the address will be credited to 'account'.\n"
            "\nArguments:\n"
            "1. \"account\"        (string, optional) DEPRECATED. The account name for the address to be linked to. If not provided, the default account \"\" is used. It can also be set to the empty string \"\" to represent the default account. The account does not need to exist, it will be created if there is no account by the given name.\n"
            "2. \"address_type\"   (string, optional) The address type to use. Options are \"legacy\", \"p2sh-segwit\", and \"bech32\". Default is set by -addresstype.\n"
            "\nResult:\n"
            "\"address\"    (string) The new namecoin address\n"
            "\nExamples:\n"
            + HelpExampleCli("getnewaddress", "")
            + HelpExampleRpc("getnewaddress", "")
        );

    LOCK2(cs_main, pwallet->cs_wallet);

    // Parse the account first so we don't generate a key if there's an error
    std::string strAccount;
    if (!request.params[0].isNull())
        strAccount = AccountFromValue(request.params[0]);

    OutputType output_type = g_address_type;
    if (!request.params[1].isNull()) {
        output_type = ParseOutputType(request.params[1].get_str(), g_address_type);
        if (output_type == OUTPUT_TYPE_NONE) {
            throw JSONRPCError(RPC_INVALID_ADDRESS_OR_KEY, strprintf("Unknown address type '%s'", request.params[1].get_str()));
        }
    }

    if (!pwallet->IsLocked()) {
        pwallet->TopUpKeyPool();
    }

    // Generate a new key that is added to wallet
    CPubKey newKey;
    if (!pwallet->GetKeyFromPool(newKey)) {
        throw JSONRPCError(RPC_WALLET_KEYPOOL_RAN_OUT, "Error: Keypool ran out, please call keypoolrefill first");
    }
    pwallet->LearnRelatedScripts(newKey, output_type);
    CTxDestination dest = GetDestinationForKey(newKey, output_type);

    pwallet->SetAddressBook(dest, strAccount, "receive");

    return EncodeDestination(dest);
}


CTxDestination GetAccountDestination(CWallet* const pwallet, std::string strAccount, bool bForceNew=false)
{
    CTxDestination dest;
    if (!pwallet->GetAccountDestination(dest, strAccount, bForceNew)) {
        throw JSONRPCError(RPC_WALLET_KEYPOOL_RAN_OUT, "Error: Keypool ran out, please call keypoolrefill first");
    }

    return dest;
}

UniValue getaccountaddress(const JSONRPCRequest& request)
{
    CWallet * const pwallet = GetWalletForJSONRPCRequest(request);
    if (!EnsureWalletIsAvailable(pwallet, request.fHelp)) {
        return NullUniValue;
    }

    if (request.fHelp || request.params.size() != 1)
        throw std::runtime_error(
            "getaccountaddress \"account\"\n"
            "\nDEPRECATED. Returns the current Namecoin address for receiving payments to this account.\n"
            "\nArguments:\n"
            "1. \"account\"       (string, required) The account name for the address. It can also be set to the empty string \"\" to represent the default account. The account does not need to exist, it will be created and a new address created  if there is no account by the given name.\n"
            "\nResult:\n"
            "\"address\"          (string) The account namecoin address\n"
            "\nExamples:\n"
            + HelpExampleCli("getaccountaddress", "")
            + HelpExampleCli("getaccountaddress", "\"\"")
            + HelpExampleCli("getaccountaddress", "\"myaccount\"")
            + HelpExampleRpc("getaccountaddress", "\"myaccount\"")
        );

    LOCK2(cs_main, pwallet->cs_wallet);

    // Parse the account first so we don't generate a key if there's an error
    std::string strAccount = AccountFromValue(request.params[0]);

    UniValue ret(UniValue::VSTR);

    ret = EncodeDestination(GetAccountDestination(pwallet, strAccount));
    return ret;
}


UniValue getrawchangeaddress(const JSONRPCRequest& request)
{
    CWallet * const pwallet = GetWalletForJSONRPCRequest(request);
    if (!EnsureWalletIsAvailable(pwallet, request.fHelp)) {
        return NullUniValue;
    }

    if (request.fHelp || request.params.size() > 1)
        throw std::runtime_error(
            "getrawchangeaddress ( \"address_type\" )\n"
            "\nReturns a new Namecoin address, for receiving change.\n"
            "This is for use with raw transactions, NOT normal use.\n"
            "\nArguments:\n"
            "1. \"address_type\"           (string, optional) The address type to use. Options are \"legacy\", \"p2sh-segwit\", and \"bech32\". Default is set by -changetype.\n"
            "\nResult:\n"
            "\"address\"    (string) The address\n"
            "\nExamples:\n"
            + HelpExampleCli("getrawchangeaddress", "")
            + HelpExampleRpc("getrawchangeaddress", "")
       );

    LOCK2(cs_main, pwallet->cs_wallet);

    if (!pwallet->IsLocked()) {
        pwallet->TopUpKeyPool();
    }

    OutputType output_type = g_change_type != OUTPUT_TYPE_NONE ? g_change_type : g_address_type;
    if (!request.params[0].isNull()) {
        output_type = ParseOutputType(request.params[0].get_str(), output_type);
        if (output_type == OUTPUT_TYPE_NONE) {
            throw JSONRPCError(RPC_INVALID_ADDRESS_OR_KEY, strprintf("Unknown address type '%s'", request.params[0].get_str()));
        }
    }

    CReserveKey reservekey(pwallet);
    CPubKey vchPubKey;
    if (!reservekey.GetReservedKey(vchPubKey, true))
        throw JSONRPCError(RPC_WALLET_KEYPOOL_RAN_OUT, "Error: Keypool ran out, please call keypoolrefill first");

    reservekey.KeepKey();

    pwallet->LearnRelatedScripts(vchPubKey, output_type);
    CTxDestination dest = GetDestinationForKey(vchPubKey, output_type);

    return EncodeDestination(dest);
}


UniValue setaccount(const JSONRPCRequest& request)
{
    CWallet * const pwallet = GetWalletForJSONRPCRequest(request);
    if (!EnsureWalletIsAvailable(pwallet, request.fHelp)) {
        return NullUniValue;
    }

    if (request.fHelp || request.params.size() < 1 || request.params.size() > 2)
        throw std::runtime_error(
            "setaccount \"address\" \"account\"\n"
            "\nDEPRECATED. Sets the account associated with the given address.\n"
            "\nArguments:\n"
            "1. \"address\"         (string, required) The namecoin address to be associated with an account.\n"
            "2. \"account\"         (string, required) The account to assign the address to.\n"
            "\nExamples:\n"
            + HelpExampleCli("setaccount", "\"N2xHFZ8NWNkGuuXfDxv8iMXdQGMd3tjZXX\" \"tabby\"")
            + HelpExampleRpc("setaccount", "\"N2xHFZ8NWNkGuuXfDxv8iMXdQGMd3tjZXX\", \"tabby\"")
        );

    LOCK2(cs_main, pwallet->cs_wallet);

    CTxDestination dest = DecodeDestination(request.params[0].get_str());
    if (!IsValidDestination(dest)) {
        throw JSONRPCError(RPC_INVALID_ADDRESS_OR_KEY, "Invalid Namecoin address");
    }

    std::string strAccount;
    if (!request.params[1].isNull())
        strAccount = AccountFromValue(request.params[1]);

    // Only add the account if the address is yours.
    if (IsMine(*pwallet, dest)) {
        // Detect when changing the account of an address that is the 'unused current key' of another account:
        if (pwallet->mapAddressBook.count(dest)) {
            std::string strOldAccount = pwallet->mapAddressBook[dest].name;
            if (dest == GetAccountDestination(pwallet, strOldAccount)) {
                GetAccountDestination(pwallet, strOldAccount, true);
            }
        }
        pwallet->SetAddressBook(dest, strAccount, "receive");
    }
    else
        throw JSONRPCError(RPC_MISC_ERROR, "setaccount can only be used with own address");

    return NullUniValue;
}


UniValue getaccount(const JSONRPCRequest& request)
{
    CWallet * const pwallet = GetWalletForJSONRPCRequest(request);
    if (!EnsureWalletIsAvailable(pwallet, request.fHelp)) {
        return NullUniValue;
    }

    if (request.fHelp || request.params.size() != 1)
        throw std::runtime_error(
            "getaccount \"address\"\n"
            "\nDEPRECATED. Returns the account associated with the given address.\n"
            "\nArguments:\n"
            "1. \"address\"         (string, required) The namecoin address for account lookup.\n"
            "\nResult:\n"
            "\"accountname\"        (string) the account address\n"
            "\nExamples:\n"
            + HelpExampleCli("getaccount", "\"N2xHFZ8NWNkGuuXfDxv8iMXdQGMd3tjZXX\"")
            + HelpExampleRpc("getaccount", "\"N2xHFZ8NWNkGuuXfDxv8iMXdQGMd3tjZXX\"")
        );

    LOCK2(cs_main, pwallet->cs_wallet);

    CTxDestination dest = DecodeDestination(request.params[0].get_str());
    if (!IsValidDestination(dest)) {
        throw JSONRPCError(RPC_INVALID_ADDRESS_OR_KEY, "Invalid Namecoin address");
    }

    std::string strAccount;
    std::map<CTxDestination, CAddressBookData>::iterator mi = pwallet->mapAddressBook.find(dest);
    if (mi != pwallet->mapAddressBook.end() && !(*mi).second.name.empty()) {
        strAccount = (*mi).second.name;
    }
    return strAccount;
}


UniValue getaddressesbyaccount(const JSONRPCRequest& request)
{
    CWallet * const pwallet = GetWalletForJSONRPCRequest(request);
    if (!EnsureWalletIsAvailable(pwallet, request.fHelp)) {
        return NullUniValue;
    }

    if (request.fHelp || request.params.size() != 1)
        throw std::runtime_error(
            "getaddressesbyaccount \"account\"\n"
            "\nDEPRECATED. Returns the list of addresses for the given account.\n"
            "\nArguments:\n"
            "1. \"account\"        (string, required) The account name.\n"
            "\nResult:\n"
            "[                     (json array of string)\n"
            "  \"address\"         (string) a namecoin address associated with the given account\n"
            "  ,...\n"
            "]\n"
            "\nExamples:\n"
            + HelpExampleCli("getaddressesbyaccount", "\"tabby\"")
            + HelpExampleRpc("getaddressesbyaccount", "\"tabby\"")
        );

    LOCK2(cs_main, pwallet->cs_wallet);

    std::string strAccount = AccountFromValue(request.params[0]);

    // Find all addresses that have the given account
    UniValue ret(UniValue::VARR);
    for (const std::pair<CTxDestination, CAddressBookData>& item : pwallet->mapAddressBook) {
        const CTxDestination& dest = item.first;
        const std::string& strName = item.second.name;
        if (strName == strAccount) {
            ret.push_back(EncodeDestination(dest));
        }
    }
    return ret;
}

static void SendMoney(CWallet * const pwallet, const CTxDestination &address, CAmount nValue, bool fSubtractFeeFromAmount, CWalletTx& wtxNew, const CCoinControl& coin_control)
{
    // Parse Bitcoin address
    CScript scriptPubKey = GetScriptForDestination(address);

    return SendMoneyToScript(pwallet, scriptPubKey, NULL, nValue, fSubtractFeeFromAmount, wtxNew, coin_control);
}

void SendMoneyToScript(CWallet* const pwallet, const CScript &scriptPubKey,
                       const CTxIn* withInput, CAmount nValue,
                       bool fSubtractFeeFromAmount, CWalletTx& wtxNew,
                       const CCoinControl& coin_control)
{
    CAmount curBalance = pwallet->GetBalance();

    // Check amount
    if (nValue <= 0)
        throw JSONRPCError(RPC_INVALID_PARAMETER, "Invalid amount");

    /* If we have an additional input that is a name, we have to take this
       name's value into account as well for the balance check.  Otherwise one
       sees spurious "Insufficient funds" errors when updating names when the
       wallet's balance it smaller than the amount locked in the name.  */
    CAmount lockedValue = 0;
    std::string strError;
    if (withInput)
      {
        const CWalletTx* dummyWalletTx;
        if (!pwallet->FindValueInNameInput (*withInput, lockedValue,
                                            dummyWalletTx, strError))
          throw JSONRPCError(RPC_WALLET_ERROR, strError);
      }

    if (nValue > curBalance + lockedValue)
        throw JSONRPCError(RPC_WALLET_INSUFFICIENT_FUNDS, "Insufficient funds");

    if (pwallet->GetBroadcastTransactions() && !g_connman) {
        throw JSONRPCError(RPC_CLIENT_P2P_DISABLED, "Error: Peer-to-peer functionality missing or disabled");
    }

    // Create and send the transaction
    CReserveKey reservekey(pwallet);
    CAmount nFeeRequired;
    std::vector<CRecipient> vecSend;
    int nChangePosRet = -1;
    CRecipient recipient = {scriptPubKey, nValue, fSubtractFeeFromAmount};
    vecSend.push_back(recipient);
    if (!pwallet->CreateTransaction(vecSend, withInput, wtxNew, reservekey, nFeeRequired, nChangePosRet, strError, coin_control)) {
        if (!fSubtractFeeFromAmount && nValue + nFeeRequired > curBalance)
            strError = strprintf("Error: This transaction requires a transaction fee of at least %s", FormatMoney(nFeeRequired));
        throw JSONRPCError(RPC_WALLET_ERROR, strError);
    }
    CValidationState state;
    if (!pwallet->CommitTransaction(wtxNew, reservekey, g_connman.get(), state)) {
        strError = strprintf("Error: The transaction was rejected! Reason given: %s", FormatStateMessage(state));
        throw JSONRPCError(RPC_WALLET_ERROR, strError);
    }
}

UniValue sendtoaddress(const JSONRPCRequest& request)
{
    CWallet * const pwallet = GetWalletForJSONRPCRequest(request);
    if (!EnsureWalletIsAvailable(pwallet, request.fHelp)) {
        return NullUniValue;
    }

    if (request.fHelp || request.params.size() < 2 || request.params.size() > 8)
        throw std::runtime_error(
            "sendtoaddress \"address\" amount ( \"comment\" \"comment_to\" subtractfeefromamount replaceable conf_target \"estimate_mode\")\n"
            "\nSend an amount to a given address.\n"
            + HelpRequiringPassphrase(pwallet) +
            "\nArguments:\n"
            "1. \"address\"            (string, required) The namecoin address to send to.\n"
            "2. \"amount\"             (numeric or string, required) The amount in " + CURRENCY_UNIT + " to send. eg 0.1\n"
            "3. \"comment\"            (string, optional) A comment used to store what the transaction is for. \n"
            "                             This is not part of the transaction, just kept in your wallet.\n"
            "4. \"comment_to\"         (string, optional) A comment to store the name of the person or organization \n"
            "                             to which you're sending the transaction. This is not part of the \n"
            "                             transaction, just kept in your wallet.\n"
            "5. subtractfeefromamount  (boolean, optional, default=false) The fee will be deducted from the amount being sent.\n"
            "                             The recipient will receive less namecoins than you enter in the amount field.\n"
            "6. replaceable            (boolean, optional) Allow this transaction to be replaced by a transaction with higher fees via BIP 125\n"
            "7. conf_target            (numeric, optional) Confirmation target (in blocks)\n"
            "8. \"estimate_mode\"      (string, optional, default=UNSET) The fee estimate mode, must be one of:\n"
            "       \"UNSET\"\n"
            "       \"ECONOMICAL\"\n"
            "       \"CONSERVATIVE\"\n"
            "\nResult:\n"
            "\"txid\"                  (string) The transaction id.\n"
            "\nExamples:\n"
            + HelpExampleCli("sendtoaddress", "\"N2xHFZ8NWNkGuuXfDxv8iMXdQGMd3tjZfx\" 0.1")
            + HelpExampleCli("sendtoaddress", "\"N2xHFZ8NWNkGuuXfDxv8iMXdQGMd3tjZfx\" 0.1 \"donation\" \"seans outpost\"")
            + HelpExampleCli("sendtoaddress", "\"N2xHFZ8NWNkGuuXfDxv8iMXdQGMd3tjZfx\" 0.1 \"\" \"\" true")
            + HelpExampleRpc("sendtoaddress", "\"N2xHFZ8NWNkGuuXfDxv8iMXdQGMd3tjZfx\", 0.1, \"donation\", \"seans outpost\"")
        );

    ObserveSafeMode();

    // Make sure the results are valid at least up to the most recent block
    // the user could have gotten from another RPC command prior to now
    pwallet->BlockUntilSyncedToCurrentChain();

    LOCK2(cs_main, pwallet->cs_wallet);

    CTxDestination dest = DecodeDestination(request.params[0].get_str());
    if (!IsValidDestination(dest)) {
        throw JSONRPCError(RPC_INVALID_ADDRESS_OR_KEY, "Invalid address");
    }

    /* Note that the code below is duplicated in sendtoname.  Make sure
       to update it accordingly with changes made here.  */

    // Amount
    CAmount nAmount = AmountFromValue(request.params[1]);
    if (nAmount <= 0)
        throw JSONRPCError(RPC_TYPE_ERROR, "Invalid amount for send");

    // Wallet comments
    CWalletTx wtx;
    if (!request.params[2].isNull() && !request.params[2].get_str().empty())
        wtx.mapValue["comment"] = request.params[2].get_str();
    if (!request.params[3].isNull() && !request.params[3].get_str().empty())
        wtx.mapValue["to"]      = request.params[3].get_str();

    bool fSubtractFeeFromAmount = false;
    if (!request.params[4].isNull()) {
        fSubtractFeeFromAmount = request.params[4].get_bool();
    }

    CCoinControl coin_control;
    if (!request.params[5].isNull()) {
        coin_control.signalRbf = request.params[5].get_bool();
    }

    if (!request.params[6].isNull()) {
        coin_control.m_confirm_target = ParseConfirmTarget(request.params[6]);
    }

    if (!request.params[7].isNull()) {
        if (!FeeModeFromString(request.params[7].get_str(), coin_control.m_fee_mode)) {
            throw JSONRPCError(RPC_INVALID_PARAMETER, "Invalid estimate_mode parameter");
        }
    }


    EnsureWalletIsUnlocked(pwallet);

    SendMoney(pwallet, dest, nAmount, fSubtractFeeFromAmount, wtx, coin_control);

    return wtx.GetHash().GetHex();
}

UniValue listaddressgroupings(const JSONRPCRequest& request)
{
    CWallet * const pwallet = GetWalletForJSONRPCRequest(request);
    if (!EnsureWalletIsAvailable(pwallet, request.fHelp)) {
        return NullUniValue;
    }

    if (request.fHelp || request.params.size() != 0)
        throw std::runtime_error(
            "listaddressgroupings\n"
            "\nLists groups of addresses which have had their common ownership\n"
            "made public by common use as inputs or as the resulting change\n"
            "in past transactions\n"
            "\nResult:\n"
            "[\n"
            "  [\n"
            "    [\n"
            "      \"address\",            (string) The namecoin address\n"
            "      amount,                 (numeric) The amount in " + CURRENCY_UNIT + "\n"
            "      \"account\"             (string, optional) DEPRECATED. The account\n"
            "    ]\n"
            "    ,...\n"
            "  ]\n"
            "  ,...\n"
            "]\n"
            "\nExamples:\n"
            + HelpExampleCli("listaddressgroupings", "")
            + HelpExampleRpc("listaddressgroupings", "")
        );

    ObserveSafeMode();

    // Make sure the results are valid at least up to the most recent block
    // the user could have gotten from another RPC command prior to now
    pwallet->BlockUntilSyncedToCurrentChain();

    LOCK2(cs_main, pwallet->cs_wallet);

    UniValue jsonGroupings(UniValue::VARR);
    std::map<CTxDestination, CAmount> balances = pwallet->GetAddressBalances();
    for (const std::set<CTxDestination>& grouping : pwallet->GetAddressGroupings()) {
        UniValue jsonGrouping(UniValue::VARR);
        for (const CTxDestination& address : grouping)
        {
            UniValue addressInfo(UniValue::VARR);
            addressInfo.push_back(EncodeDestination(address));
            addressInfo.push_back(ValueFromAmount(balances[address]));
            {
                if (pwallet->mapAddressBook.find(address) != pwallet->mapAddressBook.end()) {
                    addressInfo.push_back(pwallet->mapAddressBook.find(address)->second.name);
                }
            }
            jsonGrouping.push_back(addressInfo);
        }
        jsonGroupings.push_back(jsonGrouping);
    }
    return jsonGroupings;
}

UniValue signmessage(const JSONRPCRequest& request)
{
    CWallet * const pwallet = GetWalletForJSONRPCRequest(request);
    if (!EnsureWalletIsAvailable(pwallet, request.fHelp)) {
        return NullUniValue;
    }

    if (request.fHelp || request.params.size() != 2)
        throw std::runtime_error(
            "signmessage \"address\" \"message\"\n"
            "\nSign a message with the private key of an address"
            + HelpRequiringPassphrase(pwallet) + "\n"
            "\nArguments:\n"
            "1. \"address\"         (string, required) The namecoin address to use for the private key.\n"
            "2. \"message\"         (string, required) The message to create a signature of.\n"
            "\nResult:\n"
            "\"signature\"          (string) The signature of the message encoded in base 64\n"
            "\nExamples:\n"
            "\nUnlock the wallet for 30 seconds\n"
            + HelpExampleCli("walletpassphrase", "\"mypassphrase\" 30") +
            "\nCreate the signature\n"
            + HelpExampleCli("signmessage", "\"N2xHFZ8NWNkGuuXfDxv8iMXdQGMd3tjZXX\" \"my message\"") +
            "\nVerify the signature\n"
            + HelpExampleCli("verifymessage", "\"N2xHFZ8NWNkGuuXfDxv8iMXdQGMd3tjZXX\" \"signature\" \"my message\"") +
            "\nAs json rpc\n"
            + HelpExampleRpc("signmessage", "\"N2xHFZ8NWNkGuuXfDxv8iMXdQGMd3tjZXX\", \"my message\"")
        );

    LOCK2(cs_main, pwallet->cs_wallet);

    EnsureWalletIsUnlocked(pwallet);

    std::string strAddress = request.params[0].get_str();
    std::string strMessage = request.params[1].get_str();

    CTxDestination dest = DecodeDestination(strAddress);
    if (!IsValidDestination(dest)) {
        throw JSONRPCError(RPC_TYPE_ERROR, "Invalid address");
    }

    const CKeyID *keyID = boost::get<CKeyID>(&dest);
    if (!keyID) {
        throw JSONRPCError(RPC_TYPE_ERROR, "Address does not refer to key");
    }

    CKey key;
    if (!pwallet->GetKey(*keyID, key)) {
        throw JSONRPCError(RPC_WALLET_ERROR, "Private key not available");
    }

    CHashWriter ss(SER_GETHASH, 0);
    ss << strMessageMagic;
    ss << strMessage;

    std::vector<unsigned char> vchSig;
    if (!key.SignCompact(ss.GetHash(), vchSig))
        throw JSONRPCError(RPC_INVALID_ADDRESS_OR_KEY, "Sign failed");

    return EncodeBase64(vchSig.data(), vchSig.size());
}

UniValue getreceivedbyaddress(const JSONRPCRequest& request)
{
    CWallet * const pwallet = GetWalletForJSONRPCRequest(request);
    if (!EnsureWalletIsAvailable(pwallet, request.fHelp)) {
        return NullUniValue;
    }

    if (request.fHelp || request.params.size() < 1 || request.params.size() > 2)
        throw std::runtime_error(
            "getreceivedbyaddress \"address\" ( minconf )\n"
            "\nReturns the total amount received by the given address in transactions with at least minconf confirmations.\n"
            "\nArguments:\n"
            "1. \"address\"         (string, required) The namecoin address for transactions.\n"
            "2. minconf             (numeric, optional, default=1) Only include transactions confirmed at least this many times.\n"
            "\nResult:\n"
            "amount   (numeric) The total amount in " + CURRENCY_UNIT + " received at this address.\n"
            "\nExamples:\n"
            "\nThe amount from transactions with at least 1 confirmation\n"
            + HelpExampleCli("getreceivedbyaddress", "\"N2xHFZ8NWNkGuuXfDxv8iMXdQGMd3tjZXX\"") +
            "\nThe amount including unconfirmed transactions, zero confirmations\n"
            + HelpExampleCli("getreceivedbyaddress", "\"N2xHFZ8NWNkGuuXfDxv8iMXdQGMd3tjZXX\" 0") +
            "\nThe amount with at least 6 confirmations\n"
            + HelpExampleCli("getreceivedbyaddress", "\"N2xHFZ8NWNkGuuXfDxv8iMXdQGMd3tjZXX\" 6") +
            "\nAs a json rpc call\n"
            + HelpExampleRpc("getreceivedbyaddress", "\"N2xHFZ8NWNkGuuXfDxv8iMXdQGMd3tjZXX\", 6")
       );

    ObserveSafeMode();

    // Make sure the results are valid at least up to the most recent block
    // the user could have gotten from another RPC command prior to now
    pwallet->BlockUntilSyncedToCurrentChain();

    LOCK2(cs_main, pwallet->cs_wallet);

    // Bitcoin address
    CTxDestination dest = DecodeDestination(request.params[0].get_str());
    if (!IsValidDestination(dest)) {
        throw JSONRPCError(RPC_INVALID_ADDRESS_OR_KEY, "Invalid Namecoin address");
    }
    CScript scriptPubKey = GetScriptForDestination(dest);
    if (!IsMine(*pwallet, scriptPubKey)) {
        throw JSONRPCError(RPC_WALLET_ERROR, "Address not found in wallet");
    }

    // Minimum confirmations
    int nMinDepth = 1;
    if (!request.params[1].isNull())
        nMinDepth = request.params[1].get_int();

    // Tally
    CAmount nAmount = 0;
    for (const std::pair<uint256, CWalletTx>& pairWtx : pwallet->mapWallet) {
        const CWalletTx& wtx = pairWtx.second;
        if (wtx.IsCoinBase() || !CheckFinalTx(*wtx.tx))
            continue;

        for (const CTxOut& txout : wtx.tx->vout)
            if (txout.scriptPubKey == scriptPubKey)
                if (wtx.GetDepthInMainChain() >= nMinDepth)
                    nAmount += txout.nValue;
    }

    return  ValueFromAmount(nAmount);
}


UniValue getreceivedbyaccount(const JSONRPCRequest& request)
{
    CWallet * const pwallet = GetWalletForJSONRPCRequest(request);
    if (!EnsureWalletIsAvailable(pwallet, request.fHelp)) {
        return NullUniValue;
    }

    if (request.fHelp || request.params.size() < 1 || request.params.size() > 2)
        throw std::runtime_error(
            "getreceivedbyaccount \"account\" ( minconf )\n"
            "\nDEPRECATED. Returns the total amount received by addresses with <account> in transactions with at least [minconf] confirmations.\n"
            "\nArguments:\n"
            "1. \"account\"      (string, required) The selected account, may be the default account using \"\".\n"
            "2. minconf          (numeric, optional, default=1) Only include transactions confirmed at least this many times.\n"
            "\nResult:\n"
            "amount              (numeric) The total amount in " + CURRENCY_UNIT + " received for this account.\n"
            "\nExamples:\n"
            "\nAmount received by the default account with at least 1 confirmation\n"
            + HelpExampleCli("getreceivedbyaccount", "\"\"") +
            "\nAmount received at the tabby account including unconfirmed amounts with zero confirmations\n"
            + HelpExampleCli("getreceivedbyaccount", "\"tabby\" 0") +
            "\nThe amount with at least 6 confirmations\n"
            + HelpExampleCli("getreceivedbyaccount", "\"tabby\" 6") +
            "\nAs a json rpc call\n"
            + HelpExampleRpc("getreceivedbyaccount", "\"tabby\", 6")
        );

    ObserveSafeMode();

    // Make sure the results are valid at least up to the most recent block
    // the user could have gotten from another RPC command prior to now
    pwallet->BlockUntilSyncedToCurrentChain();

    LOCK2(cs_main, pwallet->cs_wallet);

    // Minimum confirmations
    int nMinDepth = 1;
    if (!request.params[1].isNull())
        nMinDepth = request.params[1].get_int();

    // Get the set of pub keys assigned to account
    std::string strAccount = AccountFromValue(request.params[0]);
    std::set<CTxDestination> setAddress = pwallet->GetAccountAddresses(strAccount);

    // Tally
    CAmount nAmount = 0;
    for (const std::pair<uint256, CWalletTx>& pairWtx : pwallet->mapWallet) {
        const CWalletTx& wtx = pairWtx.second;
        if (wtx.IsCoinBase() || !CheckFinalTx(*wtx.tx))
            continue;

        for (const CTxOut& txout : wtx.tx->vout)
        {
            CTxDestination address;
            if (ExtractDestination(txout.scriptPubKey, address) && IsMine(*pwallet, address) && setAddress.count(address)) {
                if (wtx.GetDepthInMainChain() >= nMinDepth)
                    nAmount += txout.nValue;
            }
        }
    }

    return ValueFromAmount(nAmount);
}


UniValue getbalance(const JSONRPCRequest& request)
{
    CWallet * const pwallet = GetWalletForJSONRPCRequest(request);
    if (!EnsureWalletIsAvailable(pwallet, request.fHelp)) {
        return NullUniValue;
    }

    if (request.fHelp || request.params.size() > 3)
        throw std::runtime_error(
            "getbalance ( \"account\" minconf include_watchonly )\n"
            "\nIf account is not specified, returns the server's total available balance.\n"
            "The available balance is what the wallet considers currently spendable, and is\n"
            "thus affected by options which limit spendability such as -spendzeroconfchange.\n"
            "If account is specified (DEPRECATED), returns the balance in the account.\n"
            "Note that the account \"\" is not the same as leaving the parameter out.\n"
            "The server total may be different to the balance in the default \"\" account.\n"
            "\nArguments:\n"
            "1. \"account\"         (string, optional) DEPRECATED. The account string may be given as a\n"
            "                     specific account name to find the balance associated with wallet keys in\n"
            "                     a named account, or as the empty string (\"\") to find the balance\n"
            "                     associated with wallet keys not in any named account, or as \"*\" to find\n"
            "                     the balance associated with all wallet keys regardless of account.\n"
            "                     When this option is specified, it calculates the balance in a different\n"
            "                     way than when it is not specified, and which can count spends twice when\n"
            "                     there are conflicting pending transactions (such as those created by\n"
            "                     the bumpfee command), temporarily resulting in low or even negative\n"
            "                     balances. In general, account balance calculation is not considered\n"
            "                     reliable and has resulted in confusing outcomes, so it is recommended to\n"
            "                     avoid passing this argument.\n"
            "2. minconf           (numeric, optional, default=1) Only include transactions confirmed at least this many times.\n"
            "3. include_watchonly (bool, optional, default=false) Also include balance in watch-only addresses (see 'importaddress')\n"
            "\nResult:\n"
            "amount              (numeric) The total amount in " + CURRENCY_UNIT + " received for this account.\n"
            "\nExamples:\n"
            "\nThe total amount in the wallet with 1 or more confirmations\n"
            + HelpExampleCli("getbalance", "") +
            "\nThe total amount in the wallet at least 6 blocks confirmed\n"
            + HelpExampleCli("getbalance", "\"*\" 6") +
            "\nAs a json rpc call\n"
            + HelpExampleRpc("getbalance", "\"*\", 6")
        );

    ObserveSafeMode();

    // Make sure the results are valid at least up to the most recent block
    // the user could have gotten from another RPC command prior to now
    pwallet->BlockUntilSyncedToCurrentChain();

    LOCK2(cs_main, pwallet->cs_wallet);

    const UniValue& account_value = request.params[0];
    const UniValue& minconf = request.params[1];
    const UniValue& include_watchonly = request.params[2];

    if (account_value.isNull()) {
        if (!minconf.isNull()) {
            throw JSONRPCError(RPC_INVALID_PARAMETER,
                "getbalance minconf option is only currently supported if an account is specified");
        }
        if (!include_watchonly.isNull()) {
            throw JSONRPCError(RPC_INVALID_PARAMETER,
                "getbalance include_watchonly option is only currently supported if an account is specified");
        }
        return ValueFromAmount(pwallet->GetBalance());
    }

    const std::string& account_param = account_value.get_str();
    const std::string* account = account_param != "*" ? &account_param : nullptr;

    int nMinDepth = 1;
    if (!minconf.isNull())
        nMinDepth = minconf.get_int();
    isminefilter filter = ISMINE_SPENDABLE;
    if(!include_watchonly.isNull())
        if(include_watchonly.get_bool())
            filter = filter | ISMINE_WATCH_ONLY;

    return ValueFromAmount(pwallet->GetLegacyBalance(filter, nMinDepth, account));
}

UniValue getunconfirmedbalance(const JSONRPCRequest &request)
{
    CWallet * const pwallet = GetWalletForJSONRPCRequest(request);
    if (!EnsureWalletIsAvailable(pwallet, request.fHelp)) {
        return NullUniValue;
    }

    if (request.fHelp || request.params.size() > 0)
        throw std::runtime_error(
                "getunconfirmedbalance\n"
                "Returns the server's total unconfirmed balance\n");

    ObserveSafeMode();

    // Make sure the results are valid at least up to the most recent block
    // the user could have gotten from another RPC command prior to now
    pwallet->BlockUntilSyncedToCurrentChain();

    LOCK2(cs_main, pwallet->cs_wallet);

    return ValueFromAmount(pwallet->GetUnconfirmedBalance());
}


UniValue movecmd(const JSONRPCRequest& request)
{
    CWallet * const pwallet = GetWalletForJSONRPCRequest(request);
    if (!EnsureWalletIsAvailable(pwallet, request.fHelp)) {
        return NullUniValue;
    }

    if (request.fHelp || request.params.size() < 3 || request.params.size() > 5)
        throw std::runtime_error(
            "move \"fromaccount\" \"toaccount\" amount ( minconf \"comment\" )\n"
            "\nDEPRECATED. Move a specified amount from one account in your wallet to another.\n"
            "\nArguments:\n"
            "1. \"fromaccount\"   (string, required) The name of the account to move funds from. May be the default account using \"\".\n"
            "2. \"toaccount\"     (string, required) The name of the account to move funds to. May be the default account using \"\".\n"
            "3. amount            (numeric) Quantity of " + CURRENCY_UNIT + " to move between accounts.\n"
            "4. (dummy)           (numeric, optional) Ignored. Remains for backward compatibility.\n"
            "5. \"comment\"       (string, optional) An optional comment, stored in the wallet only.\n"
            "\nResult:\n"
            "true|false           (boolean) true if successful.\n"
            "\nExamples:\n"
            "\nMove 0.01 " + CURRENCY_UNIT + " from the default account to the account named tabby\n"
            + HelpExampleCli("move", "\"\" \"tabby\" 0.01") +
            "\nMove 0.01 " + CURRENCY_UNIT + " timotei to akiko with a comment and funds have 6 confirmations\n"
            + HelpExampleCli("move", "\"timotei\" \"akiko\" 0.01 6 \"happy birthday!\"") +
            "\nAs a json rpc call\n"
            + HelpExampleRpc("move", "\"timotei\", \"akiko\", 0.01, 6, \"happy birthday!\"")
        );

    ObserveSafeMode();
    LOCK2(cs_main, pwallet->cs_wallet);

    std::string strFrom = AccountFromValue(request.params[0]);
    std::string strTo = AccountFromValue(request.params[1]);
    CAmount nAmount = AmountFromValue(request.params[2]);
    if (nAmount <= 0)
        throw JSONRPCError(RPC_TYPE_ERROR, "Invalid amount for send");
    if (!request.params[3].isNull())
        // unused parameter, used to be nMinDepth, keep type-checking it though
        (void)request.params[3].get_int();
    std::string strComment;
    if (!request.params[4].isNull())
        strComment = request.params[4].get_str();

    if (!pwallet->AccountMove(strFrom, strTo, nAmount, strComment)) {
        throw JSONRPCError(RPC_DATABASE_ERROR, "database error");
    }

    return true;
}


UniValue sendfrom(const JSONRPCRequest& request)
{
    CWallet * const pwallet = GetWalletForJSONRPCRequest(request);
    if (!EnsureWalletIsAvailable(pwallet, request.fHelp)) {
        return NullUniValue;
    }

    if (request.fHelp || request.params.size() < 3 || request.params.size() > 6)
        throw std::runtime_error(
            "sendfrom \"fromaccount\" \"toaddress\" amount ( minconf \"comment\" \"comment_to\" )\n"
            "\nDEPRECATED (use sendtoaddress). Sent an amount from an account to a bitcoin address."
            + HelpRequiringPassphrase(pwallet) + "\n"
            "\nArguments:\n"
            "1. \"fromaccount\"       (string, required) The name of the account to send funds from. May be the default account using \"\".\n"
            "                       Specifying an account does not influence coin selection, but it does associate the newly created\n"
            "                       transaction with the account, so the account's balance computation and transaction history can reflect\n"
            "                       the spend.\n"
            "2. \"toaddress\"         (string, required) The namecoin address to send funds to.\n"
            "3. amount                (numeric or string, required) The amount in " + CURRENCY_UNIT + " (transaction fee is added on top).\n"
            "4. minconf               (numeric, optional, default=1) Only use funds with at least this many confirmations.\n"
            "5. \"comment\"           (string, optional) A comment used to store what the transaction is for. \n"
            "                                     This is not part of the transaction, just kept in your wallet.\n"
            "6. \"comment_to\"        (string, optional) An optional comment to store the name of the person or organization \n"
            "                                     to which you're sending the transaction. This is not part of the transaction, \n"
            "                                     it is just kept in your wallet.\n"
            "\nResult:\n"
            "\"txid\"                 (string) The transaction id.\n"
            "\nExamples:\n"
            "\nSend 0.01 " + CURRENCY_UNIT + " from the default account to the address, must have at least 1 confirmation\n"
            + HelpExampleCli("sendfrom", "\"\" \"N2xHFZ8NWNkGuuXfDxv8iMXdQGMd3tjZfx\" 0.01") +
            "\nSend 0.01 from the tabby account to the given address, funds must have at least 6 confirmations\n"
            + HelpExampleCli("sendfrom", "\"tabby\" \"N2xHFZ8NWNkGuuXfDxv8iMXdQGMd3tjZfx\" 0.01 6 \"donation\" \"seans outpost\"") +
            "\nAs a json rpc call\n"
            + HelpExampleRpc("sendfrom", "\"tabby\", \"N2xHFZ8NWNkGuuXfDxv8iMXdQGMd3tjZfx\", 0.01, 6, \"donation\", \"seans outpost\"")
        );

    ObserveSafeMode();

    // Make sure the results are valid at least up to the most recent block
    // the user could have gotten from another RPC command prior to now
    pwallet->BlockUntilSyncedToCurrentChain();

    LOCK2(cs_main, pwallet->cs_wallet);

    std::string strAccount = AccountFromValue(request.params[0]);
    CTxDestination dest = DecodeDestination(request.params[1].get_str());
    if (!IsValidDestination(dest)) {
        throw JSONRPCError(RPC_INVALID_ADDRESS_OR_KEY, "Invalid Namecoin address");
    }
    CAmount nAmount = AmountFromValue(request.params[2]);
    if (nAmount <= 0)
        throw JSONRPCError(RPC_TYPE_ERROR, "Invalid amount for send");
    int nMinDepth = 1;
    if (!request.params[3].isNull())
        nMinDepth = request.params[3].get_int();

    CWalletTx wtx;
    wtx.strFromAccount = strAccount;
    if (!request.params[4].isNull() && !request.params[4].get_str().empty())
        wtx.mapValue["comment"] = request.params[4].get_str();
    if (!request.params[5].isNull() && !request.params[5].get_str().empty())
        wtx.mapValue["to"]      = request.params[5].get_str();

    EnsureWalletIsUnlocked(pwallet);

    // Check funds
    CAmount nBalance = pwallet->GetLegacyBalance(ISMINE_SPENDABLE, nMinDepth, &strAccount);
    if (nAmount > nBalance)
        throw JSONRPCError(RPC_WALLET_INSUFFICIENT_FUNDS, "Account has insufficient funds");

    CCoinControl no_coin_control; // This is a deprecated API
    SendMoney(pwallet, dest, nAmount, false, wtx, no_coin_control);

    return wtx.GetHash().GetHex();
}


UniValue sendmany(const JSONRPCRequest& request)
{
    CWallet * const pwallet = GetWalletForJSONRPCRequest(request);
    if (!EnsureWalletIsAvailable(pwallet, request.fHelp)) {
        return NullUniValue;
    }

    if (request.fHelp || request.params.size() < 2 || request.params.size() > 8)
        throw std::runtime_error(
            "sendmany \"fromaccount\" {\"address\":amount,...} ( minconf \"comment\" [\"address\",...] replaceable conf_target \"estimate_mode\")\n"
            "\nSend multiple times. Amounts are double-precision floating point numbers."
            + HelpRequiringPassphrase(pwallet) + "\n"
            "\nArguments:\n"
            "1. \"fromaccount\"         (string, required) DEPRECATED. The account to send the funds from. Should be \"\" for the default account\n"
            "2. \"amounts\"             (string, required) A json object with addresses and amounts\n"
            "    {\n"
            "      \"address\":amount   (numeric or string) The namecoin address is the key, the numeric amount (can be string) in " + CURRENCY_UNIT + " is the value\n"
            "      ,...\n"
            "    }\n"
            "3. minconf                 (numeric, optional, default=1) Only use the balance confirmed at least this many times.\n"
            "4. \"comment\"             (string, optional) A comment\n"
            "5. subtractfeefrom         (array, optional) A json array with addresses.\n"
            "                           The fee will be equally deducted from the amount of each selected address.\n"
            "                           Those recipients will receive less namecoins than you enter in their corresponding amount field.\n"
            "                           If no addresses are specified here, the sender pays the fee.\n"
            "    [\n"
            "      \"address\"          (string) Subtract fee from this address\n"
            "      ,...\n"
            "    ]\n"
            "6. replaceable            (boolean, optional) Allow this transaction to be replaced by a transaction with higher fees via BIP 125\n"
            "7. conf_target            (numeric, optional) Confirmation target (in blocks)\n"
            "8. \"estimate_mode\"      (string, optional, default=UNSET) The fee estimate mode, must be one of:\n"
            "       \"UNSET\"\n"
            "       \"ECONOMICAL\"\n"
            "       \"CONSERVATIVE\"\n"
             "\nResult:\n"
            "\"txid\"                   (string) The transaction id for the send. Only 1 transaction is created regardless of \n"
            "                                    the number of addresses.\n"
            "\nExamples:\n"
            "\nSend two amounts to two different addresses:\n"
            + HelpExampleCli("sendmany", "\"\" \"{\\\"N2xHFZ8NWNkGuuXfDxv8iMXdQGMd3tjZXX\\\":0.01,\\\"NDLTK7j8CzK5YAbpCdUxC3Gi1bXGDCdVXX\\\":0.02}\"") +
            "\nSend two amounts to two different addresses setting the confirmation and comment:\n"
            + HelpExampleCli("sendmany", "\"\" \"{\\\"N2xHFZ8NWNkGuuXfDxv8iMXdQGMd3tjZXX\\\":0.01,\\\"NDLTK7j8CzK5YAbpCdUxC3Gi1bXGDCdVXX\\\":0.02}\" 6 \"testing\"") +
            "\nSend two amounts to two different addresses, subtract fee from amount:\n"
            + HelpExampleCli("sendmany", "\"\" \"{\\\"N2xHFZ8NWNkGuuXfDxv8iMXdQGMd3tjZXX\\\":0.01,\\\"NDLTK7j8CzK5YAbpCdUxC3Gi1bXGDCdVXX\\\":0.02}\" 1 \"\" \"[\\\"N2xHFZ8NWNkGuuXfDxv8iMXdQGMd3tjZXX\\\",\\\"NDLTK7j8CzK5YAbpCdUxC3Gi1bXGDCdVXX\\\"]\"") +
            "\nAs a json rpc call\n"
            + HelpExampleRpc("sendmany", "\"\", {\"N2xHFZ8NWNkGuuXfDxv8iMXdQGMd3tjZXX\":0.01,\"NDLTK7j8CzK5YAbpCdUxC3Gi1bXGDCdVXX\":0.02}, 6, \"testing\"")
        );

    ObserveSafeMode();

    // Make sure the results are valid at least up to the most recent block
    // the user could have gotten from another RPC command prior to now
    pwallet->BlockUntilSyncedToCurrentChain();

    LOCK2(cs_main, pwallet->cs_wallet);

    if (pwallet->GetBroadcastTransactions() && !g_connman) {
        throw JSONRPCError(RPC_CLIENT_P2P_DISABLED, "Error: Peer-to-peer functionality missing or disabled");
    }

    std::string strAccount = AccountFromValue(request.params[0]);
    UniValue sendTo = request.params[1].get_obj();
    int nMinDepth = 1;
    if (!request.params[2].isNull())
        nMinDepth = request.params[2].get_int();

    CWalletTx wtx;
    wtx.strFromAccount = strAccount;
    if (!request.params[3].isNull() && !request.params[3].get_str().empty())
        wtx.mapValue["comment"] = request.params[3].get_str();

    UniValue subtractFeeFromAmount(UniValue::VARR);
    if (!request.params[4].isNull())
        subtractFeeFromAmount = request.params[4].get_array();

    CCoinControl coin_control;
    if (!request.params[5].isNull()) {
        coin_control.signalRbf = request.params[5].get_bool();
    }

    if (!request.params[6].isNull()) {
        coin_control.m_confirm_target = ParseConfirmTarget(request.params[6]);
    }

    if (!request.params[7].isNull()) {
        if (!FeeModeFromString(request.params[7].get_str(), coin_control.m_fee_mode)) {
            throw JSONRPCError(RPC_INVALID_PARAMETER, "Invalid estimate_mode parameter");
        }
    }

    std::set<CTxDestination> destinations;
    std::vector<CRecipient> vecSend;

    CAmount totalAmount = 0;
    std::vector<std::string> keys = sendTo.getKeys();
    for (const std::string& name_ : keys) {
        CTxDestination dest = DecodeDestination(name_);
        if (!IsValidDestination(dest)) {
            throw JSONRPCError(RPC_INVALID_ADDRESS_OR_KEY, std::string("Invalid Namecoin address: ") + name_);
        }

        if (destinations.count(dest)) {
            throw JSONRPCError(RPC_INVALID_PARAMETER, std::string("Invalid parameter, duplicated address: ") + name_);
        }
        destinations.insert(dest);

        CScript scriptPubKey = GetScriptForDestination(dest);
        CAmount nAmount = AmountFromValue(sendTo[name_]);
        if (nAmount <= 0)
            throw JSONRPCError(RPC_TYPE_ERROR, "Invalid amount for send");
        totalAmount += nAmount;

        bool fSubtractFeeFromAmount = false;
        for (unsigned int idx = 0; idx < subtractFeeFromAmount.size(); idx++) {
            const UniValue& addr = subtractFeeFromAmount[idx];
            if (addr.get_str() == name_)
                fSubtractFeeFromAmount = true;
        }

        CRecipient recipient = {scriptPubKey, nAmount, fSubtractFeeFromAmount};
        vecSend.push_back(recipient);
    }

    EnsureWalletIsUnlocked(pwallet);

    // Check funds
    CAmount nBalance = pwallet->GetLegacyBalance(ISMINE_SPENDABLE, nMinDepth, &strAccount);
    if (totalAmount > nBalance)
        throw JSONRPCError(RPC_WALLET_INSUFFICIENT_FUNDS, "Account has insufficient funds");

    // Send
    CReserveKey keyChange(pwallet);
    CAmount nFeeRequired = 0;
    int nChangePosRet = -1;
    std::string strFailReason;
    bool fCreated = pwallet->CreateTransaction(vecSend, nullptr, wtx, keyChange, nFeeRequired, nChangePosRet, strFailReason, coin_control);
    if (!fCreated)
        throw JSONRPCError(RPC_WALLET_INSUFFICIENT_FUNDS, strFailReason);
    CValidationState state;
    if (!pwallet->CommitTransaction(wtx, keyChange, g_connman.get(), state)) {
        strFailReason = strprintf("Transaction commit failed:: %s", FormatStateMessage(state));
        throw JSONRPCError(RPC_WALLET_ERROR, strFailReason);
    }

    return wtx.GetHash().GetHex();
}

UniValue addmultisigaddress(const JSONRPCRequest& request)
{
    CWallet * const pwallet = GetWalletForJSONRPCRequest(request);
    if (!EnsureWalletIsAvailable(pwallet, request.fHelp)) {
        return NullUniValue;
    }

    if (request.fHelp || request.params.size() < 2 || request.params.size() > 4) {
        std::string msg = "addmultisigaddress nrequired [\"key\",...] ( \"account\" \"address_type\" )\n"
            "\nAdd a nrequired-to-sign multisignature address to the wallet. Requires a new wallet backup.\n"
            "Each key is a Namecoin address or hex-encoded public key.\n"
            "This functionality is only intended for use with non-watchonly addresses.\n"
            "See `importaddress` for watchonly p2sh address support.\n"
            "If 'account' is specified (DEPRECATED), assign address to that account.\n"

            "\nArguments:\n"
            "1. nrequired                      (numeric, required) The number of required signatures out of the n keys or addresses.\n"
            "2. \"keys\"                         (string, required) A json array of namecoin addresses or hex-encoded public keys\n"
            "     [\n"
            "       \"address\"                  (string) namecoin address or hex-encoded public key\n"
            "       ...,\n"
            "     ]\n"
            "3. \"account\"                      (string, optional) DEPRECATED. An account to assign the addresses to.\n"
            "4. \"address_type\"                 (string, optional) The address type to use. Options are \"legacy\", \"p2sh-segwit\", and \"bech32\". Default is set by -addresstype.\n"

            "\nResult:\n"
            "{\n"
            "  \"address\":\"multisigaddress\",    (string) The value of the new multisig address.\n"
            "  \"redeemScript\":\"script\"         (string) The string value of the hex-encoded redemption script.\n"
            "}\n"
            "\nExamples:\n"
            "\nAdd a multisig address from 2 addresses\n"
            + HelpExampleCli("addmultisigaddress", "2 \"[\\\"N2xHFZ8NWNkGuuXfDxv8iMXdQGMd3tjZXX\\\",\\\"NDLTK7j8CzK5YAbpCdUxC3Gi1bXGDCdVXX\\\"]\"") +
            "\nAs json rpc call\n"
            + HelpExampleRpc("addmultisigaddress", "2, \"[\\\"N2xHFZ8NWNkGuuXfDxv8iMXdQGMd3tjZXX\\\",\\\"NDLTK7j8CzK5YAbpCdUxC3Gi1bXGDCdVXX\\\"]\"")
        ;
        throw std::runtime_error(msg);
    }

    LOCK2(cs_main, pwallet->cs_wallet);

    std::string strAccount;
    if (!request.params[2].isNull())
        strAccount = AccountFromValue(request.params[2]);

    int required = request.params[0].get_int();

    // Get the public keys
    const UniValue& keys_or_addrs = request.params[1].get_array();
    std::vector<CPubKey> pubkeys;
    for (unsigned int i = 0; i < keys_or_addrs.size(); ++i) {
        if (IsHex(keys_or_addrs[i].get_str()) && (keys_or_addrs[i].get_str().length() == 66 || keys_or_addrs[i].get_str().length() == 130)) {
            pubkeys.push_back(HexToPubKey(keys_or_addrs[i].get_str()));
        } else {
            pubkeys.push_back(AddrToPubKey(pwallet, keys_or_addrs[i].get_str()));
        }
    }

    OutputType output_type = g_address_type;
    if (!request.params[3].isNull()) {
        output_type = ParseOutputType(request.params[3].get_str(), output_type);
        if (output_type == OUTPUT_TYPE_NONE) {
            throw JSONRPCError(RPC_INVALID_ADDRESS_OR_KEY, strprintf("Unknown address type '%s'", request.params[3].get_str()));
        }
    }

    // Construct using pay-to-script-hash:
    CScript inner = CreateMultisigRedeemscript(required, pubkeys);
    pwallet->AddCScript(inner);
    CTxDestination dest = pwallet->AddAndGetDestinationForScript(inner, output_type);
    pwallet->SetAddressBook(dest, strAccount, "send");

    UniValue result(UniValue::VOBJ);
    result.pushKV("address", EncodeDestination(dest));
    result.pushKV("redeemScript", HexStr(inner.begin(), inner.end()));
    return result;
}

class Witnessifier : public boost::static_visitor<bool>
{
public:
    CWallet * const pwallet;
    CTxDestination result;
    bool already_witness;

    explicit Witnessifier(CWallet *_pwallet) : pwallet(_pwallet), already_witness(false) {}

    bool operator()(const CKeyID &keyID) {
        if (pwallet) {
            CScript basescript = GetScriptForDestination(keyID);
            CScript witscript = GetScriptForWitness(basescript);
            if (!IsSolvable(*pwallet, witscript)) {
                return false;
            }
            return ExtractDestination(witscript, result);
        }
        return false;
    }

    bool operator()(const CScriptID &scriptID) {
        CScript subscript;
        if (pwallet && pwallet->GetCScript(scriptID, subscript)) {
            int witnessversion;
            std::vector<unsigned char> witprog;
            if (subscript.IsWitnessProgram(witnessversion, witprog)) {
                ExtractDestination(subscript, result);
                already_witness = true;
                return true;
            }
            CScript witscript = GetScriptForWitness(subscript);
            if (!IsSolvable(*pwallet, witscript)) {
                return false;
            }
            return ExtractDestination(witscript, result);
        }
        return false;
    }

    bool operator()(const WitnessV0KeyHash& id)
    {
        already_witness = true;
        result = id;
        return true;
    }

    bool operator()(const WitnessV0ScriptHash& id)
    {
        already_witness = true;
        result = id;
        return true;
    }

    template<typename T>
    bool operator()(const T& dest) { return false; }
};

UniValue addwitnessaddress(const JSONRPCRequest& request)
{
    CWallet * const pwallet = GetWalletForJSONRPCRequest(request);
    if (!EnsureWalletIsAvailable(pwallet, request.fHelp)) {
        return NullUniValue;
    }

    if (request.fHelp || request.params.size() < 1 || request.params.size() > 2)
    {
        std::string msg = "addwitnessaddress \"address\" ( p2sh )\n"
            "\nDEPRECATED: set the address_type argument of getnewaddress, or option -addresstype=[bech32|p2sh-segwit] instead.\n"
            "Add a witness address for a script (with pubkey or redeemscript known). Requires a new wallet backup.\n"
            "It returns the witness script.\n"

            "\nArguments:\n"
            "1. \"address\"       (string, required) An address known to the wallet\n"
            "2. p2sh            (bool, optional, default=true) Embed inside P2SH\n"

            "\nResult:\n"
            "\"witnessaddress\",  (string) The value of the new address (P2SH or BIP173).\n"
            "}\n"
        ;
        throw std::runtime_error(msg);
    }

    if (!IsDeprecatedRPCEnabled("addwitnessaddress")) {
        throw JSONRPCError(RPC_METHOD_DEPRECATED, "addwitnessaddress is deprecated and will be fully removed in v0.17. "
            "To use addwitnessaddress in v0.16, restart bitcoind with -deprecatedrpc=addwitnessaddress.\n"
            "Projects should transition to using the address_type argument of getnewaddress, or option -addresstype=[bech32|p2sh-segwit] instead.\n");
    }

    {
        LOCK(cs_main);
        if (!IsWitnessEnabled(chainActive.Tip(), Params().GetConsensus()) && !gArgs.GetBoolArg("-walletprematurewitness", false)) {
            throw JSONRPCError(RPC_WALLET_ERROR, "Segregated witness not enabled on network");
        }
    }

    CTxDestination dest = DecodeDestination(request.params[0].get_str());
    if (!IsValidDestination(dest)) {
        throw JSONRPCError(RPC_INVALID_ADDRESS_OR_KEY, "Invalid Bitcoin address");
    }

    bool p2sh = true;
    if (!request.params[1].isNull()) {
        p2sh = request.params[1].get_bool();
    }

    Witnessifier w(pwallet);
    bool ret = boost::apply_visitor(w, dest);
    if (!ret) {
        throw JSONRPCError(RPC_WALLET_ERROR, "Public key or redeemscript not known to wallet, or the key is uncompressed");
    }

    CScript witprogram = GetScriptForDestination(w.result);

    if (p2sh) {
        w.result = CScriptID(witprogram);
    }

    if (w.already_witness) {
        if (!(dest == w.result)) {
            throw JSONRPCError(RPC_WALLET_ERROR, "Cannot convert between witness address types");
        }
    } else {
        pwallet->AddCScript(witprogram); // Implicit for single-key now, but necessary for multisig and for compatibility with older software
        pwallet->SetAddressBook(w.result, "", "receive");
    }

    return EncodeDestination(w.result);
}

struct tallyitem
{
    CAmount nAmount;
    int nConf;
    std::vector<uint256> txids;
    bool fIsWatchonly;
    tallyitem()
    {
        nAmount = 0;
        nConf = std::numeric_limits<int>::max();
        fIsWatchonly = false;
    }
};

UniValue ListReceived(CWallet * const pwallet, const UniValue& params, bool fByAccounts)
{
    // Minimum confirmations
    int nMinDepth = 1;
    if (!params[0].isNull())
        nMinDepth = params[0].get_int();

    // Whether to include empty accounts
    bool fIncludeEmpty = false;
    if (!params[1].isNull())
        fIncludeEmpty = params[1].get_bool();

    isminefilter filter = ISMINE_SPENDABLE;
    if(!params[2].isNull())
        if(params[2].get_bool())
            filter = filter | ISMINE_WATCH_ONLY;

    // Tally
    std::map<CTxDestination, tallyitem> mapTally;
    for (const std::pair<uint256, CWalletTx>& pairWtx : pwallet->mapWallet) {
        const CWalletTx& wtx = pairWtx.second;

        if (wtx.IsCoinBase() || !CheckFinalTx(*wtx.tx))
            continue;

        int nDepth = wtx.GetDepthInMainChain();
        if (nDepth < nMinDepth)
            continue;

        for (const CTxOut& txout : wtx.tx->vout)
        {
            CTxDestination address;
            if (!ExtractDestination(txout.scriptPubKey, address))
                continue;

            isminefilter mine = IsMine(*pwallet, address);
            if(!(mine & filter))
                continue;

            tallyitem& item = mapTally[address];
            item.nAmount += txout.nValue;
            item.nConf = std::min(item.nConf, nDepth);
            item.txids.push_back(wtx.GetHash());
            if (mine & ISMINE_WATCH_ONLY)
                item.fIsWatchonly = true;
        }
    }

    // Reply
    UniValue ret(UniValue::VARR);
    std::map<std::string, tallyitem> mapAccountTally;
    for (const std::pair<CTxDestination, CAddressBookData>& item : pwallet->mapAddressBook) {
        const CTxDestination& dest = item.first;
        const std::string& strAccount = item.second.name;
        std::map<CTxDestination, tallyitem>::iterator it = mapTally.find(dest);
        if (it == mapTally.end() && !fIncludeEmpty)
            continue;

        CAmount nAmount = 0;
        int nConf = std::numeric_limits<int>::max();
        bool fIsWatchonly = false;
        if (it != mapTally.end())
        {
            nAmount = (*it).second.nAmount;
            nConf = (*it).second.nConf;
            fIsWatchonly = (*it).second.fIsWatchonly;
        }

        if (fByAccounts)
        {
            tallyitem& _item = mapAccountTally[strAccount];
            _item.nAmount += nAmount;
            _item.nConf = std::min(_item.nConf, nConf);
            _item.fIsWatchonly = fIsWatchonly;
        }
        else
        {
            UniValue obj(UniValue::VOBJ);
            if(fIsWatchonly)
                obj.pushKV("involvesWatchonly", true);
            obj.pushKV("address",       EncodeDestination(dest));
            obj.pushKV("account",       strAccount);
            obj.pushKV("amount",        ValueFromAmount(nAmount));
            obj.pushKV("confirmations", (nConf == std::numeric_limits<int>::max() ? 0 : nConf));
            if (!fByAccounts)
                obj.pushKV("label", strAccount);
            UniValue transactions(UniValue::VARR);
            if (it != mapTally.end())
            {
                for (const uint256& _item : (*it).second.txids)
                {
                    transactions.push_back(_item.GetHex());
                }
            }
            obj.pushKV("txids", transactions);
            ret.push_back(obj);
        }
    }

    if (fByAccounts)
    {
        for (const auto& entry : mapAccountTally)
        {
            CAmount nAmount = entry.second.nAmount;
            int nConf = entry.second.nConf;
            UniValue obj(UniValue::VOBJ);
            if (entry.second.fIsWatchonly)
                obj.pushKV("involvesWatchonly", true);
            obj.pushKV("account",       entry.first);
            obj.pushKV("amount",        ValueFromAmount(nAmount));
            obj.pushKV("confirmations", (nConf == std::numeric_limits<int>::max() ? 0 : nConf));
            ret.push_back(obj);
        }
    }

    return ret;
}

UniValue listreceivedbyaddress(const JSONRPCRequest& request)
{
    CWallet * const pwallet = GetWalletForJSONRPCRequest(request);
    if (!EnsureWalletIsAvailable(pwallet, request.fHelp)) {
        return NullUniValue;
    }

    if (request.fHelp || request.params.size() > 3)
        throw std::runtime_error(
            "listreceivedbyaddress ( minconf include_empty include_watchonly)\n"
            "\nList balances by receiving address.\n"
            "\nArguments:\n"
            "1. minconf           (numeric, optional, default=1) The minimum number of confirmations before payments are included.\n"
            "2. include_empty     (bool, optional, default=false) Whether to include addresses that haven't received any payments.\n"
            "3. include_watchonly (bool, optional, default=false) Whether to include watch-only addresses (see 'importaddress').\n"

            "\nResult:\n"
            "[\n"
            "  {\n"
            "    \"involvesWatchonly\" : true,        (bool) Only returned if imported addresses were involved in transaction\n"
            "    \"address\" : \"receivingaddress\",  (string) The receiving address\n"
            "    \"account\" : \"accountname\",       (string) DEPRECATED. The account of the receiving address. The default account is \"\".\n"
            "    \"amount\" : x.xxx,                  (numeric) The total amount in " + CURRENCY_UNIT + " received by the address\n"
            "    \"confirmations\" : n,               (numeric) The number of confirmations of the most recent transaction included\n"
            "    \"label\" : \"label\",               (string) A comment for the address/transaction, if any\n"
            "    \"txids\": [\n"
            "       n,                                (numeric) The ids of transactions received with the address \n"
            "       ...\n"
            "    ]\n"
            "  }\n"
            "  ,...\n"
            "]\n"

            "\nExamples:\n"
            + HelpExampleCli("listreceivedbyaddress", "")
            + HelpExampleCli("listreceivedbyaddress", "6 true")
            + HelpExampleRpc("listreceivedbyaddress", "6, true, true")
        );

    ObserveSafeMode();

    // Make sure the results are valid at least up to the most recent block
    // the user could have gotten from another RPC command prior to now
    pwallet->BlockUntilSyncedToCurrentChain();

    LOCK2(cs_main, pwallet->cs_wallet);

    return ListReceived(pwallet, request.params, false);
}

UniValue listreceivedbyaccount(const JSONRPCRequest& request)
{
    CWallet * const pwallet = GetWalletForJSONRPCRequest(request);
    if (!EnsureWalletIsAvailable(pwallet, request.fHelp)) {
        return NullUniValue;
    }

    if (request.fHelp || request.params.size() > 3)
        throw std::runtime_error(
            "listreceivedbyaccount ( minconf include_empty include_watchonly)\n"
            "\nDEPRECATED. List balances by account.\n"
            "\nArguments:\n"
            "1. minconf           (numeric, optional, default=1) The minimum number of confirmations before payments are included.\n"
            "2. include_empty     (bool, optional, default=false) Whether to include accounts that haven't received any payments.\n"
            "3. include_watchonly (bool, optional, default=false) Whether to include watch-only addresses (see 'importaddress').\n"

            "\nResult:\n"
            "[\n"
            "  {\n"
            "    \"involvesWatchonly\" : true,   (bool) Only returned if imported addresses were involved in transaction\n"
            "    \"account\" : \"accountname\",  (string) The account name of the receiving account\n"
            "    \"amount\" : x.xxx,             (numeric) The total amount received by addresses with this account\n"
            "    \"confirmations\" : n,          (numeric) The number of confirmations of the most recent transaction included\n"
            "    \"label\" : \"label\"           (string) A comment for the address/transaction, if any\n"
            "  }\n"
            "  ,...\n"
            "]\n"

            "\nExamples:\n"
            + HelpExampleCli("listreceivedbyaccount", "")
            + HelpExampleCli("listreceivedbyaccount", "6 true")
            + HelpExampleRpc("listreceivedbyaccount", "6, true, true")
        );

    ObserveSafeMode();

    // Make sure the results are valid at least up to the most recent block
    // the user could have gotten from another RPC command prior to now
    pwallet->BlockUntilSyncedToCurrentChain();

    LOCK2(cs_main, pwallet->cs_wallet);

    return ListReceived(pwallet, request.params, true);
}

static void MaybePushAddress(UniValue & entry, const CTxDestination &dest)
{
    if (IsValidDestination(dest)) {
        entry.pushKV("address", EncodeDestination(dest));
    }
}

/**
 * List transactions based on the given criteria.
 *
 * @param  pwallet    The wallet.
 * @param  wtx        The wallet transaction.
 * @param  strAccount The account, if any, or "*" for all.
 * @param  nMinDepth  The minimum confirmation depth.
 * @param  fLong      Whether to include the JSON version of the transaction.
 * @param  ret        The UniValue into which the result is stored.
 * @param  filter     The "is mine" filter bool.
 */
void ListTransactions(CWallet* const pwallet, const CWalletTx& wtx, const std::string& strAccount, int nMinDepth, bool fLong, UniValue& ret, const isminefilter& filter)
{
    CAmount nFee;
    std::string strSentAccount;
    std::list<COutputEntry> listReceived;
    std::list<COutputEntry> listSent;

    wtx.GetAmounts(listReceived, listSent, nFee, strSentAccount, filter);

    bool fAllAccounts = (strAccount == std::string("*"));
    bool involvesWatchonly = wtx.IsFromMe(ISMINE_WATCH_ONLY);

    // Sent
    if ((!listSent.empty() || nFee != 0) && (fAllAccounts || strAccount == strSentAccount))
    {
        for (const COutputEntry& s : listSent)
        {
            UniValue entry(UniValue::VOBJ);
            if (involvesWatchonly || (::IsMine(*pwallet, s.destination) & ISMINE_WATCH_ONLY)) {
                entry.pushKV("involvesWatchonly", true);
            }
            entry.pushKV("account", strSentAccount);
            MaybePushAddress(entry, s.destination);
<<<<<<< HEAD
            if(!s.nameOp.empty())
                entry.push_back(Pair("name", s.nameOp));
            entry.push_back(Pair("category", "send"));
            entry.push_back(Pair("amount", ValueFromAmount(-s.amount)));
=======
            entry.pushKV("category", "send");
            entry.pushKV("amount", ValueFromAmount(-s.amount));
>>>>>>> 23132219
            if (pwallet->mapAddressBook.count(s.destination)) {
                entry.pushKV("label", pwallet->mapAddressBook[s.destination].name);
            }
            entry.pushKV("vout", s.vout);
            entry.pushKV("fee", ValueFromAmount(-nFee));
            if (fLong)
                WalletTxToJSON(wtx, entry);
            entry.pushKV("abandoned", wtx.isAbandoned());
            ret.push_back(entry);
        }
    }

    // Received
    if (listReceived.size() > 0 && wtx.GetDepthInMainChain() >= nMinDepth)
    {
        for (const COutputEntry& r : listReceived)
        {
            std::string account;
            if (pwallet->mapAddressBook.count(r.destination)) {
                account = pwallet->mapAddressBook[r.destination].name;
            }
            if (fAllAccounts || (account == strAccount))
            {
                UniValue entry(UniValue::VOBJ);
                if (involvesWatchonly || (::IsMine(*pwallet, r.destination) & ISMINE_WATCH_ONLY)) {
                    entry.pushKV("involvesWatchonly", true);
                }
                entry.pushKV("account", account);
                MaybePushAddress(entry, r.destination);
                if(!r.nameOp.empty())
                    entry.push_back(Pair("name", r.nameOp));
                if (wtx.IsCoinBase())
                {
                    if (wtx.GetDepthInMainChain() < 1)
                        entry.pushKV("category", "orphan");
                    else if (wtx.GetBlocksToMaturity() > 0)
                        entry.pushKV("category", "immature");
                    else
                        entry.pushKV("category", "generate");
                }
                else
                {
                    entry.pushKV("category", "receive");
                }
                entry.pushKV("amount", ValueFromAmount(r.amount));
                if (pwallet->mapAddressBook.count(r.destination)) {
                    entry.pushKV("label", account);
                }
                entry.pushKV("vout", r.vout);
                if (fLong)
                    WalletTxToJSON(wtx, entry);
                ret.push_back(entry);
            }
        }
    }
}

void AcentryToJSON(const CAccountingEntry& acentry, const std::string& strAccount, UniValue& ret)
{
    bool fAllAccounts = (strAccount == std::string("*"));

    if (fAllAccounts || acentry.strAccount == strAccount)
    {
        UniValue entry(UniValue::VOBJ);
        entry.pushKV("account", acentry.strAccount);
        entry.pushKV("category", "move");
        entry.pushKV("time", acentry.nTime);
        entry.pushKV("amount", ValueFromAmount(acentry.nCreditDebit));
        entry.pushKV("otheraccount", acentry.strOtherAccount);
        entry.pushKV("comment", acentry.strComment);
        ret.push_back(entry);
    }
}

UniValue listtransactions(const JSONRPCRequest& request)
{
    CWallet * const pwallet = GetWalletForJSONRPCRequest(request);
    if (!EnsureWalletIsAvailable(pwallet, request.fHelp)) {
        return NullUniValue;
    }

    if (request.fHelp || request.params.size() > 4)
        throw std::runtime_error(
            "listtransactions ( \"account\" count skip include_watchonly)\n"
            "\nReturns up to 'count' most recent transactions skipping the first 'from' transactions for account 'account'.\n"
            "\nArguments:\n"
            "1. \"account\"    (string, optional) DEPRECATED. The account name. Should be \"*\".\n"
            "2. count          (numeric, optional, default=10) The number of transactions to return\n"
            "3. skip           (numeric, optional, default=0) The number of transactions to skip\n"
            "4. include_watchonly (bool, optional, default=false) Include transactions to watch-only addresses (see 'importaddress')\n"
            "\nResult:\n"
            "[\n"
            "  {\n"
            "    \"account\":\"accountname\",       (string) DEPRECATED. The account name associated with the transaction. \n"
            "                                                It will be \"\" for the default account.\n"
            "    \"address\":\"address\",    (string) The namecoin address of the transaction. Not present for \n"
            "                                                move transactions (category = move).\n"
            "    \"category\":\"send|receive|move\", (string) The transaction category. 'move' is a local (off blockchain)\n"
            "                                                transaction between accounts, and not associated with an address,\n"
            "                                                transaction id or block. 'send' and 'receive' transactions are \n"
            "                                                associated with an address, transaction id and block details\n"
            "    \"amount\": x.xxx,          (numeric) The amount in " + CURRENCY_UNIT + ". This is negative for the 'send' category, and for the\n"
            "                                         'move' category for moves outbound. It is positive for the 'receive' category,\n"
            "                                         and for the 'move' category for inbound funds.\n"
            "    \"label\": \"label\",       (string) A comment for the address/transaction, if any\n"
            "    \"vout\": n,                (numeric) the vout value\n"
            "    \"fee\": x.xxx,             (numeric) The amount of the fee in " + CURRENCY_UNIT + ". This is negative and only available for the \n"
            "                                         'send' category of transactions.\n"
            "    \"confirmations\": n,       (numeric) The number of confirmations for the transaction. Available for 'send' and \n"
            "                                         'receive' category of transactions. Negative confirmations indicate the\n"
            "                                         transaction conflicts with the block chain\n"
            "    \"trusted\": xxx,           (bool) Whether we consider the outputs of this unconfirmed transaction safe to spend.\n"
            "    \"blockhash\": \"hashvalue\", (string) The block hash containing the transaction. Available for 'send' and 'receive'\n"
            "                                          category of transactions.\n"
            "    \"blockindex\": n,          (numeric) The index of the transaction in the block that includes it. Available for 'send' and 'receive'\n"
            "                                          category of transactions.\n"
            "    \"blocktime\": xxx,         (numeric) The block time in seconds since epoch (1 Jan 1970 GMT).\n"
            "    \"txid\": \"transactionid\", (string) The transaction id. Available for 'send' and 'receive' category of transactions.\n"
            "    \"time\": xxx,              (numeric) The transaction time in seconds since epoch (midnight Jan 1 1970 GMT).\n"
            "    \"timereceived\": xxx,      (numeric) The time received in seconds since epoch (midnight Jan 1 1970 GMT). Available \n"
            "                                          for 'send' and 'receive' category of transactions.\n"
            "    \"comment\": \"...\",       (string) If a comment is associated with the transaction.\n"
            "    \"otheraccount\": \"accountname\",  (string) DEPRECATED. For the 'move' category of transactions, the account the funds came \n"
            "                                          from (for receiving funds, positive amounts), or went to (for sending funds,\n"
            "                                          negative amounts).\n"
            "    \"bip125-replaceable\": \"yes|no|unknown\",  (string) Whether this transaction could be replaced due to BIP125 (replace-by-fee);\n"
            "                                                     may be unknown for unconfirmed transactions not in the mempool\n"
            "    \"abandoned\": xxx          (bool) 'true' if the transaction has been abandoned (inputs are respendable). Only available for the \n"
            "                                         'send' category of transactions.\n"
            "  }\n"
            "]\n"

            "\nExamples:\n"
            "\nList the most recent 10 transactions in the systems\n"
            + HelpExampleCli("listtransactions", "") +
            "\nList transactions 100 to 120\n"
            + HelpExampleCli("listtransactions", "\"*\" 20 100") +
            "\nAs a json rpc call\n"
            + HelpExampleRpc("listtransactions", "\"*\", 20, 100")
        );

    ObserveSafeMode();

    // Make sure the results are valid at least up to the most recent block
    // the user could have gotten from another RPC command prior to now
    pwallet->BlockUntilSyncedToCurrentChain();

    std::string strAccount = "*";
    if (!request.params[0].isNull())
        strAccount = request.params[0].get_str();
    int nCount = 10;
    if (!request.params[1].isNull())
        nCount = request.params[1].get_int();
    int nFrom = 0;
    if (!request.params[2].isNull())
        nFrom = request.params[2].get_int();
    isminefilter filter = ISMINE_SPENDABLE;
    if(!request.params[3].isNull())
        if(request.params[3].get_bool())
            filter = filter | ISMINE_WATCH_ONLY;

    if (nCount < 0)
        throw JSONRPCError(RPC_INVALID_PARAMETER, "Negative count");
    if (nFrom < 0)
        throw JSONRPCError(RPC_INVALID_PARAMETER, "Negative from");

    UniValue ret(UniValue::VARR);

    {
        LOCK2(cs_main, pwallet->cs_wallet);

        const CWallet::TxItems & txOrdered = pwallet->wtxOrdered;

        // iterate backwards until we have nCount items to return:
        for (CWallet::TxItems::const_reverse_iterator it = txOrdered.rbegin(); it != txOrdered.rend(); ++it)
        {
            CWalletTx *const pwtx = (*it).second.first;
            if (pwtx != nullptr)
                ListTransactions(pwallet, *pwtx, strAccount, 0, true, ret, filter);
            CAccountingEntry *const pacentry = (*it).second.second;
            if (pacentry != nullptr)
                AcentryToJSON(*pacentry, strAccount, ret);

            if ((int)ret.size() >= (nCount+nFrom)) break;
        }
    }

    // ret is newest to oldest

    if (nFrom > (int)ret.size())
        nFrom = ret.size();
    if ((nFrom + nCount) > (int)ret.size())
        nCount = ret.size() - nFrom;

    std::vector<UniValue> arrTmp = ret.getValues();

    std::vector<UniValue>::iterator first = arrTmp.begin();
    std::advance(first, nFrom);
    std::vector<UniValue>::iterator last = arrTmp.begin();
    std::advance(last, nFrom+nCount);

    if (last != arrTmp.end()) arrTmp.erase(last, arrTmp.end());
    if (first != arrTmp.begin()) arrTmp.erase(arrTmp.begin(), first);

    std::reverse(arrTmp.begin(), arrTmp.end()); // Return oldest to newest

    ret.clear();
    ret.setArray();
    ret.push_backV(arrTmp);

    return ret;
}

UniValue listaccounts(const JSONRPCRequest& request)
{
    CWallet * const pwallet = GetWalletForJSONRPCRequest(request);
    if (!EnsureWalletIsAvailable(pwallet, request.fHelp)) {
        return NullUniValue;
    }

    if (request.fHelp || request.params.size() > 2)
        throw std::runtime_error(
            "listaccounts ( minconf include_watchonly)\n"
            "\nDEPRECATED. Returns Object that has account names as keys, account balances as values.\n"
            "\nArguments:\n"
            "1. minconf             (numeric, optional, default=1) Only include transactions with at least this many confirmations\n"
            "2. include_watchonly   (bool, optional, default=false) Include balances in watch-only addresses (see 'importaddress')\n"
            "\nResult:\n"
            "{                      (json object where keys are account names, and values are numeric balances\n"
            "  \"account\": x.xxx,  (numeric) The property name is the account name, and the value is the total balance for the account.\n"
            "  ...\n"
            "}\n"
            "\nExamples:\n"
            "\nList account balances where there at least 1 confirmation\n"
            + HelpExampleCli("listaccounts", "") +
            "\nList account balances including zero confirmation transactions\n"
            + HelpExampleCli("listaccounts", "0") +
            "\nList account balances for 6 or more confirmations\n"
            + HelpExampleCli("listaccounts", "6") +
            "\nAs json rpc call\n"
            + HelpExampleRpc("listaccounts", "6")
        );

    ObserveSafeMode();

    // Make sure the results are valid at least up to the most recent block
    // the user could have gotten from another RPC command prior to now
    pwallet->BlockUntilSyncedToCurrentChain();

    LOCK2(cs_main, pwallet->cs_wallet);

    int nMinDepth = 1;
    if (!request.params[0].isNull())
        nMinDepth = request.params[0].get_int();
    isminefilter includeWatchonly = ISMINE_SPENDABLE;
    if(!request.params[1].isNull())
        if(request.params[1].get_bool())
            includeWatchonly = includeWatchonly | ISMINE_WATCH_ONLY;

    std::map<std::string, CAmount> mapAccountBalances;
    for (const std::pair<CTxDestination, CAddressBookData>& entry : pwallet->mapAddressBook) {
        if (IsMine(*pwallet, entry.first) & includeWatchonly) {  // This address belongs to me
            mapAccountBalances[entry.second.name] = 0;
        }
    }

    for (const std::pair<uint256, CWalletTx>& pairWtx : pwallet->mapWallet) {
        const CWalletTx& wtx = pairWtx.second;
        CAmount nFee;
        std::string strSentAccount;
        std::list<COutputEntry> listReceived;
        std::list<COutputEntry> listSent;
        int nDepth = wtx.GetDepthInMainChain();
        if (wtx.GetBlocksToMaturity() > 0 || nDepth < 0)
            continue;
        wtx.GetAmounts(listReceived, listSent, nFee, strSentAccount, includeWatchonly);
        mapAccountBalances[strSentAccount] -= nFee;
        for (const COutputEntry& s : listSent)
            mapAccountBalances[strSentAccount] -= s.amount;
        if (nDepth >= nMinDepth)
        {
            for (const COutputEntry& r : listReceived)
                if (pwallet->mapAddressBook.count(r.destination)) {
                    mapAccountBalances[pwallet->mapAddressBook[r.destination].name] += r.amount;
                }
                else
                    mapAccountBalances[""] += r.amount;
        }
    }

    const std::list<CAccountingEntry>& acentries = pwallet->laccentries;
    for (const CAccountingEntry& entry : acentries)
        mapAccountBalances[entry.strAccount] += entry.nCreditDebit;

    UniValue ret(UniValue::VOBJ);
    for (const std::pair<std::string, CAmount>& accountBalance : mapAccountBalances) {
        ret.pushKV(accountBalance.first, ValueFromAmount(accountBalance.second));
    }
    return ret;
}

UniValue listsinceblock(const JSONRPCRequest& request)
{
    CWallet * const pwallet = GetWalletForJSONRPCRequest(request);
    if (!EnsureWalletIsAvailable(pwallet, request.fHelp)) {
        return NullUniValue;
    }

    if (request.fHelp || request.params.size() > 4)
        throw std::runtime_error(
            "listsinceblock ( \"blockhash\" target_confirmations include_watchonly include_removed )\n"
            "\nGet all transactions in blocks since block [blockhash], or all transactions if omitted.\n"
            "If \"blockhash\" is no longer a part of the main chain, transactions from the fork point onward are included.\n"
            "Additionally, if include_removed is set, transactions affecting the wallet which were removed are returned in the \"removed\" array.\n"
            "\nArguments:\n"
            "1. \"blockhash\"            (string, optional) The block hash to list transactions since\n"
            "2. target_confirmations:    (numeric, optional, default=1) Return the nth block hash from the main chain. e.g. 1 would mean the best block hash. Note: this is not used as a filter, but only affects [lastblock] in the return value\n"
            "3. include_watchonly:       (bool, optional, default=false) Include transactions to watch-only addresses (see 'importaddress')\n"
            "4. include_removed:         (bool, optional, default=true) Show transactions that were removed due to a reorg in the \"removed\" array\n"
            "                                                           (not guaranteed to work on pruned nodes)\n"
            "\nResult:\n"
            "{\n"
            "  \"transactions\": [\n"
            "    \"account\":\"accountname\",       (string) DEPRECATED. The account name associated with the transaction. Will be \"\" for the default account.\n"
            "    \"address\":\"address\",    (string) The namecoin address of the transaction. Not present for move transactions (category = move).\n"
            "    \"category\":\"send|receive\",     (string) The transaction category. 'send' has negative amounts, 'receive' has positive amounts.\n"
            "    \"amount\": x.xxx,          (numeric) The amount in " + CURRENCY_UNIT + ". This is negative for the 'send' category, and for the 'move' category for moves \n"
            "                                          outbound. It is positive for the 'receive' category, and for the 'move' category for inbound funds.\n"
            "    \"vout\" : n,               (numeric) the vout value\n"
            "    \"fee\": x.xxx,             (numeric) The amount of the fee in " + CURRENCY_UNIT + ". This is negative and only available for the 'send' category of transactions.\n"
            "    \"confirmations\": n,       (numeric) The number of confirmations for the transaction. Available for 'send' and 'receive' category of transactions.\n"
            "                                          When it's < 0, it means the transaction conflicted that many blocks ago.\n"
            "    \"blockhash\": \"hashvalue\",     (string) The block hash containing the transaction. Available for 'send' and 'receive' category of transactions.\n"
            "    \"blockindex\": n,          (numeric) The index of the transaction in the block that includes it. Available for 'send' and 'receive' category of transactions.\n"
            "    \"blocktime\": xxx,         (numeric) The block time in seconds since epoch (1 Jan 1970 GMT).\n"
            "    \"txid\": \"transactionid\",  (string) The transaction id. Available for 'send' and 'receive' category of transactions.\n"
            "    \"time\": xxx,              (numeric) The transaction time in seconds since epoch (Jan 1 1970 GMT).\n"
            "    \"timereceived\": xxx,      (numeric) The time received in seconds since epoch (Jan 1 1970 GMT). Available for 'send' and 'receive' category of transactions.\n"
            "    \"bip125-replaceable\": \"yes|no|unknown\",  (string) Whether this transaction could be replaced due to BIP125 (replace-by-fee);\n"
            "                                                   may be unknown for unconfirmed transactions not in the mempool\n"
            "    \"abandoned\": xxx,         (bool) 'true' if the transaction has been abandoned (inputs are respendable). Only available for the 'send' category of transactions.\n"
            "    \"comment\": \"...\",       (string) If a comment is associated with the transaction.\n"
            "    \"label\" : \"label\"       (string) A comment for the address/transaction, if any\n"
            "    \"to\": \"...\",            (string) If a comment to is associated with the transaction.\n"
            "  ],\n"
            "  \"removed\": [\n"
            "    <structure is the same as \"transactions\" above, only present if include_removed=true>\n"
            "    Note: transactions that were readded in the active chain will appear as-is in this array, and may thus have a positive confirmation count.\n"
            "  ],\n"
            "  \"lastblock\": \"lastblockhash\"     (string) The hash of the block (target_confirmations-1) from the best block on the main chain. This is typically used to feed back into listsinceblock the next time you call it. So you would generally use a target_confirmations of say 6, so you will be continually re-notified of transactions until they've reached 6 confirmations plus any new ones\n"
            "}\n"
            "\nExamples:\n"
            + HelpExampleCli("listsinceblock", "")
            + HelpExampleCli("listsinceblock", "\"000000000000000bacf66f7497b7dc45ef753ee9a7d38571037cdb1a57f663ad\" 6")
            + HelpExampleRpc("listsinceblock", "\"000000000000000bacf66f7497b7dc45ef753ee9a7d38571037cdb1a57f663ad\", 6")
        );

    ObserveSafeMode();

    // Make sure the results are valid at least up to the most recent block
    // the user could have gotten from another RPC command prior to now
    pwallet->BlockUntilSyncedToCurrentChain();

    LOCK2(cs_main, pwallet->cs_wallet);

    const CBlockIndex* pindex = nullptr;    // Block index of the specified block or the common ancestor, if the block provided was in a deactivated chain.
    const CBlockIndex* paltindex = nullptr; // Block index of the specified block, even if it's in a deactivated chain.
    int target_confirms = 1;
    isminefilter filter = ISMINE_SPENDABLE;

    if (!request.params[0].isNull() && !request.params[0].get_str().empty()) {
        uint256 blockId;

        blockId.SetHex(request.params[0].get_str());
        BlockMap::iterator it = mapBlockIndex.find(blockId);
        if (it == mapBlockIndex.end()) {
            throw JSONRPCError(RPC_INVALID_ADDRESS_OR_KEY, "Block not found");
        }
        paltindex = pindex = it->second;
        if (chainActive[pindex->nHeight] != pindex) {
            // the block being asked for is a part of a deactivated chain;
            // we don't want to depend on its perceived height in the block
            // chain, we want to instead use the last common ancestor
            pindex = chainActive.FindFork(pindex);
        }
    }

    if (!request.params[1].isNull()) {
        target_confirms = request.params[1].get_int();

        if (target_confirms < 1) {
            throw JSONRPCError(RPC_INVALID_PARAMETER, "Invalid parameter");
        }
    }

    if (!request.params[2].isNull() && request.params[2].get_bool()) {
        filter = filter | ISMINE_WATCH_ONLY;
    }

    bool include_removed = (request.params[3].isNull() || request.params[3].get_bool());

    int depth = pindex ? (1 + chainActive.Height() - pindex->nHeight) : -1;

    UniValue transactions(UniValue::VARR);

    for (const std::pair<uint256, CWalletTx>& pairWtx : pwallet->mapWallet) {
        CWalletTx tx = pairWtx.second;

        if (depth == -1 || tx.GetDepthInMainChain() < depth) {
            ListTransactions(pwallet, tx, "*", 0, true, transactions, filter);
        }
    }

    // when a reorg'd block is requested, we also list any relevant transactions
    // in the blocks of the chain that was detached
    UniValue removed(UniValue::VARR);
    while (include_removed && paltindex && paltindex != pindex) {
        CBlock block;
        if (!ReadBlockFromDisk(block, paltindex, Params().GetConsensus())) {
            throw JSONRPCError(RPC_INTERNAL_ERROR, "Can't read block from disk");
        }
        for (const CTransactionRef& tx : block.vtx) {
            auto it = pwallet->mapWallet.find(tx->GetHash());
            if (it != pwallet->mapWallet.end()) {
                // We want all transactions regardless of confirmation count to appear here,
                // even negative confirmation ones, hence the big negative.
                ListTransactions(pwallet, it->second, "*", -100000000, true, removed, filter);
            }
        }
        paltindex = paltindex->pprev;
    }

    CBlockIndex *pblockLast = chainActive[chainActive.Height() + 1 - target_confirms];
    uint256 lastblock = pblockLast ? pblockLast->GetBlockHash() : uint256();

    UniValue ret(UniValue::VOBJ);
    ret.pushKV("transactions", transactions);
    if (include_removed) ret.pushKV("removed", removed);
    ret.pushKV("lastblock", lastblock.GetHex());

    return ret;
}

UniValue gettransaction(const JSONRPCRequest& request)
{
    CWallet * const pwallet = GetWalletForJSONRPCRequest(request);
    if (!EnsureWalletIsAvailable(pwallet, request.fHelp)) {
        return NullUniValue;
    }

    if (request.fHelp || request.params.size() < 1 || request.params.size() > 2)
        throw std::runtime_error(
            "gettransaction \"txid\" ( include_watchonly )\n"
            "\nGet detailed information about in-wallet transaction <txid>\n"
            "\nArguments:\n"
            "1. \"txid\"                  (string, required) The transaction id\n"
            "2. \"include_watchonly\"     (bool, optional, default=false) Whether to include watch-only addresses in balance calculation and details[]\n"
            "\nResult:\n"
            "{\n"
            "  \"amount\" : x.xxx,        (numeric) The transaction amount in " + CURRENCY_UNIT + "\n"
            "  \"fee\": x.xxx,            (numeric) The amount of the fee in " + CURRENCY_UNIT + ". This is negative and only available for the \n"
            "                              'send' category of transactions.\n"
            "  \"confirmations\" : n,     (numeric) The number of confirmations\n"
            "  \"blockhash\" : \"hash\",  (string) The block hash\n"
            "  \"blockindex\" : xx,       (numeric) The index of the transaction in the block that includes it\n"
            "  \"blocktime\" : ttt,       (numeric) The time in seconds since epoch (1 Jan 1970 GMT)\n"
            "  \"txid\" : \"transactionid\",   (string) The transaction id.\n"
            "  \"time\" : ttt,            (numeric) The transaction time in seconds since epoch (1 Jan 1970 GMT)\n"
            "  \"timereceived\" : ttt,    (numeric) The time received in seconds since epoch (1 Jan 1970 GMT)\n"
            "  \"bip125-replaceable\": \"yes|no|unknown\",  (string) Whether this transaction could be replaced due to BIP125 (replace-by-fee);\n"
            "                                                   may be unknown for unconfirmed transactions not in the mempool\n"
            "  \"details\" : [\n"
            "    {\n"
            "      \"account\" : \"accountname\",      (string) DEPRECATED. The account name involved in the transaction, can be \"\" for the default account.\n"
            "      \"address\" : \"address\",          (string) The namecoin address involved in the transaction\n"
            "      \"category\" : \"send|receive\",    (string) The category, either 'send' or 'receive'\n"
            "      \"amount\" : x.xxx,                 (numeric) The amount in " + CURRENCY_UNIT + "\n"
            "      \"label\" : \"label\",              (string) A comment for the address/transaction, if any\n"
            "      \"vout\" : n,                       (numeric) the vout value\n"
            "      \"fee\": x.xxx,                     (numeric) The amount of the fee in " + CURRENCY_UNIT + ". This is negative and only available for the \n"
            "                                           'send' category of transactions.\n"
            "      \"abandoned\": xxx                  (bool) 'true' if the transaction has been abandoned (inputs are respendable). Only available for the \n"
            "                                           'send' category of transactions.\n"
            "    }\n"
            "    ,...\n"
            "  ],\n"
            "  \"hex\" : \"data\"         (string) Raw data for transaction\n"
            "}\n"

            "\nExamples:\n"
            + HelpExampleCli("gettransaction", "\"1075db55d416d3ca199f55b6084e2115b9345e16c5cf302fc80e9d5fbf5d48d\"")
            + HelpExampleCli("gettransaction", "\"1075db55d416d3ca199f55b6084e2115b9345e16c5cf302fc80e9d5fbf5d48d\" true")
            + HelpExampleRpc("gettransaction", "\"1075db55d416d3ca199f55b6084e2115b9345e16c5cf302fc80e9d5fbf5d48d\"")
        );

    ObserveSafeMode();

    // Make sure the results are valid at least up to the most recent block
    // the user could have gotten from another RPC command prior to now
    pwallet->BlockUntilSyncedToCurrentChain();

    LOCK2(cs_main, pwallet->cs_wallet);

    uint256 hash;
    hash.SetHex(request.params[0].get_str());

    isminefilter filter = ISMINE_SPENDABLE;
    if(!request.params[1].isNull())
        if(request.params[1].get_bool())
            filter = filter | ISMINE_WATCH_ONLY;

    UniValue entry(UniValue::VOBJ);
    auto it = pwallet->mapWallet.find(hash);
    if (it == pwallet->mapWallet.end()) {
        throw JSONRPCError(RPC_INVALID_ADDRESS_OR_KEY, "Invalid or non-wallet transaction id");
    }
    const CWalletTx& wtx = it->second;

    CAmount nCredit = wtx.GetCredit(filter);
    CAmount nDebit = wtx.GetDebit(filter);
    CAmount nNet = nCredit - nDebit;
    CAmount nFee = (wtx.IsFromMe(filter) ? wtx.tx->GetValueOut(true) - nDebit : 0);

    entry.pushKV("amount", ValueFromAmount(nNet - nFee));
    if (wtx.IsFromMe(filter))
        entry.pushKV("fee", ValueFromAmount(nFee));

    WalletTxToJSON(wtx, entry);

    UniValue details(UniValue::VARR);
    ListTransactions(pwallet, wtx, "*", 0, false, details, filter);
    entry.pushKV("details", details);

    std::string strHex = EncodeHexTx(*wtx.tx, RPCSerializationFlags());
    entry.pushKV("hex", strHex);

    return entry;
}

UniValue abandontransaction(const JSONRPCRequest& request)
{
    CWallet * const pwallet = GetWalletForJSONRPCRequest(request);
    if (!EnsureWalletIsAvailable(pwallet, request.fHelp)) {
        return NullUniValue;
    }

    if (request.fHelp || request.params.size() != 1) {
        throw std::runtime_error(
            "abandontransaction \"txid\"\n"
            "\nMark in-wallet transaction <txid> as abandoned\n"
            "This will mark this transaction and all its in-wallet descendants as abandoned which will allow\n"
            "for their inputs to be respent.  It can be used to replace \"stuck\" or evicted transactions.\n"
            "It only works on transactions which are not included in a block and are not currently in the mempool.\n"
            "It has no effect on transactions which are already abandoned.\n"
            "\nArguments:\n"
            "1. \"txid\"    (string, required) The transaction id\n"
            "\nResult:\n"
            "\nExamples:\n"
            + HelpExampleCli("abandontransaction", "\"1075db55d416d3ca199f55b6084e2115b9345e16c5cf302fc80e9d5fbf5d48d\"")
            + HelpExampleRpc("abandontransaction", "\"1075db55d416d3ca199f55b6084e2115b9345e16c5cf302fc80e9d5fbf5d48d\"")
        );
    }

    ObserveSafeMode();

    // Make sure the results are valid at least up to the most recent block
    // the user could have gotten from another RPC command prior to now
    pwallet->BlockUntilSyncedToCurrentChain();

    LOCK2(cs_main, pwallet->cs_wallet);

    uint256 hash;
    hash.SetHex(request.params[0].get_str());

    if (!pwallet->mapWallet.count(hash)) {
        throw JSONRPCError(RPC_INVALID_ADDRESS_OR_KEY, "Invalid or non-wallet transaction id");
    }
    if (!pwallet->AbandonTransaction(hash)) {
        throw JSONRPCError(RPC_INVALID_ADDRESS_OR_KEY, "Transaction not eligible for abandonment");
    }

    return NullUniValue;
}


UniValue backupwallet(const JSONRPCRequest& request)
{
    CWallet * const pwallet = GetWalletForJSONRPCRequest(request);
    if (!EnsureWalletIsAvailable(pwallet, request.fHelp)) {
        return NullUniValue;
    }

    if (request.fHelp || request.params.size() != 1)
        throw std::runtime_error(
            "backupwallet \"destination\"\n"
            "\nSafely copies current wallet file to destination, which can be a directory or a path with filename.\n"
            "\nArguments:\n"
            "1. \"destination\"   (string) The destination directory or file\n"
            "\nExamples:\n"
            + HelpExampleCli("backupwallet", "\"backup.dat\"")
            + HelpExampleRpc("backupwallet", "\"backup.dat\"")
        );

    // Make sure the results are valid at least up to the most recent block
    // the user could have gotten from another RPC command prior to now
    pwallet->BlockUntilSyncedToCurrentChain();

    LOCK2(cs_main, pwallet->cs_wallet);

    std::string strDest = request.params[0].get_str();
    if (!pwallet->BackupWallet(strDest)) {
        throw JSONRPCError(RPC_WALLET_ERROR, "Error: Wallet backup failed!");
    }

    return NullUniValue;
}


UniValue keypoolrefill(const JSONRPCRequest& request)
{
    CWallet * const pwallet = GetWalletForJSONRPCRequest(request);
    if (!EnsureWalletIsAvailable(pwallet, request.fHelp)) {
        return NullUniValue;
    }

    if (request.fHelp || request.params.size() > 1)
        throw std::runtime_error(
            "keypoolrefill ( newsize )\n"
            "\nFills the keypool."
            + HelpRequiringPassphrase(pwallet) + "\n"
            "\nArguments\n"
            "1. newsize     (numeric, optional, default=100) The new keypool size\n"
            "\nExamples:\n"
            + HelpExampleCli("keypoolrefill", "")
            + HelpExampleRpc("keypoolrefill", "")
        );

    LOCK2(cs_main, pwallet->cs_wallet);

    // 0 is interpreted by TopUpKeyPool() as the default keypool size given by -keypool
    unsigned int kpSize = 0;
    if (!request.params[0].isNull()) {
        if (request.params[0].get_int() < 0)
            throw JSONRPCError(RPC_INVALID_PARAMETER, "Invalid parameter, expected valid size.");
        kpSize = (unsigned int)request.params[0].get_int();
    }

    EnsureWalletIsUnlocked(pwallet);
    pwallet->TopUpKeyPool(kpSize);

    if (pwallet->GetKeyPoolSize() < kpSize) {
        throw JSONRPCError(RPC_WALLET_ERROR, "Error refreshing keypool.");
    }

    return NullUniValue;
}


static void LockWallet(CWallet* pWallet)
{
    LOCK(pWallet->cs_wallet);
    pWallet->nRelockTime = 0;
    pWallet->Lock();
}

UniValue walletpassphrase(const JSONRPCRequest& request)
{
    CWallet * const pwallet = GetWalletForJSONRPCRequest(request);
    if (!EnsureWalletIsAvailable(pwallet, request.fHelp)) {
        return NullUniValue;
    }

    if (request.fHelp || request.params.size() != 2) {
        throw std::runtime_error(
            "walletpassphrase \"passphrase\" timeout\n"
            "\nStores the wallet decryption key in memory for 'timeout' seconds.\n"
            "This is needed prior to performing transactions related to private keys such as sending namecoins\n"
            "\nArguments:\n"
            "1. \"passphrase\"     (string, required) The wallet passphrase\n"
            "2. timeout            (numeric, required) The time to keep the decryption key in seconds. Limited to at most 1073741824 (2^30) seconds.\n"
            "                                          Any value greater than 1073741824 seconds will be set to 1073741824 seconds.\n"
            "\nNote:\n"
            "Issuing the walletpassphrase command while the wallet is already unlocked will set a new unlock\n"
            "time that overrides the old one.\n"
            "\nExamples:\n"
            "\nUnlock the wallet for 60 seconds\n"
            + HelpExampleCli("walletpassphrase", "\"my pass phrase\" 60") +
            "\nLock the wallet again (before 60 seconds)\n"
            + HelpExampleCli("walletlock", "") +
            "\nAs json rpc call\n"
            + HelpExampleRpc("walletpassphrase", "\"my pass phrase\", 60")
        );
    }

    LOCK2(cs_main, pwallet->cs_wallet);

    if (request.fHelp)
        return true;
    if (!pwallet->IsCrypted()) {
        throw JSONRPCError(RPC_WALLET_WRONG_ENC_STATE, "Error: running with an unencrypted wallet, but walletpassphrase was called.");
    }

    // Note that the walletpassphrase is stored in request.params[0] which is not mlock()ed
    SecureString strWalletPass;
    strWalletPass.reserve(100);
    // TODO: get rid of this .c_str() by implementing SecureString::operator=(std::string)
    // Alternately, find a way to make request.params[0] mlock()'d to begin with.
    strWalletPass = request.params[0].get_str().c_str();

    // Get the timeout
    int64_t nSleepTime = request.params[1].get_int64();
    // Timeout cannot be negative, otherwise it will relock immediately
    if (nSleepTime < 0) {
        throw JSONRPCError(RPC_INVALID_PARAMETER, "Timeout cannot be negative.");
    }
    // Clamp timeout to 2^30 seconds
    if (nSleepTime > (int64_t)1 << 30) {
        nSleepTime = (int64_t)1 << 30;
    }

    if (strWalletPass.length() > 0)
    {
        if (!pwallet->Unlock(strWalletPass)) {
            throw JSONRPCError(RPC_WALLET_PASSPHRASE_INCORRECT, "Error: The wallet passphrase entered was incorrect.");
        }
    }
    else
        throw std::runtime_error(
            "walletpassphrase <passphrase> <timeout>\n"
            "Stores the wallet decryption key in memory for <timeout> seconds.");

    pwallet->TopUpKeyPool();

    pwallet->nRelockTime = GetTime() + nSleepTime;
    RPCRunLater(strprintf("lockwallet(%s)", pwallet->GetName()), boost::bind(LockWallet, pwallet), nSleepTime);

    return NullUniValue;
}


UniValue walletpassphrasechange(const JSONRPCRequest& request)
{
    CWallet * const pwallet = GetWalletForJSONRPCRequest(request);
    if (!EnsureWalletIsAvailable(pwallet, request.fHelp)) {
        return NullUniValue;
    }

    if (request.fHelp || request.params.size() != 2) {
        throw std::runtime_error(
            "walletpassphrasechange \"oldpassphrase\" \"newpassphrase\"\n"
            "\nChanges the wallet passphrase from 'oldpassphrase' to 'newpassphrase'.\n"
            "\nArguments:\n"
            "1. \"oldpassphrase\"      (string) The current passphrase\n"
            "2. \"newpassphrase\"      (string) The new passphrase\n"
            "\nExamples:\n"
            + HelpExampleCli("walletpassphrasechange", "\"old one\" \"new one\"")
            + HelpExampleRpc("walletpassphrasechange", "\"old one\", \"new one\"")
        );
    }

    LOCK2(cs_main, pwallet->cs_wallet);

    if (request.fHelp)
        return true;
    if (!pwallet->IsCrypted()) {
        throw JSONRPCError(RPC_WALLET_WRONG_ENC_STATE, "Error: running with an unencrypted wallet, but walletpassphrasechange was called.");
    }

    // TODO: get rid of these .c_str() calls by implementing SecureString::operator=(std::string)
    // Alternately, find a way to make request.params[0] mlock()'d to begin with.
    SecureString strOldWalletPass;
    strOldWalletPass.reserve(100);
    strOldWalletPass = request.params[0].get_str().c_str();

    SecureString strNewWalletPass;
    strNewWalletPass.reserve(100);
    strNewWalletPass = request.params[1].get_str().c_str();

    if (strOldWalletPass.length() < 1 || strNewWalletPass.length() < 1)
        throw std::runtime_error(
            "walletpassphrasechange <oldpassphrase> <newpassphrase>\n"
            "Changes the wallet passphrase from <oldpassphrase> to <newpassphrase>.");

    if (!pwallet->ChangeWalletPassphrase(strOldWalletPass, strNewWalletPass)) {
        throw JSONRPCError(RPC_WALLET_PASSPHRASE_INCORRECT, "Error: The wallet passphrase entered was incorrect.");
    }

    return NullUniValue;
}


UniValue walletlock(const JSONRPCRequest& request)
{
    CWallet * const pwallet = GetWalletForJSONRPCRequest(request);
    if (!EnsureWalletIsAvailable(pwallet, request.fHelp)) {
        return NullUniValue;
    }

    if (request.fHelp || request.params.size() != 0) {
        throw std::runtime_error(
            "walletlock\n"
            "\nRemoves the wallet encryption key from memory, locking the wallet.\n"
            "After calling this method, you will need to call walletpassphrase again\n"
            "before being able to call any methods which require the wallet to be unlocked.\n"
            "\nExamples:\n"
            "\nSet the passphrase for 2 minutes to perform a transaction\n"
            + HelpExampleCli("walletpassphrase", "\"my pass phrase\" 120") +
            "\nPerform a send (requires passphrase set)\n"
            + HelpExampleCli("sendtoaddress", "\"1M72Sfpbz1BPpXFHz9m3CdqATR44Jvaydd\" 1.0") +
            "\nClear the passphrase since we are done before 2 minutes is up\n"
            + HelpExampleCli("walletlock", "") +
            "\nAs json rpc call\n"
            + HelpExampleRpc("walletlock", "")
        );
    }

    LOCK2(cs_main, pwallet->cs_wallet);

    if (request.fHelp)
        return true;
    if (!pwallet->IsCrypted()) {
        throw JSONRPCError(RPC_WALLET_WRONG_ENC_STATE, "Error: running with an unencrypted wallet, but walletlock was called.");
    }

    pwallet->Lock();
    pwallet->nRelockTime = 0;

    return NullUniValue;
}


UniValue encryptwallet(const JSONRPCRequest& request)
{
    CWallet * const pwallet = GetWalletForJSONRPCRequest(request);
    if (!EnsureWalletIsAvailable(pwallet, request.fHelp)) {
        return NullUniValue;
    }

    if (request.fHelp || request.params.size() != 1) {
        throw std::runtime_error(
            "encryptwallet \"passphrase\"\n"
            "\nEncrypts the wallet with 'passphrase'. This is for first time encryption.\n"
            "After this, any calls that interact with private keys such as sending or signing \n"
            "will require the passphrase to be set prior the making these calls.\n"
            "Use the walletpassphrase call for this, and then walletlock call.\n"
            "If the wallet is already encrypted, use the walletpassphrasechange call.\n"
            "Note that this will shutdown the server.\n"
            "\nArguments:\n"
            "1. \"passphrase\"    (string) The pass phrase to encrypt the wallet with. It must be at least 1 character, but should be long.\n"
            "\nExamples:\n"
            "\nEncrypt your wallet\n"
            + HelpExampleCli("encryptwallet", "\"my pass phrase\"") +
            "\nNow set the passphrase to use the wallet, such as for signing or sending namecoin\n"
            + HelpExampleCli("walletpassphrase", "\"my pass phrase\"") +
            "\nNow we can do something like sign\n"
            + HelpExampleCli("signmessage", "\"address\" \"test message\"") +
            "\nNow lock the wallet again by removing the passphrase\n"
            + HelpExampleCli("walletlock", "") +
            "\nAs a json rpc call\n"
            + HelpExampleRpc("encryptwallet", "\"my pass phrase\"")
        );
    }

    LOCK2(cs_main, pwallet->cs_wallet);

    if (request.fHelp)
        return true;
    if (pwallet->IsCrypted()) {
        throw JSONRPCError(RPC_WALLET_WRONG_ENC_STATE, "Error: running with an encrypted wallet, but encryptwallet was called.");
    }

    // TODO: get rid of this .c_str() by implementing SecureString::operator=(std::string)
    // Alternately, find a way to make request.params[0] mlock()'d to begin with.
    SecureString strWalletPass;
    strWalletPass.reserve(100);
    strWalletPass = request.params[0].get_str().c_str();

    if (strWalletPass.length() < 1)
        throw std::runtime_error(
            "encryptwallet <passphrase>\n"
            "Encrypts the wallet with <passphrase>.");

    if (!pwallet->EncryptWallet(strWalletPass)) {
        throw JSONRPCError(RPC_WALLET_ENCRYPTION_FAILED, "Error: Failed to encrypt the wallet.");
    }

    // BDB seems to have a bad habit of writing old data into
    // slack space in .dat files; that is bad if the old data is
    // unencrypted private keys. So:
    StartShutdown();
    return "wallet encrypted; Namecoin server stopping, restart to run with encrypted wallet. The keypool has been flushed and a new HD seed was generated (if you are using HD). You need to make a new backup.";
}

UniValue lockunspent(const JSONRPCRequest& request)
{
    CWallet * const pwallet = GetWalletForJSONRPCRequest(request);
    if (!EnsureWalletIsAvailable(pwallet, request.fHelp)) {
        return NullUniValue;
    }

    if (request.fHelp || request.params.size() < 1 || request.params.size() > 2)
        throw std::runtime_error(
            "lockunspent unlock ([{\"txid\":\"txid\",\"vout\":n},...])\n"
            "\nUpdates list of temporarily unspendable outputs.\n"
            "Temporarily lock (unlock=false) or unlock (unlock=true) specified transaction outputs.\n"
            "If no transaction outputs are specified when unlocking then all current locked transaction outputs are unlocked.\n"
            "A locked transaction output will not be chosen by automatic coin selection, when spending namecoins.\n"
            "Locks are stored in memory only. Nodes start with zero locked outputs, and the locked output list\n"
            "is always cleared (by virtue of process exit) when a node stops or fails.\n"
            "Also see the listunspent call\n"
            "\nArguments:\n"
            "1. unlock            (boolean, required) Whether to unlock (true) or lock (false) the specified transactions\n"
            "2. \"transactions\"  (string, optional) A json array of objects. Each object the txid (string) vout (numeric)\n"
            "     [           (json array of json objects)\n"
            "       {\n"
            "         \"txid\":\"id\",    (string) The transaction id\n"
            "         \"vout\": n         (numeric) The output number\n"
            "       }\n"
            "       ,...\n"
            "     ]\n"

            "\nResult:\n"
            "true|false    (boolean) Whether the command was successful or not\n"

            "\nExamples:\n"
            "\nList the unspent transactions\n"
            + HelpExampleCli("listunspent", "") +
            "\nLock an unspent transaction\n"
            + HelpExampleCli("lockunspent", "false \"[{\\\"txid\\\":\\\"a08e6907dbbd3d809776dbfc5d82e371b764ed838b5655e72f463568df1aadf0\\\",\\\"vout\\\":1}]\"") +
            "\nList the locked transactions\n"
            + HelpExampleCli("listlockunspent", "") +
            "\nUnlock the transaction again\n"
            + HelpExampleCli("lockunspent", "true \"[{\\\"txid\\\":\\\"a08e6907dbbd3d809776dbfc5d82e371b764ed838b5655e72f463568df1aadf0\\\",\\\"vout\\\":1}]\"") +
            "\nAs a json rpc call\n"
            + HelpExampleRpc("lockunspent", "false, \"[{\\\"txid\\\":\\\"a08e6907dbbd3d809776dbfc5d82e371b764ed838b5655e72f463568df1aadf0\\\",\\\"vout\\\":1}]\"")
        );

    // Make sure the results are valid at least up to the most recent block
    // the user could have gotten from another RPC command prior to now
    pwallet->BlockUntilSyncedToCurrentChain();

    LOCK2(cs_main, pwallet->cs_wallet);

    RPCTypeCheckArgument(request.params[0], UniValue::VBOOL);

    bool fUnlock = request.params[0].get_bool();

    if (request.params[1].isNull()) {
        if (fUnlock)
            pwallet->UnlockAllCoins();
        return true;
    }

    RPCTypeCheckArgument(request.params[1], UniValue::VARR);

    const UniValue& output_params = request.params[1];

    // Create and validate the COutPoints first.

    std::vector<COutPoint> outputs;
    outputs.reserve(output_params.size());

    for (unsigned int idx = 0; idx < output_params.size(); idx++) {
        const UniValue& o = output_params[idx].get_obj();

        RPCTypeCheckObj(o,
            {
                {"txid", UniValueType(UniValue::VSTR)},
                {"vout", UniValueType(UniValue::VNUM)},
            });

        const std::string& txid = find_value(o, "txid").get_str();
        if (!IsHex(txid)) {
            throw JSONRPCError(RPC_INVALID_PARAMETER, "Invalid parameter, expected hex txid");
        }

        const int nOutput = find_value(o, "vout").get_int();
        if (nOutput < 0) {
            throw JSONRPCError(RPC_INVALID_PARAMETER, "Invalid parameter, vout must be positive");
        }

        const COutPoint outpt(uint256S(txid), nOutput);

        const auto it = pwallet->mapWallet.find(outpt.hash);
        if (it == pwallet->mapWallet.end()) {
            throw JSONRPCError(RPC_INVALID_PARAMETER, "Invalid parameter, unknown transaction");
        }

        const CWalletTx& trans = it->second;

        if (outpt.n >= trans.tx->vout.size()) {
            throw JSONRPCError(RPC_INVALID_PARAMETER, "Invalid parameter, vout index out of bounds");
        }

        if (pwallet->IsSpent(outpt.hash, outpt.n)) {
            throw JSONRPCError(RPC_INVALID_PARAMETER, "Invalid parameter, expected unspent output");
        }

        const bool is_locked = pwallet->IsLockedCoin(outpt.hash, outpt.n);

        if (fUnlock && !is_locked) {
            throw JSONRPCError(RPC_INVALID_PARAMETER, "Invalid parameter, expected locked output");
        }

        if (!fUnlock && is_locked) {
            throw JSONRPCError(RPC_INVALID_PARAMETER, "Invalid parameter, output already locked");
        }

        outputs.push_back(outpt);
    }

    // Atomically set (un)locked status for the outputs.
    for (const COutPoint& outpt : outputs) {
        if (fUnlock) pwallet->UnlockCoin(outpt);
        else pwallet->LockCoin(outpt);
    }

    return true;
}

UniValue listlockunspent(const JSONRPCRequest& request)
{
    CWallet * const pwallet = GetWalletForJSONRPCRequest(request);
    if (!EnsureWalletIsAvailable(pwallet, request.fHelp)) {
        return NullUniValue;
    }

    if (request.fHelp || request.params.size() > 0)
        throw std::runtime_error(
            "listlockunspent\n"
            "\nReturns list of temporarily unspendable outputs.\n"
            "See the lockunspent call to lock and unlock transactions for spending.\n"
            "\nResult:\n"
            "[\n"
            "  {\n"
            "    \"txid\" : \"transactionid\",     (string) The transaction id locked\n"
            "    \"vout\" : n                      (numeric) The vout value\n"
            "  }\n"
            "  ,...\n"
            "]\n"
            "\nExamples:\n"
            "\nList the unspent transactions\n"
            + HelpExampleCli("listunspent", "") +
            "\nLock an unspent transaction\n"
            + HelpExampleCli("lockunspent", "false \"[{\\\"txid\\\":\\\"a08e6907dbbd3d809776dbfc5d82e371b764ed838b5655e72f463568df1aadf0\\\",\\\"vout\\\":1}]\"") +
            "\nList the locked transactions\n"
            + HelpExampleCli("listlockunspent", "") +
            "\nUnlock the transaction again\n"
            + HelpExampleCli("lockunspent", "true \"[{\\\"txid\\\":\\\"a08e6907dbbd3d809776dbfc5d82e371b764ed838b5655e72f463568df1aadf0\\\",\\\"vout\\\":1}]\"") +
            "\nAs a json rpc call\n"
            + HelpExampleRpc("listlockunspent", "")
        );

    ObserveSafeMode();
    LOCK2(cs_main, pwallet->cs_wallet);

    std::vector<COutPoint> vOutpts;
    pwallet->ListLockedCoins(vOutpts);

    UniValue ret(UniValue::VARR);

    for (COutPoint &outpt : vOutpts) {
        UniValue o(UniValue::VOBJ);

        o.pushKV("txid", outpt.hash.GetHex());
        o.pushKV("vout", (int)outpt.n);
        ret.push_back(o);
    }

    return ret;
}

UniValue settxfee(const JSONRPCRequest& request)
{
    CWallet * const pwallet = GetWalletForJSONRPCRequest(request);
    if (!EnsureWalletIsAvailable(pwallet, request.fHelp)) {
        return NullUniValue;
    }

    if (request.fHelp || request.params.size() < 1 || request.params.size() > 1)
        throw std::runtime_error(
            "settxfee amount\n"
            "\nSet the transaction fee per kB. Overwrites the paytxfee parameter.\n"
            "\nArguments:\n"
            "1. amount         (numeric or string, required) The transaction fee in " + CURRENCY_UNIT + "/kB\n"
            "\nResult\n"
            "true|false        (boolean) Returns true if successful\n"
            "\nExamples:\n"
            + HelpExampleCli("settxfee", "0.00001")
            + HelpExampleRpc("settxfee", "0.00001")
        );

    LOCK2(cs_main, pwallet->cs_wallet);

    // Amount
    CAmount nAmount = AmountFromValue(request.params[0]);

    payTxFee = CFeeRate(nAmount, 1000);
    return true;
}

UniValue getwalletinfo(const JSONRPCRequest& request)
{
    CWallet * const pwallet = GetWalletForJSONRPCRequest(request);
    if (!EnsureWalletIsAvailable(pwallet, request.fHelp)) {
        return NullUniValue;
    }

    if (request.fHelp || request.params.size() != 0)
        throw std::runtime_error(
            "getwalletinfo\n"
            "Returns an object containing various wallet state info.\n"
            "\nResult:\n"
            "{\n"
            "  \"walletname\": xxxxx,             (string) the wallet name\n"
            "  \"walletversion\": xxxxx,          (numeric) the wallet version\n"
            "  \"balance\": xxxxxxx,              (numeric) the total confirmed balance of the wallet in " + CURRENCY_UNIT + "\n"
            "  \"unconfirmed_balance\": xxx,      (numeric) the total unconfirmed balance of the wallet in " + CURRENCY_UNIT + "\n"
            "  \"immature_balance\": xxxxxx,      (numeric) the total immature balance of the wallet in " + CURRENCY_UNIT + "\n"
            "  \"txcount\": xxxxxxx,              (numeric) the total number of transactions in the wallet\n"
            "  \"keypoololdest\": xxxxxx,         (numeric) the timestamp (seconds since Unix epoch) of the oldest pre-generated key in the key pool\n"
            "  \"keypoolsize\": xxxx,             (numeric) how many new keys are pre-generated (only counts external keys)\n"
            "  \"keypoolsize_hd_internal\": xxxx, (numeric) how many new keys are pre-generated for internal use (used for change outputs, only appears if the wallet is using this feature, otherwise external keys are used)\n"
            "  \"unlocked_until\": ttt,           (numeric) the timestamp in seconds since epoch (midnight Jan 1 1970 GMT) that the wallet is unlocked for transfers, or 0 if the wallet is locked\n"
            "  \"paytxfee\": x.xxxx,              (numeric) the transaction fee configuration, set in " + CURRENCY_UNIT + "/kB\n"
            "  \"hdmasterkeyid\": \"<hash160>\"     (string, optional) the Hash160 of the HD master pubkey (only present when HD is enabled)\n"
            "}\n"
            "\nExamples:\n"
            + HelpExampleCli("getwalletinfo", "")
            + HelpExampleRpc("getwalletinfo", "")
        );

    ObserveSafeMode();

    // Make sure the results are valid at least up to the most recent block
    // the user could have gotten from another RPC command prior to now
    pwallet->BlockUntilSyncedToCurrentChain();

    LOCK2(cs_main, pwallet->cs_wallet);

    UniValue obj(UniValue::VOBJ);

    size_t kpExternalSize = pwallet->KeypoolCountExternalKeys();
    obj.pushKV("walletname", pwallet->GetName());
    obj.pushKV("walletversion", pwallet->GetVersion());
    obj.pushKV("balance",       ValueFromAmount(pwallet->GetBalance()));
    obj.pushKV("unconfirmed_balance", ValueFromAmount(pwallet->GetUnconfirmedBalance()));
    obj.pushKV("immature_balance",    ValueFromAmount(pwallet->GetImmatureBalance()));
    obj.pushKV("txcount",       (int)pwallet->mapWallet.size());
    obj.pushKV("keypoololdest", pwallet->GetOldestKeyPoolTime());
    obj.pushKV("keypoolsize", (int64_t)kpExternalSize);
    CKeyID masterKeyID = pwallet->GetHDChain().masterKeyID;
    if (!masterKeyID.IsNull() && pwallet->CanSupportFeature(FEATURE_HD_SPLIT)) {
        obj.pushKV("keypoolsize_hd_internal",   (int64_t)(pwallet->GetKeyPoolSize() - kpExternalSize));
    }
    if (pwallet->IsCrypted()) {
        obj.pushKV("unlocked_until", pwallet->nRelockTime);
    }
    obj.pushKV("paytxfee",      ValueFromAmount(payTxFee.GetFeePerK()));
    if (!masterKeyID.IsNull())
         obj.pushKV("hdmasterkeyid", masterKeyID.GetHex());
    return obj;
}

UniValue listwallets(const JSONRPCRequest& request)
{
    if (request.fHelp || request.params.size() != 0)
        throw std::runtime_error(
            "listwallets\n"
            "Returns a list of currently loaded wallets.\n"
            "For full information on the wallet, use \"getwalletinfo\"\n"
            "\nResult:\n"
            "[                         (json array of strings)\n"
            "  \"walletname\"            (string) the wallet name\n"
            "   ...\n"
            "]\n"
            "\nExamples:\n"
            + HelpExampleCli("listwallets", "")
            + HelpExampleRpc("listwallets", "")
        );

    UniValue obj(UniValue::VARR);

    for (CWalletRef pwallet : vpwallets) {

        if (!EnsureWalletIsAvailable(pwallet, request.fHelp)) {
            return NullUniValue;
        }

        LOCK(pwallet->cs_wallet);

        obj.push_back(pwallet->GetName());
    }

    return obj;
}

UniValue resendwallettransactions(const JSONRPCRequest& request)
{
    CWallet * const pwallet = GetWalletForJSONRPCRequest(request);
    if (!EnsureWalletIsAvailable(pwallet, request.fHelp)) {
        return NullUniValue;
    }

    if (request.fHelp || request.params.size() != 0)
        throw std::runtime_error(
            "resendwallettransactions\n"
            "Immediately re-broadcast unconfirmed wallet transactions to all peers.\n"
            "Intended only for testing; the wallet code periodically re-broadcasts\n"
            "automatically.\n"
            "Returns an RPC error if -walletbroadcast is set to false.\n"
            "Returns array of transaction ids that were re-broadcast.\n"
            );

    if (!g_connman)
        throw JSONRPCError(RPC_CLIENT_P2P_DISABLED, "Error: Peer-to-peer functionality missing or disabled");

    LOCK2(cs_main, pwallet->cs_wallet);

    if (!pwallet->GetBroadcastTransactions()) {
        throw JSONRPCError(RPC_WALLET_ERROR, "Error: Wallet transaction broadcasting is disabled with -walletbroadcast");
    }

    std::vector<uint256> txids = pwallet->ResendWalletTransactionsBefore(GetTime(), g_connman.get());
    UniValue result(UniValue::VARR);
    for (const uint256& txid : txids)
    {
        result.push_back(txid.ToString());
    }
    return result;
}

UniValue listunspent(const JSONRPCRequest& request)
{
    CWallet * const pwallet = GetWalletForJSONRPCRequest(request);
    if (!EnsureWalletIsAvailable(pwallet, request.fHelp)) {
        return NullUniValue;
    }

    if (request.fHelp || request.params.size() > 5)
        throw std::runtime_error(
            "listunspent ( minconf maxconf  [\"addresses\",...] [include_unsafe] [query_options])\n"
            "\nReturns array of unspent transaction outputs\n"
            "with between minconf and maxconf (inclusive) confirmations.\n"
            "Optionally filter to only include txouts paid to specified addresses.\n"
            "\nArguments:\n"
            "1. minconf          (numeric, optional, default=1) The minimum confirmations to filter\n"
            "2. maxconf          (numeric, optional, default=9999999) The maximum confirmations to filter\n"
            "3. \"addresses\"      (string) A json array of namecoin addresses to filter\n"
            "    [\n"
            "      \"address\"     (string) namecoin address\n"
            "      ,...\n"
            "    ]\n"
            "4. include_unsafe (bool, optional, default=true) Include outputs that are not safe to spend\n"
            "                  See description of \"safe\" attribute below.\n"
            "5. query_options    (json, optional) JSON with query options\n"
            "    {\n"
            "      \"minimumAmount\"    (numeric or string, default=0) Minimum value of each UTXO in " + CURRENCY_UNIT + "\n"
            "      \"maximumAmount\"    (numeric or string, default=unlimited) Maximum value of each UTXO in " + CURRENCY_UNIT + "\n"
            "      \"maximumCount\"     (numeric or string, default=unlimited) Maximum number of UTXOs\n"
            "      \"minimumSumAmount\" (numeric or string, default=unlimited) Minimum sum value of all UTXOs in " + CURRENCY_UNIT + "\n"
            "    }\n"
            "\nResult\n"
            "[                   (array of json object)\n"
            "  {\n"
            "    \"txid\" : \"txid\",          (string) the transaction id \n"
            "    \"vout\" : n,               (numeric) the vout value\n"
            "    \"address\" : \"address\",    (string) the namecoin address\n"
            "    \"account\" : \"account\",    (string) DEPRECATED. The associated account, or \"\" for the default account\n"
            "    \"scriptPubKey\" : \"key\",   (string) the script key\n"
            "    \"amount\" : x.xxx,         (numeric) the transaction output amount in " + CURRENCY_UNIT + "\n"
            "    \"confirmations\" : n,      (numeric) The number of confirmations\n"
            "    \"redeemScript\" : n        (string) The redeemScript if scriptPubKey is P2SH\n"
            "    \"spendable\" : xxx,        (bool) Whether we have the private keys to spend this output\n"
            "    \"solvable\" : xxx,         (bool) Whether we know how to spend this output, ignoring the lack of keys\n"
            "    \"safe\" : xxx              (bool) Whether this output is considered safe to spend. Unconfirmed transactions\n"
            "                              from outside keys and unconfirmed replacement transactions are considered unsafe\n"
            "                              and are not eligible for spending by fundrawtransaction and sendtoaddress.\n"
            "  }\n"
            "  ,...\n"
            "]\n"

            "\nExamples\n"
            + HelpExampleCli("listunspent", "")
            + HelpExampleCli("listunspent", "6 9999999 \"[\\\"NDLTK7j8CzK5YAbpCdUxC3Gi1bXGDCdV5h\\\",\\\"N2xHFZ8NWNkGuuXfDxv8iMXdQGMd3tjZfx\\\"]\"")
            + HelpExampleRpc("listunspent", "6, 9999999 \"[\\\"NDLTK7j8CzK5YAbpCdUxC3Gi1bXGDCdV5h\\\",\\\"N2xHFZ8NWNkGuuXfDxv8iMXdQGMd3tjZfx\\\"]\"")
            + HelpExampleCli("listunspent", "6 9999999 '[]' true '{ \"minimumAmount\": 0.005 }'")
            + HelpExampleRpc("listunspent", "6, 9999999, [] , true, { \"minimumAmount\": 0.005 } ")
        );

    ObserveSafeMode();

    int nMinDepth = 1;
    if (!request.params[0].isNull()) {
        RPCTypeCheckArgument(request.params[0], UniValue::VNUM);
        nMinDepth = request.params[0].get_int();
    }

    int nMaxDepth = 9999999;
    if (!request.params[1].isNull()) {
        RPCTypeCheckArgument(request.params[1], UniValue::VNUM);
        nMaxDepth = request.params[1].get_int();
    }

    std::set<CTxDestination> destinations;
    if (!request.params[2].isNull()) {
        RPCTypeCheckArgument(request.params[2], UniValue::VARR);
        UniValue inputs = request.params[2].get_array();
        for (unsigned int idx = 0; idx < inputs.size(); idx++) {
            const UniValue& input = inputs[idx];
            CTxDestination dest = DecodeDestination(input.get_str());
            if (!IsValidDestination(dest)) {
                throw JSONRPCError(RPC_INVALID_ADDRESS_OR_KEY, std::string("Invalid Namecoin address: ") + input.get_str());
            }
            if (!destinations.insert(dest).second) {
                throw JSONRPCError(RPC_INVALID_PARAMETER, std::string("Invalid parameter, duplicated address: ") + input.get_str());
            }
        }
    }

    bool include_unsafe = true;
    if (!request.params[3].isNull()) {
        RPCTypeCheckArgument(request.params[3], UniValue::VBOOL);
        include_unsafe = request.params[3].get_bool();
    }

    CAmount nMinimumAmount = 0;
    CAmount nMaximumAmount = MAX_MONEY;
    CAmount nMinimumSumAmount = MAX_MONEY;
    uint64_t nMaximumCount = 0;

    if (!request.params[4].isNull()) {
        const UniValue& options = request.params[4].get_obj();

        if (options.exists("minimumAmount"))
            nMinimumAmount = AmountFromValue(options["minimumAmount"]);

        if (options.exists("maximumAmount"))
            nMaximumAmount = AmountFromValue(options["maximumAmount"]);

        if (options.exists("minimumSumAmount"))
            nMinimumSumAmount = AmountFromValue(options["minimumSumAmount"]);

        if (options.exists("maximumCount"))
            nMaximumCount = options["maximumCount"].get_int64();
    }

    // Make sure the results are valid at least up to the most recent block
    // the user could have gotten from another RPC command prior to now
    pwallet->BlockUntilSyncedToCurrentChain();

    UniValue results(UniValue::VARR);
    std::vector<COutput> vecOutputs;
    LOCK2(cs_main, pwallet->cs_wallet);

    pwallet->AvailableCoins(vecOutputs, !include_unsafe, nullptr, nMinimumAmount, nMaximumAmount, nMinimumSumAmount, nMaximumCount, nMinDepth, nMaxDepth);
    for (const COutput& out : vecOutputs) {
        CTxDestination address;
        const CScript& scriptPubKey = out.tx->tx->vout[out.i].scriptPubKey;
        bool fValidAddress = ExtractDestination(scriptPubKey, address);

        if (destinations.size() && (!fValidAddress || !destinations.count(address)))
            continue;

        UniValue entry(UniValue::VOBJ);
        entry.pushKV("txid", out.tx->GetHash().GetHex());
        entry.pushKV("vout", out.i);

        if (fValidAddress) {
            entry.pushKV("address", EncodeDestination(address));

            if (pwallet->mapAddressBook.count(address)) {
                entry.pushKV("account", pwallet->mapAddressBook[address].name);
            }

            if (scriptPubKey.IsPayToScriptHash(true)) {
                const CScriptID& hash = boost::get<CScriptID>(address);
                CScript redeemScript;
                if (pwallet->GetCScript(hash, redeemScript)) {
                    entry.pushKV("redeemScript", HexStr(redeemScript.begin(), redeemScript.end()));
                }
            }
        }

        entry.pushKV("scriptPubKey", HexStr(scriptPubKey.begin(), scriptPubKey.end()));
        entry.pushKV("amount", ValueFromAmount(out.tx->tx->vout[out.i].nValue));
        entry.pushKV("confirmations", out.nDepth);
        entry.pushKV("spendable", out.fSpendable);
        entry.pushKV("solvable", out.fSolvable);
        entry.pushKV("safe", out.fSafe);
        results.push_back(entry);
    }

    return results;
}

UniValue fundrawtransaction(const JSONRPCRequest& request)
{
    CWallet * const pwallet = GetWalletForJSONRPCRequest(request);
    if (!EnsureWalletIsAvailable(pwallet, request.fHelp)) {
        return NullUniValue;
    }

    if (request.fHelp || request.params.size() < 1 || request.params.size() > 3)
        throw std::runtime_error(
                            "fundrawtransaction \"hexstring\" ( options iswitness )\n"
                            "\nAdd inputs to a transaction until it has enough in value to meet its out value.\n"
                            "This will not modify existing inputs, and will add at most one change output to the outputs.\n"
                            "No existing outputs will be modified unless \"subtractFeeFromOutputs\" is specified.\n"
                            "Note that inputs which were signed may need to be resigned after completion since in/outputs have been added.\n"
                            "The inputs added will not be signed, use signrawtransaction for that.\n"
                            "Note that all existing inputs must have their previous output transaction be in the wallet.\n"
                            "Note that all inputs selected must be of standard form and P2SH scripts must be\n"
                            "in the wallet using importaddress or addmultisigaddress (to calculate fees).\n"
                            "You can see whether this is the case by checking the \"solvable\" field in the listunspent output.\n"
                            "Only pay-to-pubkey, multisig, and P2SH versions thereof are currently supported for watch-only\n"
                            "\nArguments:\n"
                            "1. \"hexstring\"           (string, required) The hex string of the raw transaction\n"
                            "2. options                 (object, optional)\n"
                            "   {\n"
                            "     \"changeAddress\"          (string, optional, default pool address) The bitcoin address to receive the change\n"
                            "     \"changePosition\"         (numeric, optional, default random) The index of the change output\n"
                            "     \"change_type\"            (string, optional) The output type to use. Only valid if changeAddress is not specified. Options are \"legacy\", \"p2sh-segwit\", and \"bech32\". Default is set by -changetype.\n"
                            "     \"includeWatching\"        (boolean, optional, default false) Also select inputs which are watch only\n"
                            "     \"lockUnspents\"           (boolean, optional, default false) Lock selected unspent outputs\n"
                            "     \"feeRate\"                (numeric, optional, default not set: makes wallet determine the fee) Set a specific fee rate in " + CURRENCY_UNIT + "/kB\n"
                            "     \"subtractFeeFromOutputs\" (array, optional) A json array of integers.\n"
                            "                              The fee will be equally deducted from the amount of each specified output.\n"
                            "                              The outputs are specified by their zero-based index, before any change output is added.\n"
                            "                              Those recipients will receive less bitcoins than you enter in their corresponding amount field.\n"
                            "                              If no outputs are specified here, the sender pays the fee.\n"
                            "                                  [vout_index,...]\n"
                            "     \"replaceable\"            (boolean, optional) Marks this transaction as BIP125 replaceable.\n"
                            "                              Allows this transaction to be replaced by a transaction with higher fees\n"
                            "     \"conf_target\"            (numeric, optional) Confirmation target (in blocks)\n"
                            "     \"estimate_mode\"          (string, optional, default=UNSET) The fee estimate mode, must be one of:\n"
                            "         \"UNSET\"\n"
                            "         \"ECONOMICAL\"\n"
                            "         \"CONSERVATIVE\"\n"
                            "   }\n"
                            "                         for backward compatibility: passing in a true instead of an object will result in {\"includeWatching\":true}\n"
                            "3. iswitness               (boolean, optional) Whether the transaction hex is a serialized witness transaction \n"
                            "                              If iswitness is not present, heuristic tests will be used in decoding\n"

                            "\nResult:\n"
                            "{\n"
                            "  \"hex\":       \"value\", (string)  The resulting raw transaction (hex-encoded string)\n"
                            "  \"fee\":       n,         (numeric) Fee in " + CURRENCY_UNIT + " the resulting transaction pays\n"
                            "  \"changepos\": n          (numeric) The position of the added change output, or -1\n"
                            "}\n"
                            "\nExamples:\n"
                            "\nCreate a transaction with no inputs\n"
                            + HelpExampleCli("createrawtransaction", "\"[]\" \"{\\\"myaddress\\\":0.01}\"") +
                            "\nAdd sufficient unsigned inputs to meet the output value\n"
                            + HelpExampleCli("fundrawtransaction", "\"rawtransactionhex\"") +
                            "\nSign the transaction\n"
                            + HelpExampleCli("signrawtransaction", "\"fundedtransactionhex\"") +
                            "\nSend the transaction\n"
                            + HelpExampleCli("sendrawtransaction", "\"signedtransactionhex\"")
                            );

    ObserveSafeMode();
    RPCTypeCheck(request.params, {UniValue::VSTR});

    // Make sure the results are valid at least up to the most recent block
    // the user could have gotten from another RPC command prior to now
    pwallet->BlockUntilSyncedToCurrentChain();

    CCoinControl coinControl;
    int changePosition = -1;
    bool lockUnspents = false;
    UniValue subtractFeeFromOutputs;
    std::set<int> setSubtractFeeFromOutputs;

    if (!request.params[1].isNull()) {
      if (request.params[1].type() == UniValue::VBOOL) {
        // backward compatibility bool only fallback
        coinControl.fAllowWatchOnly = request.params[1].get_bool();
      }
      else {
        RPCTypeCheck(request.params, {UniValue::VSTR, UniValue::VOBJ, UniValue::VBOOL});

        UniValue options = request.params[1];

        RPCTypeCheckObj(options,
            {
                {"changeAddress", UniValueType(UniValue::VSTR)},
                {"changePosition", UniValueType(UniValue::VNUM)},
                {"change_type", UniValueType(UniValue::VSTR)},
                {"includeWatching", UniValueType(UniValue::VBOOL)},
                {"lockUnspents", UniValueType(UniValue::VBOOL)},
                {"feeRate", UniValueType()}, // will be checked below
                {"subtractFeeFromOutputs", UniValueType(UniValue::VARR)},
                {"replaceable", UniValueType(UniValue::VBOOL)},
                {"conf_target", UniValueType(UniValue::VNUM)},
                {"estimate_mode", UniValueType(UniValue::VSTR)},
            },
            true, true);

        if (options.exists("changeAddress")) {
            CTxDestination dest = DecodeDestination(options["changeAddress"].get_str());

            if (!IsValidDestination(dest)) {
                throw JSONRPCError(RPC_INVALID_ADDRESS_OR_KEY, "changeAddress must be a valid bitcoin address");
            }

            coinControl.destChange = dest;
        }

        if (options.exists("changePosition"))
            changePosition = options["changePosition"].get_int();

        if (options.exists("change_type")) {
            if (options.exists("changeAddress")) {
                throw JSONRPCError(RPC_INVALID_PARAMETER, "Cannot specify both changeAddress and address_type options");
            }
            coinControl.change_type = ParseOutputType(options["change_type"].get_str(), coinControl.change_type);
            if (coinControl.change_type == OUTPUT_TYPE_NONE) {
                throw JSONRPCError(RPC_INVALID_ADDRESS_OR_KEY, strprintf("Unknown change type '%s'", options["change_type"].get_str()));
            }
        }

        if (options.exists("includeWatching"))
            coinControl.fAllowWatchOnly = options["includeWatching"].get_bool();

        if (options.exists("lockUnspents"))
            lockUnspents = options["lockUnspents"].get_bool();

        if (options.exists("feeRate"))
        {
            coinControl.m_feerate = CFeeRate(AmountFromValue(options["feeRate"]));
            coinControl.fOverrideFeeRate = true;
        }

        if (options.exists("subtractFeeFromOutputs"))
            subtractFeeFromOutputs = options["subtractFeeFromOutputs"].get_array();

        if (options.exists("replaceable")) {
            coinControl.signalRbf = options["replaceable"].get_bool();
        }
        if (options.exists("conf_target")) {
            if (options.exists("feeRate")) {
                throw JSONRPCError(RPC_INVALID_PARAMETER, "Cannot specify both conf_target and feeRate");
            }
            coinControl.m_confirm_target = ParseConfirmTarget(options["conf_target"]);
        }
        if (options.exists("estimate_mode")) {
            if (options.exists("feeRate")) {
                throw JSONRPCError(RPC_INVALID_PARAMETER, "Cannot specify both estimate_mode and feeRate");
            }
            if (!FeeModeFromString(options["estimate_mode"].get_str(), coinControl.m_fee_mode)) {
                throw JSONRPCError(RPC_INVALID_PARAMETER, "Invalid estimate_mode parameter");
            }
        }
      }
    }

    // parse hex string from parameter
    CMutableTransaction tx;
    bool try_witness = request.params[2].isNull() ? true : request.params[2].get_bool();
    bool try_no_witness = request.params[2].isNull() ? true : !request.params[2].get_bool();
    if (!DecodeHexTx(tx, request.params[0].get_str(), try_no_witness, try_witness)) {
        throw JSONRPCError(RPC_DESERIALIZATION_ERROR, "TX decode failed");
    }

    if (tx.vout.size() == 0)
        throw JSONRPCError(RPC_INVALID_PARAMETER, "TX must have at least one output");

    if (changePosition != -1 && (changePosition < 0 || (unsigned int)changePosition > tx.vout.size()))
        throw JSONRPCError(RPC_INVALID_PARAMETER, "changePosition out of bounds");

    for (unsigned int idx = 0; idx < subtractFeeFromOutputs.size(); idx++) {
        int pos = subtractFeeFromOutputs[idx].get_int();
        if (setSubtractFeeFromOutputs.count(pos))
            throw JSONRPCError(RPC_INVALID_PARAMETER, strprintf("Invalid parameter, duplicated position: %d", pos));
        if (pos < 0)
            throw JSONRPCError(RPC_INVALID_PARAMETER, strprintf("Invalid parameter, negative position: %d", pos));
        if (pos >= int(tx.vout.size()))
            throw JSONRPCError(RPC_INVALID_PARAMETER, strprintf("Invalid parameter, position too large: %d", pos));
        setSubtractFeeFromOutputs.insert(pos);
    }

    CAmount nFeeOut;
    std::string strFailReason;

    if (!pwallet->FundTransaction(tx, nFeeOut, changePosition, strFailReason, lockUnspents, setSubtractFeeFromOutputs, coinControl)) {
        throw JSONRPCError(RPC_WALLET_ERROR, strFailReason);
    }

    UniValue result(UniValue::VOBJ);
    result.pushKV("hex", EncodeHexTx(tx));
    result.pushKV("changepos", changePosition);
    result.pushKV("fee", ValueFromAmount(nFeeOut));

    return result;
}

UniValue bumpfee(const JSONRPCRequest& request)
{
    CWallet * const pwallet = GetWalletForJSONRPCRequest(request);

    if (!EnsureWalletIsAvailable(pwallet, request.fHelp))
        return NullUniValue;

    if (request.fHelp || request.params.size() < 1 || request.params.size() > 2) {
        throw std::runtime_error(
            "bumpfee \"txid\" ( options ) \n"
            "\nBumps the fee of an opt-in-RBF transaction T, replacing it with a new transaction B.\n"
            "An opt-in RBF transaction with the given txid must be in the wallet.\n"
            "The command will pay the additional fee by decreasing (or perhaps removing) its change output.\n"
            "If the change output is not big enough to cover the increased fee, the command will currently fail\n"
            "instead of adding new inputs to compensate. (A future implementation could improve this.)\n"
            "The command will fail if the wallet or mempool contains a transaction that spends one of T's outputs.\n"
            "By default, the new fee will be calculated automatically using estimatesmartfee.\n"
            "The user can specify a confirmation target for estimatesmartfee.\n"
            "Alternatively, the user can specify totalFee, or use RPC settxfee to set a higher fee rate.\n"
            "At a minimum, the new fee rate must be high enough to pay an additional new relay fee (incrementalfee\n"
            "returned by getnetworkinfo) to enter the node's mempool.\n"
            "\nArguments:\n"
            "1. txid                  (string, required) The txid to be bumped\n"
            "2. options               (object, optional)\n"
            "   {\n"
            "     \"confTarget\"        (numeric, optional) Confirmation target (in blocks)\n"
            "     \"totalFee\"          (numeric, optional) Total fee (NOT feerate) to pay, in satoshis.\n"
            "                         In rare cases, the actual fee paid might be slightly higher than the specified\n"
            "                         totalFee if the tx change output has to be removed because it is too close to\n"
            "                         the dust threshold.\n"
            "     \"replaceable\"       (boolean, optional, default true) Whether the new transaction should still be\n"
            "                         marked bip-125 replaceable. If true, the sequence numbers in the transaction will\n"
            "                         be left unchanged from the original. If false, any input sequence numbers in the\n"
            "                         original transaction that were less than 0xfffffffe will be increased to 0xfffffffe\n"
            "                         so the new transaction will not be explicitly bip-125 replaceable (though it may\n"
            "                         still be replaceable in practice, for example if it has unconfirmed ancestors which\n"
            "                         are replaceable).\n"
            "     \"estimate_mode\"     (string, optional, default=UNSET) The fee estimate mode, must be one of:\n"
            "         \"UNSET\"\n"
            "         \"ECONOMICAL\"\n"
            "         \"CONSERVATIVE\"\n"
            "   }\n"
            "\nResult:\n"
            "{\n"
            "  \"txid\":    \"value\",   (string)  The id of the new transaction\n"
            "  \"origfee\":  n,         (numeric) Fee of the replaced transaction\n"
            "  \"fee\":      n,         (numeric) Fee of the new transaction\n"
            "  \"errors\":  [ str... ] (json array of strings) Errors encountered during processing (may be empty)\n"
            "}\n"
            "\nExamples:\n"
            "\nBump the fee, get the new transaction\'s txid\n" +
            HelpExampleCli("bumpfee", "<txid>"));
    }

    RPCTypeCheck(request.params, {UniValue::VSTR, UniValue::VOBJ});
    uint256 hash;
    hash.SetHex(request.params[0].get_str());

    // optional parameters
    CAmount totalFee = 0;
    CCoinControl coin_control;
    coin_control.signalRbf = true;
    if (!request.params[1].isNull()) {
        UniValue options = request.params[1];
        RPCTypeCheckObj(options,
            {
                {"confTarget", UniValueType(UniValue::VNUM)},
                {"totalFee", UniValueType(UniValue::VNUM)},
                {"replaceable", UniValueType(UniValue::VBOOL)},
                {"estimate_mode", UniValueType(UniValue::VSTR)},
            },
            true, true);

        if (options.exists("confTarget") && options.exists("totalFee")) {
            throw JSONRPCError(RPC_INVALID_PARAMETER, "confTarget and totalFee options should not both be set. Please provide either a confirmation target for fee estimation or an explicit total fee for the transaction.");
        } else if (options.exists("confTarget")) { // TODO: alias this to conf_target
            coin_control.m_confirm_target = ParseConfirmTarget(options["confTarget"]);
        } else if (options.exists("totalFee")) {
            totalFee = options["totalFee"].get_int64();
            if (totalFee <= 0) {
                throw JSONRPCError(RPC_INVALID_PARAMETER, strprintf("Invalid totalFee %s (must be greater than 0)", FormatMoney(totalFee)));
            }
        }

        if (options.exists("replaceable")) {
            coin_control.signalRbf = options["replaceable"].get_bool();
        }
        if (options.exists("estimate_mode")) {
            if (!FeeModeFromString(options["estimate_mode"].get_str(), coin_control.m_fee_mode)) {
                throw JSONRPCError(RPC_INVALID_PARAMETER, "Invalid estimate_mode parameter");
            }
        }
    }

    // Make sure the results are valid at least up to the most recent block
    // the user could have gotten from another RPC command prior to now
    pwallet->BlockUntilSyncedToCurrentChain();

    LOCK2(cs_main, pwallet->cs_wallet);
    EnsureWalletIsUnlocked(pwallet);


    std::vector<std::string> errors;
    CAmount old_fee;
    CAmount new_fee;
    CMutableTransaction mtx;
    feebumper::Result res = feebumper::CreateTransaction(pwallet, hash, coin_control, totalFee, errors, old_fee, new_fee, mtx);
    if (res != feebumper::Result::OK) {
        switch(res) {
            case feebumper::Result::INVALID_ADDRESS_OR_KEY:
                throw JSONRPCError(RPC_INVALID_ADDRESS_OR_KEY, errors[0]);
                break;
            case feebumper::Result::INVALID_REQUEST:
                throw JSONRPCError(RPC_INVALID_REQUEST, errors[0]);
                break;
            case feebumper::Result::INVALID_PARAMETER:
                throw JSONRPCError(RPC_INVALID_PARAMETER, errors[0]);
                break;
            case feebumper::Result::WALLET_ERROR:
                throw JSONRPCError(RPC_WALLET_ERROR, errors[0]);
                break;
            default:
                throw JSONRPCError(RPC_MISC_ERROR, errors[0]);
                break;
        }
    }

    // sign bumped transaction
    if (!feebumper::SignTransaction(pwallet, mtx)) {
        throw JSONRPCError(RPC_WALLET_ERROR, "Can't sign transaction.");
    }
    // commit the bumped transaction
    uint256 txid;
    if (feebumper::CommitTransaction(pwallet, hash, std::move(mtx), errors, txid) != feebumper::Result::OK) {
        throw JSONRPCError(RPC_WALLET_ERROR, errors[0]);
    }
    UniValue result(UniValue::VOBJ);
    result.pushKV("txid", txid.GetHex());
    result.pushKV("origfee", ValueFromAmount(old_fee));
    result.pushKV("fee", ValueFromAmount(new_fee));
    UniValue result_errors(UniValue::VARR);
    for (const std::string& error : errors) {
        result_errors.push_back(error);
    }
    result.pushKV("errors", result_errors);

    return result;
}

UniValue generate(const JSONRPCRequest& request)
{
    CWallet * const pwallet = GetWalletForJSONRPCRequest(request);

    if (!EnsureWalletIsAvailable(pwallet, request.fHelp)) {
        return NullUniValue;
    }

    if (request.fHelp || request.params.size() < 1 || request.params.size() > 2) {
        throw std::runtime_error(
            "generate nblocks ( maxtries )\n"
            "\nMine up to nblocks blocks immediately (before the RPC call returns) to an address in the wallet.\n"
            "\nArguments:\n"
            "1. nblocks      (numeric, required) How many blocks are generated immediately.\n"
            "2. maxtries     (numeric, optional) How many iterations to try (default = 1000000).\n"
            "\nResult:\n"
            "[ blockhashes ]     (array) hashes of blocks generated\n"
            "\nExamples:\n"
            "\nGenerate 11 blocks\n"
            + HelpExampleCli("generate", "11")
        );
    }

    int num_generate = request.params[0].get_int();
    uint64_t max_tries = 1000000;
    if (!request.params[1].isNull()) {
        max_tries = request.params[1].get_int();
    }

    std::shared_ptr<CReserveScript> coinbase_script;
    pwallet->GetScriptForMining(coinbase_script);

    // If the keypool is exhausted, no script is returned at all.  Catch this.
    if (!coinbase_script) {
        throw JSONRPCError(RPC_WALLET_KEYPOOL_RAN_OUT, "Error: Keypool ran out, please call keypoolrefill first");
    }

    //throw an error if no script was provided
    if (coinbase_script->reserveScript.empty()) {
        throw JSONRPCError(RPC_INTERNAL_ERROR, "No coinbase script available");
    }

    return generateBlocks(coinbase_script, num_generate, max_tries, true);
}

UniValue rescanblockchain(const JSONRPCRequest& request)
{
    CWallet * const pwallet = GetWalletForJSONRPCRequest(request);

    if (!EnsureWalletIsAvailable(pwallet, request.fHelp)) {
        return NullUniValue;
    }

    if (request.fHelp || request.params.size() > 2) {
        throw std::runtime_error(
            "rescanblockchain (\"start_height\") (\"stop_height\")\n"
            "\nRescan the local blockchain for wallet related transactions.\n"
            "\nArguments:\n"
            "1. \"start_height\"    (numeric, optional) block height where the rescan should start\n"
            "2. \"stop_height\"     (numeric, optional) the last block height that should be scanned\n"
            "\nResult:\n"
            "{\n"
            "  \"start_height\"     (numeric) The block height where the rescan has started. If omitted, rescan started from the genesis block.\n"
            "  \"stop_height\"      (numeric) The height of the last rescanned block. If omitted, rescan stopped at the chain tip.\n"
            "}\n"
            "\nExamples:\n"
            + HelpExampleCli("rescanblockchain", "100000 120000")
            + HelpExampleRpc("rescanblockchain", "100000, 120000")
            );
    }

    WalletRescanReserver reserver(pwallet);
    if (!reserver.reserve()) {
        throw JSONRPCError(RPC_WALLET_ERROR, "Wallet is currently rescanning. Abort existing rescan or wait.");
    }

    CBlockIndex *pindexStart = nullptr;
    CBlockIndex *pindexStop = nullptr;
    CBlockIndex *pChainTip = nullptr;
    {
        LOCK(cs_main);
        pindexStart = chainActive.Genesis();
        pChainTip = chainActive.Tip();

        if (!request.params[0].isNull()) {
            pindexStart = chainActive[request.params[0].get_int()];
            if (!pindexStart) {
                throw JSONRPCError(RPC_INVALID_PARAMETER, "Invalid start_height");
            }
        }

        if (!request.params[1].isNull()) {
            pindexStop = chainActive[request.params[1].get_int()];
            if (!pindexStop) {
                throw JSONRPCError(RPC_INVALID_PARAMETER, "Invalid stop_height");
            }
            else if (pindexStop->nHeight < pindexStart->nHeight) {
                throw JSONRPCError(RPC_INVALID_PARAMETER, "stop_height must be greater then start_height");
            }
        }
    }

    // We can't rescan beyond non-pruned blocks, stop and throw an error
    if (fPruneMode) {
        LOCK(cs_main);
        CBlockIndex *block = pindexStop ? pindexStop : pChainTip;
        while (block && block->nHeight >= pindexStart->nHeight) {
            if (!(block->nStatus & BLOCK_HAVE_DATA)) {
                throw JSONRPCError(RPC_MISC_ERROR, "Can't rescan beyond pruned data. Use RPC call getblockchaininfo to determine your pruned height.");
            }
            block = block->pprev;
        }
    }

    CBlockIndex *stopBlock = pwallet->ScanForWalletTransactions(pindexStart, pindexStop, reserver, true);
    if (!stopBlock) {
        if (pwallet->IsAbortingRescan()) {
            throw JSONRPCError(RPC_MISC_ERROR, "Rescan aborted.");
        }
        // if we got a nullptr returned, ScanForWalletTransactions did rescan up to the requested stopindex
        stopBlock = pindexStop ? pindexStop : pChainTip;
    }
    else {
        throw JSONRPCError(RPC_MISC_ERROR, "Rescan failed. Potentially corrupted data files.");
    }
    UniValue response(UniValue::VOBJ);
    response.pushKV("start_height", pindexStart->nHeight);
    response.pushKV("stop_height", stopBlock->nHeight);
    return response;
}

UniValue getauxblock(const JSONRPCRequest& request)
{
    CWallet * const pwallet = GetWalletForJSONRPCRequest(request);

    if (!EnsureWalletIsAvailable(pwallet, request.fHelp)) {
        return NullUniValue;
    }

    if (request.fHelp
          || (request.params.size() != 0 && request.params.size() != 2))
        throw std::runtime_error(
            "getauxblock (hash auxpow)\n"
            "\nCreate or submit a merge-mined block.\n"
            "\nWithout arguments, create a new block and return information\n"
            "required to merge-mine it.  With arguments, submit a solved\n"
            "auxpow for a previously returned block.\n"
            "\nArguments:\n"
            "1. hash      (string, optional) hash of the block to submit\n"
            "2. auxpow    (string, optional) serialised auxpow found\n"
            "\nResult (without arguments):\n"
            "{\n"
            "  \"hash\"               (string) hash of the created block\n"
            "  \"chainid\"            (numeric) chain ID for this block\n"
            "  \"previousblockhash\"  (string) hash of the previous block\n"
            "  \"coinbasevalue\"      (numeric) value of the block's coinbase\n"
            "  \"bits\"               (string) compressed target of the block\n"
            "  \"height\"             (numeric) height of the block\n"
            "  \"_target\"            (string) target in reversed byte order, deprecated\n"
            "}\n"
            "\nResult (with arguments):\n"
            "xxxxx        (boolean) whether the submitted block was correct\n"
            "\nExamples:\n"
            + HelpExampleCli("getauxblock", "")
            + HelpExampleCli("getauxblock", "\"hash\" \"serialised auxpow\"")
            + HelpExampleRpc("getauxblock", "")
            );

    std::shared_ptr<CReserveScript> coinbaseScript;
    pwallet->GetScriptForMining(coinbaseScript);

    // If the keypool is exhausted, no script is returned at all.  Catch this.
    if (!coinbaseScript)
        throw JSONRPCError(RPC_WALLET_KEYPOOL_RAN_OUT, "Error: Keypool ran out, please call keypoolrefill first");

    //throw an error if no script was provided
    if (!coinbaseScript->reserveScript.size())
        throw JSONRPCError(RPC_INTERNAL_ERROR, "No coinbase script available (mining requires a wallet)");

    /* Create a new block */
    if (request.params.size() == 0)
        return AuxMiningCreateBlock(coinbaseScript->reserveScript);

    /* Submit a block instead.  Note that this need not lock cs_main,
       since ProcessNewBlock below locks it instead.  */
    assert(request.params.size() == 2);
    bool fAccepted = AuxMiningSubmitBlock(request.params[0].get_str(), 
                                          request.params[1].get_str());
    if (fAccepted)
        coinbaseScript->KeepScript();

    return fAccepted;
}

extern UniValue abortrescan(const JSONRPCRequest& request); // in rpcdump.cpp
extern UniValue dumpprivkey(const JSONRPCRequest& request); // in rpcdump.cpp
extern UniValue importprivkey(const JSONRPCRequest& request);
extern UniValue importaddress(const JSONRPCRequest& request);
extern UniValue importpubkey(const JSONRPCRequest& request);
extern UniValue dumpwallet(const JSONRPCRequest& request);
extern UniValue importwallet(const JSONRPCRequest& request);
extern UniValue importprunedfunds(const JSONRPCRequest& request);
extern UniValue removeprunedfunds(const JSONRPCRequest& request);
extern UniValue importmulti(const JSONRPCRequest& request);
extern UniValue rescanblockchain(const JSONRPCRequest& request);

extern UniValue name_list(const JSONRPCRequest& request); // in rpcnames.cpp
extern UniValue name_new(const JSONRPCRequest& request);
extern UniValue name_firstupdate(const JSONRPCRequest& request);
extern UniValue name_update(const JSONRPCRequest& request);
extern UniValue sendtoname(const JSONRPCRequest& request);

static const CRPCCommand commands[] =
{ //  category              name                        actor (function)           argNames
    //  --------------------- ------------------------    -----------------------  ----------
    { "rawtransactions",    "fundrawtransaction",       &fundrawtransaction,       {"hexstring","options","iswitness"} },
    { "hidden",             "resendwallettransactions", &resendwallettransactions, {} },
    { "wallet",             "abandontransaction",       &abandontransaction,       {"txid"} },
    { "wallet",             "abortrescan",              &abortrescan,              {} },
    { "wallet",             "addmultisigaddress",       &addmultisigaddress,       {"nrequired","keys","account","address_type"} },
    { "hidden",             "addwitnessaddress",        &addwitnessaddress,        {"address","p2sh"} },
    { "wallet",             "backupwallet",             &backupwallet,             {"destination"} },
    { "wallet",             "bumpfee",                  &bumpfee,                  {"txid", "options"} },
    { "wallet",             "dumpprivkey",              &dumpprivkey,              {"address"}  },
    { "wallet",             "dumpwallet",               &dumpwallet,               {"filename"} },
    { "wallet",             "encryptwallet",            &encryptwallet,            {"passphrase"} },
    { "wallet",             "getaccountaddress",        &getaccountaddress,        {"account"} },
    { "wallet",             "getaccount",               &getaccount,               {"address"} },
    { "wallet",             "getaddressesbyaccount",    &getaddressesbyaccount,    {"account"} },
    { "wallet",             "getbalance",               &getbalance,               {"account","minconf","include_watchonly"} },
    { "wallet",             "getnewaddress",            &getnewaddress,            {"account","address_type"} },
    { "wallet",             "getrawchangeaddress",      &getrawchangeaddress,      {"address_type"} },
    { "wallet",             "getreceivedbyaccount",     &getreceivedbyaccount,     {"account","minconf"} },
    { "wallet",             "getreceivedbyaddress",     &getreceivedbyaddress,     {"address","minconf"} },
    { "wallet",             "gettransaction",           &gettransaction,           {"txid","include_watchonly"} },
    { "wallet",             "getunconfirmedbalance",    &getunconfirmedbalance,    {} },
    { "wallet",             "getwalletinfo",            &getwalletinfo,            {} },
    { "wallet",             "importmulti",              &importmulti,              {"requests","options"} },
    { "wallet",             "importprivkey",            &importprivkey,            {"privkey","label","rescan"} },
    { "wallet",             "importwallet",             &importwallet,             {"filename"} },
    { "wallet",             "importaddress",            &importaddress,            {"address","label","rescan","p2sh"} },
    { "wallet",             "importprunedfunds",        &importprunedfunds,        {"rawtransaction","txoutproof"} },
    { "wallet",             "importpubkey",             &importpubkey,             {"pubkey","label","rescan"} },
    { "wallet",             "keypoolrefill",            &keypoolrefill,            {"newsize"} },
    { "wallet",             "listaccounts",             &listaccounts,             {"minconf","include_watchonly"} },
    { "wallet",             "listaddressgroupings",     &listaddressgroupings,     {} },
    { "wallet",             "listlockunspent",          &listlockunspent,          {} },
    { "wallet",             "listreceivedbyaccount",    &listreceivedbyaccount,    {"minconf","include_empty","include_watchonly"} },
    { "wallet",             "listreceivedbyaddress",    &listreceivedbyaddress,    {"minconf","include_empty","include_watchonly"} },
    { "wallet",             "listsinceblock",           &listsinceblock,           {"blockhash","target_confirmations","include_watchonly","include_removed"} },
    { "wallet",             "listtransactions",         &listtransactions,         {"account","count","skip","include_watchonly"} },
    { "wallet",             "listunspent",              &listunspent,              {"minconf","maxconf","addresses","include_unsafe","query_options"} },
    { "wallet",             "listwallets",              &listwallets,              {} },
    { "wallet",             "lockunspent",              &lockunspent,              {"unlock","transactions"} },
    { "wallet",             "move",                     &movecmd,                  {"fromaccount","toaccount","amount","minconf","comment"} },
    { "wallet",             "sendfrom",                 &sendfrom,                 {"fromaccount","toaddress","amount","minconf","comment","comment_to"} },
    { "wallet",             "sendmany",                 &sendmany,                 {"fromaccount","amounts","minconf","comment","subtractfeefrom","replaceable","conf_target","estimate_mode"} },
    { "wallet",             "sendtoaddress",            &sendtoaddress,            {"address","amount","comment","comment_to","subtractfeefromamount","replaceable","conf_target","estimate_mode"} },
    { "wallet",             "setaccount",               &setaccount,               {"address","account"} },
    { "wallet",             "settxfee",                 &settxfee,                 {"amount"} },
    { "wallet",             "signmessage",              &signmessage,              {"address","message"} },
    { "wallet",             "walletlock",               &walletlock,               {} },
    { "wallet",             "walletpassphrasechange",   &walletpassphrasechange,   {"oldpassphrase","newpassphrase"} },
    { "wallet",             "walletpassphrase",         &walletpassphrase,         {"passphrase","timeout"} },
    { "wallet",             "removeprunedfunds",        &removeprunedfunds,        {"txid"} },
    { "wallet",             "rescanblockchain",         &rescanblockchain,         {"start_height", "stop_height"} },

    { "generating",         "generate",                 &generate,                 {"nblocks","maxtries"} },
    { "mining",             "getauxblock",              &getauxblock,              {"hash", "auxpow"} },

    // Namecoin-specific wallet calls.
    { "namecoin",           "name_list",                &name_list,                {"name"} },
    { "namecoin",           "name_new",                 &name_new,                 {"name"} },
    { "namecoin",           "name_firstupdate",         &name_firstupdate,         {"name","rand","tx","value","toaddress","allow_active"} },
    { "namecoin",           "name_update",              &name_update,              {"name","value","toaddress"} },
    { "namecoin",           "sendtoname",               &sendtoname,               {"name","amount","comment","comment_to","subtractfeefromamount"} },
};

void RegisterWalletRPCCommands(CRPCTable &t)
{
    for (unsigned int vcidx = 0; vcidx < ARRAYLEN(commands); vcidx++)
        t.appendCommand(commands[vcidx].name, &commands[vcidx]);
}<|MERGE_RESOLUTION|>--- conflicted
+++ resolved
@@ -1662,15 +1662,10 @@
             }
             entry.pushKV("account", strSentAccount);
             MaybePushAddress(entry, s.destination);
-<<<<<<< HEAD
             if(!s.nameOp.empty())
                 entry.push_back(Pair("name", s.nameOp));
-            entry.push_back(Pair("category", "send"));
-            entry.push_back(Pair("amount", ValueFromAmount(-s.amount)));
-=======
             entry.pushKV("category", "send");
             entry.pushKV("amount", ValueFromAmount(-s.amount));
->>>>>>> 23132219
             if (pwallet->mapAddressBook.count(s.destination)) {
                 entry.pushKV("label", pwallet->mapAddressBook[s.destination].name);
             }
