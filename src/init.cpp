// Copyright (c) 2009-2010 Satoshi Nakamoto
// Copyright (c) 2009-2017 The Bitcoin Core developers
// Distributed under the MIT software license, see the accompanying
// file COPYING or http://www.opensource.org/licenses/mit-license.php.

#if defined(HAVE_CONFIG_H)
#include <config/bitcoin-config.h>
#endif

#include <init.h>

#include <addrman.h>
#include <amount.h>
#include <chain.h>
#include <chainparams.h>
#include <checkpoints.h>
#include <compat/sanity.h>
#include <consensus/validation.h>
#include <fs.h>
#include <game/db.h>
#include <httpserver.h>
#include <httprpc.h>
#include <key.h>
#include <validation.h>
#include <miner.h>
#include <netbase.h>
#include <net.h>
#include <net_processing.h>
#include <policy/feerate.h>
#include <policy/fees.h>
#include <policy/policy.h>
#include <rpc/server.h>
#include <rpc/register.h>
#include <rpc/safemode.h>
#include <rpc/blockchain.h>
#include <script/standard.h>
#include <script/sigcache.h>
#include <scheduler.h>
#include <timedata.h>
#include <txdb.h>
#include <txmempool.h>
#include <torcontrol.h>
#include <ui_interface.h>
#include <util.h>
#include <utilmoneystr.h>
#include <validationinterface.h>
#include <warnings.h>
#include <walletinitinterface.h>
#include <stdint.h>
#include <stdio.h>

#ifndef WIN32
#include <signal.h>
#endif

#include <boost/algorithm/string/classification.hpp>
#include <boost/algorithm/string/replace.hpp>
#include <boost/algorithm/string/split.hpp>
#include <boost/bind.hpp>
#include <boost/interprocess/sync/file_lock.hpp>
#include <boost/thread.hpp>
#include <openssl/crypto.h>

#if ENABLE_ZMQ
#include <zmq/zmqnotificationinterface.h>
#endif

bool fFeeEstimatesInitialized = false;
static const bool DEFAULT_PROXYRANDOMIZE = true;
static const bool DEFAULT_REST_ENABLE = false;
static const bool DEFAULT_STOPAFTERBLOCKIMPORT = false;

std::unique_ptr<CConnman> g_connman;
std::unique_ptr<PeerLogicValidation> peerLogic;

#if !(ENABLE_WALLET)
class DummyWalletInit : public WalletInitInterface {
public:

    std::string GetHelpString(bool showDebug) const override {return std::string{};}
    bool ParameterInteraction() const override {return true;}
    void RegisterRPC(CRPCTable &) const override {}
    bool Verify() const override {return true;}
    bool Open() const override {LogPrintf("No wallet support compiled in!\n"); return true;}
    void Start(CScheduler& scheduler) const override {}
    void Flush() const override {}
    void Stop() const override {}
    void Close() const override {}
};

const WalletInitInterface& g_wallet_init_interface = DummyWalletInit();
#endif

#if ENABLE_ZMQ
static CZMQNotificationInterface* pzmqNotificationInterface = nullptr;
#endif

#ifdef WIN32
// Win32 LevelDB doesn't use filedescriptors, and the ones used for
// accessing block files don't count towards the fd_set size limit
// anyway.
#define MIN_CORE_FILEDESCRIPTORS 0
#else
#define MIN_CORE_FILEDESCRIPTORS 150
#endif

static const char* FEE_ESTIMATES_FILENAME="fee_estimates.dat";

//////////////////////////////////////////////////////////////////////////////
//
// Shutdown
//

//
// Thread management and startup/shutdown:
//
// The network-processing threads are all part of a thread group
// created by AppInit() or the Qt main() function.
//
// A clean exit happens when StartShutdown() or the SIGTERM
// signal handler sets fRequestShutdown, which makes main thread's
// WaitForShutdown() interrupts the thread group.
// And then, WaitForShutdown() makes all other on-going threads
// in the thread group join the main thread.
// Shutdown() is then called to clean up database connections, and stop other
// threads that should only be stopped after the main network-processing
// threads have exited.
//
// Shutdown for Qt is very similar, only it uses a QTimer to detect
// fRequestShutdown getting set, and then does the normal Qt
// shutdown thing.
//

std::atomic<bool> fRequestShutdown(false);

void StartShutdown()
{
    fRequestShutdown = true;
}
bool ShutdownRequested()
{
    return fRequestShutdown;
}

/**
 * This is a minimally invasive approach to shutdown on LevelDB read errors from the
 * chainstate, while keeping user interface out of the common library, which is shared
 * between bitcoind, and bitcoin-qt and non-server tools.
*/
class CCoinsViewErrorCatcher final : public CCoinsViewBacked
{
public:
    explicit CCoinsViewErrorCatcher(CCoinsView* view) : CCoinsViewBacked(view) {}
    bool GetCoin(const COutPoint &outpoint, Coin &coin) const override {
        try {
            return CCoinsViewBacked::GetCoin(outpoint, coin);
        } catch(const std::runtime_error& e) {
            uiInterface.ThreadSafeMessageBox(_("Error reading from database, shutting down."), "", CClientUIInterface::MSG_ERROR);
            LogPrintf("Error reading from database: %s\n", e.what());
            // Starting the shutdown sequence and returning false to the caller would be
            // interpreted as 'entry not found' (as opposed to unable to read data), and
            // could lead to invalid interpretation. Just exit immediately, as we can't
            // continue anyway, and all writes should be atomic.
            abort();
        }
    }
    // Writes do not need similar protection, as failure to write is handled by the caller.
};

static std::unique_ptr<CCoinsViewErrorCatcher> pcoinscatcher;
static std::unique_ptr<ECCVerifyHandle> globalVerifyHandle;

static boost::thread_group threadGroup;
static CScheduler scheduler;

void Interrupt()
{
    InterruptHTTPServer();
    InterruptHTTPRPC();
    InterruptRPC();
    InterruptREST();
    InterruptTorControl();
    InterruptMapPort();
    if (g_connman)
        g_connman->Interrupt();
}

void Shutdown()
{
    LogPrintf("%s: In progress...\n", __func__);
    static CCriticalSection cs_Shutdown;
    TRY_LOCK(cs_Shutdown, lockShutdown);
    if (!lockShutdown)
        return;

    /// Note: Shutdown() must be able to handle cases in which initialization failed part of the way,
    /// for example if the data directory was found to be locked.
    /// Be sure that anything that writes files or flushes caches only does this if the respective
    /// module was initialized.
    RenameThread("huntercoin-shutoff");
    mempool.AddTransactionsUpdated(1);

    StopHTTPRPC();
    StopREST();
    StopRPC();
    StopHTTPServer();
    g_wallet_init_interface.Flush();
    StopMapPort();

    // Because these depend on each-other, we make sure that neither can be
    // using the other before destroying them.
    if (peerLogic) UnregisterValidationInterface(peerLogic.get());
    if (g_connman) g_connman->Stop();
    peerLogic.reset();
    g_connman.reset();

    StopTorControl();

    // After everything has been shut down, but before things get flushed, stop the
    // CScheduler/checkqueue threadGroup
    threadGroup.interrupt_all();
    threadGroup.join_all();

    if (g_is_mempool_loaded && gArgs.GetArg("-persistmempool", DEFAULT_PERSIST_MEMPOOL)) {
        DumpMempool();
    }

    if (fFeeEstimatesInitialized)
    {
        ::feeEstimator.FlushUnconfirmed();
        fs::path est_path = GetDataDir() / FEE_ESTIMATES_FILENAME;
        CAutoFile est_fileout(fsbridge::fopen(est_path, "wb"), SER_DISK, CLIENT_VERSION);
        if (!est_fileout.IsNull())
            ::feeEstimator.Write(est_fileout);
        else
            LogPrintf("%s: Failed to write fee estimates to %s\n", __func__, est_path.string());
        fFeeEstimatesInitialized = false;
    }

    // FlushStateToDisk generates a SetBestChain callback, which we should avoid missing
    if (pcoinsTip != nullptr) {
        FlushStateToDisk();
    }

    // After there are no more peers/RPC left to give us new data which may generate
    // CValidationInterface callbacks, flush them...
    GetMainSignals().FlushBackgroundCallbacks();

    // Any future callbacks will be dropped. This should absolutely be safe - if
    // missing a callback results in an unrecoverable situation, unclean shutdown
    // would too. The only reason to do the above flushes is to let the wallet catch
    // up with our current chain to avoid any strange pruning edge cases and make
    // next startup faster by avoiding rescan.

    {
        LOCK(cs_main);
        if (pcoinsTip != nullptr) {
            FlushStateToDisk();
        }
        pcoinsTip.reset();
        pcoinscatcher.reset();
        pcoinsdbview.reset();
        pgameDb.reset();
        pblocktree.reset();
    }
    g_wallet_init_interface.Stop();

#if ENABLE_ZMQ
    if (pzmqNotificationInterface) {
        UnregisterValidationInterface(pzmqNotificationInterface);
        delete pzmqNotificationInterface;
        pzmqNotificationInterface = nullptr;
    }
#endif

#ifndef WIN32
    try {
        fs::remove(GetPidFile());
    } catch (const fs::filesystem_error& e) {
        LogPrintf("%s: Unable to remove pidfile: %s\n", __func__, e.what());
    }
#endif
    UnregisterAllValidationInterfaces();
    GetMainSignals().UnregisterBackgroundSignalScheduler();
    GetMainSignals().UnregisterWithMempoolSignals(mempool);
    g_wallet_init_interface.Close();
    globalVerifyHandle.reset();
    ECC_Stop();
    LogPrintf("%s: done\n", __func__);
}

/**
 * Signal handlers are very limited in what they are allowed to do.
 * The execution context the handler is invoked in is not guaranteed,
 * so we restrict handler operations to just touching variables:
 */
static void HandleSIGTERM(int)
{
    fRequestShutdown = true;
}

static void HandleSIGHUP(int)
{
    fReopenDebugLog = true;
}

#ifndef WIN32
static void registerSignalHandler(int signal, void(*handler)(int))
{
    struct sigaction sa;
    sa.sa_handler = handler;
    sigemptyset(&sa.sa_mask);
    sa.sa_flags = 0;
    sigaction(signal, &sa, nullptr);
}
#endif

void OnRPCStarted()
{
    uiInterface.NotifyBlockTip.connect(&RPCNotifyBlockChange);
}

void OnRPCStopped()
{
    uiInterface.NotifyBlockTip.disconnect(&RPCNotifyBlockChange);
    RPCNotifyBlockChange(false, nullptr);
<<<<<<< HEAD
    cvBlockChange.notify_all();
    cv_stateChange.notify_all();
=======
    g_best_block_cv.notify_all();
>>>>>>> 695fd959
    LogPrint(BCLog::RPC, "RPC stopped.\n");
}

std::string HelpMessage(HelpMessageMode mode)
{
    const auto defaultBaseParams = CreateBaseChainParams(CBaseChainParams::MAIN);
    const auto testnetBaseParams = CreateBaseChainParams(CBaseChainParams::TESTNET);
    const auto defaultChainParams = CreateChainParams(CBaseChainParams::MAIN);
    const auto testnetChainParams = CreateChainParams(CBaseChainParams::TESTNET);
    const bool showDebug = gArgs.GetBoolArg("-help-debug", false);

    // When adding new options to the categories, please keep and ensure alphabetical ordering.
    // Do not translate _(...) -help-debug options, Many technical terms, and only a very small audience, so is unnecessary stress to translators.
    std::string strUsage = HelpMessageGroup(_("Options:"));
    strUsage += HelpMessageOpt("-?", _("Print this help message and exit"));
    strUsage += HelpMessageOpt("-version", _("Print version and exit"));
    strUsage += HelpMessageOpt("-alertnotify=<cmd>", _("Execute command when a relevant alert is received or we see a really long fork (%s in cmd is replaced by message)"));
    strUsage +=HelpMessageOpt("-assumevalid=<hex>", strprintf(_("If this block is in the chain assume that it and its ancestors are valid and potentially skip their script verification (0 to verify all, default: %s, testnet: %s)"), defaultChainParams->GetConsensus().defaultAssumeValid.GetHex(), testnetChainParams->GetConsensus().defaultAssumeValid.GetHex()));
    strUsage += HelpMessageOpt("-blocksdir=<dir>", _("Specify blocks directory (default: <datadir>/blocks)"));
    strUsage += HelpMessageOpt("-blocknotify=<cmd>", _("Execute command when the best block changes (%s in cmd is replaced by block hash)"));
    strUsage += HelpMessageOpt("-blockreconstructionextratxn=<n>", strprintf(_("Extra transactions to keep in memory for compact block reconstructions (default: %u)"), DEFAULT_BLOCK_RECONSTRUCTION_EXTRA_TXN));
    if (showDebug)
        strUsage += HelpMessageOpt("-blocksonly", strprintf(_("Whether to operate in a blocks only mode (default: %u)"), DEFAULT_BLOCKSONLY));
    strUsage += HelpMessageOpt("-conf=<file>", strprintf(_("Specify configuration file. Relative paths will be prefixed by datadir location. (default: %s)"), BITCOIN_CONF_FILENAME));
    if (mode == HelpMessageMode::BITCOIND)
    {
#if HAVE_DECL_DAEMON
        strUsage += HelpMessageOpt("-daemon", _("Run in the background as a daemon and accept commands"));
#endif
    }
    strUsage += HelpMessageOpt("-datadir=<dir>", _("Specify data directory"));
    if (showDebug) {
        strUsage += HelpMessageOpt("-dbbatchsize", strprintf("Maximum database write batch size in bytes (default: %u)", nDefaultDbBatchSize));
    }
    strUsage += HelpMessageOpt("-dbcache=<n>", strprintf(_("Set database cache size in megabytes (%d to %d, default: %d)"), nMinDbCache, nMaxDbCache, nDefaultDbCache));
    strUsage += HelpMessageOpt("-debuglogfile=<file>", strprintf(_("Specify location of debug log file. Relative paths will be prefixed by a net-specific datadir location. (default: %s)"), DEFAULT_DEBUGLOGFILE));
    if (showDebug)
        strUsage += HelpMessageOpt("-feefilter", strprintf("Tell other nodes to filter invs to us by our mempool min fee (default: %u)", DEFAULT_FEEFILTER));
    strUsage += HelpMessageOpt("-loadblock=<file>", _("Imports blocks from external blk000??.dat file on startup"));
    strUsage += HelpMessageOpt("-maxmempool=<n>", strprintf(_("Keep the transaction memory pool below <n> megabytes (default: %u)"), DEFAULT_MAX_MEMPOOL_SIZE));
    strUsage += HelpMessageOpt("-maxorphantx=<n>", strprintf(_("Keep at most <n> unconnectable transactions in memory (default: %u)"), DEFAULT_MAX_ORPHAN_TRANSACTIONS));
    strUsage += HelpMessageOpt("-mempoolexpiry=<n>", strprintf(_("Do not keep transactions in the mempool longer than <n> hours (default: %u)"), DEFAULT_MEMPOOL_EXPIRY));
    if (showDebug) {
        strUsage += HelpMessageOpt("-minimumchainwork=<hex>", strprintf("Minimum work assumed to exist on a valid chain in hex (default: %s, testnet: %s)", defaultChainParams->GetConsensus().nMinimumChainWork.GetHex(), testnetChainParams->GetConsensus().nMinimumChainWork.GetHex()));
    }
    strUsage += HelpMessageOpt("-par=<n>", strprintf(_("Set the number of script verification threads (%u to %d, 0 = auto, <0 = leave that many cores free, default: %d)"),
        -GetNumCores(), MAX_SCRIPTCHECK_THREADS, DEFAULT_SCRIPTCHECK_THREADS));
    strUsage += HelpMessageOpt("-persistmempool", strprintf(_("Whether to save the mempool on shutdown and load on restart (default: %u)"), DEFAULT_PERSIST_MEMPOOL));
#ifndef WIN32
    strUsage += HelpMessageOpt("-pid=<file>", strprintf(_("Specify pid file. Relative paths will be prefixed by a net-specific datadir location. (default: %s)"), BITCOIN_PID_FILENAME));
#endif
    strUsage += HelpMessageOpt("-prune=<n>", strprintf(_("Reduce storage requirements by enabling pruning (deleting) of old blocks. This allows the pruneblockchain RPC to be called to delete specific blocks, and enables automatic pruning of old blocks if a target size in MiB is provided. This mode is incompatible with -txindex and -rescan. "
            "Warning: Reverting this setting requires re-downloading the entire blockchain. "
            "(default: 0 = disable pruning blocks, 1 = allow manual pruning via RPC, >%u = automatically prune block files to stay under the specified target size in MiB)"), MIN_DISK_SPACE_FOR_BLOCK_FILES / 1024 / 1024));
    strUsage += HelpMessageOpt("-reindex", _("Rebuild chain state and block index from the blk*.dat files on disk"));
    strUsage += HelpMessageOpt("-reindex-chainstate", _("Rebuild chain state from the currently indexed blocks"));
#ifndef WIN32
    strUsage += HelpMessageOpt("-sysperms", _("Create new files with system default permissions, instead of umask 077 (only effective with disabled wallet functionality)"));
#endif
    strUsage += HelpMessageOpt("-txindex", strprintf(_("Maintain a full transaction index, used by the getrawtransaction rpc call (default: %u)"), DEFAULT_TXINDEX));
    strUsage += HelpMessageOpt("-namehistory", strprintf(_("Keep track of the full name history (default: %u)"), 0));

    strUsage += HelpMessageGroup(_("Connection options:"));
    strUsage += HelpMessageOpt("-addnode=<ip>", _("Add a node to connect to and attempt to keep the connection open (see the `addnode` RPC command help for more info)"));
    strUsage += HelpMessageOpt("-banscore=<n>", strprintf(_("Threshold for disconnecting misbehaving peers (default: %u)"), DEFAULT_BANSCORE_THRESHOLD));
    strUsage += HelpMessageOpt("-bantime=<n>", strprintf(_("Number of seconds to keep misbehaving peers from reconnecting (default: %u)"), DEFAULT_MISBEHAVING_BANTIME));
    strUsage += HelpMessageOpt("-bind=<addr>", _("Bind to given address and always listen on it. Use [host]:port notation for IPv6"));
    strUsage += HelpMessageOpt("-connect=<ip>", _("Connect only to the specified node(s); -connect=0 disables automatic connections (the rules for this peer are the same as for -addnode)"));
    strUsage += HelpMessageOpt("-discover", _("Discover own IP addresses (default: 1 when listening and no -externalip or -proxy)"));
    strUsage += HelpMessageOpt("-dns", _("Allow DNS lookups for -addnode, -seednode and -connect") + " " + strprintf(_("(default: %u)"), DEFAULT_NAME_LOOKUP));
    strUsage += HelpMessageOpt("-dnsseed", _("Query for peer addresses via DNS lookup, if low on addresses (default: 1 unless -connect used)"));
    strUsage += HelpMessageOpt("-externalip=<ip>", _("Specify your own public address"));
    strUsage += HelpMessageOpt("-forcednsseed", strprintf(_("Always query for peer addresses via DNS lookup (default: %u)"), DEFAULT_FORCEDNSSEED));
    strUsage += HelpMessageOpt("-listen", _("Accept connections from outside (default: 1 if no -proxy or -connect)"));
    strUsage += HelpMessageOpt("-listenonion", strprintf(_("Automatically create Tor hidden service (default: %d)"), DEFAULT_LISTEN_ONION));
    strUsage += HelpMessageOpt("-maxconnections=<n>", strprintf(_("Maintain at most <n> connections to peers (default: %u)"), DEFAULT_MAX_PEER_CONNECTIONS));
    strUsage += HelpMessageOpt("-maxreceivebuffer=<n>", strprintf(_("Maximum per-connection receive buffer, <n>*1000 bytes (default: %u)"), DEFAULT_MAXRECEIVEBUFFER));
    strUsage += HelpMessageOpt("-maxsendbuffer=<n>", strprintf(_("Maximum per-connection send buffer, <n>*1000 bytes (default: %u)"), DEFAULT_MAXSENDBUFFER));
    strUsage += HelpMessageOpt("-maxtimeadjustment", strprintf(_("Maximum allowed median peer time offset adjustment. Local perspective of time may be influenced by peers forward or backward by this amount. (default: %u seconds)"), DEFAULT_MAX_TIME_ADJUSTMENT));
    strUsage += HelpMessageOpt("-maxuploadtarget=<n>", strprintf(_("Tries to keep outbound traffic under the given target (in MiB per 24h), 0 = no limit (default: %d)"), DEFAULT_MAX_UPLOAD_TARGET));
    strUsage += HelpMessageOpt("-onion=<ip:port>", strprintf(_("Use separate SOCKS5 proxy to reach peers via Tor hidden services (default: %s)"), "-proxy"));
    strUsage += HelpMessageOpt("-onlynet=<net>", _("Only connect to nodes in network <net> (ipv4, ipv6 or onion)"));
    strUsage += HelpMessageOpt("-peerbloomfilters", strprintf(_("Support filtering of blocks and transaction with bloom filters (default: %u)"), DEFAULT_PEERBLOOMFILTERS));
    strUsage += HelpMessageOpt("-permitbaremultisig", strprintf(_("Relay non-P2SH multisig (default: %u)"), DEFAULT_PERMIT_BAREMULTISIG));
    strUsage += HelpMessageOpt("-port=<port>", strprintf(_("Listen for connections on <port> (default: %u or testnet: %u)"), defaultChainParams->GetDefaultPort(), testnetChainParams->GetDefaultPort()));
    strUsage += HelpMessageOpt("-proxy=<ip:port>", _("Connect through SOCKS5 proxy"));
    strUsage += HelpMessageOpt("-proxyrandomize", strprintf(_("Randomize credentials for every proxy connection. This enables Tor stream isolation (default: %u)"), DEFAULT_PROXYRANDOMIZE));
    strUsage += HelpMessageOpt("-seednode=<ip>", _("Connect to a node to retrieve peer addresses, and disconnect"));
    strUsage += HelpMessageOpt("-timeout=<n>", strprintf(_("Specify connection timeout in milliseconds (minimum: 1, default: %d)"), DEFAULT_CONNECT_TIMEOUT));
    strUsage += HelpMessageOpt("-torcontrol=<ip>:<port>", strprintf(_("Tor control port to use if onion listening enabled (default: %s)"), DEFAULT_TOR_CONTROL));
    strUsage += HelpMessageOpt("-torpassword=<pass>", _("Tor control port password (default: empty)"));
#ifdef USE_UPNP
#if USE_UPNP
    strUsage += HelpMessageOpt("-upnp", _("Use UPnP to map the listening port (default: 1 when listening and no -proxy)"));
#else
    strUsage += HelpMessageOpt("-upnp", strprintf(_("Use UPnP to map the listening port (default: %u)"), 0));
#endif
#endif
    strUsage += HelpMessageOpt("-whitebind=<addr>", _("Bind to given address and whitelist peers connecting to it. Use [host]:port notation for IPv6"));
    strUsage += HelpMessageOpt("-whitelist=<IP address or network>", _("Whitelist peers connecting from the given IP address (e.g. 1.2.3.4) or CIDR notated network (e.g. 1.2.3.0/24). Can be specified multiple times.") +
        " " + _("Whitelisted peers cannot be DoS banned and their transactions are always relayed, even if they are already in the mempool, useful e.g. for a gateway"));

    strUsage += g_wallet_init_interface.GetHelpString(showDebug);

#if ENABLE_ZMQ
    strUsage += HelpMessageGroup(_("ZeroMQ notification options:"));
    strUsage += HelpMessageOpt("-zmqpubhashblock=<address>", _("Enable publish hash block in <address>"));
    strUsage += HelpMessageOpt("-zmqpubhashtx=<address>", _("Enable publish hash transaction in <address>"));
    strUsage += HelpMessageOpt("-zmqpubrawblock=<address>", _("Enable publish raw block in <address>"));
    strUsage += HelpMessageOpt("-zmqpubrawtx=<address>", _("Enable publish raw transaction in <address>"));
#endif

    strUsage += HelpMessageGroup(_("Debugging/Testing options:"));
    if (showDebug) {
        strUsage += HelpMessageOpt("-checkblocks=<n>", strprintf(_("How many blocks to check at startup (default: %u, 0 = all)"), DEFAULT_CHECKBLOCKS));
        strUsage += HelpMessageOpt("-checklevel=<n>", strprintf(_("How thorough the block verification of -checkblocks is (0-4, default: %u)"), DEFAULT_CHECKLEVEL));
        strUsage += HelpMessageOpt("-checkblockindex", strprintf("Do a full consistency check for mapBlockIndex, setBlockIndexCandidates, chainActive and mapBlocksUnlinked occasionally. (default: %u)", defaultChainParams->DefaultConsistencyChecks()));
        strUsage += HelpMessageOpt("-checkmempool=<n>", strprintf("Run checks every <n> transactions (default: %u)", defaultChainParams->DefaultConsistencyChecks()));
        strUsage += HelpMessageOpt("-checkpoints", strprintf("Disable expensive verification for known chain history (default: %u)", DEFAULT_CHECKPOINTS_ENABLED));
        strUsage += HelpMessageOpt("-disablesafemode", strprintf("Disable safemode, override a real safe mode event (default: %u)", DEFAULT_DISABLE_SAFEMODE));
        strUsage += HelpMessageOpt("-deprecatedrpc=<method>", "Allows deprecated RPC method(s) to be used");
        strUsage += HelpMessageOpt("-testsafemode", strprintf("Force safe mode (default: %u)", DEFAULT_TESTSAFEMODE));
        strUsage += HelpMessageOpt("-dropmessagestest=<n>", "Randomly drop 1 of every <n> network messages");
        strUsage += HelpMessageOpt("-stopafterblockimport", strprintf("Stop running after importing blocks from disk (default: %u)", DEFAULT_STOPAFTERBLOCKIMPORT));
        strUsage += HelpMessageOpt("-stopatheight", strprintf("Stop running after reaching the given height in the main chain (default: %u)", DEFAULT_STOPATHEIGHT));

        strUsage += HelpMessageOpt("-limitancestorcount=<n>", strprintf("Do not accept transactions if number of in-mempool ancestors is <n> or more (default: %u)", DEFAULT_ANCESTOR_LIMIT));
        strUsage += HelpMessageOpt("-limitancestorsize=<n>", strprintf("Do not accept transactions whose size with all in-mempool ancestors exceeds <n> kilobytes (default: %u)", DEFAULT_ANCESTOR_SIZE_LIMIT));
        strUsage += HelpMessageOpt("-limitdescendantcount=<n>", strprintf("Do not accept transactions if any ancestor would have <n> or more in-mempool descendants (default: %u)", DEFAULT_DESCENDANT_LIMIT));
        strUsage += HelpMessageOpt("-limitdescendantsize=<n>", strprintf("Do not accept transactions if any ancestor would have more than <n> kilobytes of in-mempool descendants (default: %u).", DEFAULT_DESCENDANT_SIZE_LIMIT));
        strUsage += HelpMessageOpt("-vbparams=deployment:start:end", "Use given start/end times for specified version bits deployment (regtest-only)");
        strUsage += HelpMessageOpt("-addrmantest", "Allows to test address relay on localhost");
    }
    strUsage += HelpMessageOpt("-debug=<category>", strprintf(_("Output debugging information (default: %u, supplying <category> is optional)"), 0) + ". " +
        _("If <category> is not supplied or if <category> = 1, output all debugging information.") + " " + _("<category> can be:") + " " + ListLogCategories() + ".");
    strUsage += HelpMessageOpt("-debugexclude=<category>", strprintf(_("Exclude debugging information for a category. Can be used in conjunction with -debug=1 to output debug logs for all categories except one or more specified categories.")));
    strUsage += HelpMessageOpt("-help-debug", _("Show all debugging options (usage: --help -help-debug)"));
    strUsage += HelpMessageOpt("-logips", strprintf(_("Include IP addresses in debug output (default: %u)"), DEFAULT_LOGIPS));
    strUsage += HelpMessageOpt("-logtimestamps", strprintf(_("Prepend debug output with timestamp (default: %u)"), DEFAULT_LOGTIMESTAMPS));
    if (showDebug)
    {
        strUsage += HelpMessageOpt("-logtimemicros", strprintf("Add microsecond precision to debug timestamps (default: %u)", DEFAULT_LOGTIMEMICROS));
        strUsage += HelpMessageOpt("-mocktime=<n>", "Replace actual time with <n> seconds since epoch (default: 0)");
        strUsage += HelpMessageOpt("-maxsigcachesize=<n>", strprintf("Limit sum of signature cache and script execution cache sizes to <n> MiB (default: %u)", DEFAULT_MAX_SIG_CACHE_SIZE));
        strUsage += HelpMessageOpt("-maxtipage=<n>", strprintf("Maximum tip age in seconds to consider node in initial block download (default: %u)", DEFAULT_MAX_TIP_AGE));
    }
    strUsage += HelpMessageOpt("-maxtxfee=<amt>", strprintf(_("Maximum total fees (in %s) to use in a single wallet transaction or raw transaction; setting this too low may abort large transactions (default: %s)"),
        CURRENCY_UNIT, FormatMoney(DEFAULT_TRANSACTION_MAXFEE)));
    if (showDebug)
    {
        strUsage += HelpMessageOpt("-printpriority", strprintf("Log transaction fee per kB when mining blocks (default: %u)", DEFAULT_PRINTPRIORITY));
    }
    strUsage += HelpMessageOpt("-printtoconsole", _("Send trace/debug info to console instead of debug.log file"));
    strUsage += HelpMessageOpt("-shrinkdebugfile", _("Shrink debug.log file on client startup (default: 1 when no -debug)"));
    strUsage += HelpMessageOpt("-uacomment=<cmt>", _("Append comment to the user agent string"));

    AppendParamsHelpMessages(strUsage, showDebug);

    strUsage += HelpMessageGroup(_("Node relay options:"));
    if (showDebug) {
        strUsage += HelpMessageOpt("-acceptnonstdtxn", strprintf("Relay and mine \"non-standard\" transactions (%sdefault: %u)", "testnet/regtest only; ", !testnetChainParams->RequireStandard()));
        strUsage += HelpMessageOpt("-incrementalrelayfee=<amt>", strprintf("Fee rate (in %s/kB) used to define cost of relay, used for mempool limiting and BIP 125 replacement. (default: %s)", CURRENCY_UNIT, FormatMoney(DEFAULT_INCREMENTAL_RELAY_FEE)));
        strUsage += HelpMessageOpt("-dustrelayfee=<amt>", strprintf("Fee rate (in %s/kB) used to defined dust, the value of an output such that it will cost more than its value in fees at this fee rate to spend it. (default: %s)", CURRENCY_UNIT, FormatMoney(DUST_RELAY_TX_FEE)));
    }
    strUsage += HelpMessageOpt("-bytespersigop", strprintf(_("Equivalent bytes per sigop in transactions for relay and mining (default: %u)"), DEFAULT_BYTES_PER_SIGOP));
    strUsage += HelpMessageOpt("-datacarrier", strprintf(_("Relay and mine data carrier transactions (default: %u)"), DEFAULT_ACCEPT_DATACARRIER));
    strUsage += HelpMessageOpt("-datacarriersize", strprintf(_("Maximum size of data in data carrier transactions we relay and mine (default: %u)"), MAX_OP_RETURN_RELAY));
    strUsage += HelpMessageOpt("-mempoolreplacement", strprintf(_("Enable transaction replacement in the memory pool (default: %u)"), DEFAULT_ENABLE_REPLACEMENT));
    strUsage += HelpMessageOpt("-minrelaytxfee=<amt>", strprintf(_("Fees (in %s/kB) smaller than this are considered zero fee for relaying, mining and transaction creation (default: %s)"),
        CURRENCY_UNIT, FormatMoney(DEFAULT_MIN_RELAY_TX_FEE)));
    strUsage += HelpMessageOpt("-whitelistforcerelay", strprintf(_("Force relay of transactions from whitelisted peers even if they violate local relay policy (default: %d)"), DEFAULT_WHITELISTFORCERELAY));
    strUsage += HelpMessageOpt("-whitelistrelay", strprintf(_("Accept relayed transactions received from whitelisted peers even when not relaying transactions (default: %d)"), DEFAULT_WHITELISTRELAY));

    strUsage += HelpMessageGroup(_("Block creation options:"));
    strUsage += HelpMessageOpt("-blockmaxweight=<n>", strprintf(_("Set maximum BIP141 block weight (default: %d)"), DEFAULT_BLOCK_MAX_WEIGHT));
    strUsage += HelpMessageOpt("-blockmintxfee=<amt>", strprintf(_("Set lowest fee rate (in %s/kB) for transactions to be included in block creation. (default: %s)"), CURRENCY_UNIT, FormatMoney(DEFAULT_BLOCK_MIN_TX_FEE)));
    if (showDebug)
        strUsage += HelpMessageOpt("-blockversion=<n>", "Override block version to test forking scenarios");

    strUsage += HelpMessageGroup(_("RPC server options:"));
    strUsage += HelpMessageOpt("-rest", strprintf(_("Accept public REST requests (default: %u)"), DEFAULT_REST_ENABLE));
    strUsage += HelpMessageOpt("-rpcallowip=<ip>", _("Allow JSON-RPC connections from specified source. Valid for <ip> are a single IP (e.g. 1.2.3.4), a network/netmask (e.g. 1.2.3.4/255.255.255.0) or a network/CIDR (e.g. 1.2.3.4/24). This option can be specified multiple times"));
    strUsage += HelpMessageOpt("-rpcauth=<userpw>", _("Username and hashed password for JSON-RPC connections. The field <userpw> comes in the format: <USERNAME>:<SALT>$<HASH>. A canonical python script is included in share/rpcuser. The client then connects normally using the rpcuser=<USERNAME>/rpcpassword=<PASSWORD> pair of arguments. This option can be specified multiple times"));
    strUsage += HelpMessageOpt("-rpcbind=<addr>[:port]", _("Bind to given address to listen for JSON-RPC connections. This option is ignored unless -rpcallowip is also passed. Port is optional and overrides -rpcport. Use [host]:port notation for IPv6. This option can be specified multiple times (default: 127.0.0.1 and ::1 i.e., localhost, or if -rpcallowip has been specified, 0.0.0.0 and :: i.e., all addresses)"));
    strUsage += HelpMessageOpt("-rpccookiefile=<loc>", _("Location of the auth cookie. Relative paths will be prefixed by a net-specific datadir location. (default: data dir)"));
    strUsage += HelpMessageOpt("-rpcpassword=<pw>", _("Password for JSON-RPC connections"));
    strUsage += HelpMessageOpt("-rpcport=<port>", strprintf(_("Listen for JSON-RPC connections on <port> (default: %u or testnet: %u)"), defaultBaseParams->RPCPort(), testnetBaseParams->RPCPort()));
    strUsage += HelpMessageOpt("-rpcserialversion", strprintf(_("Sets the serialization of raw transaction or block hex returned in non-verbose mode, non-segwit(0) or segwit(1) (default: %d)"), DEFAULT_RPC_SERIALIZE_VERSION));
    if (showDebug)
        strUsage += HelpMessageOpt("-rpcservertimeout=<n>", strprintf("Timeout during HTTP requests (default: %d)", DEFAULT_HTTP_SERVER_TIMEOUT));
    strUsage += HelpMessageOpt("-rpcthreads=<n>", strprintf(_("Set the number of threads to service RPC calls (default: %d)"), DEFAULT_HTTP_THREADS));
    strUsage += HelpMessageOpt("-rpcuser=<user>", _("Username for JSON-RPC connections"));
    if (showDebug)
        strUsage += HelpMessageOpt("-rpcworkqueue=<n>", strprintf("Set the depth of the work queue to service RPC calls (default: %d)", DEFAULT_HTTP_WORKQUEUE));
    strUsage += HelpMessageOpt("-server", _("Accept command line and JSON-RPC commands"));

    return strUsage;
}

std::string LicenseInfo()
{
    const std::string URL_SOURCE_CODE = "<https://github.com/namecoin/namecoin-core>";
    const std::string URL_WEBSITE = "<https://namecoin.org/>";
    // todo: remove urls from translations on next change
    return CopyrightHolders(strprintf(_("Copyright (C) %i-%i"), 2009, COPYRIGHT_YEAR) + " ") + "\n" +
           "\n" +
           strprintf(_("Please contribute if you find %s useful. "
                       "Visit %s for further information about the software."),
               PACKAGE_NAME, URL_WEBSITE) +
           "\n" +
           strprintf(_("The source code is available from %s."),
               URL_SOURCE_CODE) +
           "\n" +
           "\n" +
           _("This is experimental software.") + "\n" +
           strprintf(_("Distributed under the MIT software license, see the accompanying file %s or %s"), "COPYING", "<https://opensource.org/licenses/MIT>") + "\n" +
           "\n" +
           strprintf(_("This product includes software developed by the OpenSSL Project for use in the OpenSSL Toolkit %s and cryptographic software written by Eric Young and UPnP software written by Thomas Bernard."), "<https://www.openssl.org>") +
           "\n";
}

static void BlockNotifyCallback(bool initialSync, const CBlockIndex *pBlockIndex)
{
    if (initialSync || !pBlockIndex)
        return;

    std::string strCmd = gArgs.GetArg("-blocknotify", "");
    if (!strCmd.empty()) {
        boost::replace_all(strCmd, "%s", pBlockIndex->GetBlockHash().GetHex());
        std::thread t(runCommand, strCmd);
        t.detach(); // thread runs free
    }
}

static bool fHaveGenesis = false;
static CWaitableCriticalSection cs_GenesisWait;
static CConditionVariable condvar_GenesisWait;

static void BlockNotifyGenesisWait(bool, const CBlockIndex *pBlockIndex)
{
    if (pBlockIndex != nullptr) {
        {
            WaitableLock lock_GenesisWait(cs_GenesisWait);
            fHaveGenesis = true;
        }
        condvar_GenesisWait.notify_all();
    }
}

static void WaitForChangeCallback(bool initialSync, const CBlockIndex *pBlockIndex)
{
    if (initialSync || !pBlockIndex)
        return;
    cv_stateChange.notify_all();
}

struct CImportingNow
{
    CImportingNow() {
        assert(fImporting == false);
        fImporting = true;
    }

    ~CImportingNow() {
        assert(fImporting == true);
        fImporting = false;
    }
};


// If we're using -prune with -reindex, then delete block files that will be ignored by the
// reindex.  Since reindexing works by starting at block file 0 and looping until a blockfile
// is missing, do the same here to delete any later block files after a gap.  Also delete all
// rev files since they'll be rewritten by the reindex anyway.  This ensures that vinfoBlockFile
// is in sync with what's actually on disk by the time we start downloading, so that pruning
// works correctly.
void CleanupBlockRevFiles()
{
    std::map<std::string, fs::path> mapBlockFiles;

    // Glob all blk?????.dat and rev?????.dat files from the blocks directory.
    // Remove the rev files immediately and insert the blk file paths into an
    // ordered map keyed by block file index.
    LogPrintf("Removing unusable blk?????.dat and rev?????.dat files for -reindex with -prune\n");
    fs::path blocksdir = GetBlocksDir();
    for (fs::directory_iterator it(blocksdir); it != fs::directory_iterator(); it++) {
        if (fs::is_regular_file(*it) &&
            it->path().filename().string().length() == 12 &&
            it->path().filename().string().substr(8,4) == ".dat")
        {
            if (it->path().filename().string().substr(0,3) == "blk")
                mapBlockFiles[it->path().filename().string().substr(3,5)] = it->path();
            else if (it->path().filename().string().substr(0,3) == "rev")
                remove(it->path());
        }
    }

    // Remove all block files that aren't part of a contiguous set starting at
    // zero by walking the ordered map (keys are block file indices) by
    // keeping a separate counter.  Once we hit a gap (or if 0 doesn't exist)
    // start removing block files.
    int nContigCounter = 0;
    for (const std::pair<std::string, fs::path>& item : mapBlockFiles) {
        if (atoi(item.first) == nContigCounter) {
            nContigCounter++;
            continue;
        }
        remove(item.second);
    }
}

void ThreadImport(std::vector<fs::path> vImportFiles)
{
    const CChainParams& chainparams = Params();
    RenameThread("huntercoin-loadblk");
    ScheduleBatchPriority();

    {
    CImportingNow imp;

    // -reindex
    if (fReindex) {
        int nFile = 0;
        while (true) {
            CDiskBlockPos pos(nFile, 0);
            if (!fs::exists(GetBlockPosFilename(pos, "blk")))
                break; // No block files left to reindex
            FILE *file = OpenBlockFile(pos, true);
            if (!file)
                break; // This error is logged in OpenBlockFile
            LogPrintf("Reindexing block file blk%05u.dat...\n", (unsigned int)nFile);
            LoadExternalBlockFile(chainparams, file, &pos);
            nFile++;
        }
        pblocktree->WriteReindexing(false);
        fReindex = false;
        LogPrintf("Reindexing finished\n");
        // To avoid ending up in a situation without genesis block, re-try initializing (no-op if reindexing worked):
        LoadGenesisBlock(chainparams);
    }

    // hardcoded $DATADIR/bootstrap.dat
    fs::path pathBootstrap = GetDataDir() / "bootstrap.dat";
    if (fs::exists(pathBootstrap)) {
        FILE *file = fsbridge::fopen(pathBootstrap, "rb");
        if (file) {
            fs::path pathBootstrapOld = GetDataDir() / "bootstrap.dat.old";
            LogPrintf("Importing bootstrap.dat...\n");
            LoadExternalBlockFile(chainparams, file);
            RenameOver(pathBootstrap, pathBootstrapOld);
        } else {
            LogPrintf("Warning: Could not open bootstrap file %s\n", pathBootstrap.string());
        }
    }

    // -loadblock=
    for (const fs::path& path : vImportFiles) {
        FILE *file = fsbridge::fopen(path, "rb");
        if (file) {
            LogPrintf("Importing blocks file %s...\n", path.string());
            LoadExternalBlockFile(chainparams, file);
        } else {
            LogPrintf("Warning: Could not open blocks file %s\n", path.string());
        }
    }

    // scan for better chains in the block chain database, that are not yet connected in the active best chain
    CValidationState state;
    if (!ActivateBestChain(state, chainparams)) {
        LogPrintf("Failed to connect best block\n");
        StartShutdown();
        return;
    }

    if (gArgs.GetBoolArg("-stopafterblockimport", DEFAULT_STOPAFTERBLOCKIMPORT)) {
        LogPrintf("Stopping after block import\n");
        StartShutdown();
        return;
    }
    } // End scope of CImportingNow
    if (gArgs.GetArg("-persistmempool", DEFAULT_PERSIST_MEMPOOL)) {
        LoadMempool();
    }
    g_is_mempool_loaded = !fRequestShutdown;
}

/** Sanity checks
 *  Ensure that Bitcoin is running in a usable environment with all
 *  necessary library support.
 */
bool InitSanityCheck(void)
{
    if(!ECC_InitSanityCheck()) {
        InitError("Elliptic curve cryptography sanity check failure. Aborting.");
        return false;
    }

    if (!glibc_sanity_test() || !glibcxx_sanity_test())
        return false;

    if (!Random_SanityCheck()) {
        InitError("OS cryptographic RNG sanity check failure. Aborting.");
        return false;
    }

    return true;
}

bool AppInitServers()
{
    RPCServer::OnStarted(&OnRPCStarted);
    RPCServer::OnStopped(&OnRPCStopped);
    if (!InitHTTPServer())
        return false;
    if (!StartRPC())
        return false;
    if (!StartHTTPRPC())
        return false;
    if (gArgs.GetBoolArg("-rest", DEFAULT_REST_ENABLE) && !StartREST())
        return false;
    if (!StartHTTPServer())
        return false;
    return true;
}

// Parameter interaction based on rules
void InitParameterInteraction()
{
    // when specifying an explicit binding address, you want to listen on it
    // even when -connect or -proxy is specified
    if (gArgs.IsArgSet("-bind")) {
        if (gArgs.SoftSetBoolArg("-listen", true))
            LogPrintf("%s: parameter interaction: -bind set -> setting -listen=1\n", __func__);
    }
    if (gArgs.IsArgSet("-whitebind")) {
        if (gArgs.SoftSetBoolArg("-listen", true))
            LogPrintf("%s: parameter interaction: -whitebind set -> setting -listen=1\n", __func__);
    }

    if (gArgs.IsArgSet("-connect")) {
        // when only connecting to trusted nodes, do not seed via DNS, or listen by default
        if (gArgs.SoftSetBoolArg("-dnsseed", false))
            LogPrintf("%s: parameter interaction: -connect set -> setting -dnsseed=0\n", __func__);
        if (gArgs.SoftSetBoolArg("-listen", false))
            LogPrintf("%s: parameter interaction: -connect set -> setting -listen=0\n", __func__);
    }

    if (gArgs.IsArgSet("-proxy")) {
        // to protect privacy, do not listen by default if a default proxy server is specified
        if (gArgs.SoftSetBoolArg("-listen", false))
            LogPrintf("%s: parameter interaction: -proxy set -> setting -listen=0\n", __func__);
        // to protect privacy, do not use UPNP when a proxy is set. The user may still specify -listen=1
        // to listen locally, so don't rely on this happening through -listen below.
        if (gArgs.SoftSetBoolArg("-upnp", false))
            LogPrintf("%s: parameter interaction: -proxy set -> setting -upnp=0\n", __func__);
        // to protect privacy, do not discover addresses by default
        if (gArgs.SoftSetBoolArg("-discover", false))
            LogPrintf("%s: parameter interaction: -proxy set -> setting -discover=0\n", __func__);
    }

    if (!gArgs.GetBoolArg("-listen", DEFAULT_LISTEN)) {
        // do not map ports or try to retrieve public IP when not listening (pointless)
        if (gArgs.SoftSetBoolArg("-upnp", false))
            LogPrintf("%s: parameter interaction: -listen=0 -> setting -upnp=0\n", __func__);
        if (gArgs.SoftSetBoolArg("-discover", false))
            LogPrintf("%s: parameter interaction: -listen=0 -> setting -discover=0\n", __func__);
        if (gArgs.SoftSetBoolArg("-listenonion", false))
            LogPrintf("%s: parameter interaction: -listen=0 -> setting -listenonion=0\n", __func__);
    }

    if (gArgs.IsArgSet("-externalip")) {
        // if an explicit public IP is specified, do not try to find others
        if (gArgs.SoftSetBoolArg("-discover", false))
            LogPrintf("%s: parameter interaction: -externalip set -> setting -discover=0\n", __func__);
    }

    // disable whitelistrelay in blocksonly mode
    if (gArgs.GetBoolArg("-blocksonly", DEFAULT_BLOCKSONLY)) {
        if (gArgs.SoftSetBoolArg("-whitelistrelay", false))
            LogPrintf("%s: parameter interaction: -blocksonly=1 -> setting -whitelistrelay=0\n", __func__);
    }

    // Forcing relay from whitelisted hosts implies we will accept relays from them in the first place.
    if (gArgs.GetBoolArg("-whitelistforcerelay", DEFAULT_WHITELISTFORCERELAY)) {
        if (gArgs.SoftSetBoolArg("-whitelistrelay", true))
            LogPrintf("%s: parameter interaction: -whitelistforcerelay=1 -> setting -whitelistrelay=1\n", __func__);
    }

    // Warn if network-specific options (-addnode, -connect, etc) are
    // specified in default section of config file, but not overridden
    // on the command line or in this network's section of the config file.
    gArgs.WarnForSectionOnlyArgs();
}

static std::string ResolveErrMsg(const char * const optname, const std::string& strBind)
{
    return strprintf(_("Cannot resolve -%s address: '%s'"), optname, strBind);
}

/**
 * Initialize global loggers.
 *
 * Note that this is called very early in the process lifetime, so you should be
 * careful about what global state you rely on here.
 */
void InitLogging()
{
    // Add newlines to the logfile to distinguish this execution from the last
    // one; called before console logging is set up, so this is only sent to
    // debug.log.
    LogPrintf("\n\n\n\n\n");

    fPrintToConsole = gArgs.GetBoolArg("-printtoconsole", !gArgs.GetBoolArg("-daemon", false));
    fPrintToDebugLog = !gArgs.IsArgNegated("-debuglogfile");
    fLogTimestamps = gArgs.GetBoolArg("-logtimestamps", DEFAULT_LOGTIMESTAMPS);
    fLogTimeMicros = gArgs.GetBoolArg("-logtimemicros", DEFAULT_LOGTIMEMICROS);
    fLogIPs = gArgs.GetBoolArg("-logips", DEFAULT_LOGIPS);

    std::string version_string = FormatFullVersion();
#ifdef DEBUG
    version_string += " (debug build)";
#else
    version_string += " (release build)";
#endif
    LogPrintf(PACKAGE_NAME " version %s\n", version_string);
}

namespace { // Variables internal to initialization process only

int nMaxConnections;
int nUserMaxConnections;
int nFD;
ServiceFlags nLocalServices = ServiceFlags(NODE_NETWORK | NODE_NETWORK_LIMITED | NODE_WITNESS);

} // namespace

[[noreturn]] static void new_handler_terminate()
{
    // Rather than throwing std::bad-alloc if allocation fails, terminate
    // immediately to (try to) avoid chain corruption.
    // Since LogPrintf may itself allocate memory, set the handler directly
    // to terminate first.
    std::set_new_handler(std::terminate);
    LogPrintf("Error: Out of memory. Terminating.\n");

    // The log was successful, terminate now.
    std::terminate();
};

bool AppInitBasicSetup()
{
    // ********************************************************* Step 1: setup
#ifdef _MSC_VER
    // Turn off Microsoft heap dump noise
    _CrtSetReportMode(_CRT_WARN, _CRTDBG_MODE_FILE);
    _CrtSetReportFile(_CRT_WARN, CreateFileA("NUL", GENERIC_WRITE, 0, nullptr, OPEN_EXISTING, 0, 0));
    // Disable confusing "helpful" text message on abort, Ctrl-C
    _set_abort_behavior(0, _WRITE_ABORT_MSG | _CALL_REPORTFAULT);
#endif
#ifdef WIN32
    // Enable Data Execution Prevention (DEP)
    // Minimum supported OS versions: WinXP SP3, WinVista >= SP1, Win Server 2008
    // A failure is non-critical and needs no further attention!
#ifndef PROCESS_DEP_ENABLE
    // We define this here, because GCCs winbase.h limits this to _WIN32_WINNT >= 0x0601 (Windows 7),
    // which is not correct. Can be removed, when GCCs winbase.h is fixed!
#define PROCESS_DEP_ENABLE 0x00000001
#endif
    typedef BOOL (WINAPI *PSETPROCDEPPOL)(DWORD);
    PSETPROCDEPPOL setProcDEPPol = (PSETPROCDEPPOL)GetProcAddress(GetModuleHandleA("Kernel32.dll"), "SetProcessDEPPolicy");
    if (setProcDEPPol != nullptr) setProcDEPPol(PROCESS_DEP_ENABLE);
#endif

    if (!SetupNetworking())
        return InitError("Initializing networking failed");

#ifndef WIN32
    if (!gArgs.GetBoolArg("-sysperms", false)) {
        umask(077);
    }

    // Clean shutdown on SIGTERM
    registerSignalHandler(SIGTERM, HandleSIGTERM);
    registerSignalHandler(SIGINT, HandleSIGTERM);

    // Reopen debug.log on SIGHUP
    registerSignalHandler(SIGHUP, HandleSIGHUP);

    // Ignore SIGPIPE, otherwise it will bring the daemon down if the client closes unexpectedly
    signal(SIGPIPE, SIG_IGN);
#endif

    std::set_new_handler(new_handler_terminate);

    return true;
}

bool AppInitParameterInteraction()
{
    const CChainParams& chainparams = Params();
    // ********************************************************* Step 2: parameter interactions

    // also see: InitParameterInteraction()

    if (!fs::is_directory(GetBlocksDir(false))) {
        return InitError(strprintf(_("Specified blocks directory \"%s\" does not exist.\n"), gArgs.GetArg("-blocksdir", "").c_str()));
    }

    // if using block pruning, then disallow txindex
    if (gArgs.GetArg("-prune", 0)) {
        if (gArgs.GetBoolArg("-txindex", DEFAULT_TXINDEX))
            return InitError(_("Prune mode is incompatible with -txindex."));
    }

    // -bind and -whitebind can't be set when not listening
    size_t nUserBind = gArgs.GetArgs("-bind").size() + gArgs.GetArgs("-whitebind").size();
    if (nUserBind != 0 && !gArgs.GetBoolArg("-listen", DEFAULT_LISTEN)) {
        return InitError("Cannot set -bind or -whitebind together with -listen=0");
    }

    // Make sure enough file descriptors are available
    int nBind = std::max(nUserBind, size_t(1));
    nUserMaxConnections = gArgs.GetArg("-maxconnections", DEFAULT_MAX_PEER_CONNECTIONS);
    nMaxConnections = std::max(nUserMaxConnections, 0);

    // Trim requested connection counts, to fit into system limitations
    nMaxConnections = std::max(std::min(nMaxConnections, FD_SETSIZE - nBind - MIN_CORE_FILEDESCRIPTORS - MAX_ADDNODE_CONNECTIONS), 0);
    nFD = RaiseFileDescriptorLimit(nMaxConnections + MIN_CORE_FILEDESCRIPTORS + MAX_ADDNODE_CONNECTIONS);
    if (nFD < MIN_CORE_FILEDESCRIPTORS)
        return InitError(_("Not enough file descriptors available."));
    nMaxConnections = std::min(nFD - MIN_CORE_FILEDESCRIPTORS - MAX_ADDNODE_CONNECTIONS, nMaxConnections);

    if (nMaxConnections < nUserMaxConnections)
        InitWarning(strprintf(_("Reducing -maxconnections from %d to %d, because of system limitations."), nUserMaxConnections, nMaxConnections));

    // ********************************************************* Step 3: parameter-to-internal-flags
    if (gArgs.IsArgSet("-debug")) {
        // Special-case: if -debug=0/-nodebug is set, turn off debugging messages
        const std::vector<std::string> categories = gArgs.GetArgs("-debug");

        if (std::none_of(categories.begin(), categories.end(),
            [](std::string cat){return cat == "0" || cat == "none";})) {
            for (const auto& cat : categories) {
                uint32_t flag = 0;
                if (!GetLogCategory(&flag, &cat)) {
                    InitWarning(strprintf(_("Unsupported logging category %s=%s."), "-debug", cat));
                    continue;
                }
                logCategories |= flag;
            }
        }
    }

    // Now remove the logging categories which were explicitly excluded
    for (const std::string& cat : gArgs.GetArgs("-debugexclude")) {
        uint32_t flag = 0;
        if (!GetLogCategory(&flag, &cat)) {
            InitWarning(strprintf(_("Unsupported logging category %s=%s."), "-debugexclude", cat));
            continue;
        }
        logCategories &= ~flag;
    }

    // Check for -debugnet
    if (gArgs.GetBoolArg("-debugnet", false))
        InitWarning(_("Unsupported argument -debugnet ignored, use -debug=net."));
    // Check for -socks - as this is a privacy risk to continue, exit here
    if (gArgs.IsArgSet("-socks"))
        return InitError(_("Unsupported argument -socks found. Setting SOCKS version isn't possible anymore, only SOCKS5 proxies are supported."));
    // Check for -tor - as this is a privacy risk to continue, exit here
    if (gArgs.GetBoolArg("-tor", false))
        return InitError(_("Unsupported argument -tor found, use -onion."));

    if (gArgs.GetBoolArg("-benchmark", false))
        InitWarning(_("Unsupported argument -benchmark ignored, use -debug=bench."));

    if (gArgs.GetBoolArg("-whitelistalwaysrelay", false))
        InitWarning(_("Unsupported argument -whitelistalwaysrelay ignored, use -whitelistrelay and/or -whitelistforcerelay."));

    if (gArgs.IsArgSet("-blockminsize"))
        InitWarning("Unsupported argument -blockminsize ignored.");

    // Checkmempool and checkblockindex default to true in regtest mode
    int ratio = std::min<int>(std::max<int>(gArgs.GetArg("-checkmempool", chainparams.DefaultConsistencyChecks() ? 1 : 0), 0), 1000000);
    if (ratio != 0) {
        mempool.setSanityCheck(1.0 / ratio);
    }
    fCheckBlockIndex = gArgs.GetBoolArg("-checkblockindex", chainparams.DefaultConsistencyChecks());
    fCheckpointsEnabled = gArgs.GetBoolArg("-checkpoints", DEFAULT_CHECKPOINTS_ENABLED);

    hashAssumeValid = uint256S(gArgs.GetArg("-assumevalid", chainparams.GetConsensus().defaultAssumeValid.GetHex()));
    if (!hashAssumeValid.IsNull())
        LogPrintf("Assuming ancestors of block %s have valid signatures.\n", hashAssumeValid.GetHex());
    else
        LogPrintf("Validating signatures for all blocks.\n");

    if (gArgs.IsArgSet("-minimumchainwork")) {
        const std::string minChainWorkStr = gArgs.GetArg("-minimumchainwork", "");
        if (!IsHexNumber(minChainWorkStr)) {
            return InitError(strprintf("Invalid non-hex (%s) minimum chain work value specified", minChainWorkStr));
        }
        nMinimumChainWork = UintToArith256(uint256S(minChainWorkStr));
    } else {
        nMinimumChainWork = UintToArith256(chainparams.GetConsensus().nMinimumChainWork);
    }
    LogPrintf("Setting nMinimumChainWork=%s\n", nMinimumChainWork.GetHex());
    if (nMinimumChainWork < UintToArith256(chainparams.GetConsensus().nMinimumChainWork)) {
        LogPrintf("Warning: nMinimumChainWork set below default value of %s\n", chainparams.GetConsensus().nMinimumChainWork.GetHex());
    }

    // mempool limits
    int64_t nMempoolSizeMax = gArgs.GetArg("-maxmempool", DEFAULT_MAX_MEMPOOL_SIZE) * 1000000;
    int64_t nMempoolSizeMin = gArgs.GetArg("-limitdescendantsize", DEFAULT_DESCENDANT_SIZE_LIMIT) * 1000 * 40;
    if (nMempoolSizeMax < 0 || nMempoolSizeMax < nMempoolSizeMin)
        return InitError(strprintf(_("-maxmempool must be at least %d MB"), std::ceil(nMempoolSizeMin / 1000000.0)));
    // incremental relay fee sets the minimum feerate increase necessary for BIP 125 replacement in the mempool
    // and the amount the mempool min fee increases above the feerate of txs evicted due to mempool limiting.
    if (gArgs.IsArgSet("-incrementalrelayfee"))
    {
        CAmount n = 0;
        if (!ParseMoney(gArgs.GetArg("-incrementalrelayfee", ""), n))
            return InitError(AmountErrMsg("incrementalrelayfee", gArgs.GetArg("-incrementalrelayfee", "")));
        incrementalRelayFee = CFeeRate(n);
    }

    // -par=0 means autodetect, but nScriptCheckThreads==0 means no concurrency
    nScriptCheckThreads = gArgs.GetArg("-par", DEFAULT_SCRIPTCHECK_THREADS);
    if (nScriptCheckThreads <= 0)
        nScriptCheckThreads += GetNumCores();
    if (nScriptCheckThreads <= 1)
        nScriptCheckThreads = 0;
    else if (nScriptCheckThreads > MAX_SCRIPTCHECK_THREADS)
        nScriptCheckThreads = MAX_SCRIPTCHECK_THREADS;

    // block pruning; get the amount of disk space (in MiB) to allot for block & undo files
    int64_t nPruneArg = gArgs.GetArg("-prune", 0);
    if (nPruneArg < 0) {
        return InitError(_("Prune cannot be configured with a negative value."));
    }
    nPruneTarget = (uint64_t) nPruneArg * 1024 * 1024;
    if (nPruneArg == 1) {  // manual pruning: -prune=1
        LogPrintf("Block pruning enabled.  Use RPC call pruneblockchain(height) to manually prune block and undo files.\n");
        nPruneTarget = std::numeric_limits<uint64_t>::max();
        fPruneMode = true;
    } else if (nPruneTarget) {
        if (nPruneTarget < MIN_DISK_SPACE_FOR_BLOCK_FILES) {
            return InitError(strprintf(_("Prune configured below the minimum of %d MiB.  Please use a higher number."), MIN_DISK_SPACE_FOR_BLOCK_FILES / 1024 / 1024));
        }
        LogPrintf("Prune configured to target %uMiB on disk for block and undo files.\n", nPruneTarget / 1024 / 1024);
        fPruneMode = true;
    }

    nConnectTimeout = gArgs.GetArg("-timeout", DEFAULT_CONNECT_TIMEOUT);
    if (nConnectTimeout <= 0)
        nConnectTimeout = DEFAULT_CONNECT_TIMEOUT;

    if (gArgs.IsArgSet("-minrelaytxfee")) {
        CAmount n = 0;
        if (!ParseMoney(gArgs.GetArg("-minrelaytxfee", ""), n)) {
            return InitError(AmountErrMsg("minrelaytxfee", gArgs.GetArg("-minrelaytxfee", "")));
        }
        // High fee check is done afterward in WalletParameterInteraction()
        ::minRelayTxFee = CFeeRate(n);
    } else if (incrementalRelayFee > ::minRelayTxFee) {
        // Allow only setting incrementalRelayFee to control both
        ::minRelayTxFee = incrementalRelayFee;
        LogPrintf("Increasing minrelaytxfee to %s to match incrementalrelayfee\n",::minRelayTxFee.ToString());
    }

    // Sanity check argument for min fee for including tx in block
    // TODO: Harmonize which arguments need sanity checking and where that happens
    if (gArgs.IsArgSet("-blockmintxfee"))
    {
        CAmount n = 0;
        if (!ParseMoney(gArgs.GetArg("-blockmintxfee", ""), n))
            return InitError(AmountErrMsg("blockmintxfee", gArgs.GetArg("-blockmintxfee", "")));
    }

    // Feerate used to define dust.  Shouldn't be changed lightly as old
    // implementations may inadvertently create non-standard transactions
    if (gArgs.IsArgSet("-dustrelayfee"))
    {
        CAmount n = 0;
        if (!ParseMoney(gArgs.GetArg("-dustrelayfee", ""), n))
            return InitError(AmountErrMsg("dustrelayfee", gArgs.GetArg("-dustrelayfee", "")));
        dustRelayFee = CFeeRate(n);
    }

    fRequireStandard = !gArgs.GetBoolArg("-acceptnonstdtxn", !chainparams.RequireStandard());
    if (chainparams.RequireStandard() && !fRequireStandard)
        return InitError(strprintf("acceptnonstdtxn is not currently supported for %s chain", chainparams.NetworkIDString()));
    nBytesPerSigOp = gArgs.GetArg("-bytespersigop", nBytesPerSigOp);

    if (!g_wallet_init_interface.ParameterInteraction()) return false;

    fIsBareMultisigStd = gArgs.GetBoolArg("-permitbaremultisig", DEFAULT_PERMIT_BAREMULTISIG);
    fAcceptDatacarrier = gArgs.GetBoolArg("-datacarrier", DEFAULT_ACCEPT_DATACARRIER);
    nMaxDatacarrierBytes = gArgs.GetArg("-datacarriersize", nMaxDatacarrierBytes);

    // Option to startup with mocktime set (used for regression testing):
    SetMockTime(gArgs.GetArg("-mocktime", 0)); // SetMockTime(0) is a no-op

    if (gArgs.GetBoolArg("-peerbloomfilters", DEFAULT_PEERBLOOMFILTERS))
        nLocalServices = ServiceFlags(nLocalServices | NODE_BLOOM);

    if (gArgs.GetArg("-rpcserialversion", DEFAULT_RPC_SERIALIZE_VERSION) < 0)
        return InitError("rpcserialversion must be non-negative.");

    if (gArgs.GetArg("-rpcserialversion", DEFAULT_RPC_SERIALIZE_VERSION) > 1)
        return InitError("unknown rpcserialversion requested.");

    nMaxTipAge = gArgs.GetArg("-maxtipage", DEFAULT_MAX_TIP_AGE);

    fEnableReplacement = gArgs.GetBoolArg("-mempoolreplacement", DEFAULT_ENABLE_REPLACEMENT);
    if ((!fEnableReplacement) && gArgs.IsArgSet("-mempoolreplacement")) {
        // Minimal effort at forwards compatibility
        std::string strReplacementModeList = gArgs.GetArg("-mempoolreplacement", "");  // default is impossible
        std::vector<std::string> vstrReplacementModes;
        boost::split(vstrReplacementModes, strReplacementModeList, boost::is_any_of(","));
        fEnableReplacement = (std::find(vstrReplacementModes.begin(), vstrReplacementModes.end(), "fee") != vstrReplacementModes.end());
    }

    if (gArgs.IsArgSet("-vbparams")) {
        // Allow overriding version bits parameters for testing
        if (!chainparams.MineBlocksOnDemand()) {
            return InitError("Version bits parameters may only be overridden on regtest.");
        }
        for (const std::string& strDeployment : gArgs.GetArgs("-vbparams")) {
            std::vector<std::string> vDeploymentParams;
            boost::split(vDeploymentParams, strDeployment, boost::is_any_of(":"));
            if (vDeploymentParams.size() != 3) {
                return InitError("Version bits parameters malformed, expecting deployment:start:end");
            }
            int64_t nStartTime, nTimeout;
            if (!ParseInt64(vDeploymentParams[1], &nStartTime)) {
                return InitError(strprintf("Invalid nStartTime (%s)", vDeploymentParams[1]));
            }
            if (!ParseInt64(vDeploymentParams[2], &nTimeout)) {
                return InitError(strprintf("Invalid nTimeout (%s)", vDeploymentParams[2]));
            }
            bool found = false;
            for (int j=0; j<(int)Consensus::MAX_VERSION_BITS_DEPLOYMENTS; ++j)
            {
                if (vDeploymentParams[0].compare(VersionBitsDeploymentInfo[j].name) == 0) {
                    UpdateVersionBitsParameters(Consensus::DeploymentPos(j), nStartTime, nTimeout);
                    found = true;
                    LogPrintf("Setting version bits activation parameters for %s to start=%ld, timeout=%ld\n", vDeploymentParams[0], nStartTime, nTimeout);
                    break;
                }
            }
            if (!found) {
                return InitError(strprintf("Invalid deployment (%s)", vDeploymentParams[0]));
            }
        }
    }
    return true;
}

static bool LockDataDirectory(bool probeOnly)
{
    // Make sure only a single Bitcoin process is using the data directory.
    fs::path datadir = GetDataDir();
    if (!DirIsWritable(datadir)) {
        return InitError(strprintf(_("Cannot write to data directory '%s'; check permissions."), datadir.string()));
    }
    if (!LockDirectory(datadir, ".lock", probeOnly)) {
        return InitError(strprintf(_("Cannot obtain a lock on data directory %s. %s is probably already running."), datadir.string(), _(PACKAGE_NAME)));
    }
    return true;
}

bool AppInitSanityChecks()
{
    // ********************************************************* Step 4: sanity checks

    // Initialize elliptic curve code
    std::string sha256_algo = SHA256AutoDetect();
    LogPrintf("Using the '%s' SHA256 implementation\n", sha256_algo);
    RandomInit();
    ECC_Start();
    globalVerifyHandle.reset(new ECCVerifyHandle());

    // Sanity check
    if (!InitSanityCheck())
        return InitError(strprintf(_("Initialization sanity check failed. %s is shutting down."), _(PACKAGE_NAME)));

    // Probe the data directory lock to give an early error message, if possible
    // We cannot hold the data directory lock here, as the forking for daemon() hasn't yet happened,
    // and a fork will cause weird behavior to it.
    return LockDataDirectory(true);
}

bool AppInitLockDataDirectory()
{
    // After daemonization get the data directory lock again and hold on to it until exit
    // This creates a slight window for a race condition to happen, however this condition is harmless: it
    // will at most make us exit without printing a message to console.
    if (!LockDataDirectory(false)) {
        // Detailed error printed inside LockDataDirectory
        return false;
    }
    return true;
}

bool AppInitMain()
{
    const CChainParams& chainparams = Params();
    // ********************************************************* Step 4a: application initialization
#ifndef WIN32
    CreatePidFile(GetPidFile(), getpid());
#endif
    if (fPrintToDebugLog) {
        if (gArgs.GetBoolArg("-shrinkdebugfile", logCategories == BCLog::NONE)) {
            // Do this first since it both loads a bunch of debug.log into memory,
            // and because this needs to happen before any other debug.log printing
            ShrinkDebugFile();
        }
        if (!OpenDebugLog()) {
            return InitError(strprintf("Could not open debug log file %s", GetDebugLogPath().string()));
        }
    }

    if (!fLogTimestamps)
        LogPrintf("Startup time: %s\n", FormatISO8601DateTime(GetTime()));
    LogPrintf("Default data directory %s\n", GetDefaultDataDir().string());
    LogPrintf("Using data directory %s\n", GetDataDir().string());
    LogPrintf("Using config file %s\n", GetConfigFile(gArgs.GetArg("-conf", BITCOIN_CONF_FILENAME)).string());
    LogPrintf("Using at most %i automatic connections (%i file descriptors available)\n", nMaxConnections, nFD);

    // Warn about relative -datadir path.
    if (gArgs.IsArgSet("-datadir") && !fs::path(gArgs.GetArg("-datadir", "")).is_absolute()) {
        LogPrintf("Warning: relative datadir option '%s' specified, which will be interpreted relative to the " /* Continued */
                  "current working directory '%s'. This is fragile, because if bitcoin is started in the future "
                  "from a different location, it will be unable to locate the current data files. There could "
                  "also be data loss if bitcoin is started while in a temporary directory.\n",
            gArgs.GetArg("-datadir", ""), fs::current_path().string());
    }

    InitSignatureCache();
    InitScriptExecutionCache();

    LogPrintf("Using %u threads for script verification\n", nScriptCheckThreads);
    if (nScriptCheckThreads) {
        for (int i=0; i<nScriptCheckThreads-1; i++)
            threadGroup.create_thread(&ThreadScriptCheck);
    }

    // Start the lightweight task scheduler thread
    CScheduler::Function serviceLoop = boost::bind(&CScheduler::serviceQueue, &scheduler);
    threadGroup.create_thread(boost::bind(&TraceThread<CScheduler::Function>, "scheduler", serviceLoop));

    GetMainSignals().RegisterBackgroundSignalScheduler(scheduler);
    GetMainSignals().RegisterWithMempoolSignals(mempool);

    /* Register RPC commands regardless of -server setting so they will be
     * available in the GUI RPC console even if external calls are disabled.
     */
    RegisterAllCoreRPCCommands(tableRPC);
    g_wallet_init_interface.RegisterRPC(tableRPC);

    /* Start the RPC server already.  It will be started in "warmup" mode
     * and not really process calls already (but it will signify connections
     * that the server is there and will be ready later).  Warmup mode will
     * be disabled when initialisation is finished.
     */
    if (gArgs.GetBoolArg("-server", false))
    {
        uiInterface.InitMessage.connect(SetRPCWarmupStatus);
        if (!AppInitServers())
            return InitError(_("Unable to start HTTP server. See debug log for details."));
    }

    int64_t nStart;

    // ********************************************************* Step 5: verify wallet database integrity
    if (!g_wallet_init_interface.Verify()) return false;

    // ********************************************************* Step 6: network initialization
    // Note that we absolutely cannot open any actual connections
    // until the very end ("start node") as the UTXO/block state
    // is not yet setup and may end up being set up twice if we
    // need to reindex later.

    assert(!g_connman);
    g_connman = std::unique_ptr<CConnman>(new CConnman(GetRand(std::numeric_limits<uint64_t>::max()), GetRand(std::numeric_limits<uint64_t>::max())));
    CConnman& connman = *g_connman;

    peerLogic.reset(new PeerLogicValidation(&connman, scheduler));
    RegisterValidationInterface(peerLogic.get());

    // sanitize comments per BIP-0014, format user agent and check total size
    std::vector<std::string> uacomments;
    for (const std::string& cmt : gArgs.GetArgs("-uacomment")) {
        if (cmt != SanitizeString(cmt, SAFE_CHARS_UA_COMMENT))
            return InitError(strprintf(_("User Agent comment (%s) contains unsafe characters."), cmt));
        uacomments.push_back(cmt);
    }
    strSubVersion = FormatSubVersion(CLIENT_NAME, CLIENT_VERSION, uacomments);
    if (strSubVersion.size() > MAX_SUBVERSION_LENGTH) {
        return InitError(strprintf(_("Total length of network version string (%i) exceeds maximum length (%i). Reduce the number or size of uacomments."),
            strSubVersion.size(), MAX_SUBVERSION_LENGTH));
    }

    if (gArgs.IsArgSet("-onlynet")) {
        std::set<enum Network> nets;
        for (const std::string& snet : gArgs.GetArgs("-onlynet")) {
            enum Network net = ParseNetwork(snet);
            if (net == NET_UNROUTABLE)
                return InitError(strprintf(_("Unknown network specified in -onlynet: '%s'"), snet));
            nets.insert(net);
        }
        for (int n = 0; n < NET_MAX; n++) {
            enum Network net = (enum Network)n;
            if (!nets.count(net))
                SetLimited(net);
        }
    }

    // Check for host lookup allowed before parsing any network related parameters
    fNameLookup = gArgs.GetBoolArg("-dns", DEFAULT_NAME_LOOKUP);

    bool proxyRandomize = gArgs.GetBoolArg("-proxyrandomize", DEFAULT_PROXYRANDOMIZE);
    // -proxy sets a proxy for all outgoing network traffic
    // -noproxy (or -proxy=0) as well as the empty string can be used to not set a proxy, this is the default
    std::string proxyArg = gArgs.GetArg("-proxy", "");
    SetLimited(NET_TOR);
    if (proxyArg != "" && proxyArg != "0") {
        CService proxyAddr;
        if (!Lookup(proxyArg.c_str(), proxyAddr, 9050, fNameLookup)) {
            return InitError(strprintf(_("Invalid -proxy address or hostname: '%s'"), proxyArg));
        }

        proxyType addrProxy = proxyType(proxyAddr, proxyRandomize);
        if (!addrProxy.IsValid())
            return InitError(strprintf(_("Invalid -proxy address or hostname: '%s'"), proxyArg));

        SetProxy(NET_IPV4, addrProxy);
        SetProxy(NET_IPV6, addrProxy);
        SetProxy(NET_TOR, addrProxy);
        SetNameProxy(addrProxy);
        SetLimited(NET_TOR, false); // by default, -proxy sets onion as reachable, unless -noonion later
    }

    // -onion can be used to set only a proxy for .onion, or override normal proxy for .onion addresses
    // -noonion (or -onion=0) disables connecting to .onion entirely
    // An empty string is used to not override the onion proxy (in which case it defaults to -proxy set above, or none)
    std::string onionArg = gArgs.GetArg("-onion", "");
    if (onionArg != "") {
        if (onionArg == "0") { // Handle -noonion/-onion=0
            SetLimited(NET_TOR); // set onions as unreachable
        } else {
            CService onionProxy;
            if (!Lookup(onionArg.c_str(), onionProxy, 9050, fNameLookup)) {
                return InitError(strprintf(_("Invalid -onion address or hostname: '%s'"), onionArg));
            }
            proxyType addrOnion = proxyType(onionProxy, proxyRandomize);
            if (!addrOnion.IsValid())
                return InitError(strprintf(_("Invalid -onion address or hostname: '%s'"), onionArg));
            SetProxy(NET_TOR, addrOnion);
            SetLimited(NET_TOR, false);
        }
    }

    // see Step 2: parameter interactions for more information about these
    fListen = gArgs.GetBoolArg("-listen", DEFAULT_LISTEN);
    fDiscover = gArgs.GetBoolArg("-discover", true);
    fRelayTxes = !gArgs.GetBoolArg("-blocksonly", DEFAULT_BLOCKSONLY);

    for (const std::string& strAddr : gArgs.GetArgs("-externalip")) {
        CService addrLocal;
        if (Lookup(strAddr.c_str(), addrLocal, GetListenPort(), fNameLookup) && addrLocal.IsValid())
            AddLocal(addrLocal, LOCAL_MANUAL);
        else
            return InitError(ResolveErrMsg("externalip", strAddr));
    }

#if ENABLE_ZMQ
    pzmqNotificationInterface = CZMQNotificationInterface::Create();

    if (pzmqNotificationInterface) {
        RegisterValidationInterface(pzmqNotificationInterface);
    }
#endif
    uint64_t nMaxOutboundLimit = 0; //unlimited unless -maxuploadtarget is set
    uint64_t nMaxOutboundTimeframe = MAX_UPLOAD_TIMEFRAME;

    if (gArgs.IsArgSet("-maxuploadtarget")) {
        nMaxOutboundLimit = gArgs.GetArg("-maxuploadtarget", DEFAULT_MAX_UPLOAD_TARGET)*1024*1024;
    }

    // ********************************************************* Step 7: load block chain

    fReindex = gArgs.GetBoolArg("-reindex", false);
    bool fReindexChainState = gArgs.GetBoolArg("-reindex-chainstate", false);

    // cache size calculations
    int64_t nTotalCache = (gArgs.GetArg("-dbcache", nDefaultDbCache) << 20);
    nTotalCache = std::max(nTotalCache, nMinDbCache << 20); // total cache cannot be less than nMinDbCache
    nTotalCache = std::min(nTotalCache, nMaxDbCache << 20); // total cache cannot be greater than nMaxDbcache
    int64_t nBlockTreeDBCache = nTotalCache / 8;
    nBlockTreeDBCache = std::min(nBlockTreeDBCache, (gArgs.GetBoolArg("-txindex", DEFAULT_TXINDEX) ? nMaxBlockDBAndTxIndexCache : nMaxBlockDBCache) << 20);
    nTotalCache -= nBlockTreeDBCache;
    int64_t nCoinDBCache = std::min(nTotalCache / 2, (nTotalCache / 4) + (1 << 23)); // use 25%-50% of the remainder for disk cache
    nCoinDBCache = std::min(nCoinDBCache, nMaxCoinsDBCache << 20); // cap total coins db cache
    nTotalCache -= nCoinDBCache;
    nCoinCacheUsage = nTotalCache; // the rest goes to in-memory cache
    int64_t nMempoolSizeMax = gArgs.GetArg("-maxmempool", DEFAULT_MAX_MEMPOOL_SIZE) * 1000000;
    LogPrintf("Cache configuration:\n");
    LogPrintf("* Using %.1fMiB for block index database\n", nBlockTreeDBCache * (1.0 / 1024 / 1024));
    LogPrintf("* Using %.1fMiB for chain state database\n", nCoinDBCache * (1.0 / 1024 / 1024));
    LogPrintf("* Using %.1fMiB for in-memory UTXO set (plus up to %.1fMiB of unused mempool space)\n", nCoinCacheUsage * (1.0 / 1024 / 1024), nMempoolSizeMax * (1.0 / 1024 / 1024));

    bool fLoaded = false;
    while (!fLoaded && !fRequestShutdown) {
        bool fReset = fReindex;
        std::string strLoadError;

        uiInterface.InitMessage(_("Loading block index..."));

        LOCK(cs_main);

        nStart = GetTimeMillis();
        do {
            try {
                pgameDb.reset();
                UnloadBlockIndex();
                pcoinsTip.reset();
                pcoinsdbview.reset();
                pcoinscatcher.reset();
                // new CBlockTreeDB tries to delete the existing file, which
                // fails if it's still open from the previous loop. Close it first:
                pblocktree.reset();
                pblocktree.reset(new CBlockTreeDB(nBlockTreeDBCache, false, fReset));

                if (fReset) {
                    pblocktree->WriteReindexing(true);
                    //If we're reindexing in prune mode, wipe away unusable block files and all undo data files
                    if (fPruneMode)
                        CleanupBlockRevFiles();
                }

                if (fRequestShutdown) break;

                // LoadBlockIndex will load fTxIndex from the db, or set it if
                // we're reindexing. It will also load fHavePruned if we've
                // ever removed a block file from disk.
                // Note that it also sets fReindex based on the disk flag!
                // From here on out fReindex and fReset mean something different!
                if (!LoadBlockIndex(chainparams)) {
                    strLoadError = _("Error loading block database");
                    break;
                }

                // If the loaded chain has a wrong genesis, bail out immediately
                // (we're likely using a testnet datadir, or the other way around).
                if (!mapBlockIndex.empty() && !LookupBlockIndex(chainparams.GetConsensus().hashGenesisBlock)) {
                    return InitError(_("Incorrect or no genesis block found. Wrong datadir for network?"));
                }

                // Check for changed -txindex state
                if (fTxIndex != gArgs.GetBoolArg("-txindex", DEFAULT_TXINDEX)) {
                    strLoadError = _("You need to rebuild the database using -reindex to change -txindex");
                    break;
                }
                // Check for changed -namehistory state
                if (fNameHistory != gArgs.GetBoolArg("-namehistory", false)) {
                    strLoadError = _("You need to rebuild the database using -reindex to change -namehistory");
                    break;
                }

                // Check for changed -prune state.  What we are concerned about is a user who has pruned blocks
                // in the past, but is now trying to run unpruned.
                if (fHavePruned && !fPruneMode) {
                    strLoadError = _("You need to rebuild the database using -reindex to go back to unpruned mode.  This will redownload the entire blockchain");
                    break;
                }

                // At this point blocktree args are consistent with what's on disk.
                // If we're not mid-reindex (based on disk + args), add a genesis block on disk
                // (otherwise we use the one already on disk).
                // This is called again in ThreadImport after the reindex completes.
                if (!fReindex && !LoadGenesisBlock(chainparams)) {
                    strLoadError = _("Error initializing block database");
                    break;
                }

                // At this point we're either in reindex or we've loaded a useful
                // block tree into mapBlockIndex!

                pcoinsdbview.reset(new CCoinsViewDB(nCoinDBCache, false, fReset || fReindexChainState));
                pcoinscatcher.reset(new CCoinsViewErrorCatcher(pcoinsdbview.get()));
                pgameDb.reset(new CGameDB(false, fReindex));

                // If necessary, upgrade from older database format.
                // This is a no-op if we cleared the coinsviewdb with -reindex or -reindex-chainstate
                if (!pcoinsdbview->Upgrade()) {
                    strLoadError = _("Error upgrading chainstate database");
                    break;
                }

                // ReplayBlocks is a no-op if we cleared the coinsviewdb with -reindex or -reindex-chainstate
                if (!ReplayBlocks(chainparams, pcoinsdbview.get())) {
                    strLoadError = _("Unable to replay blocks. You will need to rebuild the database using -reindex-chainstate.");
                    break;
                }

                // The on-disk coinsdb is now in a good state, create the cache
                pcoinsTip.reset(new CCoinsViewCache(pcoinscatcher.get()));

                bool is_coinsview_empty = fReset || fReindexChainState || pcoinsTip->GetBestBlock().IsNull();
                if (!is_coinsview_empty) {
                    // LoadChainTip sets chainActive based on pcoinsTip's best block
                    if (!LoadChainTip(chainparams)) {
                        strLoadError = _("Error initializing block database");
                        break;
                    }
                    assert(chainActive.Tip() != nullptr);
                }

                if (!fReset) {
                    // Note that RewindBlockIndex MUST run even if we're about to -reindex-chainstate.
                    // It both disconnects blocks based on chainActive, and drops block data in
                    // mapBlockIndex based on lack of available witness data.
                    uiInterface.InitMessage(_("Rewinding blocks..."));
                    if (!RewindBlockIndex(chainparams)) {
                        strLoadError = _("Unable to rewind the database to a pre-fork state. You will need to redownload the blockchain");
                        break;
                    }
                }

                if (!is_coinsview_empty) {
                    uiInterface.InitMessage(_("Verifying blocks..."));
                    if (fHavePruned && gArgs.GetArg("-checkblocks", DEFAULT_CHECKBLOCKS) > MIN_BLOCKS_TO_KEEP) {
                        LogPrintf("Prune: pruned datadir may not have more than %d blocks; only checking available blocks\n",
                            MIN_BLOCKS_TO_KEEP);
                    }

                    CBlockIndex* tip = chainActive.Tip();
                    RPCNotifyBlockChange(true, tip);
                    if (tip && tip->nTime > GetAdjustedTime() + 2 * 60 * 60) {
                        strLoadError = _("The block database contains a block which appears to be from the future. "
                                "This may be due to your computer's date and time being set incorrectly. "
                                "Only rebuild the block database if you are sure that your computer's date and time are correct");
                        break;
                    }

                    if (!CVerifyDB().VerifyDB(chainparams, pcoinsdbview.get(), gArgs.GetArg("-checklevel", DEFAULT_CHECKLEVEL),
                                  gArgs.GetArg("-checkblocks", DEFAULT_CHECKBLOCKS))) {
                        strLoadError = _("Corrupted block database detected");
                        break;
                    }
                }
            } catch (const std::exception& e) {
                LogPrintf("%s\n", e.what());
                strLoadError = _("Error opening block database");
                break;
            }

            fLoaded = true;
        } while(false);

        if (!fLoaded && !fRequestShutdown) {
            // first suggest a reindex
            if (!fReset) {
                bool fRet = uiInterface.ThreadSafeQuestion(
                    strLoadError + ".\n\n" + _("Do you want to rebuild the block database now?"),
                    strLoadError + ".\nPlease restart with -reindex or -reindex-chainstate to recover.",
                    "", CClientUIInterface::MSG_ERROR | CClientUIInterface::BTN_ABORT);
                if (fRet) {
                    fReindex = true;
                    fRequestShutdown = false;
                } else {
                    LogPrintf("Aborted block database rebuild. Exiting.\n");
                    return false;
                }
            } else {
                return InitError(strLoadError);
            }
        }
    }

    // As LoadBlockIndex can take several minutes, it's possible the user
    // requested to kill the GUI during the last operation. If so, exit.
    // As the program has not fully started yet, Shutdown() is possibly overkill.
    if (fRequestShutdown)
    {
        LogPrintf("Shutdown requested. Exiting.\n");
        return false;
    }
    if (fLoaded) {
        LogPrintf(" block index %15dms\n", GetTimeMillis() - nStart);
    }

    fs::path est_path = GetDataDir() / FEE_ESTIMATES_FILENAME;
    CAutoFile est_filein(fsbridge::fopen(est_path, "rb"), SER_DISK, CLIENT_VERSION);
    // Allowed to fail as this file IS missing on first startup.
    if (!est_filein.IsNull())
        ::feeEstimator.Read(est_filein);
    fFeeEstimatesInitialized = true;

    // ********************************************************* Step 8: load wallet
    if (!g_wallet_init_interface.Open()) return false;

    // ********************************************************* Step 9: data directory maintenance

    // if pruning, unset the service bit and perform the initial blockstore prune
    // after any wallet rescanning has taken place.
    if (fPruneMode) {
        LogPrintf("Unsetting NODE_NETWORK on prune mode\n");
        nLocalServices = ServiceFlags(nLocalServices & ~NODE_NETWORK);
        if (!fReindex) {
            uiInterface.InitMessage(_("Pruning blockstore..."));
            PruneAndFlush();
        }
    }

    // ********************************************************* Step 10: import blocks

    if (!CheckDiskSpace() && !CheckDiskSpace(0, true))
        return false;

    // Either install a handler to notify us when genesis activates, or set fHaveGenesis directly.
    // No locking, as this happens before any background thread is started.
    if (chainActive.Tip() == nullptr) {
        uiInterface.NotifyBlockTip.connect(BlockNotifyGenesisWait);
    } else {
        fHaveGenesis = true;
    }

    if (gArgs.IsArgSet("-blocknotify"))
        uiInterface.NotifyBlockTip.connect(BlockNotifyCallback);

    /* Connect handler for game_waitforchange notifications.  */
    uiInterface.NotifyBlockTip.connect(WaitForChangeCallback);

    std::vector<fs::path> vImportFiles;
    for (const std::string& strFile : gArgs.GetArgs("-loadblock")) {
        vImportFiles.push_back(strFile);
    }

    threadGroup.create_thread(boost::bind(&ThreadImport, vImportFiles));

    // Wait for genesis block to be processed
    {
        WaitableLock lock(cs_GenesisWait);
        // We previously could hang here if StartShutdown() is called prior to
        // ThreadImport getting started, so instead we just wait on a timer to
        // check ShutdownRequested() regularly.
        while (!fHaveGenesis && !ShutdownRequested()) {
            condvar_GenesisWait.wait_for(lock, std::chrono::milliseconds(500));
        }
        uiInterface.NotifyBlockTip.disconnect(BlockNotifyGenesisWait);
    }

    if (ShutdownRequested()) {
        return false;
    }

    // ********************************************************* Step 11: start node

    int chain_active_height;

    //// debug print
    {
        LOCK(cs_main);
        LogPrintf("mapBlockIndex.size() = %u\n", mapBlockIndex.size());
        chain_active_height = chainActive.Height();
    }
    LogPrintf("nBestHeight = %d\n", chain_active_height);

    if (gArgs.GetBoolArg("-listenonion", DEFAULT_LISTEN_ONION))
        StartTorControl();

    Discover();

    // Map ports with UPnP
    if (gArgs.GetBoolArg("-upnp", DEFAULT_UPNP)) {
        StartMapPort();
    }

    CConnman::Options connOptions;
    connOptions.nLocalServices = nLocalServices;
    connOptions.nMaxConnections = nMaxConnections;
    connOptions.nMaxOutbound = std::min(MAX_OUTBOUND_CONNECTIONS, connOptions.nMaxConnections);
    connOptions.nMaxAddnode = MAX_ADDNODE_CONNECTIONS;
    connOptions.nMaxFeeler = 1;
    connOptions.nBestHeight = chain_active_height;
    connOptions.uiInterface = &uiInterface;
    connOptions.m_msgproc = peerLogic.get();
    connOptions.nSendBufferMaxSize = 1000*gArgs.GetArg("-maxsendbuffer", DEFAULT_MAXSENDBUFFER);
    connOptions.nReceiveFloodSize = 1000*gArgs.GetArg("-maxreceivebuffer", DEFAULT_MAXRECEIVEBUFFER);
    connOptions.m_added_nodes = gArgs.GetArgs("-addnode");

    connOptions.nMaxOutboundTimeframe = nMaxOutboundTimeframe;
    connOptions.nMaxOutboundLimit = nMaxOutboundLimit;

    for (const std::string& strBind : gArgs.GetArgs("-bind")) {
        CService addrBind;
        if (!Lookup(strBind.c_str(), addrBind, GetListenPort(), false)) {
            return InitError(ResolveErrMsg("bind", strBind));
        }
        connOptions.vBinds.push_back(addrBind);
    }
    for (const std::string& strBind : gArgs.GetArgs("-whitebind")) {
        CService addrBind;
        if (!Lookup(strBind.c_str(), addrBind, 0, false)) {
            return InitError(ResolveErrMsg("whitebind", strBind));
        }
        if (addrBind.GetPort() == 0) {
            return InitError(strprintf(_("Need to specify a port with -whitebind: '%s'"), strBind));
        }
        connOptions.vWhiteBinds.push_back(addrBind);
    }

    for (const auto& net : gArgs.GetArgs("-whitelist")) {
        CSubNet subnet;
        LookupSubNet(net.c_str(), subnet);
        if (!subnet.IsValid())
            return InitError(strprintf(_("Invalid netmask specified in -whitelist: '%s'"), net));
        connOptions.vWhitelistedRange.push_back(subnet);
    }

    connOptions.vSeedNodes = gArgs.GetArgs("-seednode");

    // Initiate outbound connections unless connect=0
    connOptions.m_use_addrman_outgoing = !gArgs.IsArgSet("-connect");
    if (!connOptions.m_use_addrman_outgoing) {
        const auto connect = gArgs.GetArgs("-connect");
        if (connect.size() != 1 || connect[0] != "0") {
            connOptions.m_specified_outgoing = connect;
        }
    }
    if (!connman.Start(scheduler, connOptions)) {
        return false;
    }

    // ********************************************************* Step 12: finished

    SetRPCWarmupFinished();
    uiInterface.InitMessage(_("Done loading"));

    g_wallet_init_interface.Start(scheduler);

    return true;
}<|MERGE_RESOLUTION|>--- conflicted
+++ resolved
@@ -324,12 +324,8 @@
 {
     uiInterface.NotifyBlockTip.disconnect(&RPCNotifyBlockChange);
     RPCNotifyBlockChange(false, nullptr);
-<<<<<<< HEAD
-    cvBlockChange.notify_all();
+    g_best_block_cv.notify_all();
     cv_stateChange.notify_all();
-=======
-    g_best_block_cv.notify_all();
->>>>>>> 695fd959
     LogPrint(BCLog::RPC, "RPC stopped.\n");
 }
 
