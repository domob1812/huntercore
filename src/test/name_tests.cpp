// Copyright (c) 2014-2017 Daniel Kraft
// Distributed under the MIT/X11 software license, see the accompanying
// file COPYING or http://www.opensource.org/licenses/mit-license.php.

#include "base58.h"
#include "coins.h"
#include "consensus/validation.h"
#include "names/main.h"
#include "policy/policy.h"
#include "primitives/transaction.h"
#include "script/names.h"
#include "txdb.h"
#include "txmempool.h"
#include "undo.h"
#include "validation.h"

#include "test/test_bitcoin.h"

#include <boost/test/unit_test.hpp>

#include <list>
#include <memory>

#include <stdint.h>

BOOST_FIXTURE_TEST_SUITE (name_tests, TestingSetup)

/**
 * Utility function that returns a sample address script to use in the tests.
 * @return A script that represents a simple address.
 */
static CScript
getTestAddress ()
{
  CBitcoinAddress addr("HP5fFvKehqy2qnmi8DcPLUJ78XbrdoBwKR");
  BOOST_CHECK (addr.IsValid ());

  return GetScriptForDestination (addr.Get ());
}

/* ************************************************************************** */

BOOST_AUTO_TEST_CASE (name_scripts)
{
  const CScript addr = getTestAddress ();
  const CNameScript opNone(addr);
  BOOST_CHECK (!opNone.isNameOp ());
  BOOST_CHECK (opNone.getAddress () == addr);

  const valtype name = ValtypeFromString ("my-cool-name");
  const valtype value = ValtypeFromString ("42!");

  const valtype rand(20, 'x');
  valtype toHash(rand);
  toHash.insert (toHash.end (), name.begin (), name.end ());
  const uint160 hash = Hash160 (toHash);

  CScript script;
  script = CNameScript::buildNameNew (addr, hash);
  const CNameScript opNew(script);
  BOOST_CHECK (opNew.isNameOp ());
  BOOST_CHECK (opNew.getAddress () == addr);
  BOOST_CHECK (!opNew.isAnyUpdate ());
  BOOST_CHECK (opNew.getNameOp () == OP_NAME_NEW);
  BOOST_CHECK (uint160 (opNew.getOpHash ()) == hash);

  script = CNameScript::buildNameFirstupdate (addr, name, value, rand);
  const CNameScript opFirstupdate(script);
  BOOST_CHECK (opFirstupdate.isNameOp ());
  BOOST_CHECK (opFirstupdate.getAddress () == addr);
  BOOST_CHECK (opFirstupdate.isAnyUpdate ());
  BOOST_CHECK (!opFirstupdate.isNewStyleRegistration ());
  BOOST_CHECK (opFirstupdate.getNameOp () == OP_NAME_FIRSTUPDATE);
  BOOST_CHECK (opFirstupdate.getOpName () == name);
  BOOST_CHECK (opFirstupdate.getOpValue () == value);
  BOOST_CHECK (opFirstupdate.getOpRand () == rand);

  script = CNameScript::buildNameRegister (addr, name, value);
  const CNameScript opReg(script);
  BOOST_CHECK (opReg.isNameOp ());
  BOOST_CHECK (opReg.getAddress () == addr);
  BOOST_CHECK (opReg.isAnyUpdate ());
  BOOST_CHECK (opReg.isNewStyleRegistration ());
  BOOST_CHECK (opReg.getNameOp () == OP_NAME_FIRSTUPDATE);
  BOOST_CHECK (opReg.getOpName () == name);
  BOOST_CHECK (opReg.getOpValue () == value);

  script = CNameScript::buildNameUpdate (addr, name, value);
  const CNameScript opUpdate(script);
  BOOST_CHECK (opUpdate.isNameOp ());
  BOOST_CHECK (opUpdate.getAddress () == addr);
  BOOST_CHECK (opUpdate.isAnyUpdate ());
  BOOST_CHECK (opUpdate.getNameOp () == OP_NAME_UPDATE);
  BOOST_CHECK (opUpdate.getOpName () == name);
  BOOST_CHECK (opUpdate.getOpValue () == value);
}

/* ************************************************************************** */

BOOST_AUTO_TEST_CASE (name_database)
{
  const valtype name1 = ValtypeFromString ("database-test-name-1");
  const valtype name2 = ValtypeFromString ("database-test-name-2");
  const valtype value = ValtypeFromString ("my-value");
  const CScript addr = getTestAddress ();

  const unsigned height1 = 0x00ff;
  const unsigned height2 = 0x0142;

  CNameData dataHeight1, dataHeight2, data2;
  CScript updateScript = CNameScript::buildNameUpdate (addr, name1, value);
  const CNameScript nameOp(updateScript);
  dataHeight1.fromScript (height1, COutPoint (uint256 (), 0), nameOp);
  dataHeight2.fromScript (height2, COutPoint (uint256 (), 0), nameOp);

  CCoinsViewCache& view = *pcoinsTip;

  BOOST_CHECK (!view.GetName (name1, data2));
  view.SetName (name1, dataHeight2, false);
  BOOST_CHECK (view.GetName (name1, data2));
  BOOST_CHECK (dataHeight2 == data2);

  BOOST_CHECK (view.Flush ());
  BOOST_CHECK (view.GetName (name1, data2));
  BOOST_CHECK (dataHeight2 == data2);

  view.DeleteName (name1);
  BOOST_CHECK (!view.GetName (name1, data2));
  BOOST_CHECK (view.Flush ());
  BOOST_CHECK (!view.GetName (name1, data2));

  view.SetName (name2, dataHeight1, false);
  BOOST_CHECK (view.Flush ());
  view.SetName (name1, dataHeight1, false);
}

/* ************************************************************************** */

/**
 * Define a class that can be used as "dummy" base name database.  It allows
 * iteration over its content, but always returns an empty range for that.
 * This is necessary to define a "purely cached" view, since the iteration
 * over CCoinsViewCache always calls through to the base iteration.
 */
class CDummyIterationView : public CCoinsView
{

private:

  /**
   * "Fake" name iterator returned.
   */
  class Iterator : public CNameIterator
  {
  public:

    void
    seek (const valtype& start)
    {}

    bool
    next (valtype& name, CNameData& data)
    {
      return false;
    }

  };

public:

  CNameIterator*
  IterateNames () const
  {
    return new Iterator ();
  }

};

/**
 * Helper class for testing name iteration.  It allows performing changes
 * to the name list, and mirrors them to a purely cached view, a name DB
 * and a name DB with cache that is flushed from time to time.  It compares
 * all of them to each other.
 */
class NameIterationTester
{

private:

  /** Type used for ordered lists of entries.  */
  typedef std::list<std::pair<valtype, CNameData> > EntryList;

  /** Name database view.  */
  CCoinsViewDB& db;
  /** Cached view based off the database.  */
  CCoinsViewCache hybrid;

  /** Dummy base view without real content.  */
  CDummyIterationView dummy;
  /**
   * Cache view based off the dummy.  This allows to test iteration
   * based solely on the cache.
   */
  CCoinsViewCache cache;

  /** Keep track of what the name set should look like as comparison.  */
  CNameCache::EntryMap data;

  /**
   * Keep an internal counter to build unique and changing CNameData
   * objects for testing purposes.  The counter value will be used
   * as the name's height in the data.
   */
  unsigned counter;

  /**
   * Verify consistency of the given view with the expected data.
   * @param view The view to check against data.
   */
  void verify (const CCoinsView& view) const;

  /**
   * Get a new CNameData object for testing purposes.  This also
   * increments the counter, so that each returned value is unique.
   * @return A new CNameData object.
   */
  CNameData getNextData ();

  /**
   * Iterate all names in a view and return the result as an ordered
   * list in the way they appeared.
   * @param view The view to iterate over.
   * @param start The start name.
   * @return The resulting entry list.
   */
  static EntryList getNamesFromView (const CCoinsView& view,
                                     const valtype& start);

  /**
   * Return all names that are produced by the given iterator.
   * @param iter The iterator to use.
   * @return The resulting entry list.
   */
  static EntryList getNamesFromIterator (CNameIterator& iter);

public:

  /**
   * Construct the tester with the given database view to use.
   * @param base The database coins view to use.
   */
  explicit NameIterationTester (CCoinsViewDB& base);

  /**
   * Verify consistency of all views.  This also flushes the hybrid cache
   * between verifying it and the base db view.
   */
  void verify ();

  /**
   * Add a new name with created dummy data.
   * @param n The name to add.
   */
  void add (const std::string& n);

  /**
   * Update the name with new dummy data.
   * @param n The name to update.
   */
  void update (const std::string& n);

  /**
   * Delete the name.
   * @param n The name to delete.
   */
  void remove (const std::string& n);

};

NameIterationTester::NameIterationTester (CCoinsViewDB& base)
  : db(base), hybrid(&db), dummy(), cache(&dummy), data(), counter(100)
{
  // Nothing else to do.
}

CNameData
NameIterationTester::getNextData ()
{
  const CScript addr = getTestAddress ();
  const valtype name = ValtypeFromString ("dummy");
  const valtype value = ValtypeFromString ("abc");
  const CScript updateScript = CNameScript::buildNameUpdate (addr, name, value);
  const CNameScript nameOp(updateScript);

  CNameData res;
  res.fromScript (++counter, COutPoint (uint256 (), 0), nameOp);

  return res;
}

void
NameIterationTester::verify (const CCoinsView& view) const
{
  /* Try out everything with all names as "start".  This thoroughly checks
     that also the start implementation is correct.  It also checks using
     a single iterator and seeking vs using a fresh iterator.  */

  valtype start;
  EntryList remaining(data.begin (), data.end ());

  /* Seek the iterator to the end first for "maximum confusion".  This ensures
     that seeking to valtype() works.  */
  std::unique_ptr<CNameIterator> iter(view.IterateNames ());
  const valtype end = ValtypeFromString ("zzzzzzzzzzzzzzzz");
  {
    valtype name;
    CNameData nameData;

    iter->seek (end);
    BOOST_CHECK (!iter->next (name, nameData));
  }

  while (true)
    {
      EntryList got = getNamesFromView (view, start);
      BOOST_CHECK (got == remaining);

      iter->seek (start);
      got = getNamesFromIterator (*iter);
      BOOST_CHECK (got == remaining);

      if (remaining.empty ())
        break;

      if (start == remaining.front ().first)
        remaining.pop_front ();

      if (remaining.empty ())
        start = end;
      else
        start = remaining.front ().first;
    }
}

void
NameIterationTester::verify ()
{
  verify (hybrid);
  hybrid.Flush ();
  verify (db);
  verify (cache);
}

NameIterationTester::EntryList
NameIterationTester::getNamesFromView (const CCoinsView& view,
                                       const valtype& start)
{
  std::unique_ptr<CNameIterator> iter(view.IterateNames ());
  iter->seek (start);

  return getNamesFromIterator (*iter);
}

NameIterationTester::EntryList
NameIterationTester::getNamesFromIterator (CNameIterator& iter)
{
  EntryList res;

  valtype name;
  CNameData data;
  while (iter.next (name, data))
    res.push_back (std::make_pair (name, data));

  return res;
}

void
NameIterationTester::add (const std::string& n)
{
  const valtype& name = ValtypeFromString (n);
  const CNameData testData = getNextData ();

  assert (data.count (name) == 0);
  data[name] = testData;
  hybrid.SetName (name, testData, false);
  cache.SetName (name, testData, false);
  verify ();
}

void
NameIterationTester::update (const std::string& n)
{
  const valtype& name = ValtypeFromString (n);
  const CNameData testData = getNextData ();

  assert (data.count (name) == 1);
  data[name] = testData;
  hybrid.SetName (name, testData, false);
  cache.SetName (name, testData, false);
  verify ();
}

void
NameIterationTester::remove (const std::string& n)
{
  const valtype& name = ValtypeFromString (n);

  assert (data.count (name) == 1);
  data.erase (name);
  hybrid.DeleteName (name);
  cache.DeleteName (name);
  verify ();
}

BOOST_AUTO_TEST_CASE (name_iteration)
{
  NameIterationTester tester(*pcoinsdbview);

  tester.verify ();

  tester.add ("");
  tester.add ("a");
  tester.add ("aa");
  tester.add ("b");
  
  tester.remove ("aa");
  tester.remove ("b");
  tester.add ("b");
  tester.add ("aa");
  tester.remove ("b");
  tester.remove ("aa");

  tester.update ("");
  tester.add ("aa");
  tester.add ("b");
  tester.update ("b");
  tester.update ("aa");
}

/* ************************************************************************** */

/**
 * Construct a dummy tx that provides the given script as input
 * for further tests in the given CCoinsView.  The txid is returned
 * to refer to it.  The "index" is always 0.  The output's
 * value is always set to 1000 COIN, since it doesn't matter for
 * the tests we are interested in.
 * @param scr The script that should be provided as output.
 * @param nHeight The height of the coin.
 * @param view Add it to this view.
 * @return The txid.
 */
static uint256
addTestCoin (const CScript& scr, unsigned nHeight, CCoinsViewCache& view)
{
  CMutableTransaction mtx;
  mtx.vout.push_back (CTxOut (1000 * COIN, scr));
  const CTransaction tx(mtx);

  CCoinsModifier entry = view.ModifyCoins (tx.GetHash ());
  *entry = CCoins (tx, nHeight);

  return tx.GetHash ();
}

BOOST_AUTO_TEST_CASE (name_tx_verification)
{
  const valtype name1 = ValtypeFromString ("test-1");
  const valtype name2 = ValtypeFromString ("test-2");
  const valtype value = ValtypeFromString ("my-value");

  const valtype tooLongName(11, 'x');
  const valtype tooLongValue(4096, 'x');

  const CScript addr = getTestAddress ();

  const valtype rand(20, 'x');
  valtype toHash(rand);
  toHash.insert (toHash.end (), name1.begin (), name1.end ());
  const uint160 hash = Hash160 (toHash);

  /* We use a basic coin view as standard situation for all the tests.
     Set it up with some basic input coins.  */

  CCoinsView dummyView;
  CCoinsViewCache view(&dummyView);

  const CScript scrNew = CNameScript::buildNameNew (addr, hash);
  const CScript scrFirst = CNameScript::buildNameFirstupdate (addr, name1,
                                                              value, rand);
  const CScript scrRegister = CNameScript::buildNameRegister (addr, name1,
                                                              value);
  const CScript scrUpdate = CNameScript::buildNameUpdate (addr, name1, value);

  const uint256 inCoin = addTestCoin (addr, 1, view);
  const uint256 inNew = addTestCoin (scrNew, 100000, view);
  const uint256 inFirst = addTestCoin (scrFirst, 100000, view);
  const uint256 inReg = addTestCoin (scrRegister, 100000, view);
  const uint256 inUpdate = addTestCoin (scrUpdate, 100000, view);

  CNameData data1;
  data1.fromScript (100000, COutPoint (inFirst, 0), CNameScript (scrFirst));
  view.SetName (name1, data1, false);

  /* ****************************************************** */
  /* Try out the Namecoin / non-Namecoin tx version check.  */

  CValidationState state;
  CMutableTransaction mtx;
  CScript scr;
  std::string reason;

  mtx.vin.push_back (CTxIn (COutPoint (inCoin, 0)));
  mtx.vout.push_back (CTxOut (COIN, addr));
  const CTransaction baseTx(mtx);

  /* Non-name tx should be non-Namecoin version.  */
  BOOST_CHECK (CheckNameTransaction (baseTx, 200000, view, state, 0));
  mtx.SetNamecoin ();
  BOOST_CHECK (!CheckNameTransaction (mtx, 200000, view, state, 0));

  /* Name tx should be Namecoin version.  */
  mtx = CMutableTransaction (baseTx);
  mtx.vin.push_back (CTxIn (COutPoint (inNew, 0)));
  BOOST_CHECK (!CheckNameTransaction (mtx, 200000, view, state, 0));
  mtx.SetNamecoin ();
  mtx.vin.push_back (CTxIn (COutPoint (inUpdate, 0)));
  BOOST_CHECK (!CheckNameTransaction (mtx, 200000, view, state, 0));

  /* Duplicate name outs are not allowed.  */
  mtx = CMutableTransaction (baseTx);
  mtx.vout.push_back (CTxOut (COIN, scrNew));
  BOOST_CHECK (!CheckNameTransaction (mtx, 200000, view, state, 0));
  mtx.SetNamecoin ();
  BOOST_CHECK (CheckNameTransaction (mtx, 200000, view, state, 0));
  mtx.vout.push_back (CTxOut (COIN, scrNew));
  BOOST_CHECK (!CheckNameTransaction (mtx, 200000, view, state, 0));

  /* ************************** */
  /* Test NAME_NEW validation.  */

  /* Basic verification of NAME_NEW.  */
  mtx = CMutableTransaction (baseTx);
  mtx.SetNamecoin ();
  mtx.vout.push_back (CTxOut (COIN, scrNew));
  BOOST_CHECK (CheckNameTransaction (mtx, 200000, view, state, 0));
  mtx.vin.push_back (CTxIn (COutPoint (inNew, 0)));
  BOOST_CHECK (!CheckNameTransaction (mtx, 200000, view, state, 0));
  BOOST_CHECK (IsStandardTx (mtx, reason));

  /* Greedy names.  */
  mtx.vin.clear ();
  mtx.vout[1].nValue = COIN / 5;
  BOOST_CHECK (CheckNameTransaction (mtx, 200000, view, state, 0));
  mtx.vout[1].nValue = COIN / 5 - 1;
  BOOST_CHECK (!CheckNameTransaction (mtx, 200000, view, state, 0));

  /* ***************************** */
  /* Test NAME_UPDATE validation.  */

  /* Construct two versions of the coin view.  Since CheckNameTransaction
     verifies the name update against the name database, we have to ensure
     that it fits to the current test.  One version has the NAME_FIRSTUPDATE
     as previous state of the name, and one has the NAME_UPDATE.  */
  CCoinsViewCache viewFirst(&view);
  CCoinsViewCache viewReg(&view);
  CCoinsViewCache viewUpd(&view);
  data1.fromScript (100000, COutPoint (inReg, 0), CNameScript (scrRegister));
  viewReg.SetName (name1, data1, false);
  data1.fromScript (100000, COutPoint (inUpdate, 0), CNameScript (scrUpdate));
  viewUpd.SetName (name1, data1, false);

  /* Check update of UPDATE output.  */
  mtx = CMutableTransaction (baseTx);
  mtx.SetNamecoin ();
  mtx.vout.push_back (CTxOut (1000 * COIN, scrUpdate));
  BOOST_CHECK (!CheckNameTransaction (mtx, 135999, viewUpd, state, 0));
  mtx.vin.push_back (CTxIn (COutPoint (inUpdate, 0)));
  BOOST_CHECK (CheckNameTransaction (mtx, 135999, viewUpd, state, 0));
  BOOST_CHECK (IsStandardTx (mtx, reason));

  /* Check that a dead player is not allowed to be updated.  */
  CCoinsViewCache viewDead(&view);
  CNameData dataDead;
  dataDead.setDead (150000, inUpdate);
  viewDead.SetName (name1, dataDead, false);
  BOOST_CHECK (!CheckNameTransaction (mtx, 155000, viewDead, state, 0));

  /* Check update of new-style FIRSTUPDATE output.  Note that this must
     be before the old-style FIRSTUPDATE test, since the following greedy test
     is based on mtx inputting the old-style FIRSTUPDATE output.  */
  mtx.vin.clear ();
  mtx.vin.push_back (CTxIn (COutPoint (inReg, 0)));
  BOOST_CHECK (CheckNameTransaction (mtx, 135999, viewReg, state, 0));

  /* Check update of FIRSTUPDATE output.  */
  mtx.vin.clear ();
  mtx.vin.push_back (CTxIn (COutPoint (inFirst, 0)));
  BOOST_CHECK (CheckNameTransaction (mtx, 135999, viewFirst, state, 0));

  /* Greedy names.  In Huntercoin, the check here is that the amount
     must never be decreased.  The input from addTestCoin is 1000 HUC.  */
  mtx.vout[1].nValue = 1000 * COIN;
  BOOST_CHECK (CheckNameTransaction (mtx, 135999, view, state, 0));
  mtx.vout[1].nValue = 1000 * COIN - 1;
  BOOST_CHECK (!CheckNameTransaction (mtx, 135999, view, state, 0));

  /* Value length limits.  */
  mtx = CMutableTransaction (baseTx);
  mtx.SetNamecoin ();
  mtx.vin.push_back (CTxIn (COutPoint (inUpdate, 0)));
  scr = CNameScript::buildNameUpdate (addr, name1, tooLongValue);
  mtx.vout.push_back (CTxOut (COIN, scr));
  BOOST_CHECK (!CheckNameTransaction (mtx, 110000, viewUpd, state, 0));
  
  /* Name mismatch to prev out.  */
  mtx.vout.clear ();
  scr = CNameScript::buildNameUpdate (addr, name2, value);
  mtx.vout.push_back (CTxOut (COIN, scr));
  BOOST_CHECK (!CheckNameTransaction (mtx, 110000, viewUpd, state, 0));

  /* Previous NAME_NEW is not allowed!  */
  mtx = CMutableTransaction (baseTx);
  mtx.SetNamecoin ();
  mtx.vout.push_back (CTxOut (COIN, scrUpdate));
  mtx.vin.push_back (CTxIn (COutPoint (inNew, 0)));
  CCoinsViewCache viewNew(&view);
  viewNew.DeleteName (name1);
  BOOST_CHECK (!CheckNameTransaction (mtx, 110000, viewNew, state, 0));

  /* ********************************** */
  /* Test NAME_FIRSTUPDATE validation.  */

  CCoinsViewCache viewClean(&view);
  viewClean.DeleteName (name1);

  /* Basic valid transaction.  */
  mtx = CMutableTransaction (baseTx);
  mtx.SetNamecoin ();
  mtx.vout.push_back (CTxOut (COIN, scrFirst));
  BOOST_CHECK (!CheckNameTransaction (mtx, 100002, viewClean, state, 0));
  mtx.vin.push_back (CTxIn (COutPoint (inNew, 0)));
  BOOST_CHECK (CheckNameTransaction (mtx, 100002, viewClean, state, 0));
  BOOST_CHECK (IsStandardTx (mtx, reason));

  /* Maturity of prev out, acceptable for mempool.  */
  BOOST_CHECK (!CheckNameTransaction (mtx, 100001, viewClean, state, 0));
  BOOST_CHECK (CheckNameTransaction (mtx, 100001, viewClean, state,
                                     SCRIPT_VERIFY_NAMES_MEMPOOL));

  /* Check for already existing player and re-registration after death.  */
  BOOST_CHECK (!CheckNameTransaction (mtx, 155000, view, state, 0));
  BOOST_CHECK (CheckNameTransaction (mtx, 155000, viewDead, state, 0));

  /* "Greedy" names.  */
  mtx.vout[1].nValue = COIN / 5;
  BOOST_CHECK (CheckNameTransaction (mtx, 100002, viewClean, state, 0));
  mtx.vout[1].nValue = COIN / 5 - 1;
  BOOST_CHECK (!CheckNameTransaction (mtx, 100002, viewClean, state, 0));

  /* Rand mismatch (wrong name activated).  */
  mtx.vout.clear ();
  scr = CNameScript::buildNameFirstupdate (addr, name2, value, rand);
  BOOST_CHECK (!CheckNameTransaction (mtx, 100002, viewClean, state, 0));

  /* Non-NAME_NEW prev output.  */
  mtx = CMutableTransaction (baseTx);
  mtx.SetNamecoin ();
  mtx.vout.push_back (CTxOut (COIN, scrFirst));
  mtx.vin.push_back (CTxIn (COutPoint (inUpdate, 0)));
  BOOST_CHECK (!CheckNameTransaction (mtx, 100002, viewClean, state, 0));
  mtx.vin.clear ();
  mtx.vin.push_back (CTxIn (COutPoint (inFirst, 0)));
  BOOST_CHECK (!CheckNameTransaction (mtx, 100002, viewClean, state, 0));

  /* New-style name registration.  */
  mtx = CMutableTransaction (baseTx);
  mtx.SetNamecoin ();
  mtx.vout.push_back (CTxOut (COIN, scrRegister));
  BOOST_CHECK (CheckNameTransaction (mtx, 100000, viewClean, state, 0));
  BOOST_CHECK (CheckNameTransaction (mtx, 100002, viewClean, state, 0));
  mtx.vin.push_back (CTxIn (COutPoint (inNew, 0)));
  BOOST_CHECK (!CheckNameTransaction (mtx, 100002, viewClean, state, 0));
}

/* ************************************************************************** */

BOOST_AUTO_TEST_CASE (name_updates_undo)
{
  /* Enable name history to test this on the go.  */
  fNameHistory = true;

  const valtype name = ValtypeFromString ("database-test-name");
  const valtype value1 = ValtypeFromString ("old-value");
  const valtype value2 = ValtypeFromString ("new-value");
  const CScript addr = getTestAddress ();

  CCoinsView dummyView;
  CCoinsViewCache view(&dummyView);
  CBlockUndo undo;
  CNameData data;
  CNameHistory history;

  const valtype rand(20, 'x');
  valtype toHash(rand);
  toHash.insert (toHash.end (), name.begin (), name.end ());
  const uint160 hash = Hash160 (toHash);

  const CScript scrNew = CNameScript::buildNameNew (addr, hash);
  const CScript scrFirst = CNameScript::buildNameFirstupdate (addr, name,
                                                              value1, rand);
  const CScript scrUpdate = CNameScript::buildNameUpdate (addr, name, value2);

  /* The constructed tx needs not be valid.  We only test
     ApplyNameTransaction and not validation.  */

  CMutableTransaction mtx;
  mtx.SetNamecoin ();
  mtx.vout.push_back (CTxOut (COIN, scrNew));
  ApplyNameTransaction (mtx, 100, view, undo);
  BOOST_CHECK (!view.GetName (name, data));
  BOOST_CHECK (undo.vnameundo.empty ());
  BOOST_CHECK (!view.GetNameHistory (name, history));

  mtx.vout.clear ();
  mtx.vout.push_back (CTxOut (COIN, scrFirst));
  ApplyNameTransaction (mtx, 200, view, undo);
  BOOST_CHECK (view.GetName (name, data));
  BOOST_CHECK (data.getHeight () == 200);
  BOOST_CHECK (data.getValue () == value1);
  BOOST_CHECK (data.getAddress () == addr);
  BOOST_CHECK (!view.GetNameHistory (name, history));
  BOOST_CHECK (undo.vnameundo.size () == 1);
  const CNameData firstData = data;

  mtx.vout.clear ();
  mtx.vout.push_back (CTxOut (COIN, scrUpdate));
  ApplyNameTransaction (mtx, 300, view, undo);
  BOOST_CHECK (view.GetName (name, data));
  BOOST_CHECK (data.getHeight () == 300);
  BOOST_CHECK (data.getValue () == value2);
  BOOST_CHECK (data.getAddress () == addr);
  BOOST_CHECK (view.GetNameHistory (name, history));
  BOOST_CHECK (history.getData ().size () == 1);
  BOOST_CHECK (history.getData ().back () == firstData);
  BOOST_CHECK (undo.vnameundo.size () == 2);

  undo.vnameundo.back ().apply (view);
  BOOST_CHECK (view.GetName (name, data));
  BOOST_CHECK (data.getHeight () == 200);
  BOOST_CHECK (data.getValue () == value1);
  BOOST_CHECK (data.getAddress () == addr);
  BOOST_CHECK (!view.GetNameHistory (name, history) || history.empty ());
  undo.vnameundo.pop_back ();

  undo.vnameundo.back ().apply (view);
  BOOST_CHECK (!view.GetName (name, data));
  BOOST_CHECK (!view.GetNameHistory (name, history) || history.empty ());
  undo.vnameundo.pop_back ();
  BOOST_CHECK (undo.vnameundo.empty ());
}

/* ************************************************************************** */

BOOST_AUTO_TEST_CASE (name_mempool)
{
  LOCK(mempool.cs);
  mempool.clear ();

  const valtype nameReg = ValtypeFromString ("name-reg");
  const valtype nameUpd = ValtypeFromString ("name-upd");
  const valtype value = ValtypeFromString ("value");
  const valtype valueA = ValtypeFromString ("value-a");
  const valtype valueB = ValtypeFromString ("value-b");
  const CScript addr = getTestAddress ();

  const valtype rand1(20, 'a');
  const valtype rand2(20, 'b');

  const uint160 hash1 = Hash160 (rand1);
  const uint160 hash2 = Hash160 (rand2);
  const valtype vchHash1(hash1.begin (), hash1.end ());
  const valtype vchHash2(hash2.begin (), hash2.end ());
  const CScript addr2 = (CScript (addr) << OP_RETURN);

  const CScript new1
    = CNameScript::buildNameNew (addr, hash1);
  const CScript new1p
    = CNameScript::buildNameNew (addr2, hash1);
  const CScript new2
    = CNameScript::buildNameNew (addr, hash2);
  const CScript first1
    = CNameScript::buildNameFirstupdate (addr, nameReg, value, rand1);
  const CScript first2
    = CNameScript::buildNameFirstupdate (addr, nameReg, value, rand2);
  const CScript upd1 = CNameScript::buildNameUpdate (addr, nameUpd, valueA);
  const CScript upd2 = CNameScript::buildNameUpdate (addr, nameUpd, valueB);

  /* The constructed tx needs not be valid.  We only test
     the mempool acceptance and not validation.  */

  CMutableTransaction txNew1;
  txNew1.SetNamecoin ();
  txNew1.vout.push_back (CTxOut (COIN, new1));
  CMutableTransaction txNew1p;
  txNew1p.SetNamecoin ();
  txNew1p.vout.push_back (CTxOut (COIN, new1p));
  CMutableTransaction txNew2;
  txNew2.SetNamecoin ();
  txNew2.vout.push_back (CTxOut (COIN, new2));

  CMutableTransaction txReg1;
  txReg1.SetNamecoin ();
  txReg1.vout.push_back (CTxOut (COIN, first1));
  CMutableTransaction txReg2;
  txReg2.SetNamecoin ();
  txReg2.vout.push_back (CTxOut (COIN, first2));

  CMutableTransaction txUpd1;
  txUpd1.SetNamecoin ();
  txUpd1.vout.push_back (CTxOut (COIN, upd1));
  CMutableTransaction txUpd2;
  txUpd2.SetNamecoin ();
  txUpd2.vout.push_back (CTxOut (COIN, upd2));

  /* Build an invalid transaction.  It should not crash (assert fail)
     the mempool check.  */

  CMutableTransaction txInvalid;
  txInvalid.SetNamecoin ();
  mempool.checkNameOps (txInvalid);

  txInvalid.vout.push_back (CTxOut (COIN, new1));
  txInvalid.vout.push_back (CTxOut (COIN, new2));
  txInvalid.vout.push_back (CTxOut (COIN, first1));
  txInvalid.vout.push_back (CTxOut (COIN, first2));
  txInvalid.vout.push_back (CTxOut (COIN, upd1));
  txInvalid.vout.push_back (CTxOut (COIN, upd2));
  mempool.checkNameOps (txInvalid);

  /* For an empty mempool, all tx should be fine.  */
  BOOST_CHECK (!mempool.registersName (nameReg));
  BOOST_CHECK (!mempool.updatesName (nameUpd));
  BOOST_CHECK (mempool.checkNameOps (txNew1) && mempool.checkNameOps (txNew1p)
                && mempool.checkNameOps (txNew2));
  BOOST_CHECK (mempool.checkNameOps (txReg1) && mempool.checkNameOps (txReg2));
  BOOST_CHECK (mempool.checkNameOps (txUpd1) && mempool.checkNameOps (txUpd2));

  /* Add name_new's with "stealing" check.  */
  const LockPoints lp;
  const CTxMemPoolEntry entryNew1(MakeTransactionRef(txNew1), 0, 0, 100,
                                  false, 1, lp);
  const CTxMemPoolEntry entryNew2(MakeTransactionRef(txNew2), 0, 0, 100,
                                  false, 1, lp);
  BOOST_CHECK (entryNew1.isNameNew () && entryNew2.isNameNew ());
  BOOST_CHECK (entryNew1.getNameNewHash () == vchHash1
                && entryNew2.getNameNewHash () == vchHash2);
  mempool.addUnchecked (entryNew1.GetTx ().GetHash (), entryNew1);
  mempool.addUnchecked (entryNew2.GetTx ().GetHash (), entryNew2);
  BOOST_CHECK (!mempool.checkNameOps (txNew1p));
  BOOST_CHECK (mempool.checkNameOps (txNew1) && mempool.checkNameOps (txNew2));

  /* Add a name registration.  */
  const CTxMemPoolEntry entryReg(MakeTransactionRef(txReg1), 0, 0, 100,
                                 false, 1, lp);
  BOOST_CHECK (entryReg.isNameRegistration () && !entryReg.isNameUpdate ());
  BOOST_CHECK (entryReg.getName () == nameReg);
  mempool.addUnchecked (entryReg.GetTx ().GetHash (), entryReg);
  BOOST_CHECK (mempool.registersName (nameReg));
  BOOST_CHECK (!mempool.updatesName (nameReg));
  BOOST_CHECK (!mempool.checkNameOps (txReg2) && mempool.checkNameOps (txUpd1));

  /* Add a name update.  */
  const CTxMemPoolEntry entryUpd(MakeTransactionRef(txUpd1), 0, 0, 100,
                                 false, 1, lp);
  BOOST_CHECK (!entryUpd.isNameRegistration () && entryUpd.isNameUpdate ());
  BOOST_CHECK (entryUpd.getName () == nameUpd);
  mempool.addUnchecked (entryUpd.GetTx ().GetHash (), entryUpd);
  BOOST_CHECK (!mempool.registersName (nameUpd));
  BOOST_CHECK (mempool.updatesName (nameUpd));
  BOOST_CHECK (!mempool.checkNameOps (txUpd2));

  /* Check getTxForName.  */
  BOOST_CHECK (mempool.getTxForName (nameReg) == txReg1.GetHash ());
  BOOST_CHECK (mempool.getTxForName (nameUpd) == txUpd1.GetHash ());

  /* Run mempool sanity check.  */
  CCoinsViewCache view(pcoinsTip);
  const CNameScript nameOp(upd1);
  CNameData data;
  data.fromScript (100, COutPoint (uint256 (), 0), nameOp);
  view.SetName (nameUpd, data, false);
  mempool.checkNames (&view);

  /* Remove the transactions again.  */

  mempool.removeRecursive (txReg1);
  BOOST_CHECK (!mempool.registersName (nameReg));
  BOOST_CHECK (mempool.checkNameOps (txReg1) && mempool.checkNameOps (txReg2));
  BOOST_CHECK (!mempool.checkNameOps (txUpd2));

  mempool.removeRecursive (txUpd1);
  BOOST_CHECK (!mempool.updatesName (nameUpd));
  BOOST_CHECK (mempool.checkNameOps (txUpd1) && mempool.checkNameOps (txUpd2));
  BOOST_CHECK (mempool.checkNameOps (txReg1));

  mempool.removeRecursive (txNew1);
  mempool.removeRecursive (txNew2);
  BOOST_CHECK (!mempool.checkNameOps (txNew1p));
  BOOST_CHECK (mempool.checkNameOps (txNew1) && mempool.checkNameOps (txNew2));

  /* Check getTxForName with non-existent names.  */
  BOOST_CHECK (mempool.getTxForName (nameReg).IsNull ());
  BOOST_CHECK (mempool.getTxForName (nameUpd).IsNull ());

  /* Check removing of conflicted name registrations.  */

  mempool.addUnchecked (entryReg.GetTx ().GetHash (), entryReg);
  BOOST_CHECK (mempool.registersName (nameReg));
  BOOST_CHECK (!mempool.checkNameOps (txReg2));

  {
    CNameConflictTracker tracker(mempool);
    mempool.removeConflicts (txReg2);
    BOOST_CHECK (tracker.GetNameConflicts ().size () == 1);
    BOOST_CHECK (tracker.GetNameConflicts ().front ()->GetHash ()
                  == txReg1.GetHash ());
  }
  BOOST_CHECK (!mempool.registersName (nameReg));
  BOOST_CHECK (mempool.mapTx.empty ());

<<<<<<< HEAD
  /* Check removing of conflicts after hunters are revived.  */
=======
  /* Check removing of conflicts after name expiration.  */

  mempool.addUnchecked (entryUpd.GetTx ().GetHash (), entryUpd);
  BOOST_CHECK (mempool.updatesName (nameUpd));
  BOOST_CHECK (!mempool.checkNameOps (txUpd2));

  std::set<valtype> names;
  names.insert (nameUpd);
  {
    CNameConflictTracker tracker(mempool);
    mempool.removeExpireConflicts (names);
    BOOST_CHECK (tracker.GetNameConflicts ().size () == 1);
    BOOST_CHECK (tracker.GetNameConflicts ().front ()->GetHash ()
                  == txUpd1.GetHash ());
  }
  BOOST_CHECK (!mempool.updatesName (nameUpd));
  BOOST_CHECK (mempool.mapTx.empty ());

  /* Check removing of conflicts after name unexpiration.  */
>>>>>>> b07b49e9

  mempool.addUnchecked (entryReg.GetTx ().GetHash (), entryReg);
  BOOST_CHECK (mempool.registersName (nameReg));
  BOOST_CHECK (!mempool.checkNameOps (txReg2));

  std::set<valtype> names;
  names.insert (nameReg);
<<<<<<< HEAD
  removed.clear ();
  mempool.removeReviveConflicts (names, &removed);
  BOOST_CHECK (removed.size () == 1);
  BOOST_CHECK (removed.front ()->GetHash () == txReg1.GetHash ());
=======
  {
    CNameConflictTracker tracker(mempool);
    mempool.removeUnexpireConflicts (names);
    BOOST_CHECK (tracker.GetNameConflicts ().size () == 1);
    BOOST_CHECK (tracker.GetNameConflicts ().front ()->GetHash ()
                  == txReg1.GetHash ());
  }
>>>>>>> b07b49e9
  BOOST_CHECK (!mempool.registersName (nameReg));
  BOOST_CHECK (mempool.mapTx.empty ());
}

/* ************************************************************************** */

BOOST_AUTO_TEST_SUITE_END ()<|MERGE_RESOLUTION|>--- conflicted
+++ resolved
@@ -929,29 +929,7 @@
   BOOST_CHECK (!mempool.registersName (nameReg));
   BOOST_CHECK (mempool.mapTx.empty ());
 
-<<<<<<< HEAD
   /* Check removing of conflicts after hunters are revived.  */
-=======
-  /* Check removing of conflicts after name expiration.  */
-
-  mempool.addUnchecked (entryUpd.GetTx ().GetHash (), entryUpd);
-  BOOST_CHECK (mempool.updatesName (nameUpd));
-  BOOST_CHECK (!mempool.checkNameOps (txUpd2));
-
-  std::set<valtype> names;
-  names.insert (nameUpd);
-  {
-    CNameConflictTracker tracker(mempool);
-    mempool.removeExpireConflicts (names);
-    BOOST_CHECK (tracker.GetNameConflicts ().size () == 1);
-    BOOST_CHECK (tracker.GetNameConflicts ().front ()->GetHash ()
-                  == txUpd1.GetHash ());
-  }
-  BOOST_CHECK (!mempool.updatesName (nameUpd));
-  BOOST_CHECK (mempool.mapTx.empty ());
-
-  /* Check removing of conflicts after name unexpiration.  */
->>>>>>> b07b49e9
 
   mempool.addUnchecked (entryReg.GetTx ().GetHash (), entryReg);
   BOOST_CHECK (mempool.registersName (nameReg));
@@ -959,20 +937,13 @@
 
   std::set<valtype> names;
   names.insert (nameReg);
-<<<<<<< HEAD
-  removed.clear ();
-  mempool.removeReviveConflicts (names, &removed);
-  BOOST_CHECK (removed.size () == 1);
-  BOOST_CHECK (removed.front ()->GetHash () == txReg1.GetHash ());
-=======
   {
     CNameConflictTracker tracker(mempool);
-    mempool.removeUnexpireConflicts (names);
+    mempool.removeReviveConflicts (names);
     BOOST_CHECK (tracker.GetNameConflicts ().size () == 1);
     BOOST_CHECK (tracker.GetNameConflicts ().front ()->GetHash ()
                   == txReg1.GetHash ());
   }
->>>>>>> b07b49e9
   BOOST_CHECK (!mempool.registersName (nameReg));
   BOOST_CHECK (mempool.mapTx.empty ());
 }
