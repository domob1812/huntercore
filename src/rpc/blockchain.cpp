// Copyright (c) 2010 Satoshi Nakamoto
// Copyright (c) 2009-2016 The Bitcoin Core developers
// Distributed under the MIT software license, see the accompanying
// file COPYING or http://www.opensource.org/licenses/mit-license.php.

#include "rpc/blockchain.h"

#include "amount.h"
#include "base58.h"
#include "chain.h"
#include "chainparams.h"
#include "checkpoints.h"
#include "coins.h"
#include "consensus/validation.h"
#include "core_io.h"
#include "validation.h"
#include "core_io.h"
#include "policy/feerate.h"
#include "policy/policy.h"
#include "primitives/transaction.h"
#include "pubkey.h"
#include "rpc/server.h"
#include "streams.h"
#include "sync.h"
#include "txmempool.h"
#include "ui_interface.h"
#include "util.h"
#include "utilstrencodings.h"
#include "hash.h"

#include <stdint.h>

#include <univalue.h>

#include <boost/thread/thread.hpp> // boost::thread::interrupt

#include <mutex>
#include <condition_variable>

struct CUpdatedBlock
{
    uint256 hash;
    int height;
};

static std::mutex cs_blockchange;
static std::condition_variable cond_blockchange;
static CUpdatedBlock latestblock;

extern void TxToJSON(const CTransaction& tx, const uint256 hashBlock, UniValue& entry);

double GetDifficulty(const CBlockIndex* blockindex)
{
    if (blockindex == NULL)
    {
        if (chainActive.Tip() == NULL)
            return 1.0;
        else
            blockindex = chainActive.Tip();
    }

    int nShift = (blockindex->nBits >> 24) & 0xff;

    double dDiff =
        (double)0x0000ffff / (double)(blockindex->nBits & 0x00ffffff);

    while (nShift < 29)
    {
        dDiff *= 256.0;
        nShift++;
    }
    while (nShift > 29)
    {
        dDiff /= 256.0;
        nShift--;
    }

    return dDiff;
}

double GetDifficulty(PowAlgo algo)
{
    const CBlockIndex* pindex = chainActive.Tip();
    while (pindex)
    {
        if (pindex->GetAlgo() == algo)
            break;
        pindex = pindex->pprev;
    }

    if (!pindex)
        return 1.0;
    return GetDifficulty(pindex);
}

static UniValue AuxpowToJSON(const CAuxPow& auxpow)
{
    UniValue result(UniValue::VOBJ);

    {
        UniValue tx(UniValue::VOBJ);
        tx.push_back(Pair("hex", EncodeHexTx(auxpow)));
        TxToJSON(auxpow, auxpow.parentBlock.GetHash(), tx);
        result.push_back(Pair("tx", tx));
    }

    result.push_back(Pair("index", auxpow.nIndex));
    result.push_back(Pair("chainindex", auxpow.nChainIndex));

    {
        UniValue branch(UniValue::VARR);
        BOOST_FOREACH(const uint256& node, auxpow.vMerkleBranch)
            branch.push_back(node.GetHex());
        result.push_back(Pair("merklebranch", branch));
    }

    {
        UniValue branch(UniValue::VARR);
        BOOST_FOREACH(const uint256& node, auxpow.vChainMerkleBranch)
            branch.push_back(node.GetHex());
        result.push_back(Pair("chainmerklebranch", branch));
    }

    CDataStream ssParent(SER_NETWORK, PROTOCOL_VERSION);
    ssParent << auxpow.parentBlock;
    const std::string strHex = HexStr(ssParent.begin(), ssParent.end());
    result.push_back(Pair("parentblock", strHex));

    return result;
}

static UniValue TxArrayToUniv(const std::vector<CTransactionRef>& vtx, bool txDetails)
{
    UniValue txs(UniValue::VARR);
    for(const auto& tx : vtx)
    {
        if(txDetails)
        {
            UniValue objTx(UniValue::VOBJ);
            TxToUniv(*tx, uint256(), objTx);
            txs.push_back(objTx);
        }
        else
            txs.push_back(tx->GetHash().GetHex());
    }
    return txs;
}

UniValue blockheaderToJSON(const CBlockIndex* blockindex)
{
    UniValue result(UniValue::VOBJ);
    result.push_back(Pair("hash", blockindex->GetBlockHash().GetHex()));
    int confirmations = -1;
    // Only report confirmations if the block is on the main chain
    if (chainActive.Contains(blockindex))
        confirmations = chainActive.Height() - blockindex->nHeight + 1;
    result.push_back(Pair("confirmations", confirmations));
    result.push_back(Pair("height", blockindex->nHeight));
    result.push_back(Pair("version", blockindex->nVersion));
    result.push_back(Pair("versionHex", strprintf("%08x", blockindex->nVersion)));
    result.push_back(Pair("algo", blockindex->GetAlgo()));
    result.push_back(Pair("merkleroot", blockindex->hashMerkleRoot.GetHex()));
    result.push_back(Pair("time", (int64_t)blockindex->nTime));
    result.push_back(Pair("mediantime", (int64_t)blockindex->GetMedianTimePast()));
    result.push_back(Pair("nonce", (uint64_t)blockindex->nNonce));
    result.push_back(Pair("bits", strprintf("%08x", blockindex->nBits)));
    result.push_back(Pair("difficulty", GetDifficulty(blockindex)));
    result.push_back(Pair("chainwork", blockindex->nChainWork.GetHex()));

    if (blockindex->pprev)
        result.push_back(Pair("previousblockhash", blockindex->pprev->GetBlockHash().GetHex()));
    CBlockIndex *pnext = chainActive.Next(blockindex);
    if (pnext)
        result.push_back(Pair("nextblockhash", pnext->GetBlockHash().GetHex()));
    return result;
}

UniValue blockToJSON(const CBlock& block, const std::vector<CTransactionRef>& vGameTx, const CBlockIndex* blockindex, bool txDetails)
{
    UniValue result(UniValue::VOBJ);
    result.push_back(Pair("hash", blockindex->GetBlockHash().GetHex()));
    int confirmations = -1;
    // Only report confirmations if the block is on the main chain
    if (chainActive.Contains(blockindex))
        confirmations = chainActive.Height() - blockindex->nHeight + 1;
    result.push_back(Pair("confirmations", confirmations));
    result.push_back(Pair("strippedsize", (int)::GetSerializeSize(block, SER_NETWORK, PROTOCOL_VERSION | SERIALIZE_TRANSACTION_NO_WITNESS)));
    result.push_back(Pair("size", (int)::GetSerializeSize(block, SER_NETWORK, PROTOCOL_VERSION)));
    result.push_back(Pair("weight", (int)::GetBlockWeight(block)));
    result.push_back(Pair("height", blockindex->nHeight));
    result.push_back(Pair("version", block.nVersion));
    result.push_back(Pair("versionHex", strprintf("%08x", block.nVersion)));
    result.push_back(Pair("algo", block.GetAlgo()));
    result.push_back(Pair("merkleroot", block.hashMerkleRoot.GetHex()));
    result.push_back(Pair("tx", TxArrayToUniv(block.vtx, txDetails)));
    result.push_back(Pair("gametx", TxArrayToUniv(vGameTx, txDetails)));
    result.push_back(Pair("time", block.GetBlockTime()));
    result.push_back(Pair("mediantime", (int64_t)blockindex->GetMedianTimePast()));
    result.push_back(Pair("nonce", (uint64_t)block.nNonce));
    result.push_back(Pair("bits", strprintf("%08x", block.nBits)));
    result.push_back(Pair("difficulty", GetDifficulty(blockindex)));
    result.push_back(Pair("chainwork", blockindex->nChainWork.GetHex()));

    if (block.auxpow)
        result.push_back(Pair("auxpow", AuxpowToJSON(*block.auxpow)));

    if (blockindex->pprev)
        result.push_back(Pair("previousblockhash", blockindex->pprev->GetBlockHash().GetHex()));
    CBlockIndex *pnext = chainActive.Next(blockindex);
    if (pnext)
        result.push_back(Pair("nextblockhash", pnext->GetBlockHash().GetHex()));
    return result;
}

UniValue getblockcount(const JSONRPCRequest& request)
{
    if (request.fHelp || request.params.size() != 0)
        throw std::runtime_error(
            "getblockcount\n"
            "\nReturns the number of blocks in the longest blockchain.\n"
            "\nResult:\n"
            "n    (numeric) The current block count\n"
            "\nExamples:\n"
            + HelpExampleCli("getblockcount", "")
            + HelpExampleRpc("getblockcount", "")
        );

    LOCK(cs_main);
    return chainActive.Height();
}

UniValue getbestblockhash(const JSONRPCRequest& request)
{
    if (request.fHelp || request.params.size() != 0)
        throw std::runtime_error(
            "getbestblockhash\n"
            "\nReturns the hash of the best (tip) block in the longest blockchain.\n"
            "\nResult:\n"
            "\"hex\"      (string) the block hash hex encoded\n"
            "\nExamples:\n"
            + HelpExampleCli("getbestblockhash", "")
            + HelpExampleRpc("getbestblockhash", "")
        );

    LOCK(cs_main);
    return chainActive.Tip()->GetBlockHash().GetHex();
}

void RPCNotifyBlockChange(bool ibd, const CBlockIndex * pindex)
{
    if(pindex) {
        std::lock_guard<std::mutex> lock(cs_blockchange);
        latestblock.hash = pindex->GetBlockHash();
        latestblock.height = pindex->nHeight;
    }
    cond_blockchange.notify_all();
}

UniValue waitfornewblock(const JSONRPCRequest& request)
{
    if (request.fHelp || request.params.size() > 1)
        throw std::runtime_error(
            "waitfornewblock (timeout)\n"
            "\nWaits for a specific new block and returns useful info about it.\n"
            "\nReturns the current block on timeout or exit.\n"
            "\nArguments:\n"
            "1. timeout (int, optional, default=0) Time in milliseconds to wait for a response. 0 indicates no timeout.\n"
            "\nResult:\n"
            "{                           (json object)\n"
            "  \"hash\" : {       (string) The blockhash\n"
            "  \"height\" : {     (int) Block height\n"
            "}\n"
            "\nExamples:\n"
            + HelpExampleCli("waitfornewblock", "1000")
            + HelpExampleRpc("waitfornewblock", "1000")
        );
    int timeout = 0;
    if (request.params.size() > 0)
        timeout = request.params[0].get_int();

    CUpdatedBlock block;
    {
        std::unique_lock<std::mutex> lock(cs_blockchange);
        block = latestblock;
        if(timeout)
            cond_blockchange.wait_for(lock, std::chrono::milliseconds(timeout), [&block]{return latestblock.height != block.height || latestblock.hash != block.hash || !IsRPCRunning(); });
        else
            cond_blockchange.wait(lock, [&block]{return latestblock.height != block.height || latestblock.hash != block.hash || !IsRPCRunning(); });
        block = latestblock;
    }
    UniValue ret(UniValue::VOBJ);
    ret.push_back(Pair("hash", block.hash.GetHex()));
    ret.push_back(Pair("height", block.height));
    return ret;
}

UniValue waitforblock(const JSONRPCRequest& request)
{
    if (request.fHelp || request.params.size() < 1 || request.params.size() > 2)
        throw std::runtime_error(
            "waitforblock <blockhash> (timeout)\n"
            "\nWaits for a specific new block and returns useful info about it.\n"
            "\nReturns the current block on timeout or exit.\n"
            "\nArguments:\n"
            "1. \"blockhash\" (required, string) Block hash to wait for.\n"
            "2. timeout       (int, optional, default=0) Time in milliseconds to wait for a response. 0 indicates no timeout.\n"
            "\nResult:\n"
            "{                           (json object)\n"
            "  \"hash\" : {       (string) The blockhash\n"
            "  \"height\" : {     (int) Block height\n"
            "}\n"
            "\nExamples:\n"
            + HelpExampleCli("waitforblock", "\"0000000000079f8ef3d2c688c244eb7a4570b24c9ed7b4a8c619eb02596f8862\", 1000")
            + HelpExampleRpc("waitforblock", "\"0000000000079f8ef3d2c688c244eb7a4570b24c9ed7b4a8c619eb02596f8862\", 1000")
        );
    int timeout = 0;

    uint256 hash = uint256S(request.params[0].get_str());

    if (request.params.size() > 1)
        timeout = request.params[1].get_int();

    CUpdatedBlock block;
    {
        std::unique_lock<std::mutex> lock(cs_blockchange);
        if(timeout)
            cond_blockchange.wait_for(lock, std::chrono::milliseconds(timeout), [&hash]{return latestblock.hash == hash || !IsRPCRunning();});
        else
            cond_blockchange.wait(lock, [&hash]{return latestblock.hash == hash || !IsRPCRunning(); });
        block = latestblock;
    }

    UniValue ret(UniValue::VOBJ);
    ret.push_back(Pair("hash", block.hash.GetHex()));
    ret.push_back(Pair("height", block.height));
    return ret;
}

UniValue waitforblockheight(const JSONRPCRequest& request)
{
    if (request.fHelp || request.params.size() < 1 || request.params.size() > 2)
        throw std::runtime_error(
            "waitforblockheight <height> (timeout)\n"
            "\nWaits for (at least) block height and returns the height and hash\n"
            "of the current tip.\n"
            "\nReturns the current block on timeout or exit.\n"
            "\nArguments:\n"
            "1. height  (required, int) Block height to wait for (int)\n"
            "2. timeout (int, optional, default=0) Time in milliseconds to wait for a response. 0 indicates no timeout.\n"
            "\nResult:\n"
            "{                           (json object)\n"
            "  \"hash\" : {       (string) The blockhash\n"
            "  \"height\" : {     (int) Block height\n"
            "}\n"
            "\nExamples:\n"
            + HelpExampleCli("waitforblockheight", "\"100\", 1000")
            + HelpExampleRpc("waitforblockheight", "\"100\", 1000")
        );
    int timeout = 0;

    int height = request.params[0].get_int();

    if (request.params.size() > 1)
        timeout = request.params[1].get_int();

    CUpdatedBlock block;
    {
        std::unique_lock<std::mutex> lock(cs_blockchange);
        if(timeout)
            cond_blockchange.wait_for(lock, std::chrono::milliseconds(timeout), [&height]{return latestblock.height >= height || !IsRPCRunning();});
        else
            cond_blockchange.wait(lock, [&height]{return latestblock.height >= height || !IsRPCRunning(); });
        block = latestblock;
    }
    UniValue ret(UniValue::VOBJ);
    ret.push_back(Pair("hash", block.hash.GetHex()));
    ret.push_back(Pair("height", block.height));
    return ret;
}

UniValue getdifficulty(const JSONRPCRequest& request)
{
    if (request.fHelp || request.params.size() != 1)
        throw std::runtime_error(
            "getdifficulty algo\n"
            "\nReturns the proof-of-work difficulty as a multiple of the minimum difficulty.\n"
            "\nArguments:\n"
            "1. \"algo\"  (numeric, required) algorithm to get difficulty for\n"
            "\nResult:\n"
            "n.nnn       (numeric) the proof-of-work difficulty as a multiple of the minimum difficulty.\n"
            "\nExamples:\n"
            + HelpExampleCli("getdifficulty", "0")
            + HelpExampleCli("getdifficulty", "1")
            + HelpExampleRpc("getdifficulty", "0")
        );

    LOCK(cs_main);
    return GetDifficulty(DecodeAlgoParam(request.params[0]));
}

std::string EntryDescriptionString()
{
    return "    \"size\" : n,             (numeric) virtual transaction size as defined in BIP 141. This is different from actual serialized size for witness transactions as witness data is discounted.\n"
           "    \"fee\" : n,              (numeric) transaction fee in " + CURRENCY_UNIT + "\n"
           "    \"modifiedfee\" : n,      (numeric) transaction fee with fee deltas used for mining priority\n"
           "    \"time\" : n,             (numeric) local time transaction entered pool in seconds since 1 Jan 1970 GMT\n"
           "    \"height\" : n,           (numeric) block height when transaction entered pool\n"
           "    \"descendantcount\" : n,  (numeric) number of in-mempool descendant transactions (including this one)\n"
           "    \"descendantsize\" : n,   (numeric) virtual transaction size of in-mempool descendants (including this one)\n"
           "    \"descendantfees\" : n,   (numeric) modified fees (see above) of in-mempool descendants (including this one)\n"
           "    \"ancestorcount\" : n,    (numeric) number of in-mempool ancestor transactions (including this one)\n"
           "    \"ancestorsize\" : n,     (numeric) virtual transaction size of in-mempool ancestors (including this one)\n"
           "    \"ancestorfees\" : n,     (numeric) modified fees (see above) of in-mempool ancestors (including this one)\n"
           "    \"depends\" : [           (array) unconfirmed transactions used as inputs for this transaction\n"
           "        \"transactionid\",    (string) parent transaction id\n"
           "       ... ]\n";
}

void entryToJSON(UniValue &info, const CTxMemPoolEntry &e)
{
    AssertLockHeld(mempool.cs);

    info.push_back(Pair("size", (int)e.GetTxSize()));
    info.push_back(Pair("fee", ValueFromAmount(e.GetFee())));
    info.push_back(Pair("modifiedfee", ValueFromAmount(e.GetModifiedFee())));
    info.push_back(Pair("time", e.GetTime()));
    info.push_back(Pair("height", (int)e.GetHeight()));
    info.push_back(Pair("descendantcount", e.GetCountWithDescendants()));
    info.push_back(Pair("descendantsize", e.GetSizeWithDescendants()));
    info.push_back(Pair("descendantfees", e.GetModFeesWithDescendants()));
    info.push_back(Pair("ancestorcount", e.GetCountWithAncestors()));
    info.push_back(Pair("ancestorsize", e.GetSizeWithAncestors()));
    info.push_back(Pair("ancestorfees", e.GetModFeesWithAncestors()));
    const CTransaction& tx = e.GetTx();
    std::set<std::string> setDepends;
    BOOST_FOREACH(const CTxIn& txin, tx.vin)
    {
        if (mempool.exists(txin.prevout.hash))
            setDepends.insert(txin.prevout.hash.ToString());
    }

    UniValue depends(UniValue::VARR);
    BOOST_FOREACH(const std::string& dep, setDepends)
    {
        depends.push_back(dep);
    }

    info.push_back(Pair("depends", depends));
}

UniValue mempoolToJSON(bool fVerbose)
{
    if (fVerbose)
    {
        LOCK(mempool.cs);
        UniValue o(UniValue::VOBJ);
        BOOST_FOREACH(const CTxMemPoolEntry& e, mempool.mapTx)
        {
            const uint256& hash = e.GetTx().GetHash();
            UniValue info(UniValue::VOBJ);
            entryToJSON(info, e);
            o.push_back(Pair(hash.ToString(), info));
        }
        return o;
    }
    else
    {
        std::vector<uint256> vtxid;
        mempool.queryHashes(vtxid);

        UniValue a(UniValue::VARR);
        BOOST_FOREACH(const uint256& hash, vtxid)
            a.push_back(hash.ToString());

        return a;
    }
}

UniValue getrawmempool(const JSONRPCRequest& request)
{
    if (request.fHelp || request.params.size() > 1)
        throw std::runtime_error(
            "getrawmempool ( verbose )\n"
            "\nReturns all transaction ids in memory pool as a json array of string transaction ids.\n"
            "\nHint: use getmempoolentry to fetch a specific transaction from the mempool.\n"
            "\nArguments:\n"
            "1. verbose (boolean, optional, default=false) True for a json object, false for array of transaction ids\n"
            "\nResult: (for verbose = false):\n"
            "[                     (json array of string)\n"
            "  \"transactionid\"     (string) The transaction id\n"
            "  ,...\n"
            "]\n"
            "\nResult: (for verbose = true):\n"
            "{                           (json object)\n"
            "  \"transactionid\" : {       (json object)\n"
            + EntryDescriptionString()
            + "  }, ...\n"
            "}\n"
            "\nExamples:\n"
            + HelpExampleCli("getrawmempool", "true")
            + HelpExampleRpc("getrawmempool", "true")
        );

    bool fVerbose = false;
    if (request.params.size() > 0)
        fVerbose = request.params[0].get_bool();

    return mempoolToJSON(fVerbose);
}

UniValue getmempoolancestors(const JSONRPCRequest& request)
{
    if (request.fHelp || request.params.size() < 1 || request.params.size() > 2) {
        throw std::runtime_error(
            "getmempoolancestors txid (verbose)\n"
            "\nIf txid is in the mempool, returns all in-mempool ancestors.\n"
            "\nArguments:\n"
            "1. \"txid\"                 (string, required) The transaction id (must be in mempool)\n"
            "2. verbose                  (boolean, optional, default=false) True for a json object, false for array of transaction ids\n"
            "\nResult (for verbose=false):\n"
            "[                       (json array of strings)\n"
            "  \"transactionid\"           (string) The transaction id of an in-mempool ancestor transaction\n"
            "  ,...\n"
            "]\n"
            "\nResult (for verbose=true):\n"
            "{                           (json object)\n"
            "  \"transactionid\" : {       (json object)\n"
            + EntryDescriptionString()
            + "  }, ...\n"
            "}\n"
            "\nExamples:\n"
            + HelpExampleCli("getmempoolancestors", "\"mytxid\"")
            + HelpExampleRpc("getmempoolancestors", "\"mytxid\"")
            );
    }

    bool fVerbose = false;
    if (request.params.size() > 1)
        fVerbose = request.params[1].get_bool();

    uint256 hash = ParseHashV(request.params[0], "parameter 1");

    LOCK(mempool.cs);

    CTxMemPool::txiter it = mempool.mapTx.find(hash);
    if (it == mempool.mapTx.end()) {
        throw JSONRPCError(RPC_INVALID_ADDRESS_OR_KEY, "Transaction not in mempool");
    }

    CTxMemPool::setEntries setAncestors;
    uint64_t noLimit = std::numeric_limits<uint64_t>::max();
    std::string dummy;
    mempool.CalculateMemPoolAncestors(*it, setAncestors, noLimit, noLimit, noLimit, noLimit, dummy, false);

    if (!fVerbose) {
        UniValue o(UniValue::VARR);
        BOOST_FOREACH(CTxMemPool::txiter ancestorIt, setAncestors) {
            o.push_back(ancestorIt->GetTx().GetHash().ToString());
        }

        return o;
    } else {
        UniValue o(UniValue::VOBJ);
        BOOST_FOREACH(CTxMemPool::txiter ancestorIt, setAncestors) {
            const CTxMemPoolEntry &e = *ancestorIt;
            const uint256& _hash = e.GetTx().GetHash();
            UniValue info(UniValue::VOBJ);
            entryToJSON(info, e);
            o.push_back(Pair(_hash.ToString(), info));
        }
        return o;
    }
}

UniValue getmempooldescendants(const JSONRPCRequest& request)
{
    if (request.fHelp || request.params.size() < 1 || request.params.size() > 2) {
        throw std::runtime_error(
            "getmempooldescendants txid (verbose)\n"
            "\nIf txid is in the mempool, returns all in-mempool descendants.\n"
            "\nArguments:\n"
            "1. \"txid\"                 (string, required) The transaction id (must be in mempool)\n"
            "2. verbose                  (boolean, optional, default=false) True for a json object, false for array of transaction ids\n"
            "\nResult (for verbose=false):\n"
            "[                       (json array of strings)\n"
            "  \"transactionid\"           (string) The transaction id of an in-mempool descendant transaction\n"
            "  ,...\n"
            "]\n"
            "\nResult (for verbose=true):\n"
            "{                           (json object)\n"
            "  \"transactionid\" : {       (json object)\n"
            + EntryDescriptionString()
            + "  }, ...\n"
            "}\n"
            "\nExamples:\n"
            + HelpExampleCli("getmempooldescendants", "\"mytxid\"")
            + HelpExampleRpc("getmempooldescendants", "\"mytxid\"")
            );
    }

    bool fVerbose = false;
    if (request.params.size() > 1)
        fVerbose = request.params[1].get_bool();

    uint256 hash = ParseHashV(request.params[0], "parameter 1");

    LOCK(mempool.cs);

    CTxMemPool::txiter it = mempool.mapTx.find(hash);
    if (it == mempool.mapTx.end()) {
        throw JSONRPCError(RPC_INVALID_ADDRESS_OR_KEY, "Transaction not in mempool");
    }

    CTxMemPool::setEntries setDescendants;
    mempool.CalculateDescendants(it, setDescendants);
    // CTxMemPool::CalculateDescendants will include the given tx
    setDescendants.erase(it);

    if (!fVerbose) {
        UniValue o(UniValue::VARR);
        BOOST_FOREACH(CTxMemPool::txiter descendantIt, setDescendants) {
            o.push_back(descendantIt->GetTx().GetHash().ToString());
        }

        return o;
    } else {
        UniValue o(UniValue::VOBJ);
        BOOST_FOREACH(CTxMemPool::txiter descendantIt, setDescendants) {
            const CTxMemPoolEntry &e = *descendantIt;
            const uint256& _hash = e.GetTx().GetHash();
            UniValue info(UniValue::VOBJ);
            entryToJSON(info, e);
            o.push_back(Pair(_hash.ToString(), info));
        }
        return o;
    }
}

UniValue getmempoolentry(const JSONRPCRequest& request)
{
    if (request.fHelp || request.params.size() != 1) {
        throw std::runtime_error(
            "getmempoolentry txid\n"
            "\nReturns mempool data for given transaction\n"
            "\nArguments:\n"
            "1. \"txid\"                   (string, required) The transaction id (must be in mempool)\n"
            "\nResult:\n"
            "{                           (json object)\n"
            + EntryDescriptionString()
            + "}\n"
            "\nExamples:\n"
            + HelpExampleCli("getmempoolentry", "\"mytxid\"")
            + HelpExampleRpc("getmempoolentry", "\"mytxid\"")
        );
    }

    uint256 hash = ParseHashV(request.params[0], "parameter 1");

    LOCK(mempool.cs);

    CTxMemPool::txiter it = mempool.mapTx.find(hash);
    if (it == mempool.mapTx.end()) {
        throw JSONRPCError(RPC_INVALID_ADDRESS_OR_KEY, "Transaction not in mempool");
    }

    const CTxMemPoolEntry &e = *it;
    UniValue info(UniValue::VOBJ);
    entryToJSON(info, e);
    return info;
}

UniValue getblockhash(const JSONRPCRequest& request)
{
    if (request.fHelp || request.params.size() != 1)
        throw std::runtime_error(
            "getblockhash height\n"
            "\nReturns hash of block in best-block-chain at height provided.\n"
            "\nArguments:\n"
            "1. height         (numeric, required) The height index\n"
            "\nResult:\n"
            "\"hash\"         (string) The block hash\n"
            "\nExamples:\n"
            + HelpExampleCli("getblockhash", "1000")
            + HelpExampleRpc("getblockhash", "1000")
        );

    LOCK(cs_main);

    int nHeight = request.params[0].get_int();
    if (nHeight < 0 || nHeight > chainActive.Height())
        throw JSONRPCError(RPC_INVALID_PARAMETER, "Block height out of range");

    CBlockIndex* pblockindex = chainActive[nHeight];
    return pblockindex->GetBlockHash().GetHex();
}

UniValue getblockheader(const JSONRPCRequest& request)
{
    if (request.fHelp || request.params.size() < 1 || request.params.size() > 2)
        throw std::runtime_error(
            "getblockheader \"hash\" ( verbose )\n"
            "\nIf verbose is false, returns a string that is serialized, hex-encoded data for blockheader 'hash'.\n"
            "If verbose is true, returns an Object with information about blockheader <hash>.\n"
            "\nArguments:\n"
            "1. \"hash\"          (string, required) The block hash\n"
            "2. verbose           (boolean, optional, default=true) true for a json object, false for the hex encoded data\n"
            "\nResult (for verbose = true):\n"
            "{\n"
            "  \"hash\" : \"hash\",     (string) the block hash (same as provided)\n"
            "  \"confirmations\" : n,   (numeric) The number of confirmations, or -1 if the block is not on the main chain\n"
            "  \"height\" : n,          (numeric) The block height or index\n"
            "  \"version\" : n,         (numeric) The block version\n"
            "  \"versionHex\" : \"00000000\", (string) The block version formatted in hexadecimal\n"
            "  \"merkleroot\" : \"xxxx\", (string) The merkle root\n"
            "  \"time\" : ttt,          (numeric) The block time in seconds since epoch (Jan 1 1970 GMT)\n"
            "  \"mediantime\" : ttt,    (numeric) The median block time in seconds since epoch (Jan 1 1970 GMT)\n"
            "  \"nonce\" : n,           (numeric) The nonce\n"
            "  \"bits\" : \"1d00ffff\", (string) The bits\n"
            "  \"difficulty\" : x.xxx,  (numeric) The difficulty\n"
            "  \"chainwork\" : \"0000...1f3\"     (string) Expected number of hashes required to produce the current chain (in hex)\n"
            "  \"previousblockhash\" : \"hash\",  (string) The hash of the previous block\n"
            "  \"nextblockhash\" : \"hash\",      (string) The hash of the next block\n"
            "}\n"
            "\nResult (for verbose=false):\n"
            "\"data\"             (string) A string that is serialized, hex-encoded data for block 'hash'.\n"
            "\nExamples:\n"
            + HelpExampleCli("getblockheader", "\"00000000c937983704a73af28acdec37b049d214adbda81d7e2a3dd146f6ed09\"")
            + HelpExampleRpc("getblockheader", "\"00000000c937983704a73af28acdec37b049d214adbda81d7e2a3dd146f6ed09\"")
        );

    LOCK(cs_main);

    std::string strHash = request.params[0].get_str();
    uint256 hash(uint256S(strHash));

    bool fVerbose = true;
    if (request.params.size() > 1)
        fVerbose = request.params[1].get_bool();

    if (mapBlockIndex.count(hash) == 0)
        throw JSONRPCError(RPC_INVALID_ADDRESS_OR_KEY, "Block not found");

    CBlockIndex* pblockindex = mapBlockIndex[hash];

    if (!fVerbose)
    {
        CDataStream ssBlock(SER_NETWORK, PROTOCOL_VERSION);
        ssBlock << pblockindex->GetBlockHeader(Params().GetConsensus());
        std::string strHex = HexStr(ssBlock.begin(), ssBlock.end());
        return strHex;
    }

    return blockheaderToJSON(pblockindex);
}

UniValue getblock(const JSONRPCRequest& request)
{
    if (request.fHelp || request.params.size() < 1 || request.params.size() > 2)
        throw std::runtime_error(
            "getblock \"blockhash\" ( verbosity ) \n"
            "\nIf verbosity is 0, returns a string that is serialized, hex-encoded data for block 'hash'.\n"
            "If verbosity is 1, returns an Object with information about block <hash>.\n"
            "If verbosity is 2, returns an Object with information about block <hash> and information about each transaction. \n"
            "\nArguments:\n"
            "1. \"blockhash\"          (string, required) The block hash\n"
            "2. verbosity              (numeric, optional, default=1) 0 for hex encoded data, 1 for a json object, and 2 for json object with transaction data\n"
            "\nResult (for verbosity = 0):\n"
            "\"data\"             (string) A string that is serialized, hex-encoded data for block 'hash'.\n"
            "\nResult (for verbosity = 1):\n"
            "{\n"
            "  \"hash\" : \"hash\",     (string) the block hash (same as provided)\n"
            "  \"confirmations\" : n,   (numeric) The number of confirmations, or -1 if the block is not on the main chain\n"
            "  \"size\" : n,            (numeric) The block size\n"
            "  \"strippedsize\" : n,    (numeric) The block size excluding witness data\n"
            "  \"weight\" : n           (numeric) The block weight as defined in BIP 141\n"
            "  \"height\" : n,          (numeric) The block height or index\n"
            "  \"version\" : n,         (numeric) The block version\n"
            "  \"versionHex\" : \"00000000\", (string) The block version formatted in hexadecimal\n"
            "  \"algo\" : n,            (numeric) The block's PoW algo\n"
            "  \"merkleroot\" : \"xxxx\", (string) The merkle root\n"
            "  \"tx\" : [               (array of string) The transaction ids\n"
            "     \"transactionid\"     (string) The transaction id\n"
            "     ,...\n"
            "  ],\n"
            "  \"time\" : ttt,          (numeric) The block time in seconds since epoch (Jan 1 1970 GMT)\n"
            "  \"mediantime\" : ttt,    (numeric) The median block time in seconds since epoch (Jan 1 1970 GMT)\n"
            "  \"nonce\" : n,           (numeric) The nonce\n"
            "  \"bits\" : \"1d00ffff\", (string) The bits\n"
            "  \"difficulty\" : x.xxx,  (numeric) The difficulty\n"
            "  \"chainwork\" : \"xxxx\",  (string) Expected number of hashes required to produce the chain up to this block (in hex)\n"
            "  \"previousblockhash\" : \"hash\",  (string) The hash of the previous block\n"
            "  \"nextblockhash\" : \"hash\"       (string) The hash of the next block\n"
            "}\n"
            "\nResult (for verbosity = 2):\n"
            "{\n"
            "  ...,                     Same output as verbosity = 1.\n"
            "  \"tx\" : [               (array of Objects) The transactions in the format of the getrawtransaction RPC. Different from verbosity = 1 \"tx\" result.\n"
            "         ,...\n"
            "  ],\n"
            "  ,...                     Same output as verbosity = 1.\n"
            "}\n"
            "\nExamples:\n"
            + HelpExampleCli("getblock", "\"00000000c937983704a73af28acdec37b049d214adbda81d7e2a3dd146f6ed09\"")
            + HelpExampleRpc("getblock", "\"00000000c937983704a73af28acdec37b049d214adbda81d7e2a3dd146f6ed09\"")
        );

    LOCK(cs_main);

    std::string strHash = request.params[0].get_str();
    uint256 hash(uint256S(strHash));

    int verbosity = 1;
    if (request.params.size() > 1) {
        if(request.params[1].isNum())
            verbosity = request.params[1].get_int();
        else
            verbosity = request.params[1].get_bool() ? 1 : 0;
    }

    if (mapBlockIndex.count(hash) == 0)
        throw JSONRPCError(RPC_INVALID_ADDRESS_OR_KEY, "Block not found");

    CBlock block;
    std::vector<CTransactionRef> vGameTx;
    CBlockIndex* pblockindex = mapBlockIndex[hash];

    if (fHavePruned && !(pblockindex->nStatus & BLOCK_HAVE_DATA) && pblockindex->nTx > 0)
        throw JSONRPCError(RPC_MISC_ERROR, "Block not available (pruned data)");

    if (!ReadBlockFromDisk(block, vGameTx, pblockindex, Params().GetConsensus()))
        // Block not found on disk. This could be because we have the block
        // header in our index but don't have the block (for example if a
        // non-whitelisted node sends us an unrequested long chain of valid
        // blocks, we add the headers to our index, but don't accept the
        // block).
        throw JSONRPCError(RPC_MISC_ERROR, "Block not found on disk");

    if (verbosity <= 0)
    {
        CDataStream ssBlock(SER_NETWORK, PROTOCOL_VERSION | RPCSerializationFlags());
        ssBlock << block;
        std::string strHex = HexStr(ssBlock.begin(), ssBlock.end());
        return strHex;
    }

    return blockToJSON(block, vGameTx, pblockindex, verbosity >= 2);
}

struct CCoinsStats
{
    int nHeight;
    uint256 hashBlock;
    uint64_t nTransactions;
    uint64_t nTransactionOutputs;
    uint64_t nBogoSize;
    uint256 hashSerialized;
    uint64_t nDiskSize;
    CAmount nTotalAmount;

    CCoinsStats() : nHeight(0), nTransactions(0), nTransactionOutputs(0), nBogoSize(0), nDiskSize(0), nTotalAmount(0) {}
};

static void ApplyStats(CCoinsStats &stats, CHashWriter& ss, const uint256& hash, const std::map<uint32_t, Coin>& outputs)
{
    assert(!outputs.empty());
    ss << hash;
    ss << VARINT(outputs.begin()->second.nHeight * 2 + outputs.begin()->second.fCoinBase);
    stats.nTransactions++;
    for (const auto output : outputs) {
        ss << VARINT(output.first + 1);
        ss << *(const CScriptBase*)(&output.second.out.scriptPubKey);
        ss << VARINT(output.second.out.nValue);
        stats.nTransactionOutputs++;
        stats.nTotalAmount += output.second.out.nValue;
        stats.nBogoSize += 32 /* txid */ + 4 /* vout index */ + 4 /* height + coinbase */ + 8 /* amount */ +
                           2 /* scriptPubKey len */ + output.second.out.scriptPubKey.size() /* scriptPubKey */;
    }
    ss << VARINT(0);
}

//! Calculate statistics about the unspent transaction output set
static bool GetUTXOStats(CCoinsView *view, CCoinsStats &stats)
{
    std::unique_ptr<CCoinsViewCursor> pcursor(view->Cursor());

    CHashWriter ss(SER_GETHASH, PROTOCOL_VERSION);
    stats.hashBlock = pcursor->GetBestBlock();
    {
        LOCK(cs_main);
        stats.nHeight = mapBlockIndex.find(stats.hashBlock)->second->nHeight;
    }
    ss << stats.hashBlock;
    uint256 prevkey;
    std::map<uint32_t, Coin> outputs;
    while (pcursor->Valid()) {
        boost::this_thread::interruption_point();
        COutPoint key;
        Coin coin;
        if (pcursor->GetKey(key) && pcursor->GetValue(coin)) {
            if (!outputs.empty() && key.hash != prevkey) {
                ApplyStats(stats, ss, prevkey, outputs);
                outputs.clear();
            }
            prevkey = key.hash;
            outputs[key.n] = std::move(coin);
        } else {
            return error("%s: unable to read value", __func__);
        }
        pcursor->Next();
    }
    if (!outputs.empty()) {
        ApplyStats(stats, ss, prevkey, outputs);
    }
    stats.hashSerialized = ss.GetHash();
    stats.nDiskSize = view->EstimateSize();
    return true;
}

UniValue pruneblockchain(const JSONRPCRequest& request)
{
    if (request.fHelp || request.params.size() != 1)
        throw std::runtime_error(
            "pruneblockchain\n"
            "\nArguments:\n"
            "1. \"height\"       (numeric, required) The block height to prune up to. May be set to a discrete height, or a unix timestamp\n"
            "                  to prune blocks whose block time is at least 2 hours older than the provided timestamp.\n"
            "\nResult:\n"
            "n    (numeric) Height of the last block pruned.\n"
            "\nExamples:\n"
            + HelpExampleCli("pruneblockchain", "1000")
            + HelpExampleRpc("pruneblockchain", "1000"));

    if (!fPruneMode)
        throw JSONRPCError(RPC_MISC_ERROR, "Cannot prune blocks because node is not in prune mode.");

    LOCK(cs_main);

    int heightParam = request.params[0].get_int();
    if (heightParam < 0)
        throw JSONRPCError(RPC_INVALID_PARAMETER, "Negative block height.");

    // Height value more than a billion is too high to be a block height, and
    // too low to be a block time (corresponds to timestamp from Sep 2001).
    if (heightParam > 1000000000) {
        // Add a 2 hour buffer to include blocks which might have had old timestamps
        CBlockIndex* pindex = chainActive.FindEarliestAtLeast(heightParam - TIMESTAMP_WINDOW);
        if (!pindex) {
            throw JSONRPCError(RPC_INVALID_PARAMETER, "Could not find block with at least the specified timestamp.");
        }
        heightParam = pindex->nHeight;
    }

    unsigned int height = (unsigned int) heightParam;
    unsigned int chainHeight = (unsigned int) chainActive.Height();
    if (chainHeight < Params().PruneAfterHeight())
        throw JSONRPCError(RPC_MISC_ERROR, "Blockchain is too short for pruning.");
    else if (height > chainHeight)
        throw JSONRPCError(RPC_INVALID_PARAMETER, "Blockchain is shorter than the attempted prune height.");
    else if (height > chainHeight - MIN_BLOCKS_TO_KEEP) {
        LogPrint(BCLog::RPC, "Attempt to prune blocks close to the tip.  Retaining the minimum number of blocks.");
        height = chainHeight - MIN_BLOCKS_TO_KEEP;
    }

    PruneBlockFilesManual(height);
    return uint64_t(height);
}

UniValue gettxoutsetinfo(const JSONRPCRequest& request)
{
    if (request.fHelp || request.params.size() != 0)
        throw std::runtime_error(
            "gettxoutsetinfo\n"
            "\nReturns statistics about the unspent transaction output set.\n"
            "Note this call may take some time.\n"
            "\nResult:\n"
            "{\n"
            "  \"height\":n,     (numeric) The current block height (index)\n"
            "  \"bestblock\": \"hex\",   (string) the best block hash hex\n"
            "  \"transactions\": n,      (numeric) The number of transactions\n"
            "  \"txouts\": n,            (numeric) The number of output transactions\n"
            "  \"bogosize\": n,          (numeric) A meaningless metric for UTXO set size\n"
            "  \"hash_serialized_2\": \"hash\", (string) The serialized hash\n"
            "  \"disk_size\": n,         (numeric) The estimated size of the chainstate on disk\n"
            "  \"total_amount\": x.xxx          (numeric) The total amount\n"
            "}\n"
            "\nExamples:\n"
            + HelpExampleCli("gettxoutsetinfo", "")
            + HelpExampleRpc("gettxoutsetinfo", "")
        );

    UniValue ret(UniValue::VOBJ);

    CCoinsStats stats;
    FlushStateToDisk();
    if (GetUTXOStats(pcoinsTip, stats)) {
        ret.push_back(Pair("height", (int64_t)stats.nHeight));
        ret.push_back(Pair("bestblock", stats.hashBlock.GetHex()));
        ret.push_back(Pair("transactions", (int64_t)stats.nTransactions));
        ret.push_back(Pair("txouts", (int64_t)stats.nTransactionOutputs));
        ret.push_back(Pair("bogosize", (int64_t)stats.nBogoSize));
        ret.push_back(Pair("hash_serialized_2", stats.hashSerialized.GetHex()));
        ret.push_back(Pair("disk_size", stats.nDiskSize));
        ret.push_back(Pair("total_amount", ValueFromAmount(stats.nTotalAmount)));
    } else {
        throw JSONRPCError(RPC_INTERNAL_ERROR, "Unable to read UTXO set");
    }
    return ret;
}

UniValue gettxout(const JSONRPCRequest& request)
{
    if (request.fHelp || request.params.size() < 2 || request.params.size() > 3)
        throw std::runtime_error(
            "gettxout \"txid\" n ( include_mempool )\n"
            "\nReturns details about an unspent transaction output.\n"
            "\nArguments:\n"
            "1. \"txid\"       (string, required) The transaction id\n"
            "2. n              (numeric, required) vout number\n"
            "3. include_mempool  (boolean, optional) Whether to include the mempool\n"
            "\nResult:\n"
            "{\n"
            "  \"bestblock\" : \"hash\",    (string) the block hash\n"
            "  \"confirmations\" : n,       (numeric) The number of confirmations\n"
            "  \"value\" : x.xxx,           (numeric) The transaction value in " + CURRENCY_UNIT + "\n"
            "  \"scriptPubKey\" : {         (json object)\n"
            "     \"asm\" : \"code\",       (string) \n"
            "     \"hex\" : \"hex\",        (string) \n"
            "     \"reqSigs\" : n,          (numeric) Number of required signatures\n"
            "     \"type\" : \"pubkeyhash\", (string) The type, eg pubkeyhash\n"
            "     \"addresses\" : [          (array of string) array of namecoin addresses\n"
            "        \"address\"     (string) namecoin address\n"
            "        ,...\n"
            "     ]\n"
            "  },\n"
            "  \"version\" : n,            (numeric) The version\n"
            "  \"coinbase\" : true|false   (boolean) Coinbase or not\n"
            "  \"bounty\" : true|false     (boolean) Game bounty or not\n"
            "}\n"

            "\nExamples:\n"
            "\nGet unspent transactions\n"
            + HelpExampleCli("listunspent", "") +
            "\nView the details\n"
            + HelpExampleCli("gettxout", "\"txid\" 1") +
            "\nAs a json rpc call\n"
            + HelpExampleRpc("gettxout", "\"txid\", 1")
        );

    LOCK(cs_main);

    UniValue ret(UniValue::VOBJ);

    std::string strHash = request.params[0].get_str();
    uint256 hash(uint256S(strHash));
    int n = request.params[1].get_int();
    COutPoint out(hash, n);
    bool fMempool = true;
    if (request.params.size() > 2)
        fMempool = request.params[2].get_bool();

    Coin coin;
    if (fMempool) {
        LOCK(mempool.cs);
        CCoinsViewMemPool view(pcoinsTip, mempool);
        if (!view.GetCoin(out, coin) || mempool.isSpent(out)) { // TODO: filtering spent coins should be done by the CCoinsViewMemPool
            return NullUniValue;
        }
    } else {
        if (!pcoinsTip->GetCoin(out, coin)) {
            return NullUniValue;
        }
    }

    BlockMap::iterator it = mapBlockIndex.find(pcoinsTip->GetBestBlock());
    CBlockIndex *pindex = it->second;
    ret.push_back(Pair("bestblock", pindex->GetBlockHash().GetHex()));
    if (coin.nHeight == MEMPOOL_HEIGHT) {
        ret.push_back(Pair("confirmations", 0));
    } else {
        ret.push_back(Pair("confirmations", (int64_t)(pindex->nHeight - coin.nHeight + 1)));
    }
    ret.push_back(Pair("value", ValueFromAmount(coin.out.nValue)));
    UniValue o(UniValue::VOBJ);
    ScriptPubKeyToUniv(coin.out.scriptPubKey, o, true);
    ret.push_back(Pair("scriptPubKey", o));
<<<<<<< HEAD
    ret.push_back(Pair("version", coins.nVersion));
    ret.push_back(Pair("coinbase", coins.IsCoinBase()));
    ret.push_back(Pair("bounty", coins.IsGameTx()));
=======
    ret.push_back(Pair("coinbase", (bool)coin.fCoinBase));
>>>>>>> 898593f1

    return ret;
}

UniValue verifychain(const JSONRPCRequest& request)
{
    int nCheckLevel = GetArg("-checklevel", DEFAULT_CHECKLEVEL);
    int nCheckDepth = GetArg("-checkblocks", DEFAULT_CHECKBLOCKS);
    if (request.fHelp || request.params.size() > 2)
        throw std::runtime_error(
            "verifychain ( checklevel nblocks )\n"
            "\nVerifies blockchain database.\n"
            "\nArguments:\n"
            "1. checklevel   (numeric, optional, 0-4, default=" + strprintf("%d", nCheckLevel) + ") How thorough the block verification is.\n"
            "2. nblocks      (numeric, optional, default=" + strprintf("%d", nCheckDepth) + ", 0=all) The number of blocks to check.\n"
            "\nResult:\n"
            "true|false       (boolean) Verified or not\n"
            "\nExamples:\n"
            + HelpExampleCli("verifychain", "")
            + HelpExampleRpc("verifychain", "")
        );

    LOCK(cs_main);

    if (request.params.size() > 0)
        nCheckLevel = request.params[0].get_int();
    if (request.params.size() > 1)
        nCheckDepth = request.params[1].get_int();

    return CVerifyDB().VerifyDB(Params(), pcoinsTip, nCheckLevel, nCheckDepth);
}

/** Implementation of IsSuperMajority with better feedback */
static UniValue SoftForkMajorityDesc(int version, CBlockIndex* pindex, const Consensus::Params& consensusParams)
{
    UniValue rv(UniValue::VOBJ);
    bool activated = false;
    switch(version)
    {
        case 2:
            activated = pindex->nHeight >= consensusParams.BIP34Height;
            break;
        case 3:
            activated = pindex->nHeight >= consensusParams.BIP66Height;
            break;
        case 4:
            activated = pindex->nHeight >= consensusParams.BIP65Height;
            break;
    }
    rv.push_back(Pair("status", activated));
    return rv;
}

static UniValue SoftForkDesc(const std::string &name, int version, CBlockIndex* pindex, const Consensus::Params& consensusParams)
{
    UniValue rv(UniValue::VOBJ);
    rv.push_back(Pair("id", name));
    rv.push_back(Pair("version", version));
    rv.push_back(Pair("reject", SoftForkMajorityDesc(version, pindex, consensusParams)));
    return rv;
}

static UniValue BIP9SoftForkDesc(const Consensus::Params& consensusParams, Consensus::DeploymentPos id)
{
    UniValue rv(UniValue::VOBJ);
    const ThresholdState thresholdState = VersionBitsTipState(consensusParams, id);
    switch (thresholdState) {
    case THRESHOLD_DEFINED: rv.push_back(Pair("status", "defined")); break;
    case THRESHOLD_STARTED: rv.push_back(Pair("status", "started")); break;
    case THRESHOLD_LOCKED_IN: rv.push_back(Pair("status", "locked_in")); break;
    case THRESHOLD_ACTIVE: rv.push_back(Pair("status", "active")); break;
    case THRESHOLD_FAILED: rv.push_back(Pair("status", "failed")); break;
    }
    if (THRESHOLD_STARTED == thresholdState)
    {
        rv.push_back(Pair("bit", consensusParams.vDeployments[id].bit));
    }
    rv.push_back(Pair("startTime", consensusParams.vDeployments[id].nStartTime));
    rv.push_back(Pair("timeout", consensusParams.vDeployments[id].nTimeout));
    rv.push_back(Pair("since", VersionBitsTipStateSinceHeight(consensusParams, id)));
    if (THRESHOLD_STARTED == thresholdState)
    {
        UniValue statsUV(UniValue::VOBJ);
        BIP9Stats statsStruct = VersionBitsTipStatistics(consensusParams, id);
        statsUV.push_back(Pair("period", statsStruct.period));
        statsUV.push_back(Pair("threshold", statsStruct.threshold));
        statsUV.push_back(Pair("elapsed", statsStruct.elapsed));
        statsUV.push_back(Pair("count", statsStruct.count));
        statsUV.push_back(Pair("possible", statsStruct.possible));
        rv.push_back(Pair("statistics", statsUV));
    }
    return rv;
}

void BIP9SoftForkDescPushBack(UniValue& bip9_softforks, const std::string &name, const Consensus::Params& consensusParams, Consensus::DeploymentPos id)
{
    // Deployments with timeout value of 0 are hidden.
    // A timeout value of 0 guarantees a softfork will never be activated.
    // This is used when softfork codes are merged without specifying the deployment schedule.
    if (consensusParams.vDeployments[id].nTimeout > 0)
        bip9_softforks.push_back(Pair(name, BIP9SoftForkDesc(consensusParams, id)));
}

UniValue getblockchaininfo(const JSONRPCRequest& request)
{
    if (request.fHelp || request.params.size() != 0)
        throw std::runtime_error(
            "getblockchaininfo\n"
            "Returns an object containing various state info regarding blockchain processing.\n"
            "\nResult:\n"
            "{\n"
            "  \"chain\": \"xxxx\",        (string) current network name as defined in BIP70 (main, test, regtest)\n"
            "  \"blocks\": xxxxxx,         (numeric) the current number of blocks processed in the server\n"
            "  \"headers\": xxxxxx,        (numeric) the current number of headers we have validated\n"
            "  \"bestblockhash\": \"...\", (string) the hash of the currently best block\n"
            "  \"difficulty_algo\": xxxxxx, (numeric) the current difficulty for algo\n"
            "  \"mediantime\": xxxxxx,     (numeric) median time for the current best block\n"
            "  \"verificationprogress\": xxxx, (numeric) estimate of verification progress [0..1]\n"
            "  \"chainwork\": \"xxxx\"     (string) total amount of work in active chain, in hexadecimal\n"
            "  \"pruned\": xx,             (boolean) if the blocks are subject to pruning\n"
            "  \"pruneheight\": xxxxxx,    (numeric) lowest-height complete block stored\n"
            "  \"softforks\": [            (array) status of softforks in progress\n"
            "     {\n"
            "        \"id\": \"xxxx\",        (string) name of softfork\n"
            "        \"version\": xx,         (numeric) block version\n"
            "        \"reject\": {            (object) progress toward rejecting pre-softfork blocks\n"
            "           \"status\": xx,       (boolean) true if threshold reached\n"
            "        },\n"
            "     }, ...\n"
            "  ],\n"
            "  \"bip9_softforks\": {          (object) status of BIP9 softforks in progress\n"
            "     \"xxxx\" : {                (string) name of the softfork\n"
            "        \"status\": \"xxxx\",    (string) one of \"defined\", \"started\", \"locked_in\", \"active\", \"failed\"\n"
            "        \"bit\": xx,             (numeric) the bit (0-28) in the block version field used to signal this softfork (only for \"started\" status)\n"
            "        \"startTime\": xx,       (numeric) the minimum median time past of a block at which the bit gains its meaning\n"
            "        \"timeout\": xx,         (numeric) the median time past of a block at which the deployment is considered failed if not yet locked in\n"
            "        \"since\": xx,           (numeric) height of the first block to which the status applies\n"
            "        \"statistics\": {        (object) numeric statistics about BIP9 signalling for a softfork (only for \"started\" status)\n"
            "           \"period\": xx,       (numeric) the length in blocks of the BIP9 signalling period \n"
            "           \"threshold\": xx,    (numeric) the number of blocks with the version bit set required to activate the feature \n"
            "           \"elapsed\": xx,      (numeric) the number of blocks elapsed since the beginning of the current period \n"
            "           \"count\": xx,        (numeric) the number of blocks with the version bit set in the current period \n"
            "           \"possible\": xx      (boolean) returns false if there are not enough blocks left in this period to pass activation threshold \n"
            "        }\n"
            "     }\n"
            "  }\n"
            "}\n"
            "\nExamples:\n"
            + HelpExampleCli("getblockchaininfo", "")
            + HelpExampleRpc("getblockchaininfo", "")
        );

    LOCK(cs_main);

    UniValue obj(UniValue::VOBJ);
    obj.push_back(Pair("chain",                 Params().NetworkIDString()));
    obj.push_back(Pair("blocks",                (int)chainActive.Height()));
    obj.push_back(Pair("headers",               pindexBestHeader ? pindexBestHeader->nHeight : -1));
    obj.push_back(Pair("bestblockhash",         chainActive.Tip()->GetBlockHash().GetHex()));
    obj.push_back(Pair("difficulty_sha256d",    (double)GetDifficulty(ALGO_SHA256D)));
    obj.push_back(Pair("difficulty_scrypt",     (double)GetDifficulty(ALGO_SCRYPT)));
    obj.push_back(Pair("mediantime",            (int64_t)chainActive.Tip()->GetMedianTimePast()));
    obj.push_back(Pair("verificationprogress",  GuessVerificationProgress(Params().TxData(), chainActive.Tip())));
    obj.push_back(Pair("chainwork",             chainActive.Tip()->nChainWork.GetHex()));
    obj.push_back(Pair("pruned",                fPruneMode));

    const Consensus::Params& consensusParams = Params().GetConsensus();
    CBlockIndex* tip = chainActive.Tip();
    UniValue softforks(UniValue::VARR);
    UniValue bip9_softforks(UniValue::VOBJ);
    softforks.push_back(SoftForkDesc("bip34", 2, tip, consensusParams));
    softforks.push_back(SoftForkDesc("bip66", 3, tip, consensusParams));
    softforks.push_back(SoftForkDesc("bip65", 4, tip, consensusParams));
    BIP9SoftForkDescPushBack(bip9_softforks, "csv", consensusParams, Consensus::DEPLOYMENT_CSV);
    BIP9SoftForkDescPushBack(bip9_softforks, "segwit", consensusParams, Consensus::DEPLOYMENT_SEGWIT);
    obj.push_back(Pair("softforks",             softforks));
    obj.push_back(Pair("bip9_softforks", bip9_softforks));

    if (fPruneMode)
    {
        CBlockIndex *block = chainActive.Tip();
        while (block && block->pprev && (block->pprev->nStatus & BLOCK_HAVE_DATA))
            block = block->pprev;

        obj.push_back(Pair("pruneheight",        block->nHeight));
    }
    return obj;
}

/** Comparison function for sorting the getchaintips heads.  */
struct CompareBlocksByHeight
{
    bool operator()(const CBlockIndex* a, const CBlockIndex* b) const
    {
        /* Make sure that unequal blocks with the same height do not compare
           equal. Use the pointers themselves to make a distinction. */

        if (a->nHeight != b->nHeight)
          return (a->nHeight > b->nHeight);

        return a < b;
    }
};

UniValue getchaintips(const JSONRPCRequest& request)
{
    if (request.fHelp || request.params.size() != 0)
        throw std::runtime_error(
            "getchaintips\n"
            "Return information about all known tips in the block tree,"
            " including the main chain as well as orphaned branches.\n"
            "\nResult:\n"
            "[\n"
            "  {\n"
            "    \"height\": xxxx,         (numeric) height of the chain tip\n"
            "    \"hash\": \"xxxx\",         (string) block hash of the tip\n"
            "    \"branchlen\": 0          (numeric) zero for main chain\n"
            "    \"status\": \"active\"      (string) \"active\" for the main chain\n"
            "  },\n"
            "  {\n"
            "    \"height\": xxxx,\n"
            "    \"hash\": \"xxxx\",\n"
            "    \"branchlen\": 1          (numeric) length of branch connecting the tip to the main chain\n"
            "    \"status\": \"xxxx\"        (string) status of the chain (active, valid-fork, valid-headers, headers-only, invalid)\n"
            "  }\n"
            "]\n"
            "Possible values for status:\n"
            "1.  \"invalid\"               This branch contains at least one invalid block\n"
            "2.  \"headers-only\"          Not all blocks for this branch are available, but the headers are valid\n"
            "3.  \"valid-headers\"         All blocks are available for this branch, but they were never fully validated\n"
            "4.  \"valid-fork\"            This branch is not part of the active chain, but is fully validated\n"
            "5.  \"active\"                This is the tip of the active main chain, which is certainly valid\n"
            "\nExamples:\n"
            + HelpExampleCli("getchaintips", "")
            + HelpExampleRpc("getchaintips", "")
        );

    LOCK(cs_main);

    /*
     * Idea:  the set of chain tips is chainActive.tip, plus orphan blocks which do not have another orphan building off of them.
     * Algorithm:
     *  - Make one pass through mapBlockIndex, picking out the orphan blocks, and also storing a set of the orphan block's pprev pointers.
     *  - Iterate through the orphan blocks. If the block isn't pointed to by another orphan, it is a chain tip.
     *  - add chainActive.Tip()
     */
    std::set<const CBlockIndex*, CompareBlocksByHeight> setTips;
    std::set<const CBlockIndex*> setOrphans;
    std::set<const CBlockIndex*> setPrevs;

    BOOST_FOREACH(const PAIRTYPE(const uint256, CBlockIndex*)& item, mapBlockIndex)
    {
        if (!chainActive.Contains(item.second)) {
            setOrphans.insert(item.second);
            setPrevs.insert(item.second->pprev);
        }
    }

    for (std::set<const CBlockIndex*>::iterator it = setOrphans.begin(); it != setOrphans.end(); ++it)
    {
        if (setPrevs.erase(*it) == 0) {
            setTips.insert(*it);
        }
    }

    // Always report the currently active tip.
    setTips.insert(chainActive.Tip());

    /* Construct the output array.  */
    UniValue res(UniValue::VARR);
    BOOST_FOREACH(const CBlockIndex* block, setTips)
    {
        UniValue obj(UniValue::VOBJ);
        obj.push_back(Pair("height", block->nHeight));
        obj.push_back(Pair("hash", block->phashBlock->GetHex()));

        const int branchLen = block->nHeight - chainActive.FindFork(block)->nHeight;
        obj.push_back(Pair("branchlen", branchLen));

        std::string status;
        if (chainActive.Contains(block)) {
            // This block is part of the currently active chain.
            status = "active";
        } else if (block->nStatus & BLOCK_FAILED_MASK) {
            // This block or one of its ancestors is invalid.
            status = "invalid";
        } else if (block->nChainTx == 0) {
            // This block cannot be connected because full block data for it or one of its parents is missing.
            status = "headers-only";
        } else if (block->IsValid(BLOCK_VALID_SCRIPTS)) {
            // This block is fully validated, but no longer part of the active chain. It was probably the active block once, but was reorganized.
            status = "valid-fork";
        } else if (block->IsValid(BLOCK_VALID_TREE)) {
            // The headers for this block are valid, but it has not been validated. It was probably never part of the most-work chain.
            status = "valid-headers";
        } else {
            // No clue.
            status = "unknown";
        }
        obj.push_back(Pair("status", status));

        res.push_back(obj);
    }

    return res;
}

UniValue mempoolInfoToJSON()
{
    UniValue ret(UniValue::VOBJ);
    ret.push_back(Pair("size", (int64_t) mempool.size()));
    ret.push_back(Pair("bytes", (int64_t) mempool.GetTotalTxSize()));
    ret.push_back(Pair("usage", (int64_t) mempool.DynamicMemoryUsage()));
    size_t maxmempool = GetArg("-maxmempool", DEFAULT_MAX_MEMPOOL_SIZE) * 1000000;
    ret.push_back(Pair("maxmempool", (int64_t) maxmempool));
    ret.push_back(Pair("mempoolminfee", ValueFromAmount(mempool.GetMinFee(maxmempool).GetFeePerK())));

    return ret;
}

UniValue getmempoolinfo(const JSONRPCRequest& request)
{
    if (request.fHelp || request.params.size() != 0)
        throw std::runtime_error(
            "getmempoolinfo\n"
            "\nReturns details on the active state of the TX memory pool.\n"
            "\nResult:\n"
            "{\n"
            "  \"size\": xxxxx,               (numeric) Current tx count\n"
            "  \"bytes\": xxxxx,              (numeric) Sum of all virtual transaction sizes as defined in BIP 141. Differs from actual serialized size because witness data is discounted\n"
            "  \"usage\": xxxxx,              (numeric) Total memory usage for the mempool\n"
            "  \"maxmempool\": xxxxx,         (numeric) Maximum memory usage for the mempool\n"
            "  \"mempoolminfee\": xxxxx       (numeric) Minimum feerate (" + CURRENCY_UNIT + " per KB) for tx to be accepted\n"
            "}\n"
            "\nExamples:\n"
            + HelpExampleCli("getmempoolinfo", "")
            + HelpExampleRpc("getmempoolinfo", "")
        );

    return mempoolInfoToJSON();
}

UniValue preciousblock(const JSONRPCRequest& request)
{
    if (request.fHelp || request.params.size() != 1)
        throw std::runtime_error(
            "preciousblock \"blockhash\"\n"
            "\nTreats a block as if it were received before others with the same work.\n"
            "\nA later preciousblock call can override the effect of an earlier one.\n"
            "\nThe effects of preciousblock are not retained across restarts.\n"
            "\nArguments:\n"
            "1. \"blockhash\"   (string, required) the hash of the block to mark as precious\n"
            "\nResult:\n"
            "\nExamples:\n"
            + HelpExampleCli("preciousblock", "\"blockhash\"")
            + HelpExampleRpc("preciousblock", "\"blockhash\"")
        );

    std::string strHash = request.params[0].get_str();
    uint256 hash(uint256S(strHash));
    CBlockIndex* pblockindex;

    {
        LOCK(cs_main);
        if (mapBlockIndex.count(hash) == 0)
            throw JSONRPCError(RPC_INVALID_ADDRESS_OR_KEY, "Block not found");

        pblockindex = mapBlockIndex[hash];
    }

    CValidationState state;
    PreciousBlock(state, Params(), pblockindex);

    if (!state.IsValid()) {
        throw JSONRPCError(RPC_DATABASE_ERROR, state.GetRejectReason());
    }

    return NullUniValue;
}

UniValue invalidateblock(const JSONRPCRequest& request)
{
    if (request.fHelp || request.params.size() != 1)
        throw std::runtime_error(
            "invalidateblock \"blockhash\"\n"
            "\nPermanently marks a block as invalid, as if it violated a consensus rule.\n"
            "\nArguments:\n"
            "1. \"blockhash\"   (string, required) the hash of the block to mark as invalid\n"
            "\nResult:\n"
            "\nExamples:\n"
            + HelpExampleCli("invalidateblock", "\"blockhash\"")
            + HelpExampleRpc("invalidateblock", "\"blockhash\"")
        );

    std::string strHash = request.params[0].get_str();
    uint256 hash(uint256S(strHash));
    CValidationState state;

    {
        LOCK(cs_main);
        if (mapBlockIndex.count(hash) == 0)
            throw JSONRPCError(RPC_INVALID_ADDRESS_OR_KEY, "Block not found");

        CBlockIndex* pblockindex = mapBlockIndex[hash];
        InvalidateBlock(state, Params(), pblockindex);
    }

    if (state.IsValid()) {
        ActivateBestChain(state, Params());
    }

    if (!state.IsValid()) {
        throw JSONRPCError(RPC_DATABASE_ERROR, state.GetRejectReason());
    }

    return NullUniValue;
}

UniValue reconsiderblock(const JSONRPCRequest& request)
{
    if (request.fHelp || request.params.size() != 1)
        throw std::runtime_error(
            "reconsiderblock \"blockhash\"\n"
            "\nRemoves invalidity status of a block and its descendants, reconsider them for activation.\n"
            "This can be used to undo the effects of invalidateblock.\n"
            "\nArguments:\n"
            "1. \"blockhash\"   (string, required) the hash of the block to reconsider\n"
            "\nResult:\n"
            "\nExamples:\n"
            + HelpExampleCli("reconsiderblock", "\"blockhash\"")
            + HelpExampleRpc("reconsiderblock", "\"blockhash\"")
        );

    std::string strHash = request.params[0].get_str();
    uint256 hash(uint256S(strHash));

    {
        LOCK(cs_main);
        if (mapBlockIndex.count(hash) == 0)
            throw JSONRPCError(RPC_INVALID_ADDRESS_OR_KEY, "Block not found");

        CBlockIndex* pblockindex = mapBlockIndex[hash];
        ResetBlockFailureFlags(pblockindex);
    }

    CValidationState state;
    ActivateBestChain(state, Params());

    if (!state.IsValid()) {
        throw JSONRPCError(RPC_DATABASE_ERROR, state.GetRejectReason());
    }

    return NullUniValue;
}

UniValue getchaintxstats(const JSONRPCRequest& request)
{
    if (request.fHelp || request.params.size() > 2)
        throw std::runtime_error(
            "getchaintxstats ( nblocks blockhash )\n"
            "\nCompute statistics about the total number and rate of transactions in the chain.\n"
            "\nArguments:\n"
            "1. nblocks      (numeric, optional) Size of the window in number of blocks (default: one month).\n"
            "2. \"blockhash\"  (string, optional) The hash of the block that ends the window.\n"
            "\nResult:\n"
            "{\n"
            "  \"time\": xxxxx,        (numeric) The timestamp for the statistics in UNIX format.\n"
            "  \"txcount\": xxxxx,     (numeric) The total number of transactions in the chain up to that point.\n"
            "  \"txrate\": x.xx,       (numeric) The average rate of transactions per second in the window.\n"
            "}\n"
            "\nExamples:\n"
            + HelpExampleCli("getchaintxstats", "")
            + HelpExampleRpc("getchaintxstats", "2016")
        );

    const CBlockIndex* pindex;
    int blockcount = 30 * 24 * 60 * 60 / Params().GetConsensus().nPowTargetSpacing; // By default: 1 month

    if (request.params.size() > 0 && !request.params[0].isNull()) {
        blockcount = request.params[0].get_int();
    }

    bool havehash = request.params.size() > 1 && !request.params[1].isNull();
    uint256 hash;
    if (havehash) {
        hash = uint256S(request.params[1].get_str());
    }

    {
        LOCK(cs_main);
        if (havehash) {
            auto it = mapBlockIndex.find(hash);
            if (it == mapBlockIndex.end()) {
                throw JSONRPCError(RPC_INVALID_ADDRESS_OR_KEY, "Block not found");
            }
            pindex = it->second;
            if (!chainActive.Contains(pindex)) {
                throw JSONRPCError(RPC_INVALID_PARAMETER, "Block is not in main chain");
            }
        } else {
            pindex = chainActive.Tip();
        }
    }

    if (blockcount < 1 || blockcount >= pindex->nHeight) {
        throw JSONRPCError(RPC_INVALID_PARAMETER, "Invalid block count: should be between 1 and the block's height");
    }

    const CBlockIndex* pindexPast = pindex->GetAncestor(pindex->nHeight - blockcount);
    int nTimeDiff = pindex->GetMedianTimePast() - pindexPast->GetMedianTimePast();
    int nTxDiff = pindex->nChainTx - pindexPast->nChainTx;

    UniValue ret(UniValue::VOBJ);
    ret.push_back(Pair("time", (int64_t)pindex->nTime));
    ret.push_back(Pair("txcount", (int64_t)pindex->nChainTx));
    ret.push_back(Pair("txrate", ((double)nTxDiff) / nTimeDiff));

    return ret;
}

UniValue
getcoinsnapshot (const JSONRPCRequest& request)
{
    if (request.fHelp || request.params.size () != 1)
        throw std::runtime_error (
            "getcoinsnapshot minamount\n"
            "\nReturns statistics about the unspent transaction output set.\n"
            "Note this call may take some time.\n"
            "\nArguments:\n"
            "1. minamount   (numeric, required) minimum amount of coins in an address\n"
            "\nResult:\n"
            "{\n"
            "  \"hashblock\": \"hex\",    (string) the best block hash hex\n"
            "  \"strange\": x.xxx,      (numeric) coins in outputs with non-address scripts\n"
            "  \"toosmall\": x.xxx,     (numeric) coins in addresses with too small balance\n"
            "  \"innames\": x.xxx,      (numeric) coins locked in names\n"
            "  \"amount\": x.xxx,       (numeric) total coins in snapshot addresses\n"
            "  \"addresses\": {         (object) all addresses in the snapshot\n"
            "     \"addr\": x.xxx,\n"
            "     ...\n"
            "  }\n"
            "}\n"
            "\nExamples:\n"
            + HelpExampleCli ("getcoinsnapshot", "1000")
            + HelpExampleRpc ("getcoinsnapshot", "1000")
        );

    const CAmount minAmount = AmountFromValue (request.params[0]);

    FlushStateToDisk ();
    std::unique_ptr<CCoinsViewCursor> pcursor(pcoinsTip->Cursor ());

    UniValue ret(UniValue::VOBJ);
    ret.push_back (Pair ("hashblock", pcursor->GetBestBlock ().GetHex ()));

    CAmount nStrange = 0;
    CAmount nTooSmall = 0;
    CAmount nInNames = 0;
    CAmount nTotal = 0;

    std::map<std::string, CAmount> balances;
    for (; pcursor->Valid (); pcursor->Next ())
      {
        boost::this_thread::interruption_point ();

        uint256 txid;
        CCoins coins;
        if (!pcursor->GetKey (txid) || !pcursor->GetValue (coins))
          throw JSONRPCError (RPC_INTERNAL_ERROR, "Unable to read UTXO set");

        for (unsigned i = 0; i < coins.vout.size (); ++i)
          {
            const CTxOut& out = coins.vout[i];
            if (out.IsNull ())
              continue;

            // The UTXO set only contains spendable outputs.
            assert (!out.scriptPubKey.IsUnspendable ());
            assert (out.nValue >= 0);

            const CNameScript nameOp(out.scriptPubKey);
            if (nameOp.isNameOp ())
              {
                nInNames += out.nValue;
                continue;
              }

            txnouttype type;
            std::vector<CTxDestination> addresses;
            int nRequired;
            if (!ExtractDestinations (out.scriptPubKey, type, addresses,
                                      nRequired)
                  || (type != TX_PUBKEY && type != TX_PUBKEYHASH)
                  || nRequired != 1)
              {
                LogPrintf ("Strange: %s %d\n  script = %s\n  value = %d\n",
                           txid.GetHex (), i,
                           HexStr (out.scriptPubKey.begin(),
                                   out.scriptPubKey.end ()),
                           out.nValue);
                nStrange += out.nValue;
                continue;
              }

            assert (addresses.size () == 1);
            const std::string key = CBitcoinAddress (addresses[0]).ToString ();
            const auto mi = balances.find (key);
            if (mi == balances.end ())
              balances.insert (std::make_pair (key, out.nValue));
            else
              mi->second += out.nValue;
          }
      }

    UniValue addr(UniValue::VOBJ);
    for (const auto& entry : balances)
      if (entry.second >= minAmount)
        {
          nTotal += entry.second;
          addr.push_back (Pair (entry.first, ValueFromAmount (entry.second)));
        }
      else
        nTooSmall += entry.second;
    ret.push_back (Pair ("addresses", addr));

    ret.push_back (Pair ("strange", ValueFromAmount (nStrange)));
    ret.push_back (Pair ("toosmall", ValueFromAmount (nTooSmall)));
    ret.push_back (Pair ("innames", ValueFromAmount (nInNames)));
    ret.push_back (Pair ("amount", ValueFromAmount (nTotal)));
    return ret;
}

static const CRPCCommand commands[] =
{ //  category              name                      actor (function)         okSafe argNames
  //  --------------------- ------------------------  -----------------------  ------ ----------
    { "blockchain",         "getblockchaininfo",      &getblockchaininfo,      true,  {} },
    { "blockchain",         "getchaintxstats",        &getchaintxstats,        true,  {"nblocks", "blockhash"} },
    { "blockchain",         "getbestblockhash",       &getbestblockhash,       true,  {} },
    { "blockchain",         "getblockcount",          &getblockcount,          true,  {} },
    { "blockchain",         "getblock",               &getblock,               true,  {"blockhash","verbosity|verbose"} },
    { "blockchain",         "getblockhash",           &getblockhash,           true,  {"height"} },
    { "blockchain",         "getblockheader",         &getblockheader,         true,  {"blockhash","verbose"} },
    { "blockchain",         "getchaintips",           &getchaintips,           true,  {} },
    { "blockchain",         "getdifficulty",          &getdifficulty,          true,  {} },
    { "blockchain",         "getmempoolancestors",    &getmempoolancestors,    true,  {"txid","verbose"} },
    { "blockchain",         "getmempooldescendants",  &getmempooldescendants,  true,  {"txid","verbose"} },
    { "blockchain",         "getmempoolentry",        &getmempoolentry,        true,  {"txid"} },
    { "blockchain",         "getmempoolinfo",         &getmempoolinfo,         true,  {} },
    { "blockchain",         "getrawmempool",          &getrawmempool,          true,  {"verbose"} },
    { "blockchain",         "gettxout",               &gettxout,               true,  {"txid","n","include_mempool"} },
    { "blockchain",         "gettxoutsetinfo",        &gettxoutsetinfo,        true,  {} },
    { "blockchain",         "pruneblockchain",        &pruneblockchain,        true,  {"height"} },
    { "blockchain",         "verifychain",            &verifychain,            true,  {"checklevel","nblocks"} },
    { "blockchain",         "getcoinsnapshot",        &getcoinsnapshot,        true,  {"minamount"} },

    { "blockchain",         "preciousblock",          &preciousblock,          true,  {"blockhash"} },

    /* Not shown in help */
    { "hidden",             "invalidateblock",        &invalidateblock,        true,  {"blockhash"} },
    { "hidden",             "reconsiderblock",        &reconsiderblock,        true,  {"blockhash"} },
    { "hidden",             "waitfornewblock",        &waitfornewblock,        true,  {"timeout"} },
    { "hidden",             "waitforblock",           &waitforblock,           true,  {"blockhash","timeout"} },
    { "hidden",             "waitforblockheight",     &waitforblockheight,     true,  {"height","timeout"} },
};

void RegisterBlockchainRPCCommands(CRPCTable &t)
{
    for (unsigned int vcidx = 0; vcidx < ARRAYLEN(commands); vcidx++)
        t.appendCommand(commands[vcidx].name, &commands[vcidx]);
}<|MERGE_RESOLUTION|>--- conflicted
+++ resolved
@@ -1083,13 +1083,8 @@
     UniValue o(UniValue::VOBJ);
     ScriptPubKeyToUniv(coin.out.scriptPubKey, o, true);
     ret.push_back(Pair("scriptPubKey", o));
-<<<<<<< HEAD
-    ret.push_back(Pair("version", coins.nVersion));
-    ret.push_back(Pair("coinbase", coins.IsCoinBase()));
-    ret.push_back(Pair("bounty", coins.IsGameTx()));
-=======
     ret.push_back(Pair("coinbase", (bool)coin.fCoinBase));
->>>>>>> 898593f1
+    ret.push_back(Pair("bounty", (bool)coin.IsGameTx()));
 
     return ret;
 }
@@ -1655,53 +1650,46 @@
       {
         boost::this_thread::interruption_point ();
 
-        uint256 txid;
-        CCoins coins;
-        if (!pcursor->GetKey (txid) || !pcursor->GetValue (coins))
+        COutPoint outp;
+        Coin coin;
+        if (!pcursor->GetKey (outp) || !pcursor->GetValue (coin))
           throw JSONRPCError (RPC_INTERNAL_ERROR, "Unable to read UTXO set");
 
-        for (unsigned i = 0; i < coins.vout.size (); ++i)
+        // The UTXO set only contains spendable outputs.
+        assert (!coin.out.scriptPubKey.IsUnspendable ());
+        assert (coin.out.nValue >= 0);
+
+        const CNameScript nameOp(coin.out.scriptPubKey);
+        if (nameOp.isNameOp ())
           {
-            const CTxOut& out = coins.vout[i];
-            if (out.IsNull ())
-              continue;
-
-            // The UTXO set only contains spendable outputs.
-            assert (!out.scriptPubKey.IsUnspendable ());
-            assert (out.nValue >= 0);
-
-            const CNameScript nameOp(out.scriptPubKey);
-            if (nameOp.isNameOp ())
-              {
-                nInNames += out.nValue;
-                continue;
-              }
-
-            txnouttype type;
-            std::vector<CTxDestination> addresses;
-            int nRequired;
-            if (!ExtractDestinations (out.scriptPubKey, type, addresses,
-                                      nRequired)
-                  || (type != TX_PUBKEY && type != TX_PUBKEYHASH)
-                  || nRequired != 1)
-              {
-                LogPrintf ("Strange: %s %d\n  script = %s\n  value = %d\n",
-                           txid.GetHex (), i,
-                           HexStr (out.scriptPubKey.begin(),
-                                   out.scriptPubKey.end ()),
-                           out.nValue);
-                nStrange += out.nValue;
-                continue;
-              }
-
-            assert (addresses.size () == 1);
-            const std::string key = CBitcoinAddress (addresses[0]).ToString ();
-            const auto mi = balances.find (key);
-            if (mi == balances.end ())
-              balances.insert (std::make_pair (key, out.nValue));
-            else
-              mi->second += out.nValue;
+            nInNames += coin.out.nValue;
+            continue;
           }
+
+        txnouttype type;
+        std::vector<CTxDestination> addresses;
+        int nRequired;
+        if (!ExtractDestinations (coin.out.scriptPubKey, type, addresses,
+                                  nRequired)
+              || (type != TX_PUBKEY && type != TX_PUBKEYHASH)
+              || nRequired != 1)
+          {
+            LogPrintf ("Strange: %s %d\n  script = %s\n  value = %d\n",
+                       outp.hash.GetHex (), outp.n,
+                       HexStr (coin.out.scriptPubKey.begin(),
+                               coin.out.scriptPubKey.end ()),
+                       coin.out.nValue);
+            nStrange += coin.out.nValue;
+            continue;
+          }
+
+        assert (addresses.size () == 1);
+        const std::string key = CBitcoinAddress (addresses[0]).ToString ();
+        const auto mi = balances.find (key);
+        if (mi == balances.end ())
+          balances.insert (std::make_pair (key, coin.out.nValue));
+        else
+          mi->second += coin.out.nValue;
       }
 
     UniValue addr(UniValue::VOBJ);
