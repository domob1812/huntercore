// Copyright (c) 2010 Satoshi Nakamoto
// Copyright (c) 2009-2016 The Bitcoin Core developers
// Distributed under the MIT software license, see the accompanying
// file COPYING or http://www.opensource.org/licenses/mit-license.php.

#include "rpc/blockchain.h"

#include "amount.h"
#include "base58.h"
#include "chain.h"
#include "chainparams.h"
#include "checkpoints.h"
#include "coins.h"
#include "consensus/validation.h"
#include "core_io.h"
#include "validation.h"
#include "core_io.h"
#include "policy/feerate.h"
#include "policy/policy.h"
#include "primitives/transaction.h"
#include "pubkey.h"
#include "rpc/server.h"
#include "streams.h"
#include "sync.h"
#include "txdb.h"
#include "txmempool.h"
#include "ui_interface.h"
#include "util.h"
#include "utilstrencodings.h"
#include "hash.h"

#include <stdint.h>

#include <univalue.h>

#include <boost/thread/thread.hpp> // boost::thread::interrupt

#include <mutex>
#include <condition_variable>

struct CUpdatedBlock
{
    uint256 hash;
    int height;
};

static std::mutex cs_blockchange;
static std::condition_variable cond_blockchange;
static CUpdatedBlock latestblock;

extern void TxToJSON(const CTransaction& tx, const uint256 hashBlock, UniValue& entry);

double GetDifficulty(const CBlockIndex* blockindex)
{
    if (blockindex == nullptr)
    {
        if (chainActive.Tip() == nullptr)
            return 1.0;
        else
            blockindex = chainActive.Tip();
    }

    int nShift = (blockindex->nBits >> 24) & 0xff;

    double dDiff =
        (double)0x0000ffff / (double)(blockindex->nBits & 0x00ffffff);

    while (nShift < 29)
    {
        dDiff *= 256.0;
        nShift++;
    }
    while (nShift > 29)
    {
        dDiff /= 256.0;
        nShift--;
    }

    return dDiff;
}

double GetDifficulty(PowAlgo algo)
{
    const CBlockIndex* pindex = chainActive.Tip();
    while (pindex)
    {
        if (pindex->GetAlgo() == algo)
            break;
        pindex = pindex->pprev;
    }

    if (!pindex)
        return 1.0;
    return GetDifficulty(pindex);
}

static UniValue AuxpowToJSON(const CAuxPow& auxpow)
{
    UniValue result(UniValue::VOBJ);

    {
        UniValue tx(UniValue::VOBJ);
        tx.push_back(Pair("hex", EncodeHexTx(auxpow)));
        TxToJSON(auxpow, auxpow.parentBlock.GetHash(), tx);
        result.push_back(Pair("tx", tx));
    }

    result.push_back(Pair("index", auxpow.nIndex));
    result.push_back(Pair("chainindex", auxpow.nChainIndex));

    {
        UniValue branch(UniValue::VARR);
        for (const auto& node : auxpow.vMerkleBranch)
            branch.push_back(node.GetHex());
        result.push_back(Pair("merklebranch", branch));
    }

    {
        UniValue branch(UniValue::VARR);
        for (const auto& node : auxpow.vChainMerkleBranch)
            branch.push_back(node.GetHex());
        result.push_back(Pair("chainmerklebranch", branch));
    }

    CDataStream ssParent(SER_NETWORK, PROTOCOL_VERSION);
    ssParent << auxpow.parentBlock;
    const std::string strHex = HexStr(ssParent.begin(), ssParent.end());
    result.push_back(Pair("parentblock", strHex));

    return result;
}

static UniValue TxArrayToUniv(const std::vector<CTransactionRef>& vtx, bool txDetails)
{
    UniValue txs(UniValue::VARR);
    for(const auto& tx : vtx)
    {
        if(txDetails)
        {
            UniValue objTx(UniValue::VOBJ);
            TxToUniv(*tx, uint256(), objTx);
            txs.push_back(objTx);
        }
        else
            txs.push_back(tx->GetHash().GetHex());
    }
    return txs;
}

UniValue blockheaderToJSON(const CBlockIndex* blockindex)
{
    UniValue result(UniValue::VOBJ);
    result.push_back(Pair("hash", blockindex->GetBlockHash().GetHex()));
    int confirmations = -1;
    // Only report confirmations if the block is on the main chain
    if (chainActive.Contains(blockindex))
        confirmations = chainActive.Height() - blockindex->nHeight + 1;
    result.push_back(Pair("confirmations", confirmations));
    result.push_back(Pair("height", blockindex->nHeight));
    result.push_back(Pair("version", blockindex->nVersion));
    result.push_back(Pair("versionHex", strprintf("%08x", blockindex->nVersion)));
    result.push_back(Pair("algo", blockindex->GetAlgo()));
    result.push_back(Pair("merkleroot", blockindex->hashMerkleRoot.GetHex()));
    result.push_back(Pair("time", (int64_t)blockindex->nTime));
    result.push_back(Pair("mediantime", (int64_t)blockindex->GetMedianTimePast()));
    result.push_back(Pair("nonce", (uint64_t)blockindex->nNonce));
    result.push_back(Pair("bits", strprintf("%08x", blockindex->nBits)));
    result.push_back(Pair("difficulty", GetDifficulty(blockindex)));
    result.push_back(Pair("chainwork", blockindex->nChainWork.GetHex()));

    if (blockindex->pprev)
        result.push_back(Pair("previousblockhash", blockindex->pprev->GetBlockHash().GetHex()));
    CBlockIndex *pnext = chainActive.Next(blockindex);
    if (pnext)
        result.push_back(Pair("nextblockhash", pnext->GetBlockHash().GetHex()));
    return result;
}

UniValue blockToJSON(const CBlock& block, const std::vector<CTransactionRef>& vGameTx, const CBlockIndex* blockindex, bool txDetails)
{
    UniValue result(UniValue::VOBJ);
    result.push_back(Pair("hash", blockindex->GetBlockHash().GetHex()));
    int confirmations = -1;
    // Only report confirmations if the block is on the main chain
    if (chainActive.Contains(blockindex))
        confirmations = chainActive.Height() - blockindex->nHeight + 1;
    result.push_back(Pair("confirmations", confirmations));
    result.push_back(Pair("strippedsize", (int)::GetSerializeSize(block, SER_NETWORK, PROTOCOL_VERSION | SERIALIZE_TRANSACTION_NO_WITNESS)));
    result.push_back(Pair("size", (int)::GetSerializeSize(block, SER_NETWORK, PROTOCOL_VERSION)));
    result.push_back(Pair("weight", (int)::GetBlockWeight(block)));
    result.push_back(Pair("height", blockindex->nHeight));
    result.push_back(Pair("version", block.nVersion));
    result.push_back(Pair("versionHex", strprintf("%08x", block.nVersion)));
    result.push_back(Pair("algo", block.GetAlgo()));
    result.push_back(Pair("merkleroot", block.hashMerkleRoot.GetHex()));
<<<<<<< HEAD
    result.push_back(Pair("tx", TxArrayToUniv(block.vtx, txDetails)));
    result.push_back(Pair("gametx", TxArrayToUniv(vGameTx, txDetails)));
=======
    UniValue txs(UniValue::VARR);
    for(const auto& tx : block.vtx)
    {
        if(txDetails)
        {
            UniValue objTx(UniValue::VOBJ);
            TxToUniv(*tx, uint256(), objTx, true, RPCSerializationFlags());
            txs.push_back(objTx);
        }
        else
            txs.push_back(tx->GetHash().GetHex());
    }
    result.push_back(Pair("tx", txs));
>>>>>>> 9bceced2
    result.push_back(Pair("time", block.GetBlockTime()));
    result.push_back(Pair("mediantime", (int64_t)blockindex->GetMedianTimePast()));
    result.push_back(Pair("nonce", (uint64_t)block.nNonce));
    result.push_back(Pair("bits", strprintf("%08x", block.nBits)));
    result.push_back(Pair("difficulty", GetDifficulty(blockindex)));
    result.push_back(Pair("chainwork", blockindex->nChainWork.GetHex()));

    if (block.auxpow)
        result.push_back(Pair("auxpow", AuxpowToJSON(*block.auxpow)));

    if (blockindex->pprev)
        result.push_back(Pair("previousblockhash", blockindex->pprev->GetBlockHash().GetHex()));
    CBlockIndex *pnext = chainActive.Next(blockindex);
    if (pnext)
        result.push_back(Pair("nextblockhash", pnext->GetBlockHash().GetHex()));
    return result;
}

UniValue getblockcount(const JSONRPCRequest& request)
{
    if (request.fHelp || request.params.size() != 0)
        throw std::runtime_error(
            "getblockcount\n"
            "\nReturns the number of blocks in the longest blockchain.\n"
            "\nResult:\n"
            "n    (numeric) The current block count\n"
            "\nExamples:\n"
            + HelpExampleCli("getblockcount", "")
            + HelpExampleRpc("getblockcount", "")
        );

    LOCK(cs_main);
    return chainActive.Height();
}

UniValue getbestblockhash(const JSONRPCRequest& request)
{
    if (request.fHelp || request.params.size() != 0)
        throw std::runtime_error(
            "getbestblockhash\n"
            "\nReturns the hash of the best (tip) block in the longest blockchain.\n"
            "\nResult:\n"
            "\"hex\"      (string) the block hash hex encoded\n"
            "\nExamples:\n"
            + HelpExampleCli("getbestblockhash", "")
            + HelpExampleRpc("getbestblockhash", "")
        );

    LOCK(cs_main);
    return chainActive.Tip()->GetBlockHash().GetHex();
}

void RPCNotifyBlockChange(bool ibd, const CBlockIndex * pindex)
{
    if(pindex) {
        std::lock_guard<std::mutex> lock(cs_blockchange);
        latestblock.hash = pindex->GetBlockHash();
        latestblock.height = pindex->nHeight;
    }
    cond_blockchange.notify_all();
}

UniValue waitfornewblock(const JSONRPCRequest& request)
{
    if (request.fHelp || request.params.size() > 1)
        throw std::runtime_error(
            "waitfornewblock (timeout)\n"
            "\nWaits for a specific new block and returns useful info about it.\n"
            "\nReturns the current block on timeout or exit.\n"
            "\nArguments:\n"
            "1. timeout (int, optional, default=0) Time in milliseconds to wait for a response. 0 indicates no timeout.\n"
            "\nResult:\n"
            "{                           (json object)\n"
            "  \"hash\" : {       (string) The blockhash\n"
            "  \"height\" : {     (int) Block height\n"
            "}\n"
            "\nExamples:\n"
            + HelpExampleCli("waitfornewblock", "1000")
            + HelpExampleRpc("waitfornewblock", "1000")
        );
    int timeout = 0;
    if (!request.params[0].isNull())
        timeout = request.params[0].get_int();

    CUpdatedBlock block;
    {
        std::unique_lock<std::mutex> lock(cs_blockchange);
        block = latestblock;
        if(timeout)
            cond_blockchange.wait_for(lock, std::chrono::milliseconds(timeout), [&block]{return latestblock.height != block.height || latestblock.hash != block.hash || !IsRPCRunning(); });
        else
            cond_blockchange.wait(lock, [&block]{return latestblock.height != block.height || latestblock.hash != block.hash || !IsRPCRunning(); });
        block = latestblock;
    }
    UniValue ret(UniValue::VOBJ);
    ret.push_back(Pair("hash", block.hash.GetHex()));
    ret.push_back(Pair("height", block.height));
    return ret;
}

UniValue waitforblock(const JSONRPCRequest& request)
{
    if (request.fHelp || request.params.size() < 1 || request.params.size() > 2)
        throw std::runtime_error(
            "waitforblock <blockhash> (timeout)\n"
            "\nWaits for a specific new block and returns useful info about it.\n"
            "\nReturns the current block on timeout or exit.\n"
            "\nArguments:\n"
            "1. \"blockhash\" (required, string) Block hash to wait for.\n"
            "2. timeout       (int, optional, default=0) Time in milliseconds to wait for a response. 0 indicates no timeout.\n"
            "\nResult:\n"
            "{                           (json object)\n"
            "  \"hash\" : {       (string) The blockhash\n"
            "  \"height\" : {     (int) Block height\n"
            "}\n"
            "\nExamples:\n"
            + HelpExampleCli("waitforblock", "\"0000000000079f8ef3d2c688c244eb7a4570b24c9ed7b4a8c619eb02596f8862\", 1000")
            + HelpExampleRpc("waitforblock", "\"0000000000079f8ef3d2c688c244eb7a4570b24c9ed7b4a8c619eb02596f8862\", 1000")
        );
    int timeout = 0;

    uint256 hash = uint256S(request.params[0].get_str());

    if (!request.params[1].isNull())
        timeout = request.params[1].get_int();

    CUpdatedBlock block;
    {
        std::unique_lock<std::mutex> lock(cs_blockchange);
        if(timeout)
            cond_blockchange.wait_for(lock, std::chrono::milliseconds(timeout), [&hash]{return latestblock.hash == hash || !IsRPCRunning();});
        else
            cond_blockchange.wait(lock, [&hash]{return latestblock.hash == hash || !IsRPCRunning(); });
        block = latestblock;
    }

    UniValue ret(UniValue::VOBJ);
    ret.push_back(Pair("hash", block.hash.GetHex()));
    ret.push_back(Pair("height", block.height));
    return ret;
}

UniValue waitforblockheight(const JSONRPCRequest& request)
{
    if (request.fHelp || request.params.size() < 1 || request.params.size() > 2)
        throw std::runtime_error(
            "waitforblockheight <height> (timeout)\n"
            "\nWaits for (at least) block height and returns the height and hash\n"
            "of the current tip.\n"
            "\nReturns the current block on timeout or exit.\n"
            "\nArguments:\n"
            "1. height  (required, int) Block height to wait for (int)\n"
            "2. timeout (int, optional, default=0) Time in milliseconds to wait for a response. 0 indicates no timeout.\n"
            "\nResult:\n"
            "{                           (json object)\n"
            "  \"hash\" : {       (string) The blockhash\n"
            "  \"height\" : {     (int) Block height\n"
            "}\n"
            "\nExamples:\n"
            + HelpExampleCli("waitforblockheight", "\"100\", 1000")
            + HelpExampleRpc("waitforblockheight", "\"100\", 1000")
        );
    int timeout = 0;

    int height = request.params[0].get_int();

    if (!request.params[1].isNull())
        timeout = request.params[1].get_int();

    CUpdatedBlock block;
    {
        std::unique_lock<std::mutex> lock(cs_blockchange);
        if(timeout)
            cond_blockchange.wait_for(lock, std::chrono::milliseconds(timeout), [&height]{return latestblock.height >= height || !IsRPCRunning();});
        else
            cond_blockchange.wait(lock, [&height]{return latestblock.height >= height || !IsRPCRunning(); });
        block = latestblock;
    }
    UniValue ret(UniValue::VOBJ);
    ret.push_back(Pair("hash", block.hash.GetHex()));
    ret.push_back(Pair("height", block.height));
    return ret;
}

UniValue getdifficulty(const JSONRPCRequest& request)
{
    if (request.fHelp || request.params.size() != 1)
        throw std::runtime_error(
            "getdifficulty algo\n"
            "\nReturns the proof-of-work difficulty as a multiple of the minimum difficulty.\n"
            "\nArguments:\n"
            "1. \"algo\"  (numeric, required) algorithm to get difficulty for\n"
            "\nResult:\n"
            "n.nnn       (numeric) the proof-of-work difficulty as a multiple of the minimum difficulty.\n"
            "\nExamples:\n"
            + HelpExampleCli("getdifficulty", "0")
            + HelpExampleCli("getdifficulty", "1")
            + HelpExampleRpc("getdifficulty", "0")
        );

    LOCK(cs_main);
    return GetDifficulty(DecodeAlgoParam(request.params[0]));
}

std::string EntryDescriptionString()
{
    return "    \"size\" : n,             (numeric) virtual transaction size as defined in BIP 141. This is different from actual serialized size for witness transactions as witness data is discounted.\n"
           "    \"fee\" : n,              (numeric) transaction fee in " + CURRENCY_UNIT + "\n"
           "    \"modifiedfee\" : n,      (numeric) transaction fee with fee deltas used for mining priority\n"
           "    \"time\" : n,             (numeric) local time transaction entered pool in seconds since 1 Jan 1970 GMT\n"
           "    \"height\" : n,           (numeric) block height when transaction entered pool\n"
           "    \"descendantcount\" : n,  (numeric) number of in-mempool descendant transactions (including this one)\n"
           "    \"descendantsize\" : n,   (numeric) virtual transaction size of in-mempool descendants (including this one)\n"
           "    \"descendantfees\" : n,   (numeric) modified fees (see above) of in-mempool descendants (including this one)\n"
           "    \"ancestorcount\" : n,    (numeric) number of in-mempool ancestor transactions (including this one)\n"
           "    \"ancestorsize\" : n,     (numeric) virtual transaction size of in-mempool ancestors (including this one)\n"
           "    \"ancestorfees\" : n,     (numeric) modified fees (see above) of in-mempool ancestors (including this one)\n"
           "    \"depends\" : [           (array) unconfirmed transactions used as inputs for this transaction\n"
           "        \"transactionid\",    (string) parent transaction id\n"
           "       ... ]\n";
}

void entryToJSON(UniValue &info, const CTxMemPoolEntry &e)
{
    AssertLockHeld(mempool.cs);

    info.push_back(Pair("size", (int)e.GetTxSize()));
    info.push_back(Pair("fee", ValueFromAmount(e.GetFee())));
    info.push_back(Pair("modifiedfee", ValueFromAmount(e.GetModifiedFee())));
    info.push_back(Pair("time", e.GetTime()));
    info.push_back(Pair("height", (int)e.GetHeight()));
    info.push_back(Pair("descendantcount", e.GetCountWithDescendants()));
    info.push_back(Pair("descendantsize", e.GetSizeWithDescendants()));
    info.push_back(Pair("descendantfees", e.GetModFeesWithDescendants()));
    info.push_back(Pair("ancestorcount", e.GetCountWithAncestors()));
    info.push_back(Pair("ancestorsize", e.GetSizeWithAncestors()));
    info.push_back(Pair("ancestorfees", e.GetModFeesWithAncestors()));
    const CTransaction& tx = e.GetTx();
    std::set<std::string> setDepends;
    for (const CTxIn& txin : tx.vin)
    {
        if (mempool.exists(txin.prevout.hash))
            setDepends.insert(txin.prevout.hash.ToString());
    }

    UniValue depends(UniValue::VARR);
    for (const std::string& dep : setDepends)
    {
        depends.push_back(dep);
    }

    info.push_back(Pair("depends", depends));
}

UniValue mempoolToJSON(bool fVerbose)
{
    if (fVerbose)
    {
        LOCK(mempool.cs);
        UniValue o(UniValue::VOBJ);
        for (const CTxMemPoolEntry& e : mempool.mapTx)
        {
            const uint256& hash = e.GetTx().GetHash();
            UniValue info(UniValue::VOBJ);
            entryToJSON(info, e);
            o.push_back(Pair(hash.ToString(), info));
        }
        return o;
    }
    else
    {
        std::vector<uint256> vtxid;
        mempool.queryHashes(vtxid);

        UniValue a(UniValue::VARR);
        for (const uint256& hash : vtxid)
            a.push_back(hash.ToString());

        return a;
    }
}

UniValue getrawmempool(const JSONRPCRequest& request)
{
    if (request.fHelp || request.params.size() > 1)
        throw std::runtime_error(
            "getrawmempool ( verbose )\n"
            "\nReturns all transaction ids in memory pool as a json array of string transaction ids.\n"
            "\nHint: use getmempoolentry to fetch a specific transaction from the mempool.\n"
            "\nArguments:\n"
            "1. verbose (boolean, optional, default=false) True for a json object, false for array of transaction ids\n"
            "\nResult: (for verbose = false):\n"
            "[                     (json array of string)\n"
            "  \"transactionid\"     (string) The transaction id\n"
            "  ,...\n"
            "]\n"
            "\nResult: (for verbose = true):\n"
            "{                           (json object)\n"
            "  \"transactionid\" : {       (json object)\n"
            + EntryDescriptionString()
            + "  }, ...\n"
            "}\n"
            "\nExamples:\n"
            + HelpExampleCli("getrawmempool", "true")
            + HelpExampleRpc("getrawmempool", "true")
        );

    bool fVerbose = false;
    if (!request.params[0].isNull())
        fVerbose = request.params[0].get_bool();

    return mempoolToJSON(fVerbose);
}

UniValue getmempoolancestors(const JSONRPCRequest& request)
{
    if (request.fHelp || request.params.size() < 1 || request.params.size() > 2) {
        throw std::runtime_error(
            "getmempoolancestors txid (verbose)\n"
            "\nIf txid is in the mempool, returns all in-mempool ancestors.\n"
            "\nArguments:\n"
            "1. \"txid\"                 (string, required) The transaction id (must be in mempool)\n"
            "2. verbose                  (boolean, optional, default=false) True for a json object, false for array of transaction ids\n"
            "\nResult (for verbose=false):\n"
            "[                       (json array of strings)\n"
            "  \"transactionid\"           (string) The transaction id of an in-mempool ancestor transaction\n"
            "  ,...\n"
            "]\n"
            "\nResult (for verbose=true):\n"
            "{                           (json object)\n"
            "  \"transactionid\" : {       (json object)\n"
            + EntryDescriptionString()
            + "  }, ...\n"
            "}\n"
            "\nExamples:\n"
            + HelpExampleCli("getmempoolancestors", "\"mytxid\"")
            + HelpExampleRpc("getmempoolancestors", "\"mytxid\"")
            );
    }

    bool fVerbose = false;
    if (!request.params[1].isNull())
        fVerbose = request.params[1].get_bool();

    uint256 hash = ParseHashV(request.params[0], "parameter 1");

    LOCK(mempool.cs);

    CTxMemPool::txiter it = mempool.mapTx.find(hash);
    if (it == mempool.mapTx.end()) {
        throw JSONRPCError(RPC_INVALID_ADDRESS_OR_KEY, "Transaction not in mempool");
    }

    CTxMemPool::setEntries setAncestors;
    uint64_t noLimit = std::numeric_limits<uint64_t>::max();
    std::string dummy;
    mempool.CalculateMemPoolAncestors(*it, setAncestors, noLimit, noLimit, noLimit, noLimit, dummy, false);

    if (!fVerbose) {
        UniValue o(UniValue::VARR);
        for (CTxMemPool::txiter ancestorIt : setAncestors) {
            o.push_back(ancestorIt->GetTx().GetHash().ToString());
        }

        return o;
    } else {
        UniValue o(UniValue::VOBJ);
        for (CTxMemPool::txiter ancestorIt : setAncestors) {
            const CTxMemPoolEntry &e = *ancestorIt;
            const uint256& _hash = e.GetTx().GetHash();
            UniValue info(UniValue::VOBJ);
            entryToJSON(info, e);
            o.push_back(Pair(_hash.ToString(), info));
        }
        return o;
    }
}

UniValue getmempooldescendants(const JSONRPCRequest& request)
{
    if (request.fHelp || request.params.size() < 1 || request.params.size() > 2) {
        throw std::runtime_error(
            "getmempooldescendants txid (verbose)\n"
            "\nIf txid is in the mempool, returns all in-mempool descendants.\n"
            "\nArguments:\n"
            "1. \"txid\"                 (string, required) The transaction id (must be in mempool)\n"
            "2. verbose                  (boolean, optional, default=false) True for a json object, false for array of transaction ids\n"
            "\nResult (for verbose=false):\n"
            "[                       (json array of strings)\n"
            "  \"transactionid\"           (string) The transaction id of an in-mempool descendant transaction\n"
            "  ,...\n"
            "]\n"
            "\nResult (for verbose=true):\n"
            "{                           (json object)\n"
            "  \"transactionid\" : {       (json object)\n"
            + EntryDescriptionString()
            + "  }, ...\n"
            "}\n"
            "\nExamples:\n"
            + HelpExampleCli("getmempooldescendants", "\"mytxid\"")
            + HelpExampleRpc("getmempooldescendants", "\"mytxid\"")
            );
    }

    bool fVerbose = false;
    if (!request.params[1].isNull())
        fVerbose = request.params[1].get_bool();

    uint256 hash = ParseHashV(request.params[0], "parameter 1");

    LOCK(mempool.cs);

    CTxMemPool::txiter it = mempool.mapTx.find(hash);
    if (it == mempool.mapTx.end()) {
        throw JSONRPCError(RPC_INVALID_ADDRESS_OR_KEY, "Transaction not in mempool");
    }

    CTxMemPool::setEntries setDescendants;
    mempool.CalculateDescendants(it, setDescendants);
    // CTxMemPool::CalculateDescendants will include the given tx
    setDescendants.erase(it);

    if (!fVerbose) {
        UniValue o(UniValue::VARR);
        for (CTxMemPool::txiter descendantIt : setDescendants) {
            o.push_back(descendantIt->GetTx().GetHash().ToString());
        }

        return o;
    } else {
        UniValue o(UniValue::VOBJ);
        for (CTxMemPool::txiter descendantIt : setDescendants) {
            const CTxMemPoolEntry &e = *descendantIt;
            const uint256& _hash = e.GetTx().GetHash();
            UniValue info(UniValue::VOBJ);
            entryToJSON(info, e);
            o.push_back(Pair(_hash.ToString(), info));
        }
        return o;
    }
}

UniValue getmempoolentry(const JSONRPCRequest& request)
{
    if (request.fHelp || request.params.size() != 1) {
        throw std::runtime_error(
            "getmempoolentry txid\n"
            "\nReturns mempool data for given transaction\n"
            "\nArguments:\n"
            "1. \"txid\"                   (string, required) The transaction id (must be in mempool)\n"
            "\nResult:\n"
            "{                           (json object)\n"
            + EntryDescriptionString()
            + "}\n"
            "\nExamples:\n"
            + HelpExampleCli("getmempoolentry", "\"mytxid\"")
            + HelpExampleRpc("getmempoolentry", "\"mytxid\"")
        );
    }

    uint256 hash = ParseHashV(request.params[0], "parameter 1");

    LOCK(mempool.cs);

    CTxMemPool::txiter it = mempool.mapTx.find(hash);
    if (it == mempool.mapTx.end()) {
        throw JSONRPCError(RPC_INVALID_ADDRESS_OR_KEY, "Transaction not in mempool");
    }

    const CTxMemPoolEntry &e = *it;
    UniValue info(UniValue::VOBJ);
    entryToJSON(info, e);
    return info;
}

UniValue getblockhash(const JSONRPCRequest& request)
{
    if (request.fHelp || request.params.size() != 1)
        throw std::runtime_error(
            "getblockhash height\n"
            "\nReturns hash of block in best-block-chain at height provided.\n"
            "\nArguments:\n"
            "1. height         (numeric, required) The height index\n"
            "\nResult:\n"
            "\"hash\"         (string) The block hash\n"
            "\nExamples:\n"
            + HelpExampleCli("getblockhash", "1000")
            + HelpExampleRpc("getblockhash", "1000")
        );

    LOCK(cs_main);

    int nHeight = request.params[0].get_int();
    if (nHeight < 0 || nHeight > chainActive.Height())
        throw JSONRPCError(RPC_INVALID_PARAMETER, "Block height out of range");

    CBlockIndex* pblockindex = chainActive[nHeight];
    return pblockindex->GetBlockHash().GetHex();
}

UniValue getblockheader(const JSONRPCRequest& request)
{
    if (request.fHelp || request.params.size() < 1 || request.params.size() > 2)
        throw std::runtime_error(
            "getblockheader \"hash\" ( verbose )\n"
            "\nIf verbose is false, returns a string that is serialized, hex-encoded data for blockheader 'hash'.\n"
            "If verbose is true, returns an Object with information about blockheader <hash>.\n"
            "\nArguments:\n"
            "1. \"hash\"          (string, required) The block hash\n"
            "2. verbose           (boolean, optional, default=true) true for a json object, false for the hex encoded data\n"
            "\nResult (for verbose = true):\n"
            "{\n"
            "  \"hash\" : \"hash\",     (string) the block hash (same as provided)\n"
            "  \"confirmations\" : n,   (numeric) The number of confirmations, or -1 if the block is not on the main chain\n"
            "  \"height\" : n,          (numeric) The block height or index\n"
            "  \"version\" : n,         (numeric) The block version\n"
            "  \"versionHex\" : \"00000000\", (string) The block version formatted in hexadecimal\n"
            "  \"merkleroot\" : \"xxxx\", (string) The merkle root\n"
            "  \"time\" : ttt,          (numeric) The block time in seconds since epoch (Jan 1 1970 GMT)\n"
            "  \"mediantime\" : ttt,    (numeric) The median block time in seconds since epoch (Jan 1 1970 GMT)\n"
            "  \"nonce\" : n,           (numeric) The nonce\n"
            "  \"bits\" : \"1d00ffff\", (string) The bits\n"
            "  \"difficulty\" : x.xxx,  (numeric) The difficulty\n"
            "  \"chainwork\" : \"0000...1f3\"     (string) Expected number of hashes required to produce the current chain (in hex)\n"
            "  \"previousblockhash\" : \"hash\",  (string) The hash of the previous block\n"
            "  \"nextblockhash\" : \"hash\",      (string) The hash of the next block\n"
            "}\n"
            "\nResult (for verbose=false):\n"
            "\"data\"             (string) A string that is serialized, hex-encoded data for block 'hash'.\n"
            "\nExamples:\n"
            + HelpExampleCli("getblockheader", "\"00000000c937983704a73af28acdec37b049d214adbda81d7e2a3dd146f6ed09\"")
            + HelpExampleRpc("getblockheader", "\"00000000c937983704a73af28acdec37b049d214adbda81d7e2a3dd146f6ed09\"")
        );

    LOCK(cs_main);

    std::string strHash = request.params[0].get_str();
    uint256 hash(uint256S(strHash));

    bool fVerbose = true;
    if (!request.params[1].isNull())
        fVerbose = request.params[1].get_bool();

    if (mapBlockIndex.count(hash) == 0)
        throw JSONRPCError(RPC_INVALID_ADDRESS_OR_KEY, "Block not found");

    CBlockIndex* pblockindex = mapBlockIndex[hash];

    if (!fVerbose)
    {
        CDataStream ssBlock(SER_NETWORK, PROTOCOL_VERSION);
        ssBlock << pblockindex->GetBlockHeader(Params().GetConsensus());
        std::string strHex = HexStr(ssBlock.begin(), ssBlock.end());
        return strHex;
    }

    return blockheaderToJSON(pblockindex);
}

UniValue getblock(const JSONRPCRequest& request)
{
    if (request.fHelp || request.params.size() < 1 || request.params.size() > 2)
        throw std::runtime_error(
            "getblock \"blockhash\" ( verbosity ) \n"
            "\nIf verbosity is 0, returns a string that is serialized, hex-encoded data for block 'hash'.\n"
            "If verbosity is 1, returns an Object with information about block <hash>.\n"
            "If verbosity is 2, returns an Object with information about block <hash> and information about each transaction. \n"
            "\nArguments:\n"
            "1. \"blockhash\"          (string, required) The block hash\n"
            "2. verbosity              (numeric, optional, default=1) 0 for hex encoded data, 1 for a json object, and 2 for json object with transaction data\n"
            "\nResult (for verbosity = 0):\n"
            "\"data\"             (string) A string that is serialized, hex-encoded data for block 'hash'.\n"
            "\nResult (for verbosity = 1):\n"
            "{\n"
            "  \"hash\" : \"hash\",     (string) the block hash (same as provided)\n"
            "  \"confirmations\" : n,   (numeric) The number of confirmations, or -1 if the block is not on the main chain\n"
            "  \"size\" : n,            (numeric) The block size\n"
            "  \"strippedsize\" : n,    (numeric) The block size excluding witness data\n"
            "  \"weight\" : n           (numeric) The block weight as defined in BIP 141\n"
            "  \"height\" : n,          (numeric) The block height or index\n"
            "  \"version\" : n,         (numeric) The block version\n"
            "  \"versionHex\" : \"00000000\", (string) The block version formatted in hexadecimal\n"
            "  \"algo\" : n,            (numeric) The block's PoW algo\n"
            "  \"merkleroot\" : \"xxxx\", (string) The merkle root\n"
            "  \"tx\" : [               (array of string) The transaction ids\n"
            "     \"transactionid\"     (string) The transaction id\n"
            "     ,...\n"
            "  ],\n"
            "  \"time\" : ttt,          (numeric) The block time in seconds since epoch (Jan 1 1970 GMT)\n"
            "  \"mediantime\" : ttt,    (numeric) The median block time in seconds since epoch (Jan 1 1970 GMT)\n"
            "  \"nonce\" : n,           (numeric) The nonce\n"
            "  \"bits\" : \"1d00ffff\", (string) The bits\n"
            "  \"difficulty\" : x.xxx,  (numeric) The difficulty\n"
            "  \"chainwork\" : \"xxxx\",  (string) Expected number of hashes required to produce the chain up to this block (in hex)\n"
            "  \"previousblockhash\" : \"hash\",  (string) The hash of the previous block\n"
            "  \"nextblockhash\" : \"hash\"       (string) The hash of the next block\n"
            "}\n"
            "\nResult (for verbosity = 2):\n"
            "{\n"
            "  ...,                     Same output as verbosity = 1.\n"
            "  \"tx\" : [               (array of Objects) The transactions in the format of the getrawtransaction RPC. Different from verbosity = 1 \"tx\" result.\n"
            "         ,...\n"
            "  ],\n"
            "  ,...                     Same output as verbosity = 1.\n"
            "}\n"
            "\nExamples:\n"
            + HelpExampleCli("getblock", "\"00000000c937983704a73af28acdec37b049d214adbda81d7e2a3dd146f6ed09\"")
            + HelpExampleRpc("getblock", "\"00000000c937983704a73af28acdec37b049d214adbda81d7e2a3dd146f6ed09\"")
        );

    LOCK(cs_main);

    std::string strHash = request.params[0].get_str();
    uint256 hash(uint256S(strHash));

    int verbosity = 1;
    if (!request.params[1].isNull()) {
        if(request.params[1].isNum())
            verbosity = request.params[1].get_int();
        else
            verbosity = request.params[1].get_bool() ? 1 : 0;
    }

    if (mapBlockIndex.count(hash) == 0)
        throw JSONRPCError(RPC_INVALID_ADDRESS_OR_KEY, "Block not found");

    CBlock block;
    std::vector<CTransactionRef> vGameTx;
    CBlockIndex* pblockindex = mapBlockIndex[hash];

    if (fHavePruned && !(pblockindex->nStatus & BLOCK_HAVE_DATA) && pblockindex->nTx > 0)
        throw JSONRPCError(RPC_MISC_ERROR, "Block not available (pruned data)");

    if (!ReadBlockFromDisk(block, vGameTx, pblockindex, Params().GetConsensus()))
        // Block not found on disk. This could be because we have the block
        // header in our index but don't have the block (for example if a
        // non-whitelisted node sends us an unrequested long chain of valid
        // blocks, we add the headers to our index, but don't accept the
        // block).
        throw JSONRPCError(RPC_MISC_ERROR, "Block not found on disk");

    if (verbosity <= 0)
    {
        CDataStream ssBlock(SER_NETWORK, PROTOCOL_VERSION | RPCSerializationFlags());
        ssBlock << block;
        std::string strHex = HexStr(ssBlock.begin(), ssBlock.end());
        return strHex;
    }

    return blockToJSON(block, vGameTx, pblockindex, verbosity >= 2);
}

struct CCoinsStats
{
    int nHeight;
    uint256 hashBlock;
    uint64_t nTransactions;
    uint64_t nTransactionOutputs;
    uint64_t nBogoSize;
    uint256 hashSerialized;
    uint64_t nDiskSize;
    CAmount nTotalAmount;

    CCoinsStats() : nHeight(0), nTransactions(0), nTransactionOutputs(0), nBogoSize(0), nDiskSize(0), nTotalAmount(0) {}
};

static void ApplyStats(CCoinsStats &stats, CHashWriter& ss, const uint256& hash, const std::map<uint32_t, Coin>& outputs)
{
    assert(!outputs.empty());
    ss << hash;
    ss << VARINT(outputs.begin()->second.nHeight * 2 + outputs.begin()->second.fCoinBase);
    stats.nTransactions++;
    for (const auto output : outputs) {
        ss << VARINT(output.first + 1);
        ss << output.second.out.scriptPubKey;
        ss << VARINT(output.second.out.nValue);
        stats.nTransactionOutputs++;
        stats.nTotalAmount += output.second.out.nValue;
        stats.nBogoSize += 32 /* txid */ + 4 /* vout index */ + 4 /* height + coinbase */ + 8 /* amount */ +
                           2 /* scriptPubKey len */ + output.second.out.scriptPubKey.size() /* scriptPubKey */;
    }
    ss << VARINT(0);
}

//! Calculate statistics about the unspent transaction output set
static bool GetUTXOStats(CCoinsView *view, CCoinsStats &stats)
{
    std::unique_ptr<CCoinsViewCursor> pcursor(view->Cursor());

    CHashWriter ss(SER_GETHASH, PROTOCOL_VERSION);
    stats.hashBlock = pcursor->GetBestBlock();
    {
        LOCK(cs_main);
        stats.nHeight = mapBlockIndex.find(stats.hashBlock)->second->nHeight;
    }
    ss << stats.hashBlock;
    uint256 prevkey;
    std::map<uint32_t, Coin> outputs;
    while (pcursor->Valid()) {
        boost::this_thread::interruption_point();
        COutPoint key;
        Coin coin;
        if (pcursor->GetKey(key) && pcursor->GetValue(coin)) {
            if (!outputs.empty() && key.hash != prevkey) {
                ApplyStats(stats, ss, prevkey, outputs);
                outputs.clear();
            }
            prevkey = key.hash;
            outputs[key.n] = std::move(coin);
        } else {
            return error("%s: unable to read value", __func__);
        }
        pcursor->Next();
    }
    if (!outputs.empty()) {
        ApplyStats(stats, ss, prevkey, outputs);
    }
    stats.hashSerialized = ss.GetHash();
    stats.nDiskSize = view->EstimateSize();
    return true;
}

UniValue pruneblockchain(const JSONRPCRequest& request)
{
    if (request.fHelp || request.params.size() != 1)
        throw std::runtime_error(
            "pruneblockchain\n"
            "\nArguments:\n"
            "1. \"height\"       (numeric, required) The block height to prune up to. May be set to a discrete height, or a unix timestamp\n"
            "                  to prune blocks whose block time is at least 2 hours older than the provided timestamp.\n"
            "\nResult:\n"
            "n    (numeric) Height of the last block pruned.\n"
            "\nExamples:\n"
            + HelpExampleCli("pruneblockchain", "1000")
            + HelpExampleRpc("pruneblockchain", "1000"));

    if (!fPruneMode)
        throw JSONRPCError(RPC_MISC_ERROR, "Cannot prune blocks because node is not in prune mode.");

    LOCK(cs_main);

    int heightParam = request.params[0].get_int();
    if (heightParam < 0)
        throw JSONRPCError(RPC_INVALID_PARAMETER, "Negative block height.");

    // Height value more than a billion is too high to be a block height, and
    // too low to be a block time (corresponds to timestamp from Sep 2001).
    if (heightParam > 1000000000) {
        // Add a 2 hour buffer to include blocks which might have had old timestamps
        CBlockIndex* pindex = chainActive.FindEarliestAtLeast(heightParam - TIMESTAMP_WINDOW);
        if (!pindex) {
            throw JSONRPCError(RPC_INVALID_PARAMETER, "Could not find block with at least the specified timestamp.");
        }
        heightParam = pindex->nHeight;
    }

    unsigned int height = (unsigned int) heightParam;
    unsigned int chainHeight = (unsigned int) chainActive.Height();
    if (chainHeight < Params().PruneAfterHeight())
        throw JSONRPCError(RPC_MISC_ERROR, "Blockchain is too short for pruning.");
    else if (height > chainHeight)
        throw JSONRPCError(RPC_INVALID_PARAMETER, "Blockchain is shorter than the attempted prune height.");
    else if (height > chainHeight - MIN_BLOCKS_TO_KEEP) {
        LogPrint(BCLog::RPC, "Attempt to prune blocks close to the tip.  Retaining the minimum number of blocks.");
        height = chainHeight - MIN_BLOCKS_TO_KEEP;
    }

    PruneBlockFilesManual(height);
    return uint64_t(height);
}

UniValue gettxoutsetinfo(const JSONRPCRequest& request)
{
    if (request.fHelp || request.params.size() != 0)
        throw std::runtime_error(
            "gettxoutsetinfo\n"
            "\nReturns statistics about the unspent transaction output set.\n"
            "Note this call may take some time.\n"
            "\nResult:\n"
            "{\n"
            "  \"height\":n,     (numeric) The current block height (index)\n"
            "  \"bestblock\": \"hex\",   (string) the best block hash hex\n"
            "  \"transactions\": n,      (numeric) The number of transactions\n"
            "  \"txouts\": n,            (numeric) The number of output transactions\n"
            "  \"bogosize\": n,          (numeric) A meaningless metric for UTXO set size\n"
            "  \"hash_serialized_2\": \"hash\", (string) The serialized hash\n"
            "  \"disk_size\": n,         (numeric) The estimated size of the chainstate on disk\n"
            "  \"total_amount\": x.xxx          (numeric) The total amount\n"
            "}\n"
            "\nExamples:\n"
            + HelpExampleCli("gettxoutsetinfo", "")
            + HelpExampleRpc("gettxoutsetinfo", "")
        );

    UniValue ret(UniValue::VOBJ);

    CCoinsStats stats;
    FlushStateToDisk();
    if (GetUTXOStats(pcoinsdbview, stats)) {
        ret.push_back(Pair("height", (int64_t)stats.nHeight));
        ret.push_back(Pair("bestblock", stats.hashBlock.GetHex()));
        ret.push_back(Pair("transactions", (int64_t)stats.nTransactions));
        ret.push_back(Pair("txouts", (int64_t)stats.nTransactionOutputs));
        ret.push_back(Pair("bogosize", (int64_t)stats.nBogoSize));
        ret.push_back(Pair("hash_serialized_2", stats.hashSerialized.GetHex()));
        ret.push_back(Pair("disk_size", stats.nDiskSize));
        ret.push_back(Pair("total_amount", ValueFromAmount(stats.nTotalAmount)));
    } else {
        throw JSONRPCError(RPC_INTERNAL_ERROR, "Unable to read UTXO set");
    }
    return ret;
}

UniValue gettxout(const JSONRPCRequest& request)
{
    if (request.fHelp || request.params.size() < 2 || request.params.size() > 3)
        throw std::runtime_error(
            "gettxout \"txid\" n ( include_mempool )\n"
            "\nReturns details about an unspent transaction output.\n"
            "\nArguments:\n"
            "1. \"txid\"       (string, required) The transaction id\n"
            "2. n              (numeric, required) vout number\n"
            "3. include_mempool  (boolean, optional) Whether to include the mempool\n"
            "\nResult:\n"
            "{\n"
            "  \"bestblock\" : \"hash\",    (string) the block hash\n"
            "  \"confirmations\" : n,       (numeric) The number of confirmations\n"
            "  \"value\" : x.xxx,           (numeric) The transaction value in " + CURRENCY_UNIT + "\n"
            "  \"scriptPubKey\" : {         (json object)\n"
            "     \"asm\" : \"code\",       (string) \n"
            "     \"hex\" : \"hex\",        (string) \n"
            "     \"reqSigs\" : n,          (numeric) Number of required signatures\n"
            "     \"type\" : \"pubkeyhash\", (string) The type, eg pubkeyhash\n"
            "     \"addresses\" : [          (array of string) array of namecoin addresses\n"
            "        \"address\"     (string) namecoin address\n"
            "        ,...\n"
            "     ]\n"
            "  },\n"
            "  \"coinbase\" : true|false   (boolean) Coinbase or not\n"
            "  \"bounty\" : true|false     (boolean) Game bounty or not\n"
            "}\n"

            "\nExamples:\n"
            "\nGet unspent transactions\n"
            + HelpExampleCli("listunspent", "") +
            "\nView the details\n"
            + HelpExampleCli("gettxout", "\"txid\" 1") +
            "\nAs a json rpc call\n"
            + HelpExampleRpc("gettxout", "\"txid\", 1")
        );

    LOCK(cs_main);

    UniValue ret(UniValue::VOBJ);

    std::string strHash = request.params[0].get_str();
    uint256 hash(uint256S(strHash));
    int n = request.params[1].get_int();
    COutPoint out(hash, n);
    bool fMempool = true;
    if (!request.params[2].isNull())
        fMempool = request.params[2].get_bool();

    Coin coin;
    if (fMempool) {
        LOCK(mempool.cs);
        CCoinsViewMemPool view(pcoinsTip, mempool);
        if (!view.GetCoin(out, coin) || mempool.isSpent(out)) {
            return NullUniValue;
        }
    } else {
        if (!pcoinsTip->GetCoin(out, coin)) {
            return NullUniValue;
        }
    }

    BlockMap::iterator it = mapBlockIndex.find(pcoinsTip->GetBestBlock());
    CBlockIndex *pindex = it->second;
    ret.push_back(Pair("bestblock", pindex->GetBlockHash().GetHex()));
    if (coin.nHeight == MEMPOOL_HEIGHT) {
        ret.push_back(Pair("confirmations", 0));
    } else {
        ret.push_back(Pair("confirmations", (int64_t)(pindex->nHeight - coin.nHeight + 1)));
    }
    ret.push_back(Pair("value", ValueFromAmount(coin.out.nValue)));
    UniValue o(UniValue::VOBJ);
    ScriptPubKeyToUniv(coin.out.scriptPubKey, o, true);
    ret.push_back(Pair("scriptPubKey", o));
    ret.push_back(Pair("coinbase", (bool)coin.fCoinBase));
    ret.push_back(Pair("bounty", (bool)coin.IsGameTx()));

    return ret;
}

UniValue verifychain(const JSONRPCRequest& request)
{
    int nCheckLevel = gArgs.GetArg("-checklevel", DEFAULT_CHECKLEVEL);
    int nCheckDepth = gArgs.GetArg("-checkblocks", DEFAULT_CHECKBLOCKS);
    if (request.fHelp || request.params.size() > 2)
        throw std::runtime_error(
            "verifychain ( checklevel nblocks )\n"
            "\nVerifies blockchain database.\n"
            "\nArguments:\n"
            "1. checklevel   (numeric, optional, 0-4, default=" + strprintf("%d", nCheckLevel) + ") How thorough the block verification is.\n"
            "2. nblocks      (numeric, optional, default=" + strprintf("%d", nCheckDepth) + ", 0=all) The number of blocks to check.\n"
            "\nResult:\n"
            "true|false       (boolean) Verified or not\n"
            "\nExamples:\n"
            + HelpExampleCli("verifychain", "")
            + HelpExampleRpc("verifychain", "")
        );

    LOCK(cs_main);

    if (!request.params[0].isNull())
        nCheckLevel = request.params[0].get_int();
    if (!request.params[1].isNull())
        nCheckDepth = request.params[1].get_int();

    return CVerifyDB().VerifyDB(Params(), pcoinsTip, nCheckLevel, nCheckDepth);
}

/** Implementation of IsSuperMajority with better feedback */
static UniValue SoftForkMajorityDesc(int version, CBlockIndex* pindex, const Consensus::Params& consensusParams)
{
    UniValue rv(UniValue::VOBJ);
    bool activated = false;
    switch(version)
    {
        case 2:
            activated = pindex->nHeight >= consensusParams.BIP34Height;
            break;
        case 3:
            activated = pindex->nHeight >= consensusParams.BIP66Height;
            break;
        case 4:
            activated = pindex->nHeight >= consensusParams.BIP65Height;
            break;
    }
    rv.push_back(Pair("status", activated));
    return rv;
}

static UniValue SoftForkDesc(const std::string &name, int version, CBlockIndex* pindex, const Consensus::Params& consensusParams)
{
    UniValue rv(UniValue::VOBJ);
    rv.push_back(Pair("id", name));
    rv.push_back(Pair("version", version));
    rv.push_back(Pair("reject", SoftForkMajorityDesc(version, pindex, consensusParams)));
    return rv;
}

static UniValue BIP9SoftForkDesc(const Consensus::Params& consensusParams, Consensus::DeploymentPos id)
{
    UniValue rv(UniValue::VOBJ);
    const ThresholdState thresholdState = VersionBitsTipState(consensusParams, id);
    switch (thresholdState) {
    case THRESHOLD_DEFINED: rv.push_back(Pair("status", "defined")); break;
    case THRESHOLD_STARTED: rv.push_back(Pair("status", "started")); break;
    case THRESHOLD_LOCKED_IN: rv.push_back(Pair("status", "locked_in")); break;
    case THRESHOLD_ACTIVE: rv.push_back(Pair("status", "active")); break;
    case THRESHOLD_FAILED: rv.push_back(Pair("status", "failed")); break;
    }
    if (THRESHOLD_STARTED == thresholdState)
    {
        rv.push_back(Pair("bit", consensusParams.vDeployments[id].bit));
    }
    rv.push_back(Pair("startTime", consensusParams.vDeployments[id].nStartTime));
    rv.push_back(Pair("timeout", consensusParams.vDeployments[id].nTimeout));
    rv.push_back(Pair("since", VersionBitsTipStateSinceHeight(consensusParams, id)));
    if (THRESHOLD_STARTED == thresholdState)
    {
        UniValue statsUV(UniValue::VOBJ);
        BIP9Stats statsStruct = VersionBitsTipStatistics(consensusParams, id);
        statsUV.push_back(Pair("period", statsStruct.period));
        statsUV.push_back(Pair("threshold", statsStruct.threshold));
        statsUV.push_back(Pair("elapsed", statsStruct.elapsed));
        statsUV.push_back(Pair("count", statsStruct.count));
        statsUV.push_back(Pair("possible", statsStruct.possible));
        rv.push_back(Pair("statistics", statsUV));
    }
    return rv;
}

void BIP9SoftForkDescPushBack(UniValue& bip9_softforks, const std::string &name, const Consensus::Params& consensusParams, Consensus::DeploymentPos id)
{
    // Deployments with timeout value of 0 are hidden.
    // A timeout value of 0 guarantees a softfork will never be activated.
    // This is used when softfork codes are merged without specifying the deployment schedule.
    if (consensusParams.vDeployments[id].nTimeout > 0)
        bip9_softforks.push_back(Pair(name, BIP9SoftForkDesc(consensusParams, id)));
}

UniValue getblockchaininfo(const JSONRPCRequest& request)
{
    if (request.fHelp || request.params.size() != 0)
        throw std::runtime_error(
            "getblockchaininfo\n"
            "Returns an object containing various state info regarding blockchain processing.\n"
            "\nResult:\n"
            "{\n"
            "  \"chain\": \"xxxx\",        (string) current network name as defined in BIP70 (main, test, regtest)\n"
            "  \"blocks\": xxxxxx,         (numeric) the current number of blocks processed in the server\n"
            "  \"headers\": xxxxxx,        (numeric) the current number of headers we have validated\n"
            "  \"bestblockhash\": \"...\", (string) the hash of the currently best block\n"
            "  \"difficulty_algo\": xxxxxx, (numeric) the current difficulty for algo\n"
            "  \"mediantime\": xxxxxx,     (numeric) median time for the current best block\n"
            "  \"verificationprogress\": xxxx, (numeric) estimate of verification progress [0..1]\n"
            "  \"chainwork\": \"xxxx\"     (string) total amount of work in active chain, in hexadecimal\n"
            "  \"pruned\": xx,             (boolean) if the blocks are subject to pruning\n"
            "  \"pruneheight\": xxxxxx,    (numeric) lowest-height complete block stored\n"
            "  \"softforks\": [            (array) status of softforks in progress\n"
            "     {\n"
            "        \"id\": \"xxxx\",        (string) name of softfork\n"
            "        \"version\": xx,         (numeric) block version\n"
            "        \"reject\": {            (object) progress toward rejecting pre-softfork blocks\n"
            "           \"status\": xx,       (boolean) true if threshold reached\n"
            "        },\n"
            "     }, ...\n"
            "  ],\n"
            "  \"bip9_softforks\": {          (object) status of BIP9 softforks in progress\n"
            "     \"xxxx\" : {                (string) name of the softfork\n"
            "        \"status\": \"xxxx\",    (string) one of \"defined\", \"started\", \"locked_in\", \"active\", \"failed\"\n"
            "        \"bit\": xx,             (numeric) the bit (0-28) in the block version field used to signal this softfork (only for \"started\" status)\n"
            "        \"startTime\": xx,       (numeric) the minimum median time past of a block at which the bit gains its meaning\n"
            "        \"timeout\": xx,         (numeric) the median time past of a block at which the deployment is considered failed if not yet locked in\n"
            "        \"since\": xx,           (numeric) height of the first block to which the status applies\n"
            "        \"statistics\": {        (object) numeric statistics about BIP9 signalling for a softfork (only for \"started\" status)\n"
            "           \"period\": xx,       (numeric) the length in blocks of the BIP9 signalling period \n"
            "           \"threshold\": xx,    (numeric) the number of blocks with the version bit set required to activate the feature \n"
            "           \"elapsed\": xx,      (numeric) the number of blocks elapsed since the beginning of the current period \n"
            "           \"count\": xx,        (numeric) the number of blocks with the version bit set in the current period \n"
            "           \"possible\": xx      (boolean) returns false if there are not enough blocks left in this period to pass activation threshold \n"
            "        }\n"
            "     }\n"
            "  }\n"
            "}\n"
            "\nExamples:\n"
            + HelpExampleCli("getblockchaininfo", "")
            + HelpExampleRpc("getblockchaininfo", "")
        );

    LOCK(cs_main);

    UniValue obj(UniValue::VOBJ);
    obj.push_back(Pair("chain",                 Params().NetworkIDString()));
    obj.push_back(Pair("blocks",                (int)chainActive.Height()));
    obj.push_back(Pair("headers",               pindexBestHeader ? pindexBestHeader->nHeight : -1));
    obj.push_back(Pair("bestblockhash",         chainActive.Tip()->GetBlockHash().GetHex()));
    obj.push_back(Pair("difficulty_sha256d",    (double)GetDifficulty(ALGO_SHA256D)));
    obj.push_back(Pair("difficulty_scrypt",     (double)GetDifficulty(ALGO_SCRYPT)));
    obj.push_back(Pair("mediantime",            (int64_t)chainActive.Tip()->GetMedianTimePast()));
    obj.push_back(Pair("verificationprogress",  GuessVerificationProgress(Params().TxData(), chainActive.Tip())));
    obj.push_back(Pair("chainwork",             chainActive.Tip()->nChainWork.GetHex()));
    obj.push_back(Pair("pruned",                fPruneMode));

    const Consensus::Params& consensusParams = Params().GetConsensus();
    CBlockIndex* tip = chainActive.Tip();
    UniValue softforks(UniValue::VARR);
    UniValue bip9_softforks(UniValue::VOBJ);
    softforks.push_back(SoftForkDesc("bip34", 2, tip, consensusParams));
    softforks.push_back(SoftForkDesc("bip66", 3, tip, consensusParams));
    softforks.push_back(SoftForkDesc("bip65", 4, tip, consensusParams));
    BIP9SoftForkDescPushBack(bip9_softforks, "csv", consensusParams, Consensus::DEPLOYMENT_CSV);
    BIP9SoftForkDescPushBack(bip9_softforks, "segwit", consensusParams, Consensus::DEPLOYMENT_SEGWIT);
    obj.push_back(Pair("softforks",             softforks));
    obj.push_back(Pair("bip9_softforks", bip9_softforks));

    if (fPruneMode)
    {
        CBlockIndex *block = chainActive.Tip();
        while (block && block->pprev && (block->pprev->nStatus & BLOCK_HAVE_DATA))
            block = block->pprev;

        obj.push_back(Pair("pruneheight",        block->nHeight));
    }
    return obj;
}

/** Comparison function for sorting the getchaintips heads.  */
struct CompareBlocksByHeight
{
    bool operator()(const CBlockIndex* a, const CBlockIndex* b) const
    {
        /* Make sure that unequal blocks with the same height do not compare
           equal. Use the pointers themselves to make a distinction. */

        if (a->nHeight != b->nHeight)
          return (a->nHeight > b->nHeight);

        return a < b;
    }
};

UniValue getchaintips(const JSONRPCRequest& request)
{
    if (request.fHelp || request.params.size() != 0)
        throw std::runtime_error(
            "getchaintips\n"
            "Return information about all known tips in the block tree,"
            " including the main chain as well as orphaned branches.\n"
            "\nResult:\n"
            "[\n"
            "  {\n"
            "    \"height\": xxxx,         (numeric) height of the chain tip\n"
            "    \"hash\": \"xxxx\",         (string) block hash of the tip\n"
            "    \"branchlen\": 0          (numeric) zero for main chain\n"
            "    \"status\": \"active\"      (string) \"active\" for the main chain\n"
            "  },\n"
            "  {\n"
            "    \"height\": xxxx,\n"
            "    \"hash\": \"xxxx\",\n"
            "    \"branchlen\": 1          (numeric) length of branch connecting the tip to the main chain\n"
            "    \"status\": \"xxxx\"        (string) status of the chain (active, valid-fork, valid-headers, headers-only, invalid)\n"
            "  }\n"
            "]\n"
            "Possible values for status:\n"
            "1.  \"invalid\"               This branch contains at least one invalid block\n"
            "2.  \"headers-only\"          Not all blocks for this branch are available, but the headers are valid\n"
            "3.  \"valid-headers\"         All blocks are available for this branch, but they were never fully validated\n"
            "4.  \"valid-fork\"            This branch is not part of the active chain, but is fully validated\n"
            "5.  \"active\"                This is the tip of the active main chain, which is certainly valid\n"
            "\nExamples:\n"
            + HelpExampleCli("getchaintips", "")
            + HelpExampleRpc("getchaintips", "")
        );

    LOCK(cs_main);

    /*
     * Idea:  the set of chain tips is chainActive.tip, plus orphan blocks which do not have another orphan building off of them.
     * Algorithm:
     *  - Make one pass through mapBlockIndex, picking out the orphan blocks, and also storing a set of the orphan block's pprev pointers.
     *  - Iterate through the orphan blocks. If the block isn't pointed to by another orphan, it is a chain tip.
     *  - add chainActive.Tip()
     */
    std::set<const CBlockIndex*, CompareBlocksByHeight> setTips;
    std::set<const CBlockIndex*> setOrphans;
    std::set<const CBlockIndex*> setPrevs;

    for (const std::pair<const uint256, CBlockIndex*>& item : mapBlockIndex)
    {
        if (!chainActive.Contains(item.second)) {
            setOrphans.insert(item.second);
            setPrevs.insert(item.second->pprev);
        }
    }

    for (std::set<const CBlockIndex*>::iterator it = setOrphans.begin(); it != setOrphans.end(); ++it)
    {
        if (setPrevs.erase(*it) == 0) {
            setTips.insert(*it);
        }
    }

    // Always report the currently active tip.
    setTips.insert(chainActive.Tip());

    /* Construct the output array.  */
    UniValue res(UniValue::VARR);
    for (const CBlockIndex* block : setTips)
    {
        UniValue obj(UniValue::VOBJ);
        obj.push_back(Pair("height", block->nHeight));
        obj.push_back(Pair("hash", block->phashBlock->GetHex()));

        const int branchLen = block->nHeight - chainActive.FindFork(block)->nHeight;
        obj.push_back(Pair("branchlen", branchLen));

        std::string status;
        if (chainActive.Contains(block)) {
            // This block is part of the currently active chain.
            status = "active";
        } else if (block->nStatus & BLOCK_FAILED_MASK) {
            // This block or one of its ancestors is invalid.
            status = "invalid";
        } else if (block->nChainTx == 0) {
            // This block cannot be connected because full block data for it or one of its parents is missing.
            status = "headers-only";
        } else if (block->IsValid(BLOCK_VALID_SCRIPTS)) {
            // This block is fully validated, but no longer part of the active chain. It was probably the active block once, but was reorganized.
            status = "valid-fork";
        } else if (block->IsValid(BLOCK_VALID_TREE)) {
            // The headers for this block are valid, but it has not been validated. It was probably never part of the most-work chain.
            status = "valid-headers";
        } else {
            // No clue.
            status = "unknown";
        }
        obj.push_back(Pair("status", status));

        res.push_back(obj);
    }

    return res;
}

UniValue mempoolInfoToJSON()
{
    UniValue ret(UniValue::VOBJ);
    ret.push_back(Pair("size", (int64_t) mempool.size()));
    ret.push_back(Pair("bytes", (int64_t) mempool.GetTotalTxSize()));
    ret.push_back(Pair("usage", (int64_t) mempool.DynamicMemoryUsage()));
    size_t maxmempool = gArgs.GetArg("-maxmempool", DEFAULT_MAX_MEMPOOL_SIZE) * 1000000;
    ret.push_back(Pair("maxmempool", (int64_t) maxmempool));
    ret.push_back(Pair("mempoolminfee", ValueFromAmount(mempool.GetMinFee(maxmempool).GetFeePerK())));

    return ret;
}

UniValue getmempoolinfo(const JSONRPCRequest& request)
{
    if (request.fHelp || request.params.size() != 0)
        throw std::runtime_error(
            "getmempoolinfo\n"
            "\nReturns details on the active state of the TX memory pool.\n"
            "\nResult:\n"
            "{\n"
            "  \"size\": xxxxx,               (numeric) Current tx count\n"
            "  \"bytes\": xxxxx,              (numeric) Sum of all virtual transaction sizes as defined in BIP 141. Differs from actual serialized size because witness data is discounted\n"
            "  \"usage\": xxxxx,              (numeric) Total memory usage for the mempool\n"
            "  \"maxmempool\": xxxxx,         (numeric) Maximum memory usage for the mempool\n"
            "  \"mempoolminfee\": xxxxx       (numeric) Minimum feerate (" + CURRENCY_UNIT + " per KB) for tx to be accepted\n"
            "}\n"
            "\nExamples:\n"
            + HelpExampleCli("getmempoolinfo", "")
            + HelpExampleRpc("getmempoolinfo", "")
        );

    return mempoolInfoToJSON();
}

UniValue preciousblock(const JSONRPCRequest& request)
{
    if (request.fHelp || request.params.size() != 1)
        throw std::runtime_error(
            "preciousblock \"blockhash\"\n"
            "\nTreats a block as if it were received before others with the same work.\n"
            "\nA later preciousblock call can override the effect of an earlier one.\n"
            "\nThe effects of preciousblock are not retained across restarts.\n"
            "\nArguments:\n"
            "1. \"blockhash\"   (string, required) the hash of the block to mark as precious\n"
            "\nResult:\n"
            "\nExamples:\n"
            + HelpExampleCli("preciousblock", "\"blockhash\"")
            + HelpExampleRpc("preciousblock", "\"blockhash\"")
        );

    std::string strHash = request.params[0].get_str();
    uint256 hash(uint256S(strHash));
    CBlockIndex* pblockindex;

    {
        LOCK(cs_main);
        if (mapBlockIndex.count(hash) == 0)
            throw JSONRPCError(RPC_INVALID_ADDRESS_OR_KEY, "Block not found");

        pblockindex = mapBlockIndex[hash];
    }

    CValidationState state;
    PreciousBlock(state, Params(), pblockindex);

    if (!state.IsValid()) {
        throw JSONRPCError(RPC_DATABASE_ERROR, state.GetRejectReason());
    }

    return NullUniValue;
}

UniValue invalidateblock(const JSONRPCRequest& request)
{
    if (request.fHelp || request.params.size() != 1)
        throw std::runtime_error(
            "invalidateblock \"blockhash\"\n"
            "\nPermanently marks a block as invalid, as if it violated a consensus rule.\n"
            "\nArguments:\n"
            "1. \"blockhash\"   (string, required) the hash of the block to mark as invalid\n"
            "\nResult:\n"
            "\nExamples:\n"
            + HelpExampleCli("invalidateblock", "\"blockhash\"")
            + HelpExampleRpc("invalidateblock", "\"blockhash\"")
        );

    std::string strHash = request.params[0].get_str();
    uint256 hash(uint256S(strHash));
    CValidationState state;

    {
        LOCK(cs_main);
        if (mapBlockIndex.count(hash) == 0)
            throw JSONRPCError(RPC_INVALID_ADDRESS_OR_KEY, "Block not found");

        CBlockIndex* pblockindex = mapBlockIndex[hash];
        InvalidateBlock(state, Params(), pblockindex);
    }

    if (state.IsValid()) {
        ActivateBestChain(state, Params());
    }

    if (!state.IsValid()) {
        throw JSONRPCError(RPC_DATABASE_ERROR, state.GetRejectReason());
    }

    return NullUniValue;
}

UniValue reconsiderblock(const JSONRPCRequest& request)
{
    if (request.fHelp || request.params.size() != 1)
        throw std::runtime_error(
            "reconsiderblock \"blockhash\"\n"
            "\nRemoves invalidity status of a block and its descendants, reconsider them for activation.\n"
            "This can be used to undo the effects of invalidateblock.\n"
            "\nArguments:\n"
            "1. \"blockhash\"   (string, required) the hash of the block to reconsider\n"
            "\nResult:\n"
            "\nExamples:\n"
            + HelpExampleCli("reconsiderblock", "\"blockhash\"")
            + HelpExampleRpc("reconsiderblock", "\"blockhash\"")
        );

    std::string strHash = request.params[0].get_str();
    uint256 hash(uint256S(strHash));

    {
        LOCK(cs_main);
        if (mapBlockIndex.count(hash) == 0)
            throw JSONRPCError(RPC_INVALID_ADDRESS_OR_KEY, "Block not found");

        CBlockIndex* pblockindex = mapBlockIndex[hash];
        ResetBlockFailureFlags(pblockindex);
    }

    CValidationState state;
    ActivateBestChain(state, Params());

    if (!state.IsValid()) {
        throw JSONRPCError(RPC_DATABASE_ERROR, state.GetRejectReason());
    }

    return NullUniValue;
}

UniValue getchaintxstats(const JSONRPCRequest& request)
{
    if (request.fHelp || request.params.size() > 2)
        throw std::runtime_error(
            "getchaintxstats ( nblocks blockhash )\n"
            "\nCompute statistics about the total number and rate of transactions in the chain.\n"
            "\nArguments:\n"
            "1. nblocks      (numeric, optional) Size of the window in number of blocks (default: one month).\n"
            "2. \"blockhash\"  (string, optional) The hash of the block that ends the window.\n"
            "\nResult:\n"
            "{\n"
            "  \"time\": xxxxx,        (numeric) The timestamp for the statistics in UNIX format.\n"
            "  \"txcount\": xxxxx,     (numeric) The total number of transactions in the chain up to that point.\n"
            "  \"txrate\": x.xx,       (numeric) The average rate of transactions per second in the window.\n"
            "}\n"
            "\nExamples:\n"
            + HelpExampleCli("getchaintxstats", "")
            + HelpExampleRpc("getchaintxstats", "2016")
        );

    const CBlockIndex* pindex;
    int blockcount = 30 * 24 * 60 * 60 / Params().GetConsensus().nPowTargetSpacing; // By default: 1 month

    if (!request.params[0].isNull()) {
        blockcount = request.params[0].get_int();
    }

    bool havehash = !request.params[1].isNull();
    uint256 hash;
    if (havehash) {
        hash = uint256S(request.params[1].get_str());
    }

    {
        LOCK(cs_main);
        if (havehash) {
            auto it = mapBlockIndex.find(hash);
            if (it == mapBlockIndex.end()) {
                throw JSONRPCError(RPC_INVALID_ADDRESS_OR_KEY, "Block not found");
            }
            pindex = it->second;
            if (!chainActive.Contains(pindex)) {
                throw JSONRPCError(RPC_INVALID_PARAMETER, "Block is not in main chain");
            }
        } else {
            pindex = chainActive.Tip();
        }
    }

    if (blockcount < 1 || blockcount >= pindex->nHeight) {
        throw JSONRPCError(RPC_INVALID_PARAMETER, "Invalid block count: should be between 1 and the block's height");
    }

    const CBlockIndex* pindexPast = pindex->GetAncestor(pindex->nHeight - blockcount);
    int nTimeDiff = pindex->GetMedianTimePast() - pindexPast->GetMedianTimePast();
    int nTxDiff = pindex->nChainTx - pindexPast->nChainTx;

    UniValue ret(UniValue::VOBJ);
    ret.push_back(Pair("time", (int64_t)pindex->nTime));
    ret.push_back(Pair("txcount", (int64_t)pindex->nChainTx));
    ret.push_back(Pair("txrate", ((double)nTxDiff) / nTimeDiff));

    return ret;
}

UniValue
getcoinsnapshot (const JSONRPCRequest& request)
{
    if (request.fHelp || request.params.size () != 1)
        throw std::runtime_error (
            "getcoinsnapshot minamount\n"
            "\nReturns statistics about the unspent transaction output set.\n"
            "Note this call may take some time.\n"
            "\nArguments:\n"
            "1. minamount   (numeric, required) minimum amount of coins in an address\n"
            "\nResult:\n"
            "{\n"
            "  \"hashblock\": \"hex\",    (string) the best block hash hex\n"
            "  \"strange\": x.xxx,      (numeric) coins in outputs with non-address scripts\n"
            "  \"toosmall\": x.xxx,     (numeric) coins in addresses with too small balance\n"
            "  \"innames\": x.xxx,      (numeric) coins locked in names\n"
            "  \"amount\": x.xxx,       (numeric) total coins in snapshot addresses\n"
            "  \"addresses\": {         (object) all addresses in the snapshot\n"
            "     \"addr\": x.xxx,\n"
            "     ...\n"
            "  }\n"
            "}\n"
            "\nExamples:\n"
            + HelpExampleCli ("getcoinsnapshot", "1000")
            + HelpExampleRpc ("getcoinsnapshot", "1000")
        );

    const CAmount minAmount = AmountFromValue (request.params[0]);

    FlushStateToDisk ();
    std::unique_ptr<CCoinsViewCursor> pcursor(pcoinsTip->Cursor ());

    UniValue ret(UniValue::VOBJ);
    ret.push_back (Pair ("hashblock", pcursor->GetBestBlock ().GetHex ()));

    CAmount nStrange = 0;
    CAmount nTooSmall = 0;
    CAmount nInNames = 0;
    CAmount nTotal = 0;

    std::map<std::string, CAmount> balances;
    for (; pcursor->Valid (); pcursor->Next ())
      {
        boost::this_thread::interruption_point ();

        COutPoint outp;
        Coin coin;
        if (!pcursor->GetKey (outp) || !pcursor->GetValue (coin))
          throw JSONRPCError (RPC_INTERNAL_ERROR, "Unable to read UTXO set");

        // The UTXO set only contains spendable outputs.
        assert (!coin.out.scriptPubKey.IsUnspendable ());
        assert (coin.out.nValue >= 0);

        const CNameScript nameOp(coin.out.scriptPubKey);
        if (nameOp.isNameOp ())
          {
            nInNames += coin.out.nValue;
            continue;
          }

        txnouttype type;
        std::vector<CTxDestination> addresses;
        int nRequired;
        if (!ExtractDestinations (coin.out.scriptPubKey, type, addresses,
                                  nRequired)
              || (type != TX_PUBKEY && type != TX_PUBKEYHASH)
              || nRequired != 1)
          {
            LogPrintf ("Strange: %s %d\n  script = %s\n  value = %d\n",
                       outp.hash.GetHex (), outp.n,
                       HexStr (coin.out.scriptPubKey.begin(),
                               coin.out.scriptPubKey.end ()),
                       coin.out.nValue);
            nStrange += coin.out.nValue;
            continue;
          }

        assert (addresses.size () == 1);
        const std::string key = CBitcoinAddress (addresses[0]).ToString ();
        const auto mi = balances.find (key);
        if (mi == balances.end ())
          balances.insert (std::make_pair (key, coin.out.nValue));
        else
          mi->second += coin.out.nValue;
      }

    UniValue addr(UniValue::VOBJ);
    for (const auto& entry : balances)
      if (entry.second >= minAmount)
        {
          nTotal += entry.second;
          addr.push_back (Pair (entry.first, ValueFromAmount (entry.second)));
        }
      else
        nTooSmall += entry.second;
    ret.push_back (Pair ("addresses", addr));

    ret.push_back (Pair ("strange", ValueFromAmount (nStrange)));
    ret.push_back (Pair ("toosmall", ValueFromAmount (nTooSmall)));
    ret.push_back (Pair ("innames", ValueFromAmount (nInNames)));
    ret.push_back (Pair ("amount", ValueFromAmount (nTotal)));
    return ret;
}

static const CRPCCommand commands[] =
{ //  category              name                      actor (function)         okSafe argNames
  //  --------------------- ------------------------  -----------------------  ------ ----------
    { "blockchain",         "getblockchaininfo",      &getblockchaininfo,      true,  {} },
    { "blockchain",         "getchaintxstats",        &getchaintxstats,        true,  {"nblocks", "blockhash"} },
    { "blockchain",         "getbestblockhash",       &getbestblockhash,       true,  {} },
    { "blockchain",         "getblockcount",          &getblockcount,          true,  {} },
    { "blockchain",         "getblock",               &getblock,               true,  {"blockhash","verbosity|verbose"} },
    { "blockchain",         "getblockhash",           &getblockhash,           true,  {"height"} },
    { "blockchain",         "getblockheader",         &getblockheader,         true,  {"blockhash","verbose"} },
    { "blockchain",         "getchaintips",           &getchaintips,           true,  {} },
    { "blockchain",         "getdifficulty",          &getdifficulty,          true,  {} },
    { "blockchain",         "getmempoolancestors",    &getmempoolancestors,    true,  {"txid","verbose"} },
    { "blockchain",         "getmempooldescendants",  &getmempooldescendants,  true,  {"txid","verbose"} },
    { "blockchain",         "getmempoolentry",        &getmempoolentry,        true,  {"txid"} },
    { "blockchain",         "getmempoolinfo",         &getmempoolinfo,         true,  {} },
    { "blockchain",         "getrawmempool",          &getrawmempool,          true,  {"verbose"} },
    { "blockchain",         "gettxout",               &gettxout,               true,  {"txid","n","include_mempool"} },
    { "blockchain",         "gettxoutsetinfo",        &gettxoutsetinfo,        true,  {} },
    { "blockchain",         "pruneblockchain",        &pruneblockchain,        true,  {"height"} },
    { "blockchain",         "verifychain",            &verifychain,            true,  {"checklevel","nblocks"} },
    { "blockchain",         "getcoinsnapshot",        &getcoinsnapshot,        true,  {"minamount"} },

    { "blockchain",         "preciousblock",          &preciousblock,          true,  {"blockhash"} },

    /* Not shown in help */
    { "hidden",             "invalidateblock",        &invalidateblock,        true,  {"blockhash"} },
    { "hidden",             "reconsiderblock",        &reconsiderblock,        true,  {"blockhash"} },
    { "hidden",             "waitfornewblock",        &waitfornewblock,        true,  {"timeout"} },
    { "hidden",             "waitforblock",           &waitforblock,           true,  {"blockhash","timeout"} },
    { "hidden",             "waitforblockheight",     &waitforblockheight,     true,  {"height","timeout"} },
};

void RegisterBlockchainRPCCommands(CRPCTable &t)
{
    for (unsigned int vcidx = 0; vcidx < ARRAYLEN(commands); vcidx++)
        t.appendCommand(commands[vcidx].name, &commands[vcidx]);
}<|MERGE_RESOLUTION|>--- conflicted
+++ resolved
@@ -138,7 +138,7 @@
         if(txDetails)
         {
             UniValue objTx(UniValue::VOBJ);
-            TxToUniv(*tx, uint256(), objTx);
+            TxToUniv(*tx, uint256(), objTx, true, RPCSerializationFlags());
             txs.push_back(objTx);
         }
         else
@@ -193,24 +193,8 @@
     result.push_back(Pair("versionHex", strprintf("%08x", block.nVersion)));
     result.push_back(Pair("algo", block.GetAlgo()));
     result.push_back(Pair("merkleroot", block.hashMerkleRoot.GetHex()));
-<<<<<<< HEAD
     result.push_back(Pair("tx", TxArrayToUniv(block.vtx, txDetails)));
     result.push_back(Pair("gametx", TxArrayToUniv(vGameTx, txDetails)));
-=======
-    UniValue txs(UniValue::VARR);
-    for(const auto& tx : block.vtx)
-    {
-        if(txDetails)
-        {
-            UniValue objTx(UniValue::VOBJ);
-            TxToUniv(*tx, uint256(), objTx, true, RPCSerializationFlags());
-            txs.push_back(objTx);
-        }
-        else
-            txs.push_back(tx->GetHash().GetHex());
-    }
-    result.push_back(Pair("tx", txs));
->>>>>>> 9bceced2
     result.push_back(Pair("time", block.GetBlockTime()));
     result.push_back(Pair("mediantime", (int64_t)blockindex->GetMedianTimePast()));
     result.push_back(Pair("nonce", (uint64_t)block.nNonce));
