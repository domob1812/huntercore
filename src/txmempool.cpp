--- conflicted
+++ resolved
@@ -471,12 +471,9 @@
 
 void CTxMemPool::removeUnchecked(txiter it, MemPoolRemovalReason reason)
 {
-<<<<<<< HEAD
     names.remove (*it);
 
-=======
     NotifyEntryRemoved(it->GetSharedTx(), reason);
->>>>>>> 6c6cccd1
     const uint256 hash = it->GetTx().GetHash();
     BOOST_FOREACH(const CTxIn& txin, it->GetTx().vin)
         mapNextTx.erase(txin.prevout);
