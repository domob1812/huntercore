--- conflicted
+++ resolved
@@ -857,15 +857,10 @@
     }
 
     CBlock block;
-<<<<<<< HEAD
-    std::vector<CTransactionRef> vGameTx;
-    CBlockIndex* pblockindex = mapBlockIndex[hash];
-
-=======
->>>>>>> 55aca2d6
     if (fHavePruned && !(pblockindex->nStatus & BLOCK_HAVE_DATA) && pblockindex->nTx > 0)
         throw JSONRPCError(RPC_MISC_ERROR, "Block not available (pruned data)");
 
+    std::vector<CTransactionRef> vGameTx;
     if (!ReadBlockFromDisk(block, vGameTx, pblockindex, Params().GetConsensus()))
         // Block not found on disk. This could be because we have the block
         // header in our index but don't have the block (for example if a
