--- conflicted
+++ resolved
@@ -7,11 +7,8 @@
 #define BITCOIN_UNDO_H
 
 #include "compressor.h" 
-<<<<<<< HEAD
+#include "consensus/consensus.h"
 #include "names/main.h"
-=======
-#include "consensus/consensus.h"
->>>>>>> e2b1b3bb
 #include "primitives/transaction.h"
 #include "serialize.h"
 
@@ -107,7 +104,7 @@
     /** Stack of operations done to the name database.  */
     std::vector<CNameTxUndo> vnameundo;
     /** Undo information for expired name coins.  */
-    std::vector<CTxInUndo> vexpired;
+    std::vector<Coin> vexpired;
 
     ADD_SERIALIZE_METHODS;
 
