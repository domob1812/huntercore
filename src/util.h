// Copyright (c) 2009-2010 Satoshi Nakamoto
// Copyright (c) 2009-2017 The Bitcoin Core developers
// Distributed under the MIT software license, see the accompanying
// file COPYING or http://www.opensource.org/licenses/mit-license.php.

/**
 * Server/client environment: argument handling, config file parsing,
 * thread wrappers, startup time
 */
#ifndef BITCOIN_UTIL_H
#define BITCOIN_UTIL_H

#if defined(HAVE_CONFIG_H)
#include <config/bitcoin-config.h>
#endif

#include <compat.h>
#include <fs.h>
#include <logging.h>
#include <sync.h>
#include <tinyformat.h>
#include <utiltime.h>

#include <atomic>
#include <exception>
#include <map>
#include <memory>
#include <set>
#include <stdint.h>
#include <string>
#include <unordered_set>
#include <vector>

#include <boost/signals2/signal.hpp>
#include <boost/thread/condition_variable.hpp> // for boost::thread_interrupted

// Application startup time (used for uptime calculation)
int64_t GetStartupTime();

/** Signals for translation. */
class CTranslationInterface
{
public:
    /** Translate a message to the native language of the user. */
    boost::signals2::signal<std::string (const char* psz)> Translate;
};

extern CTranslationInterface translationInterface;

extern const char * const BITCOIN_CONF_FILENAME;
extern const char * const BITCOIN_PID_FILENAME;

/**
 * Translation function: Call Translate signal on UI interface, which returns a boost::optional result.
 * If no translation slot is registered, nothing is returned, and simply return the input.
 */
inline std::string _(const char* psz)
{
    boost::optional<std::string> rv = translationInterface.Translate(psz);
    return rv ? (*rv) : psz;
}

void SetupEnvironment();
bool SetupNetworking();

<<<<<<< HEAD
struct CLogCategoryActive
{
    std::string category;
    bool active;
};

namespace BCLog {
    enum LogFlags : uint32_t {
        NONE        = 0,
        NET         = (1 <<  0),
        TOR         = (1 <<  1),
        MEMPOOL     = (1 <<  2),
        HTTP        = (1 <<  3),
        BENCH       = (1 <<  4),
        ZMQ         = (1 <<  5),
        DB          = (1 <<  6),
        RPC         = (1 <<  7),
        ESTIMATEFEE = (1 <<  8),
        ADDRMAN     = (1 <<  9),
        SELECTCOINS = (1 << 10),
        REINDEX     = (1 << 11),
        CMPCTBLOCK  = (1 << 12),
        RAND        = (1 << 13),
        PRUNE       = (1 << 14),
        PROXY       = (1 << 15),
        MEMPOOLREJ  = (1 << 16),
        LIBEVENT    = (1 << 17),
        COINDB      = (1 << 18),
        QT          = (1 << 19),
        LEVELDB     = (1 << 20),
        NAMES       = (1 << 21),
        ALL         = ~(uint32_t)0,
    };
}
/** Return true if log accepts specified category */
static inline bool LogAcceptCategory(uint32_t category)
{
    return (logCategories.load(std::memory_order_relaxed) & category) != 0;
}

/** Returns a string with the log categories. */
std::string ListLogCategories();

/** Returns a vector of the active log categories. */
std::vector<CLogCategoryActive> ListActiveLogCategories();

/** Return true if str parses as a log category and set the flags in f */
bool GetLogCategory(uint32_t *f, const std::string *str);

/** Send a string to the log output */
int LogPrintStr(const std::string &str);

/** Get format string from VA_ARGS for error reporting */
template<typename... Args> std::string FormatStringFromLogArgs(const char *fmt, const Args&... args) { return fmt; }

static inline void MarkUsed() {}
template<typename T, typename... Args> static inline void MarkUsed(const T& t, const Args&... args)
{
    (void)t;
    MarkUsed(args...);
}

// Be conservative when using LogPrintf/error or other things which
// unconditionally log to debug.log! It should not be the case that an inbound
// peer can fill up a user's disk with debug.log entries.

#ifdef USE_COVERAGE
#define LogPrintf(...) do { MarkUsed(__VA_ARGS__); } while(0)
#define LogPrint(category, ...) do { MarkUsed(__VA_ARGS__); } while(0)
#else
#define LogPrintf(...) do { \
    std::string _log_msg_; /* Unlikely name to avoid shadowing variables */ \
    try { \
        _log_msg_ = tfm::format(__VA_ARGS__); \
    } catch (tinyformat::format_error &fmterr) { \
        /* Original format string will have newline so don't add one here */ \
        _log_msg_ = "Error \"" + std::string(fmterr.what()) + "\" while formatting log message: " + FormatStringFromLogArgs(__VA_ARGS__); \
    } \
    LogPrintStr(_log_msg_); \
} while(0)

#define LogPrint(category, ...) do { \
    if (LogAcceptCategory((category))) { \
        LogPrintf(__VA_ARGS__); \
    } \
} while(0)
#endif

=======
>>>>>>> 4cf6ddbf
template<typename... Args>
bool error(const char* fmt, const Args&... args)
{
    LogPrintStr("ERROR: " + tfm::format(fmt, args...) + "\n");
    return false;
}

void PrintExceptionContinue(const std::exception *pex, const char* pszThread);
void FileCommit(FILE *file);
bool TruncateFile(FILE *file, unsigned int length);
int RaiseFileDescriptorLimit(int nMinFD);
void AllocateFileRange(FILE *file, unsigned int offset, unsigned int length);
bool RenameOver(fs::path src, fs::path dest);
bool LockDirectory(const fs::path& directory, const std::string lockfile_name, bool probe_only=false);
bool DirIsWritable(const fs::path& directory);

/** Release all directory locks. This is used for unit testing only, at runtime
 * the global destructor will take care of the locks.
 */
void ReleaseDirectoryLocks();

bool TryCreateDirectories(const fs::path& p);
fs::path GetDefaultDataDir();
const fs::path &GetBlocksDir(bool fNetSpecific = true);
const fs::path &GetDataDir(bool fNetSpecific = true);
void ClearDatadirCache();
fs::path GetConfigFile(const std::string& confPath);
#ifndef WIN32
fs::path GetPidFile();
void CreatePidFile(const fs::path &path, pid_t pid);
#endif
#ifdef WIN32
fs::path GetSpecialFolderPath(int nFolder, bool fCreate = true);
#endif
void runCommand(const std::string& strCommand);

/**
 * Most paths passed as configuration arguments are treated as relative to
 * the datadir if they are not absolute.
 *
 * @param path The path to be conditionally prefixed with datadir.
 * @param net_specific Forwarded to GetDataDir().
 * @return The normalized path.
 */
fs::path AbsPathForConfigVal(const fs::path& path, bool net_specific = true);

inline bool IsSwitchChar(char c)
{
#ifdef WIN32
    return c == '-' || c == '/';
#else
    return c == '-';
#endif
}

class ArgsManager
{
protected:
    friend class ArgsManagerHelper;

    mutable CCriticalSection cs_args;
    std::map<std::string, std::vector<std::string>> m_override_args;
    std::map<std::string, std::vector<std::string>> m_config_args;
    std::string m_network;
    std::set<std::string> m_network_only_args;

    void ReadConfigStream(std::istream& stream);

public:
    ArgsManager();

    /**
     * Select the network in use
     */
    void SelectConfigNetwork(const std::string& network);

    void ParseParameters(int argc, const char*const argv[]);
    void ReadConfigFile(const std::string& confPath);

    /**
     * Log warnings for options in m_section_only_args when
     * they are specified in the default section but not overridden
     * on the command line or in a network-specific section in the
     * config file.
     */
    void WarnForSectionOnlyArgs();

    /**
     * Return a vector of strings of the given argument
     *
     * @param strArg Argument to get (e.g. "-foo")
     * @return command-line arguments
     */
    std::vector<std::string> GetArgs(const std::string& strArg) const;

    /**
     * Return true if the given argument has been manually set
     *
     * @param strArg Argument to get (e.g. "-foo")
     * @return true if the argument has been set
     */
    bool IsArgSet(const std::string& strArg) const;

    /**
     * Return true if the argument was originally passed as a negated option,
     * i.e. -nofoo.
     *
     * @param strArg Argument to get (e.g. "-foo")
     * @return true if the argument was passed negated
     */
    bool IsArgNegated(const std::string& strArg) const;

    /**
     * Return string argument or default value
     *
     * @param strArg Argument to get (e.g. "-foo")
     * @param strDefault (e.g. "1")
     * @return command-line argument or default value
     */
    std::string GetArg(const std::string& strArg, const std::string& strDefault) const;

    /**
     * Return integer argument or default value
     *
     * @param strArg Argument to get (e.g. "-foo")
     * @param nDefault (e.g. 1)
     * @return command-line argument (0 if invalid number) or default value
     */
    int64_t GetArg(const std::string& strArg, int64_t nDefault) const;

    /**
     * Return boolean argument or default value
     *
     * @param strArg Argument to get (e.g. "-foo")
     * @param fDefault (true or false)
     * @return command-line argument or default value
     */
    bool GetBoolArg(const std::string& strArg, bool fDefault) const;

    /**
     * Set an argument if it doesn't already have a value
     *
     * @param strArg Argument to set (e.g. "-foo")
     * @param strValue Value (e.g. "1")
     * @return true if argument gets set, false if it already had a value
     */
    bool SoftSetArg(const std::string& strArg, const std::string& strValue);

    /**
     * Set a boolean argument if it doesn't already have a value
     *
     * @param strArg Argument to set (e.g. "-foo")
     * @param fValue Value (e.g. false)
     * @return true if argument gets set, false if it already had a value
     */
    bool SoftSetBoolArg(const std::string& strArg, bool fValue);

    // Forces an arg setting. Called by SoftSetArg() if the arg hasn't already
    // been set. Also called directly in testing.
    void ForceSetArg(const std::string& strArg, const std::string& strValue);

    /**
     * Looks for -regtest, -testnet and returns the appropriate BIP70 chain name.
     * @return CBaseChainParams::MAIN by default; raises runtime error if an invalid combination is given.
     */
    std::string GetChainName() const;
};

extern ArgsManager gArgs;

/**
 * @return true if help has been requested via a command-line arg
 */
bool HelpRequested(const ArgsManager& args);

/**
 * Format a string to be used as group of options in help messages
 *
 * @param message Group name (e.g. "RPC server options:")
 * @return the formatted string
 */
std::string HelpMessageGroup(const std::string& message);

/**
 * Format a string to be used as option description in help messages
 *
 * @param option Option message (e.g. "-rpcuser=<user>")
 * @param message Option description (e.g. "Username for JSON-RPC connections")
 * @return the formatted string
 */
std::string HelpMessageOpt(const std::string& option, const std::string& message);

/**
 * Return the number of cores available on the current system.
 * @note This does count virtual cores, such as those provided by HyperThreading.
 */
int GetNumCores();

void RenameThread(const char* name);

/**
 * .. and a wrapper that just calls func once
 */
template <typename Callable> void TraceThread(const char* name,  Callable func)
{
    std::string s = strprintf("bitcoin-%s", name);
    RenameThread(s.c_str());
    try
    {
        LogPrintf("%s thread start\n", name);
        func();
        LogPrintf("%s thread exit\n", name);
    }
    catch (const boost::thread_interrupted&)
    {
        LogPrintf("%s thread interrupt\n", name);
        throw;
    }
    catch (const std::exception& e) {
        PrintExceptionContinue(&e, name);
        throw;
    }
    catch (...) {
        PrintExceptionContinue(nullptr, name);
        throw;
    }
}

std::string CopyrightHolders(const std::string& strPrefix);

//! Substitute for C++14 std::make_unique.
template <typename T, typename... Args>
std::unique_ptr<T> MakeUnique(Args&&... args)
{
    return std::unique_ptr<T>(new T(std::forward<Args>(args)...));
}

/**
 * On platforms that support it, tell the kernel the calling thread is
 * CPU-intensive and non-interactive. See SCHED_BATCH in sched(7) for details.
 *
 * @return The return value of sched_setschedule(), or 1 on systems without
 * sched_setchedule().
 */
int ScheduleBatchPriority(void);

#endif // BITCOIN_UTIL_H<|MERGE_RESOLUTION|>--- conflicted
+++ resolved
@@ -63,97 +63,6 @@
 void SetupEnvironment();
 bool SetupNetworking();
 
-<<<<<<< HEAD
-struct CLogCategoryActive
-{
-    std::string category;
-    bool active;
-};
-
-namespace BCLog {
-    enum LogFlags : uint32_t {
-        NONE        = 0,
-        NET         = (1 <<  0),
-        TOR         = (1 <<  1),
-        MEMPOOL     = (1 <<  2),
-        HTTP        = (1 <<  3),
-        BENCH       = (1 <<  4),
-        ZMQ         = (1 <<  5),
-        DB          = (1 <<  6),
-        RPC         = (1 <<  7),
-        ESTIMATEFEE = (1 <<  8),
-        ADDRMAN     = (1 <<  9),
-        SELECTCOINS = (1 << 10),
-        REINDEX     = (1 << 11),
-        CMPCTBLOCK  = (1 << 12),
-        RAND        = (1 << 13),
-        PRUNE       = (1 << 14),
-        PROXY       = (1 << 15),
-        MEMPOOLREJ  = (1 << 16),
-        LIBEVENT    = (1 << 17),
-        COINDB      = (1 << 18),
-        QT          = (1 << 19),
-        LEVELDB     = (1 << 20),
-        NAMES       = (1 << 21),
-        ALL         = ~(uint32_t)0,
-    };
-}
-/** Return true if log accepts specified category */
-static inline bool LogAcceptCategory(uint32_t category)
-{
-    return (logCategories.load(std::memory_order_relaxed) & category) != 0;
-}
-
-/** Returns a string with the log categories. */
-std::string ListLogCategories();
-
-/** Returns a vector of the active log categories. */
-std::vector<CLogCategoryActive> ListActiveLogCategories();
-
-/** Return true if str parses as a log category and set the flags in f */
-bool GetLogCategory(uint32_t *f, const std::string *str);
-
-/** Send a string to the log output */
-int LogPrintStr(const std::string &str);
-
-/** Get format string from VA_ARGS for error reporting */
-template<typename... Args> std::string FormatStringFromLogArgs(const char *fmt, const Args&... args) { return fmt; }
-
-static inline void MarkUsed() {}
-template<typename T, typename... Args> static inline void MarkUsed(const T& t, const Args&... args)
-{
-    (void)t;
-    MarkUsed(args...);
-}
-
-// Be conservative when using LogPrintf/error or other things which
-// unconditionally log to debug.log! It should not be the case that an inbound
-// peer can fill up a user's disk with debug.log entries.
-
-#ifdef USE_COVERAGE
-#define LogPrintf(...) do { MarkUsed(__VA_ARGS__); } while(0)
-#define LogPrint(category, ...) do { MarkUsed(__VA_ARGS__); } while(0)
-#else
-#define LogPrintf(...) do { \
-    std::string _log_msg_; /* Unlikely name to avoid shadowing variables */ \
-    try { \
-        _log_msg_ = tfm::format(__VA_ARGS__); \
-    } catch (tinyformat::format_error &fmterr) { \
-        /* Original format string will have newline so don't add one here */ \
-        _log_msg_ = "Error \"" + std::string(fmterr.what()) + "\" while formatting log message: " + FormatStringFromLogArgs(__VA_ARGS__); \
-    } \
-    LogPrintStr(_log_msg_); \
-} while(0)
-
-#define LogPrint(category, ...) do { \
-    if (LogAcceptCategory((category))) { \
-        LogPrintf(__VA_ARGS__); \
-    } \
-} while(0)
-#endif
-
-=======
->>>>>>> 4cf6ddbf
 template<typename... Args>
 bool error(const char* fmt, const Args&... args)
 {
