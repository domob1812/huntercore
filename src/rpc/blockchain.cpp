// Copyright (c) 2010 Satoshi Nakamoto
// Copyright (c) 2009-2017 The Bitcoin Core developers
// Distributed under the MIT software license, see the accompanying
// file COPYING or http://www.opensource.org/licenses/mit-license.php.

#include <rpc/blockchain.h>

#include <amount.h>
#include <base58.h>
#include <chain.h>
#include <chainparams.h>
#include <checkpoints.h>
#include <coins.h>
#include <consensus/validation.h>
#include <core_io.h>
<<<<<<< HEAD
#include <hash.h>
#include <key_io.h>
=======
#include <index/txindex.h>
>>>>>>> 1c57088c
#include <policy/feerate.h>
#include <policy/policy.h>
#include <primitives/transaction.h>
#include <rpc/rawtransaction.h>
#include <rpc/server.h>
#include <script/standard.h>
#include <streams.h>
#include <sync.h>
#include <txdb.h>
#include <txmempool.h>
#include <util.h>
#include <utilstrencodings.h>
#include <validation.h>
#include <validationinterface.h>
#include <warnings.h>

#include <stdint.h>

#include <univalue.h>

#include <boost/algorithm/string.hpp>
#include <boost/thread/thread.hpp> // boost::thread::interrupt

#include <memory>
#include <mutex>
#include <condition_variable>

struct CUpdatedBlock
{
    uint256 hash;
    int height;
};

static std::mutex cs_blockchange;
static std::condition_variable cond_blockchange;
static CUpdatedBlock latestblock;

extern void TxToJSON(const CTransaction& tx, const uint256 hashBlock, UniValue& entry);

/* Calculate the difficulty for a given block index,
 * or the block index of the given chain.
 */
double GetDifficulty(const CBlockIndex* blockindex)
{
    if (blockindex == nullptr)
    {
        return 1.0;
    }

    int nShift = (blockindex->nBits >> 24) & 0xff;
    double dDiff =
        (double)0x0000ffff / (double)(blockindex->nBits & 0x00ffffff);

    while (nShift < 29)
    {
        dDiff *= 256.0;
        nShift++;
    }
    while (nShift > 29)
    {
        dDiff /= 256.0;
        nShift--;
    }

    return dDiff;
}

double GetDifficulty(PowAlgo algo)
{
    const CBlockIndex* pindex = chainActive.Tip();
    while (pindex)
    {
        if (pindex->GetAlgo() == algo)
            break;
        pindex = pindex->pprev;
    }

    if (!pindex)
        return 1.0;
    return GetDifficulty(pindex);
}

namespace
{
UniValue AuxpowToJSON(const CAuxPow& auxpow)
{
    UniValue result(UniValue::VOBJ);

    {
        UniValue tx(UniValue::VOBJ);
        tx.push_back(Pair("hex", EncodeHexTx(*auxpow.tx)));
        TxToJSON(*auxpow.tx, auxpow.parentBlock.GetHash(), tx);
        result.push_back(Pair("tx", tx));
    }

    result.push_back(Pair("index", auxpow.nIndex));
    result.push_back(Pair("chainindex", auxpow.nChainIndex));

    {
        UniValue branch(UniValue::VARR);
        for (const auto& node : auxpow.vMerkleBranch)
            branch.push_back(node.GetHex());
        result.push_back(Pair("merklebranch", branch));
    }

    {
        UniValue branch(UniValue::VARR);
        for (const auto& node : auxpow.vChainMerkleBranch)
            branch.push_back(node.GetHex());
        result.push_back(Pair("chainmerklebranch", branch));
    }

    CDataStream ssParent(SER_NETWORK, PROTOCOL_VERSION);
    ssParent << auxpow.parentBlock;
    const std::string strHex = HexStr(ssParent.begin(), ssParent.end());
    result.push_back(Pair("parentblock", strHex));

    return result;
}
} // anonymous namespace

static UniValue TxArrayToUniv(const std::vector<CTransactionRef>& vtx, bool txDetails)
{
    UniValue txs(UniValue::VARR);
    for(const auto& tx : vtx)
    {
        if(txDetails)
        {
            UniValue objTx(UniValue::VOBJ);
            TxToUniv(*tx, uint256(), objTx, true, RPCSerializationFlags());
            txs.push_back(objTx);
        }
        else
            txs.push_back(tx->GetHash().GetHex());
    }
    return txs;
}

UniValue blockheaderToJSON(const CBlockIndex* blockindex)
{
    AssertLockHeld(cs_main);
    UniValue result(UniValue::VOBJ);
    result.pushKV("hash", blockindex->GetBlockHash().GetHex());
    int confirmations = -1;
    // Only report confirmations if the block is on the main chain
    if (chainActive.Contains(blockindex))
        confirmations = chainActive.Height() - blockindex->nHeight + 1;
    result.pushKV("confirmations", confirmations);
    result.pushKV("height", blockindex->nHeight);
    result.pushKV("version", blockindex->nVersion);
    result.pushKV("versionHex", strprintf("%08x", blockindex->nVersion));
    result.pushKV("algo", blockindex->GetAlgo());
    result.pushKV("merkleroot", blockindex->hashMerkleRoot.GetHex());
    result.pushKV("time", (int64_t)blockindex->nTime);
    result.pushKV("mediantime", (int64_t)blockindex->GetMedianTimePast());
    result.pushKV("nonce", (uint64_t)blockindex->nNonce);
    result.pushKV("bits", strprintf("%08x", blockindex->nBits));
    result.pushKV("difficulty", GetDifficulty(blockindex));
    result.pushKV("chainwork", blockindex->nChainWork.GetHex());

    if (blockindex->pprev)
        result.pushKV("previousblockhash", blockindex->pprev->GetBlockHash().GetHex());
    CBlockIndex *pnext = chainActive.Next(blockindex);
    if (pnext)
        result.pushKV("nextblockhash", pnext->GetBlockHash().GetHex());
    return result;
}

UniValue blockToJSON(const CBlock& block, const std::vector<CTransactionRef>& vGameTx, const CBlockIndex* blockindex, bool txDetails)
{
    AssertLockHeld(cs_main);
    UniValue result(UniValue::VOBJ);
    result.pushKV("hash", blockindex->GetBlockHash().GetHex());
    int confirmations = -1;
    // Only report confirmations if the block is on the main chain
    if (chainActive.Contains(blockindex))
        confirmations = chainActive.Height() - blockindex->nHeight + 1;
    result.pushKV("confirmations", confirmations);
    result.pushKV("strippedsize", (int)::GetSerializeSize(block, SER_NETWORK, PROTOCOL_VERSION | SERIALIZE_TRANSACTION_NO_WITNESS));
    result.pushKV("size", (int)::GetSerializeSize(block, SER_NETWORK, PROTOCOL_VERSION));
    result.pushKV("weight", (int)::GetBlockWeight(block));
    result.pushKV("height", blockindex->nHeight);
    result.pushKV("version", block.nVersion);
    result.pushKV("versionHex", strprintf("%08x", block.nVersion));
    result.pushKV("algo", block.GetAlgo());
    result.pushKV("merkleroot", block.hashMerkleRoot.GetHex());
    result.pushKV("tx", TxArrayToUniv(block.vtx, txDetails));
    result.pushKV("gametx", TxArrayToUniv(vGameTx, txDetails));
    result.pushKV("time", block.GetBlockTime());
    result.pushKV("mediantime", (int64_t)blockindex->GetMedianTimePast());
    result.pushKV("nonce", (uint64_t)block.nNonce);
    result.pushKV("bits", strprintf("%08x", block.nBits));
    result.pushKV("difficulty", GetDifficulty(blockindex));
    result.pushKV("chainwork", blockindex->nChainWork.GetHex());

    if (block.auxpow)
        result.push_back(Pair("auxpow", AuxpowToJSON(*block.auxpow)));

    if (blockindex->pprev)
        result.pushKV("previousblockhash", blockindex->pprev->GetBlockHash().GetHex());
    CBlockIndex *pnext = chainActive.Next(blockindex);
    if (pnext)
        result.pushKV("nextblockhash", pnext->GetBlockHash().GetHex());
    return result;
}

static UniValue getblockcount(const JSONRPCRequest& request)
{
    if (request.fHelp || request.params.size() != 0)
        throw std::runtime_error(
            "getblockcount\n"
            "\nReturns the number of blocks in the longest blockchain.\n"
            "\nResult:\n"
            "n    (numeric) The current block count\n"
            "\nExamples:\n"
            + HelpExampleCli("getblockcount", "")
            + HelpExampleRpc("getblockcount", "")
        );

    LOCK(cs_main);
    return chainActive.Height();
}

static UniValue getbestblockhash(const JSONRPCRequest& request)
{
    if (request.fHelp || request.params.size() != 0)
        throw std::runtime_error(
            "getbestblockhash\n"
            "\nReturns the hash of the best (tip) block in the longest blockchain.\n"
            "\nResult:\n"
            "\"hex\"      (string) the block hash hex encoded\n"
            "\nExamples:\n"
            + HelpExampleCli("getbestblockhash", "")
            + HelpExampleRpc("getbestblockhash", "")
        );

    LOCK(cs_main);
    return chainActive.Tip()->GetBlockHash().GetHex();
}

void RPCNotifyBlockChange(bool ibd, const CBlockIndex * pindex)
{
    if(pindex) {
        std::lock_guard<std::mutex> lock(cs_blockchange);
        latestblock.hash = pindex->GetBlockHash();
        latestblock.height = pindex->nHeight;
    }
    cond_blockchange.notify_all();
}

static UniValue waitfornewblock(const JSONRPCRequest& request)
{
    if (request.fHelp || request.params.size() > 1)
        throw std::runtime_error(
            "waitfornewblock (timeout)\n"
            "\nWaits for a specific new block and returns useful info about it.\n"
            "\nReturns the current block on timeout or exit.\n"
            "\nArguments:\n"
            "1. timeout (int, optional, default=0) Time in milliseconds to wait for a response. 0 indicates no timeout.\n"
            "\nResult:\n"
            "{                           (json object)\n"
            "  \"hash\" : {       (string) The blockhash\n"
            "  \"height\" : {     (int) Block height\n"
            "}\n"
            "\nExamples:\n"
            + HelpExampleCli("waitfornewblock", "1000")
            + HelpExampleRpc("waitfornewblock", "1000")
        );
    int timeout = 0;
    if (!request.params[0].isNull())
        timeout = request.params[0].get_int();

    CUpdatedBlock block;
    {
        std::unique_lock<std::mutex> lock(cs_blockchange);
        block = latestblock;
        if(timeout)
            cond_blockchange.wait_for(lock, std::chrono::milliseconds(timeout), [&block]{return latestblock.height != block.height || latestblock.hash != block.hash || !IsRPCRunning(); });
        else
            cond_blockchange.wait(lock, [&block]{return latestblock.height != block.height || latestblock.hash != block.hash || !IsRPCRunning(); });
        block = latestblock;
    }
    UniValue ret(UniValue::VOBJ);
    ret.pushKV("hash", block.hash.GetHex());
    ret.pushKV("height", block.height);
    return ret;
}

static UniValue waitforblock(const JSONRPCRequest& request)
{
    if (request.fHelp || request.params.size() < 1 || request.params.size() > 2)
        throw std::runtime_error(
            "waitforblock <blockhash> (timeout)\n"
            "\nWaits for a specific new block and returns useful info about it.\n"
            "\nReturns the current block on timeout or exit.\n"
            "\nArguments:\n"
            "1. \"blockhash\" (required, string) Block hash to wait for.\n"
            "2. timeout       (int, optional, default=0) Time in milliseconds to wait for a response. 0 indicates no timeout.\n"
            "\nResult:\n"
            "{                           (json object)\n"
            "  \"hash\" : {       (string) The blockhash\n"
            "  \"height\" : {     (int) Block height\n"
            "}\n"
            "\nExamples:\n"
            + HelpExampleCli("waitforblock", "\"0000000000079f8ef3d2c688c244eb7a4570b24c9ed7b4a8c619eb02596f8862\", 1000")
            + HelpExampleRpc("waitforblock", "\"0000000000079f8ef3d2c688c244eb7a4570b24c9ed7b4a8c619eb02596f8862\", 1000")
        );
    int timeout = 0;

    uint256 hash = uint256S(request.params[0].get_str());

    if (!request.params[1].isNull())
        timeout = request.params[1].get_int();

    CUpdatedBlock block;
    {
        std::unique_lock<std::mutex> lock(cs_blockchange);
        if(timeout)
            cond_blockchange.wait_for(lock, std::chrono::milliseconds(timeout), [&hash]{return latestblock.hash == hash || !IsRPCRunning();});
        else
            cond_blockchange.wait(lock, [&hash]{return latestblock.hash == hash || !IsRPCRunning(); });
        block = latestblock;
    }

    UniValue ret(UniValue::VOBJ);
    ret.pushKV("hash", block.hash.GetHex());
    ret.pushKV("height", block.height);
    return ret;
}

static UniValue waitforblockheight(const JSONRPCRequest& request)
{
    if (request.fHelp || request.params.size() < 1 || request.params.size() > 2)
        throw std::runtime_error(
            "waitforblockheight <height> (timeout)\n"
            "\nWaits for (at least) block height and returns the height and hash\n"
            "of the current tip.\n"
            "\nReturns the current block on timeout or exit.\n"
            "\nArguments:\n"
            "1. height  (required, int) Block height to wait for (int)\n"
            "2. timeout (int, optional, default=0) Time in milliseconds to wait for a response. 0 indicates no timeout.\n"
            "\nResult:\n"
            "{                           (json object)\n"
            "  \"hash\" : {       (string) The blockhash\n"
            "  \"height\" : {     (int) Block height\n"
            "}\n"
            "\nExamples:\n"
            + HelpExampleCli("waitforblockheight", "\"100\", 1000")
            + HelpExampleRpc("waitforblockheight", "\"100\", 1000")
        );
    int timeout = 0;

    int height = request.params[0].get_int();

    if (!request.params[1].isNull())
        timeout = request.params[1].get_int();

    CUpdatedBlock block;
    {
        std::unique_lock<std::mutex> lock(cs_blockchange);
        if(timeout)
            cond_blockchange.wait_for(lock, std::chrono::milliseconds(timeout), [&height]{return latestblock.height >= height || !IsRPCRunning();});
        else
            cond_blockchange.wait(lock, [&height]{return latestblock.height >= height || !IsRPCRunning(); });
        block = latestblock;
    }
    UniValue ret(UniValue::VOBJ);
    ret.pushKV("hash", block.hash.GetHex());
    ret.pushKV("height", block.height);
    return ret;
}

static UniValue syncwithvalidationinterfacequeue(const JSONRPCRequest& request)
{
    if (request.fHelp || request.params.size() > 0) {
        throw std::runtime_error(
            "syncwithvalidationinterfacequeue\n"
            "\nWaits for the validation interface queue to catch up on everything that was there when we entered this function.\n"
            "\nExamples:\n"
            + HelpExampleCli("syncwithvalidationinterfacequeue","")
            + HelpExampleRpc("syncwithvalidationinterfacequeue","")
        );
    }
    SyncWithValidationInterfaceQueue();
    return NullUniValue;
}

static UniValue getdifficulty(const JSONRPCRequest& request)
{
    if (request.fHelp || request.params.size() != 1)
        throw std::runtime_error(
            "getdifficulty algo\n"
            "\nReturns the proof-of-work difficulty as a multiple of the minimum difficulty.\n"
            "\nArguments:\n"
            "1. \"algo\"  (numeric, required) algorithm to get difficulty for\n"
            "\nResult:\n"
            "n.nnn       (numeric) the proof-of-work difficulty as a multiple of the minimum difficulty.\n"
            "\nExamples:\n"
            + HelpExampleCli("getdifficulty", "0")
            + HelpExampleCli("getdifficulty", "1")
            + HelpExampleRpc("getdifficulty", "0")
        );

    LOCK(cs_main);
    return GetDifficulty(DecodeAlgoParam(request.params[0]));
}

static std::string EntryDescriptionString()
{
    return "    \"size\" : n,             (numeric) virtual transaction size as defined in BIP 141. This is different from actual serialized size for witness transactions as witness data is discounted.\n"
           "    \"fee\" : n,              (numeric) transaction fee in " + CURRENCY_UNIT + " (DEPRECATED)\n"
           "    \"modifiedfee\" : n,      (numeric) transaction fee with fee deltas used for mining priority (DEPRECATED)\n"
           "    \"time\" : n,             (numeric) local time transaction entered pool in seconds since 1 Jan 1970 GMT\n"
           "    \"height\" : n,           (numeric) block height when transaction entered pool\n"
           "    \"descendantcount\" : n,  (numeric) number of in-mempool descendant transactions (including this one)\n"
           "    \"descendantsize\" : n,   (numeric) virtual transaction size of in-mempool descendants (including this one)\n"
           "    \"descendantfees\" : n,   (numeric) modified fees (see above) of in-mempool descendants (including this one) (DEPRECATED)\n"
           "    \"ancestorcount\" : n,    (numeric) number of in-mempool ancestor transactions (including this one)\n"
           "    \"ancestorsize\" : n,     (numeric) virtual transaction size of in-mempool ancestors (including this one)\n"
           "    \"ancestorfees\" : n,     (numeric) modified fees (see above) of in-mempool ancestors (including this one) (DEPRECATED)\n"
           "    \"wtxid\" : hash,         (string) hash of serialized transaction, including witness data\n"
           "    \"fees\" : {\n"
           "        \"base\" : n,         (numeric) transaction fee in " + CURRENCY_UNIT + "\n"
           "        \"modified\" : n,     (numeric) transaction fee with fee deltas used for mining priority in " + CURRENCY_UNIT + "\n"
           "        \"ancestor\" : n,     (numeric) modified fees (see above) of in-mempool ancestors (including this one) in " + CURRENCY_UNIT + "\n"
           "        \"descendant\" : n,   (numeric) modified fees (see above) of in-mempool descendants (including this one) in " + CURRENCY_UNIT + "\n"
           "    }\n"
           "    \"depends\" : [           (array) unconfirmed transactions used as inputs for this transaction\n"
           "        \"transactionid\",    (string) parent transaction id\n"
           "       ... ]\n"
           "    \"spentby\" : [           (array) unconfirmed transactions spending outputs from this transaction\n"
           "        \"transactionid\",    (string) child transaction id\n"
           "       ... ]\n";
}

static void entryToJSON(UniValue &info, const CTxMemPoolEntry &e) EXCLUSIVE_LOCKS_REQUIRED(::mempool.cs)
{
    AssertLockHeld(mempool.cs);

    UniValue fees(UniValue::VOBJ);
    fees.pushKV("base", ValueFromAmount(e.GetFee()));
    fees.pushKV("modified", ValueFromAmount(e.GetModifiedFee()));
    fees.pushKV("ancestor", ValueFromAmount(e.GetModFeesWithAncestors()));
    fees.pushKV("descendant", ValueFromAmount(e.GetModFeesWithDescendants()));
    info.pushKV("fees", fees);

    info.pushKV("size", (int)e.GetTxSize());
    info.pushKV("fee", ValueFromAmount(e.GetFee()));
    info.pushKV("modifiedfee", ValueFromAmount(e.GetModifiedFee()));
    info.pushKV("time", e.GetTime());
    info.pushKV("height", (int)e.GetHeight());
    info.pushKV("descendantcount", e.GetCountWithDescendants());
    info.pushKV("descendantsize", e.GetSizeWithDescendants());
    info.pushKV("descendantfees", e.GetModFeesWithDescendants());
    info.pushKV("ancestorcount", e.GetCountWithAncestors());
    info.pushKV("ancestorsize", e.GetSizeWithAncestors());
    info.pushKV("ancestorfees", e.GetModFeesWithAncestors());
    info.pushKV("wtxid", mempool.vTxHashes[e.vTxHashesIdx].first.ToString());
    const CTransaction& tx = e.GetTx();
    std::set<std::string> setDepends;
    for (const CTxIn& txin : tx.vin)
    {
        if (mempool.exists(txin.prevout.hash))
            setDepends.insert(txin.prevout.hash.ToString());
    }

    UniValue depends(UniValue::VARR);
    for (const std::string& dep : setDepends)
    {
        depends.push_back(dep);
    }

    info.pushKV("depends", depends);

    UniValue spent(UniValue::VARR);
    const CTxMemPool::txiter &it = mempool.mapTx.find(tx.GetHash());
    const CTxMemPool::setEntries &setChildren = mempool.GetMemPoolChildren(it);
    for (const CTxMemPool::txiter &childiter : setChildren) {
        spent.push_back(childiter->GetTx().GetHash().ToString());
    }

    info.pushKV("spentby", spent);
}

UniValue mempoolToJSON(bool fVerbose)
{
    if (fVerbose)
    {
        LOCK(mempool.cs);
        UniValue o(UniValue::VOBJ);
        for (const CTxMemPoolEntry& e : mempool.mapTx)
        {
            const uint256& hash = e.GetTx().GetHash();
            UniValue info(UniValue::VOBJ);
            entryToJSON(info, e);
            o.pushKV(hash.ToString(), info);
        }
        return o;
    }
    else
    {
        std::vector<uint256> vtxid;
        mempool.queryHashes(vtxid);

        UniValue a(UniValue::VARR);
        for (const uint256& hash : vtxid)
            a.push_back(hash.ToString());

        return a;
    }
}

static UniValue getrawmempool(const JSONRPCRequest& request)
{
    if (request.fHelp || request.params.size() > 1)
        throw std::runtime_error(
            "getrawmempool ( verbose )\n"
            "\nReturns all transaction ids in memory pool as a json array of string transaction ids.\n"
            "\nHint: use getmempoolentry to fetch a specific transaction from the mempool.\n"
            "\nArguments:\n"
            "1. verbose (boolean, optional, default=false) True for a json object, false for array of transaction ids\n"
            "\nResult: (for verbose = false):\n"
            "[                     (json array of string)\n"
            "  \"transactionid\"     (string) The transaction id\n"
            "  ,...\n"
            "]\n"
            "\nResult: (for verbose = true):\n"
            "{                           (json object)\n"
            "  \"transactionid\" : {       (json object)\n"
            + EntryDescriptionString()
            + "  }, ...\n"
            "}\n"
            "\nExamples:\n"
            + HelpExampleCli("getrawmempool", "true")
            + HelpExampleRpc("getrawmempool", "true")
        );

    bool fVerbose = false;
    if (!request.params[0].isNull())
        fVerbose = request.params[0].get_bool();

    return mempoolToJSON(fVerbose);
}

static UniValue getmempoolancestors(const JSONRPCRequest& request)
{
    if (request.fHelp || request.params.size() < 1 || request.params.size() > 2) {
        throw std::runtime_error(
            "getmempoolancestors txid (verbose)\n"
            "\nIf txid is in the mempool, returns all in-mempool ancestors.\n"
            "\nArguments:\n"
            "1. \"txid\"                 (string, required) The transaction id (must be in mempool)\n"
            "2. verbose                  (boolean, optional, default=false) True for a json object, false for array of transaction ids\n"
            "\nResult (for verbose=false):\n"
            "[                       (json array of strings)\n"
            "  \"transactionid\"           (string) The transaction id of an in-mempool ancestor transaction\n"
            "  ,...\n"
            "]\n"
            "\nResult (for verbose=true):\n"
            "{                           (json object)\n"
            "  \"transactionid\" : {       (json object)\n"
            + EntryDescriptionString()
            + "  }, ...\n"
            "}\n"
            "\nExamples:\n"
            + HelpExampleCli("getmempoolancestors", "\"mytxid\"")
            + HelpExampleRpc("getmempoolancestors", "\"mytxid\"")
            );
    }

    bool fVerbose = false;
    if (!request.params[1].isNull())
        fVerbose = request.params[1].get_bool();

    uint256 hash = ParseHashV(request.params[0], "parameter 1");

    LOCK(mempool.cs);

    CTxMemPool::txiter it = mempool.mapTx.find(hash);
    if (it == mempool.mapTx.end()) {
        throw JSONRPCError(RPC_INVALID_ADDRESS_OR_KEY, "Transaction not in mempool");
    }

    CTxMemPool::setEntries setAncestors;
    uint64_t noLimit = std::numeric_limits<uint64_t>::max();
    std::string dummy;
    mempool.CalculateMemPoolAncestors(*it, setAncestors, noLimit, noLimit, noLimit, noLimit, dummy, false);

    if (!fVerbose) {
        UniValue o(UniValue::VARR);
        for (CTxMemPool::txiter ancestorIt : setAncestors) {
            o.push_back(ancestorIt->GetTx().GetHash().ToString());
        }

        return o;
    } else {
        UniValue o(UniValue::VOBJ);
        for (CTxMemPool::txiter ancestorIt : setAncestors) {
            const CTxMemPoolEntry &e = *ancestorIt;
            const uint256& _hash = e.GetTx().GetHash();
            UniValue info(UniValue::VOBJ);
            entryToJSON(info, e);
            o.pushKV(_hash.ToString(), info);
        }
        return o;
    }
}

static UniValue getmempooldescendants(const JSONRPCRequest& request)
{
    if (request.fHelp || request.params.size() < 1 || request.params.size() > 2) {
        throw std::runtime_error(
            "getmempooldescendants txid (verbose)\n"
            "\nIf txid is in the mempool, returns all in-mempool descendants.\n"
            "\nArguments:\n"
            "1. \"txid\"                 (string, required) The transaction id (must be in mempool)\n"
            "2. verbose                  (boolean, optional, default=false) True for a json object, false for array of transaction ids\n"
            "\nResult (for verbose=false):\n"
            "[                       (json array of strings)\n"
            "  \"transactionid\"           (string) The transaction id of an in-mempool descendant transaction\n"
            "  ,...\n"
            "]\n"
            "\nResult (for verbose=true):\n"
            "{                           (json object)\n"
            "  \"transactionid\" : {       (json object)\n"
            + EntryDescriptionString()
            + "  }, ...\n"
            "}\n"
            "\nExamples:\n"
            + HelpExampleCli("getmempooldescendants", "\"mytxid\"")
            + HelpExampleRpc("getmempooldescendants", "\"mytxid\"")
            );
    }

    bool fVerbose = false;
    if (!request.params[1].isNull())
        fVerbose = request.params[1].get_bool();

    uint256 hash = ParseHashV(request.params[0], "parameter 1");

    LOCK(mempool.cs);

    CTxMemPool::txiter it = mempool.mapTx.find(hash);
    if (it == mempool.mapTx.end()) {
        throw JSONRPCError(RPC_INVALID_ADDRESS_OR_KEY, "Transaction not in mempool");
    }

    CTxMemPool::setEntries setDescendants;
    mempool.CalculateDescendants(it, setDescendants);
    // CTxMemPool::CalculateDescendants will include the given tx
    setDescendants.erase(it);

    if (!fVerbose) {
        UniValue o(UniValue::VARR);
        for (CTxMemPool::txiter descendantIt : setDescendants) {
            o.push_back(descendantIt->GetTx().GetHash().ToString());
        }

        return o;
    } else {
        UniValue o(UniValue::VOBJ);
        for (CTxMemPool::txiter descendantIt : setDescendants) {
            const CTxMemPoolEntry &e = *descendantIt;
            const uint256& _hash = e.GetTx().GetHash();
            UniValue info(UniValue::VOBJ);
            entryToJSON(info, e);
            o.pushKV(_hash.ToString(), info);
        }
        return o;
    }
}

static UniValue getmempoolentry(const JSONRPCRequest& request)
{
    if (request.fHelp || request.params.size() != 1) {
        throw std::runtime_error(
            "getmempoolentry txid\n"
            "\nReturns mempool data for given transaction\n"
            "\nArguments:\n"
            "1. \"txid\"                   (string, required) The transaction id (must be in mempool)\n"
            "\nResult:\n"
            "{                           (json object)\n"
            + EntryDescriptionString()
            + "}\n"
            "\nExamples:\n"
            + HelpExampleCli("getmempoolentry", "\"mytxid\"")
            + HelpExampleRpc("getmempoolentry", "\"mytxid\"")
        );
    }

    uint256 hash = ParseHashV(request.params[0], "parameter 1");

    LOCK(mempool.cs);

    CTxMemPool::txiter it = mempool.mapTx.find(hash);
    if (it == mempool.mapTx.end()) {
        throw JSONRPCError(RPC_INVALID_ADDRESS_OR_KEY, "Transaction not in mempool");
    }

    const CTxMemPoolEntry &e = *it;
    UniValue info(UniValue::VOBJ);
    entryToJSON(info, e);
    return info;
}

static UniValue getblockhash(const JSONRPCRequest& request)
{
    if (request.fHelp || request.params.size() != 1)
        throw std::runtime_error(
            "getblockhash height\n"
            "\nReturns hash of block in best-block-chain at height provided.\n"
            "\nArguments:\n"
            "1. height         (numeric, required) The height index\n"
            "\nResult:\n"
            "\"hash\"         (string) The block hash\n"
            "\nExamples:\n"
            + HelpExampleCli("getblockhash", "1000")
            + HelpExampleRpc("getblockhash", "1000")
        );

    LOCK(cs_main);

    int nHeight = request.params[0].get_int();
    if (nHeight < 0 || nHeight > chainActive.Height())
        throw JSONRPCError(RPC_INVALID_PARAMETER, "Block height out of range");

    CBlockIndex* pblockindex = chainActive[nHeight];
    return pblockindex->GetBlockHash().GetHex();
}

static UniValue getblockheader(const JSONRPCRequest& request)
{
    if (request.fHelp || request.params.size() < 1 || request.params.size() > 2)
        throw std::runtime_error(
            "getblockheader \"hash\" ( verbose )\n"
            "\nIf verbose is false, returns a string that is serialized, hex-encoded data for blockheader 'hash'.\n"
            "If verbose is true, returns an Object with information about blockheader <hash>.\n"
            "\nArguments:\n"
            "1. \"hash\"          (string, required) The block hash\n"
            "2. verbose           (boolean, optional, default=true) true for a json object, false for the hex encoded data\n"
            "\nResult (for verbose = true):\n"
            "{\n"
            "  \"hash\" : \"hash\",     (string) the block hash (same as provided)\n"
            "  \"confirmations\" : n,   (numeric) The number of confirmations, or -1 if the block is not on the main chain\n"
            "  \"height\" : n,          (numeric) The block height or index\n"
            "  \"version\" : n,         (numeric) The block version\n"
            "  \"versionHex\" : \"00000000\", (string) The block version formatted in hexadecimal\n"
            "  \"merkleroot\" : \"xxxx\", (string) The merkle root\n"
            "  \"time\" : ttt,          (numeric) The block time in seconds since epoch (Jan 1 1970 GMT)\n"
            "  \"mediantime\" : ttt,    (numeric) The median block time in seconds since epoch (Jan 1 1970 GMT)\n"
            "  \"nonce\" : n,           (numeric) The nonce\n"
            "  \"bits\" : \"1d00ffff\", (string) The bits\n"
            "  \"difficulty\" : x.xxx,  (numeric) The difficulty\n"
            "  \"chainwork\" : \"0000...1f3\"     (string) Expected number of hashes required to produce the current chain (in hex)\n"
            "  \"previousblockhash\" : \"hash\",  (string) The hash of the previous block\n"
            "  \"nextblockhash\" : \"hash\",      (string) The hash of the next block\n"
            "}\n"
            "\nResult (for verbose=false):\n"
            "\"data\"             (string) A string that is serialized, hex-encoded data for block 'hash'.\n"
            "\nExamples:\n"
            + HelpExampleCli("getblockheader", "\"00000000c937983704a73af28acdec37b049d214adbda81d7e2a3dd146f6ed09\"")
            + HelpExampleRpc("getblockheader", "\"00000000c937983704a73af28acdec37b049d214adbda81d7e2a3dd146f6ed09\"")
        );

    LOCK(cs_main);

    std::string strHash = request.params[0].get_str();
    uint256 hash(uint256S(strHash));

    bool fVerbose = true;
    if (!request.params[1].isNull())
        fVerbose = request.params[1].get_bool();

    const CBlockIndex* pblockindex = LookupBlockIndex(hash);
    if (!pblockindex) {
        throw JSONRPCError(RPC_INVALID_ADDRESS_OR_KEY, "Block not found");
    }

    if (!fVerbose)
    {
        CDataStream ssBlock(SER_NETWORK, PROTOCOL_VERSION);
        ssBlock << pblockindex->GetBlockHeader(Params().GetConsensus());
        std::string strHex = HexStr(ssBlock.begin(), ssBlock.end());
        return strHex;
    }

    return blockheaderToJSON(pblockindex);
}

static CBlock GetBlockChecked(const CBlockIndex* pblockindex)
{
    CBlock block;
    if (fHavePruned && !(pblockindex->nStatus & BLOCK_HAVE_DATA) && pblockindex->nTx > 0) {
        throw JSONRPCError(RPC_MISC_ERROR, "Block not available (pruned data)");
    }

    if (!ReadBlockFromDisk(block, pblockindex, Params().GetConsensus())) {
        // Block not found on disk. This could be because we have the block
        // header in our index but don't have the block (for example if a
        // non-whitelisted node sends us an unrequested long chain of valid
        // blocks, we add the headers to our index, but don't accept the
        // block).
        throw JSONRPCError(RPC_MISC_ERROR, "Block not found on disk");
    }

    return block;
}

static UniValue getblock(const JSONRPCRequest& request)
{
    if (request.fHelp || request.params.size() < 1 || request.params.size() > 2)
        throw std::runtime_error(
            "getblock \"blockhash\" ( verbosity ) \n"
            "\nIf verbosity is 0, returns a string that is serialized, hex-encoded data for block 'hash'.\n"
            "If verbosity is 1, returns an Object with information about block <hash>.\n"
            "If verbosity is 2, returns an Object with information about block <hash> and information about each transaction. \n"
            "\nArguments:\n"
            "1. \"blockhash\"          (string, required) The block hash\n"
            "2. verbosity              (numeric, optional, default=1) 0 for hex encoded data, 1 for a json object, and 2 for json object with transaction data\n"
            "\nResult (for verbosity = 0):\n"
            "\"data\"             (string) A string that is serialized, hex-encoded data for block 'hash'.\n"
            "\nResult (for verbosity = 1):\n"
            "{\n"
            "  \"hash\" : \"hash\",     (string) the block hash (same as provided)\n"
            "  \"confirmations\" : n,   (numeric) The number of confirmations, or -1 if the block is not on the main chain\n"
            "  \"size\" : n,            (numeric) The block size\n"
            "  \"strippedsize\" : n,    (numeric) The block size excluding witness data\n"
            "  \"weight\" : n           (numeric) The block weight as defined in BIP 141\n"
            "  \"height\" : n,          (numeric) The block height or index\n"
            "  \"version\" : n,         (numeric) The block version\n"
            "  \"versionHex\" : \"00000000\", (string) The block version formatted in hexadecimal\n"
            "  \"algo\" : n,            (numeric) The block's PoW algo\n"
            "  \"merkleroot\" : \"xxxx\", (string) The merkle root\n"
            "  \"tx\" : [               (array of string) The transaction ids\n"
            "     \"transactionid\"     (string) The transaction id\n"
            "     ,...\n"
            "  ],\n"
            "  \"time\" : ttt,          (numeric) The block time in seconds since epoch (Jan 1 1970 GMT)\n"
            "  \"mediantime\" : ttt,    (numeric) The median block time in seconds since epoch (Jan 1 1970 GMT)\n"
            "  \"nonce\" : n,           (numeric) The nonce\n"
            "  \"bits\" : \"1d00ffff\", (string) The bits\n"
            "  \"difficulty\" : x.xxx,  (numeric) The difficulty\n"
            "  \"chainwork\" : \"xxxx\",  (string) Expected number of hashes required to produce the chain up to this block (in hex)\n"
            "  \"previousblockhash\" : \"hash\",  (string) The hash of the previous block\n"
            "  \"nextblockhash\" : \"hash\"       (string) The hash of the next block\n"
            "}\n"
            "\nResult (for verbosity = 2):\n"
            "{\n"
            "  ...,                     Same output as verbosity = 1.\n"
            "  \"tx\" : [               (array of Objects) The transactions in the format of the getrawtransaction RPC. Different from verbosity = 1 \"tx\" result.\n"
            "         ,...\n"
            "  ],\n"
            "  ,...                     Same output as verbosity = 1.\n"
            "}\n"
            "\nExamples:\n"
            + HelpExampleCli("getblock", "\"00000000c937983704a73af28acdec37b049d214adbda81d7e2a3dd146f6ed09\"")
            + HelpExampleRpc("getblock", "\"00000000c937983704a73af28acdec37b049d214adbda81d7e2a3dd146f6ed09\"")
        );

    LOCK(cs_main);

    std::string strHash = request.params[0].get_str();
    uint256 hash(uint256S(strHash));

    int verbosity = 1;
    if (!request.params[1].isNull()) {
        if(request.params[1].isNum())
            verbosity = request.params[1].get_int();
        else
            verbosity = request.params[1].get_bool() ? 1 : 0;
    }

    const CBlockIndex* pblockindex = LookupBlockIndex(hash);
    if (!pblockindex) {
        throw JSONRPCError(RPC_INVALID_ADDRESS_OR_KEY, "Block not found");
    }

<<<<<<< HEAD
    CBlock block;
    if (fHavePruned && !(pblockindex->nStatus & BLOCK_HAVE_DATA) && pblockindex->nTx > 0)
        throw JSONRPCError(RPC_MISC_ERROR, "Block not available (pruned data)");

    std::vector<CTransactionRef> vGameTx;
    if (!ReadBlockFromDisk(block, vGameTx, pblockindex, Params().GetConsensus()))
        // Block not found on disk. This could be because we have the block
        // header in our index but don't have the block (for example if a
        // non-whitelisted node sends us an unrequested long chain of valid
        // blocks, we add the headers to our index, but don't accept the
        // block).
        throw JSONRPCError(RPC_MISC_ERROR, "Block not found on disk");
=======
    const CBlock block = GetBlockChecked(pblockindex);
>>>>>>> 1c57088c

    if (verbosity <= 0)
    {
        CDataStream ssBlock(SER_NETWORK, PROTOCOL_VERSION | RPCSerializationFlags());
        ssBlock << block;
        std::string strHex = HexStr(ssBlock.begin(), ssBlock.end());
        return strHex;
    }

    return blockToJSON(block, vGameTx, pblockindex, verbosity >= 2);
}

struct CCoinsStats
{
    int nHeight;
    uint256 hashBlock;
    uint64_t nTransactions;
    uint64_t nTransactionOutputs;
    uint64_t nBogoSize;
    uint256 hashSerialized;
    uint64_t nDiskSize;
    CAmount nTotalAmount;

    CCoinsStats() : nHeight(0), nTransactions(0), nTransactionOutputs(0), nBogoSize(0), nDiskSize(0), nTotalAmount(0) {}
};

static void ApplyStats(CCoinsStats &stats, CHashWriter& ss, const uint256& hash, const std::map<uint32_t, Coin>& outputs)
{
    assert(!outputs.empty());
    ss << hash;
    ss << VARINT(outputs.begin()->second.nHeight * 2 + outputs.begin()->second.fCoinBase ? 1u : 0u);
    stats.nTransactions++;
    for (const auto output : outputs) {
        ss << VARINT(output.first + 1);
        ss << output.second.out.scriptPubKey;
        ss << VARINT(output.second.out.nValue, VarIntMode::NONNEGATIVE_SIGNED);
        stats.nTransactionOutputs++;
        stats.nTotalAmount += output.second.out.nValue;
        stats.nBogoSize += 32 /* txid */ + 4 /* vout index */ + 4 /* height + coinbase */ + 8 /* amount */ +
                           2 /* scriptPubKey len */ + output.second.out.scriptPubKey.size() /* scriptPubKey */;
    }
    ss << VARINT(0u);
}

//! Calculate statistics about the unspent transaction output set
static bool GetUTXOStats(CCoinsView *view, CCoinsStats &stats)
{
    std::unique_ptr<CCoinsViewCursor> pcursor(view->Cursor());
    assert(pcursor);

    CHashWriter ss(SER_GETHASH, PROTOCOL_VERSION);
    stats.hashBlock = pcursor->GetBestBlock();
    {
        LOCK(cs_main);
        stats.nHeight = LookupBlockIndex(stats.hashBlock)->nHeight;
    }
    ss << stats.hashBlock;
    uint256 prevkey;
    std::map<uint32_t, Coin> outputs;
    while (pcursor->Valid()) {
        boost::this_thread::interruption_point();
        COutPoint key;
        Coin coin;
        if (pcursor->GetKey(key) && pcursor->GetValue(coin)) {
            if (!outputs.empty() && key.hash != prevkey) {
                ApplyStats(stats, ss, prevkey, outputs);
                outputs.clear();
            }
            prevkey = key.hash;
            outputs[key.n] = std::move(coin);
        } else {
            return error("%s: unable to read value", __func__);
        }
        pcursor->Next();
    }
    if (!outputs.empty()) {
        ApplyStats(stats, ss, prevkey, outputs);
    }
    stats.hashSerialized = ss.GetHash();
    stats.nDiskSize = view->EstimateSize();
    return true;
}

static UniValue pruneblockchain(const JSONRPCRequest& request)
{
    if (request.fHelp || request.params.size() != 1)
        throw std::runtime_error(
            "pruneblockchain\n"
            "\nArguments:\n"
            "1. \"height\"       (numeric, required) The block height to prune up to. May be set to a discrete height, or a unix timestamp\n"
            "                  to prune blocks whose block time is at least 2 hours older than the provided timestamp.\n"
            "\nResult:\n"
            "n    (numeric) Height of the last block pruned.\n"
            "\nExamples:\n"
            + HelpExampleCli("pruneblockchain", "1000")
            + HelpExampleRpc("pruneblockchain", "1000"));

    if (!fPruneMode)
        throw JSONRPCError(RPC_MISC_ERROR, "Cannot prune blocks because node is not in prune mode.");

    LOCK(cs_main);

    int heightParam = request.params[0].get_int();
    if (heightParam < 0)
        throw JSONRPCError(RPC_INVALID_PARAMETER, "Negative block height.");

    // Height value more than a billion is too high to be a block height, and
    // too low to be a block time (corresponds to timestamp from Sep 2001).
    if (heightParam > 1000000000) {
        // Add a 2 hour buffer to include blocks which might have had old timestamps
        CBlockIndex* pindex = chainActive.FindEarliestAtLeast(heightParam - TIMESTAMP_WINDOW);
        if (!pindex) {
            throw JSONRPCError(RPC_INVALID_PARAMETER, "Could not find block with at least the specified timestamp.");
        }
        heightParam = pindex->nHeight;
    }

    unsigned int height = (unsigned int) heightParam;
    unsigned int chainHeight = (unsigned int) chainActive.Height();
    if (chainHeight < Params().PruneAfterHeight())
        throw JSONRPCError(RPC_MISC_ERROR, "Blockchain is too short for pruning.");
    else if (height > chainHeight)
        throw JSONRPCError(RPC_INVALID_PARAMETER, "Blockchain is shorter than the attempted prune height.");
    else if (height > chainHeight - MIN_BLOCKS_TO_KEEP) {
        LogPrint(BCLog::RPC, "Attempt to prune blocks close to the tip.  Retaining the minimum number of blocks.\n");
        height = chainHeight - MIN_BLOCKS_TO_KEEP;
    }

    PruneBlockFilesManual(height);
    return uint64_t(height);
}

static UniValue gettxoutsetinfo(const JSONRPCRequest& request)
{
    if (request.fHelp || request.params.size() != 0)
        throw std::runtime_error(
            "gettxoutsetinfo\n"
            "\nReturns statistics about the unspent transaction output set.\n"
            "Note this call may take some time.\n"
            "\nResult:\n"
            "{\n"
            "  \"height\":n,     (numeric) The current block height (index)\n"
            "  \"bestblock\": \"hex\",   (string) The hash of the block at the tip of the chain\n"
            "  \"transactions\": n,      (numeric) The number of transactions with unspent outputs\n"
            "  \"txouts\": n,            (numeric) The number of unspent transaction outputs\n"
            "  \"bogosize\": n,          (numeric) A meaningless metric for UTXO set size\n"
            "  \"hash_serialized_2\": \"hash\", (string) The serialized hash\n"
            "  \"disk_size\": n,         (numeric) The estimated size of the chainstate on disk\n"
            "  \"total_amount\": x.xxx          (numeric) The total amount\n"
            "}\n"
            "\nExamples:\n"
            + HelpExampleCli("gettxoutsetinfo", "")
            + HelpExampleRpc("gettxoutsetinfo", "")
        );

    UniValue ret(UniValue::VOBJ);

    CCoinsStats stats;
    FlushStateToDisk();
    if (GetUTXOStats(pcoinsdbview.get(), stats)) {
        ret.pushKV("height", (int64_t)stats.nHeight);
        ret.pushKV("bestblock", stats.hashBlock.GetHex());
        ret.pushKV("transactions", (int64_t)stats.nTransactions);
        ret.pushKV("txouts", (int64_t)stats.nTransactionOutputs);
        ret.pushKV("bogosize", (int64_t)stats.nBogoSize);
        ret.pushKV("hash_serialized_2", stats.hashSerialized.GetHex());
        ret.pushKV("disk_size", stats.nDiskSize);
        ret.pushKV("total_amount", ValueFromAmount(stats.nTotalAmount));
    } else {
        throw JSONRPCError(RPC_INTERNAL_ERROR, "Unable to read UTXO set");
    }
    return ret;
}

UniValue gettxout(const JSONRPCRequest& request)
{
    if (request.fHelp || request.params.size() < 2 || request.params.size() > 3)
        throw std::runtime_error(
            "gettxout \"txid\" n ( include_mempool )\n"
            "\nReturns details about an unspent transaction output.\n"
            "\nArguments:\n"
            "1. \"txid\"             (string, required) The transaction id\n"
            "2. \"n\"                (numeric, required) vout number\n"
            "3. \"include_mempool\"  (boolean, optional) Whether to include the mempool. Default: true."
            "     Note that an unspent output that is spent in the mempool won't appear.\n"
            "\nResult:\n"
            "{\n"
            "  \"bestblock\":  \"hash\",    (string) The hash of the block at the tip of the chain\n"
            "  \"confirmations\" : n,       (numeric) The number of confirmations\n"
            "  \"value\" : x.xxx,           (numeric) The transaction value in " + CURRENCY_UNIT + "\n"
            "  \"scriptPubKey\" : {         (json object)\n"
            "     \"asm\" : \"code\",       (string) \n"
            "     \"hex\" : \"hex\",        (string) \n"
            "     \"reqSigs\" : n,          (numeric) Number of required signatures\n"
            "     \"type\" : \"pubkeyhash\", (string) The type, eg pubkeyhash\n"
            "     \"addresses\" : [          (array of string) array of namecoin addresses\n"
            "        \"address\"     (string) namecoin address\n"
            "        ,...\n"
            "     ]\n"
            "  },\n"
            "  \"coinbase\" : true|false   (boolean) Coinbase or not\n"
            "  \"bounty\" : true|false     (boolean) Game bounty or not\n"
            "}\n"

            "\nExamples:\n"
            "\nGet unspent transactions\n"
            + HelpExampleCli("listunspent", "") +
            "\nView the details\n"
            + HelpExampleCli("gettxout", "\"txid\" 1") +
            "\nAs a json rpc call\n"
            + HelpExampleRpc("gettxout", "\"txid\", 1")
        );

    LOCK(cs_main);

    UniValue ret(UniValue::VOBJ);

    std::string strHash = request.params[0].get_str();
    uint256 hash(uint256S(strHash));
    int n = request.params[1].get_int();
    COutPoint out(hash, n);
    bool fMempool = true;
    if (!request.params[2].isNull())
        fMempool = request.params[2].get_bool();

    Coin coin;
    if (fMempool) {
        LOCK(mempool.cs);
        CCoinsViewMemPool view(pcoinsTip.get(), mempool);
        if (!view.GetCoin(out, coin) || mempool.isSpent(out)) {
            return NullUniValue;
        }
    } else {
        if (!pcoinsTip->GetCoin(out, coin)) {
            return NullUniValue;
        }
    }

    const CBlockIndex* pindex = LookupBlockIndex(pcoinsTip->GetBestBlock());
    ret.pushKV("bestblock", pindex->GetBlockHash().GetHex());
    if (coin.nHeight == MEMPOOL_HEIGHT) {
        ret.pushKV("confirmations", 0);
    } else {
        ret.pushKV("confirmations", (int64_t)(pindex->nHeight - coin.nHeight + 1));
    }
    ret.pushKV("value", ValueFromAmount(coin.out.nValue));
    UniValue o(UniValue::VOBJ);
    ScriptPubKeyToUniv(coin.out.scriptPubKey, o, true);
    ret.pushKV("scriptPubKey", o);
    ret.pushKV("coinbase", (bool)coin.fCoinBase);
    ret.pushKV("bounty", (bool)coin.IsGameTx());

    return ret;
}

static UniValue verifychain(const JSONRPCRequest& request)
{
    int nCheckLevel = gArgs.GetArg("-checklevel", DEFAULT_CHECKLEVEL);
    int nCheckDepth = gArgs.GetArg("-checkblocks", DEFAULT_CHECKBLOCKS);
    if (request.fHelp || request.params.size() > 2)
        throw std::runtime_error(
            "verifychain ( checklevel nblocks )\n"
            "\nVerifies blockchain database.\n"
            "\nArguments:\n"
            "1. checklevel   (numeric, optional, 0-4, default=" + strprintf("%d", nCheckLevel) + ") How thorough the block verification is.\n"
            "2. nblocks      (numeric, optional, default=" + strprintf("%d", nCheckDepth) + ", 0=all) The number of blocks to check.\n"
            "\nResult:\n"
            "true|false       (boolean) Verified or not\n"
            "\nExamples:\n"
            + HelpExampleCli("verifychain", "")
            + HelpExampleRpc("verifychain", "")
        );

    LOCK(cs_main);

    if (!request.params[0].isNull())
        nCheckLevel = request.params[0].get_int();
    if (!request.params[1].isNull())
        nCheckDepth = request.params[1].get_int();

    return CVerifyDB().VerifyDB(Params(), pcoinsTip.get(), nCheckLevel, nCheckDepth);
}

/** Implementation of IsSuperMajority with better feedback */
static UniValue SoftForkMajorityDesc(int version, CBlockIndex* pindex, const Consensus::Params& consensusParams)
{
    UniValue rv(UniValue::VOBJ);
    bool activated = false;
    switch(version)
    {
        case 2:
            activated = pindex->nHeight >= consensusParams.BIP34Height;
            break;
        case 3:
            activated = pindex->nHeight >= consensusParams.BIP66Height;
            break;
        case 4:
            activated = pindex->nHeight >= consensusParams.BIP65Height;
            break;
    }
    rv.pushKV("status", activated);
    return rv;
}

static UniValue SoftForkDesc(const std::string &name, int version, CBlockIndex* pindex, const Consensus::Params& consensusParams)
{
    UniValue rv(UniValue::VOBJ);
    rv.pushKV("id", name);
    rv.pushKV("version", version);
    rv.pushKV("reject", SoftForkMajorityDesc(version, pindex, consensusParams));
    return rv;
}

static UniValue BIP9SoftForkDesc(const Consensus::Params& consensusParams, Consensus::DeploymentPos id)
{
    UniValue rv(UniValue::VOBJ);
    const ThresholdState thresholdState = VersionBitsTipState(consensusParams, id);
    switch (thresholdState) {
    case ThresholdState::DEFINED: rv.pushKV("status", "defined"); break;
    case ThresholdState::STARTED: rv.pushKV("status", "started"); break;
    case ThresholdState::LOCKED_IN: rv.pushKV("status", "locked_in"); break;
    case ThresholdState::ACTIVE: rv.pushKV("status", "active"); break;
    case ThresholdState::FAILED: rv.pushKV("status", "failed"); break;
    }
    if (ThresholdState::STARTED == thresholdState)
    {
        rv.pushKV("bit", consensusParams.vDeployments[id].bit);
    }
    rv.pushKV("startTime", consensusParams.vDeployments[id].nStartTime);
    rv.pushKV("timeout", consensusParams.vDeployments[id].nTimeout);
    rv.pushKV("since", VersionBitsTipStateSinceHeight(consensusParams, id));
    if (ThresholdState::STARTED == thresholdState)
    {
        UniValue statsUV(UniValue::VOBJ);
        BIP9Stats statsStruct = VersionBitsTipStatistics(consensusParams, id);
        statsUV.pushKV("period", statsStruct.period);
        statsUV.pushKV("threshold", statsStruct.threshold);
        statsUV.pushKV("elapsed", statsStruct.elapsed);
        statsUV.pushKV("count", statsStruct.count);
        statsUV.pushKV("possible", statsStruct.possible);
        rv.pushKV("statistics", statsUV);
    }
    return rv;
}

static void BIP9SoftForkDescPushBack(UniValue& bip9_softforks, const Consensus::Params& consensusParams, Consensus::DeploymentPos id)
{
    // Deployments with timeout value of 0 are hidden.
    // A timeout value of 0 guarantees a softfork will never be activated.
    // This is used when softfork codes are merged without specifying the deployment schedule.
    if (consensusParams.vDeployments[id].nTimeout > 0)
        bip9_softforks.pushKV(VersionBitsDeploymentInfo[id].name, BIP9SoftForkDesc(consensusParams, id));
}

UniValue getblockchaininfo(const JSONRPCRequest& request)
{
    if (request.fHelp || request.params.size() != 0)
        throw std::runtime_error(
            "getblockchaininfo\n"
            "Returns an object containing various state info regarding blockchain processing.\n"
            "\nResult:\n"
            "{\n"
            "  \"chain\": \"xxxx\",              (string) current network name as defined in BIP70 (main, test, regtest)\n"
            "  \"blocks\": xxxxxx,             (numeric) the current number of blocks processed in the server\n"
            "  \"headers\": xxxxxx,            (numeric) the current number of headers we have validated\n"
            "  \"bestblockhash\": \"...\",       (string) the hash of the currently best block\n"
            "  \"difficulty_algo\": xxxxxx,         (numeric) the current difficulty\n"
            "  \"mediantime\": xxxxxx,         (numeric) median time for the current best block\n"
            "  \"verificationprogress\": xxxx, (numeric) estimate of verification progress [0..1]\n"
            "  \"initialblockdownload\": xxxx, (bool) (debug information) estimate of whether this node is in Initial Block Download mode.\n"
            "  \"chainwork\": \"xxxx\"           (string) total amount of work in active chain, in hexadecimal\n"
            "  \"size_on_disk\": xxxxxx,       (numeric) the estimated size of the block and undo files on disk\n"
            "  \"pruned\": xx,                 (boolean) if the blocks are subject to pruning\n"
            "  \"pruneheight\": xxxxxx,        (numeric) lowest-height complete block stored (only present if pruning is enabled)\n"
            "  \"automatic_pruning\": xx,      (boolean) whether automatic pruning is enabled (only present if pruning is enabled)\n"
            "  \"prune_target_size\": xxxxxx,  (numeric) the target size used by pruning (only present if automatic pruning is enabled)\n"
            "  \"softforks\": [                (array) status of softforks in progress\n"
            "     {\n"
            "        \"id\": \"xxxx\",           (string) name of softfork\n"
            "        \"version\": xx,          (numeric) block version\n"
            "        \"reject\": {             (object) progress toward rejecting pre-softfork blocks\n"
            "           \"status\": xx,        (boolean) true if threshold reached\n"
            "        },\n"
            "     }, ...\n"
            "  ],\n"
            "  \"bip9_softforks\": {           (object) status of BIP9 softforks in progress\n"
            "     \"xxxx\" : {                 (string) name of the softfork\n"
            "        \"status\": \"xxxx\",       (string) one of \"defined\", \"started\", \"locked_in\", \"active\", \"failed\"\n"
            "        \"bit\": xx,              (numeric) the bit (0-28) in the block version field used to signal this softfork (only for \"started\" status)\n"
            "        \"startTime\": xx,        (numeric) the minimum median time past of a block at which the bit gains its meaning\n"
            "        \"timeout\": xx,          (numeric) the median time past of a block at which the deployment is considered failed if not yet locked in\n"
            "        \"since\": xx,            (numeric) height of the first block to which the status applies\n"
            "        \"statistics\": {         (object) numeric statistics about BIP9 signalling for a softfork (only for \"started\" status)\n"
            "           \"period\": xx,        (numeric) the length in blocks of the BIP9 signalling period \n"
            "           \"threshold\": xx,     (numeric) the number of blocks with the version bit set required to activate the feature \n"
            "           \"elapsed\": xx,       (numeric) the number of blocks elapsed since the beginning of the current period \n"
            "           \"count\": xx,         (numeric) the number of blocks with the version bit set in the current period \n"
            "           \"possible\": xx       (boolean) returns false if there are not enough blocks left in this period to pass activation threshold \n"
            "        }\n"
            "     }\n"
            "  }\n"
            "  \"warnings\" : \"...\",           (string) any network and blockchain warnings.\n"
            "}\n"
            "\nExamples:\n"
            + HelpExampleCli("getblockchaininfo", "")
            + HelpExampleRpc("getblockchaininfo", "")
        );

    LOCK(cs_main);

    UniValue obj(UniValue::VOBJ);
    obj.pushKV("chain",                 Params().NetworkIDString());
    obj.pushKV("blocks",                (int)chainActive.Height());
    obj.pushKV("headers",               pindexBestHeader ? pindexBestHeader->nHeight : -1);
    obj.pushKV("bestblockhash",         chainActive.Tip()->GetBlockHash().GetHex());
    obj.pushKV("difficulty_sha256d",    (double)GetDifficulty(ALGO_SHA256D));
    obj.pushKV("difficulty_scrypt",     (double)GetDifficulty(ALGO_SCRYPT));
    obj.pushKV("mediantime",            (int64_t)chainActive.Tip()->GetMedianTimePast());
    obj.pushKV("verificationprogress",  GuessVerificationProgress(Params().TxData(), chainActive.Tip()));
    obj.pushKV("initialblockdownload",  IsInitialBlockDownload());
    obj.pushKV("chainwork",             chainActive.Tip()->nChainWork.GetHex());
    obj.pushKV("size_on_disk",          CalculateCurrentUsage());
    obj.pushKV("pruned",                fPruneMode);
    if (fPruneMode) {
        CBlockIndex* block = chainActive.Tip();
        assert(block);
        while (block->pprev && (block->pprev->nStatus & BLOCK_HAVE_DATA)) {
            block = block->pprev;
        }

        obj.pushKV("pruneheight",        block->nHeight);

        // if 0, execution bypasses the whole if block.
        bool automatic_pruning = (gArgs.GetArg("-prune", 0) != 1);
        obj.pushKV("automatic_pruning",  automatic_pruning);
        if (automatic_pruning) {
            obj.pushKV("prune_target_size",  nPruneTarget);
        }
    }

    const Consensus::Params& consensusParams = Params().GetConsensus();
    CBlockIndex* tip = chainActive.Tip();
    UniValue softforks(UniValue::VARR);
    UniValue bip9_softforks(UniValue::VOBJ);
    softforks.push_back(SoftForkDesc("bip34", 2, tip, consensusParams));
    softforks.push_back(SoftForkDesc("bip66", 3, tip, consensusParams));
    softforks.push_back(SoftForkDesc("bip65", 4, tip, consensusParams));
    for (int pos = Consensus::DEPLOYMENT_TESTDUMMY + 1; pos != Consensus::MAX_VERSION_BITS_DEPLOYMENTS; ++pos) {
        BIP9SoftForkDescPushBack(bip9_softforks, consensusParams, static_cast<Consensus::DeploymentPos>(pos));
    }
    obj.pushKV("softforks",             softforks);
    obj.pushKV("bip9_softforks", bip9_softforks);

    obj.pushKV("warnings", GetWarnings("statusbar"));
    return obj;
}

/** Comparison function for sorting the getchaintips heads.  */
struct CompareBlocksByHeight
{
    bool operator()(const CBlockIndex* a, const CBlockIndex* b) const
    {
        /* Make sure that unequal blocks with the same height do not compare
           equal. Use the pointers themselves to make a distinction. */

        if (a->nHeight != b->nHeight)
          return (a->nHeight > b->nHeight);

        return a < b;
    }
};

static UniValue getchaintips(const JSONRPCRequest& request)
{
    if (request.fHelp || request.params.size() != 0)
        throw std::runtime_error(
            "getchaintips\n"
            "Return information about all known tips in the block tree,"
            " including the main chain as well as orphaned branches.\n"
            "\nResult:\n"
            "[\n"
            "  {\n"
            "    \"height\": xxxx,         (numeric) height of the chain tip\n"
            "    \"hash\": \"xxxx\",         (string) block hash of the tip\n"
            "    \"branchlen\": 0          (numeric) zero for main chain\n"
            "    \"status\": \"active\"      (string) \"active\" for the main chain\n"
            "  },\n"
            "  {\n"
            "    \"height\": xxxx,\n"
            "    \"hash\": \"xxxx\",\n"
            "    \"branchlen\": 1          (numeric) length of branch connecting the tip to the main chain\n"
            "    \"status\": \"xxxx\"        (string) status of the chain (active, valid-fork, valid-headers, headers-only, invalid)\n"
            "  }\n"
            "]\n"
            "Possible values for status:\n"
            "1.  \"invalid\"               This branch contains at least one invalid block\n"
            "2.  \"headers-only\"          Not all blocks for this branch are available, but the headers are valid\n"
            "3.  \"valid-headers\"         All blocks are available for this branch, but they were never fully validated\n"
            "4.  \"valid-fork\"            This branch is not part of the active chain, but is fully validated\n"
            "5.  \"active\"                This is the tip of the active main chain, which is certainly valid\n"
            "\nExamples:\n"
            + HelpExampleCli("getchaintips", "")
            + HelpExampleRpc("getchaintips", "")
        );

    LOCK(cs_main);

    /*
     * Idea:  the set of chain tips is chainActive.tip, plus orphan blocks which do not have another orphan building off of them.
     * Algorithm:
     *  - Make one pass through mapBlockIndex, picking out the orphan blocks, and also storing a set of the orphan block's pprev pointers.
     *  - Iterate through the orphan blocks. If the block isn't pointed to by another orphan, it is a chain tip.
     *  - add chainActive.Tip()
     */
    std::set<const CBlockIndex*, CompareBlocksByHeight> setTips;
    std::set<const CBlockIndex*> setOrphans;
    std::set<const CBlockIndex*> setPrevs;

    for (const std::pair<const uint256, CBlockIndex*>& item : mapBlockIndex)
    {
        if (!chainActive.Contains(item.second)) {
            setOrphans.insert(item.second);
            setPrevs.insert(item.second->pprev);
        }
    }

    for (std::set<const CBlockIndex*>::iterator it = setOrphans.begin(); it != setOrphans.end(); ++it)
    {
        if (setPrevs.erase(*it) == 0) {
            setTips.insert(*it);
        }
    }

    // Always report the currently active tip.
    setTips.insert(chainActive.Tip());

    /* Construct the output array.  */
    UniValue res(UniValue::VARR);
    for (const CBlockIndex* block : setTips)
    {
        UniValue obj(UniValue::VOBJ);
        obj.pushKV("height", block->nHeight);
        obj.pushKV("hash", block->phashBlock->GetHex());

        const int branchLen = block->nHeight - chainActive.FindFork(block)->nHeight;
        obj.pushKV("branchlen", branchLen);

        std::string status;
        if (chainActive.Contains(block)) {
            // This block is part of the currently active chain.
            status = "active";
        } else if (block->nStatus & BLOCK_FAILED_MASK) {
            // This block or one of its ancestors is invalid.
            status = "invalid";
        } else if (block->nChainTx == 0) {
            // This block cannot be connected because full block data for it or one of its parents is missing.
            status = "headers-only";
        } else if (block->IsValid(BLOCK_VALID_SCRIPTS)) {
            // This block is fully validated, but no longer part of the active chain. It was probably the active block once, but was reorganized.
            status = "valid-fork";
        } else if (block->IsValid(BLOCK_VALID_TREE)) {
            // The headers for this block are valid, but it has not been validated. It was probably never part of the most-work chain.
            status = "valid-headers";
        } else {
            // No clue.
            status = "unknown";
        }
        obj.pushKV("status", status);

        res.push_back(obj);
    }

    return res;
}

UniValue mempoolInfoToJSON()
{
    UniValue ret(UniValue::VOBJ);
    ret.pushKV("size", (int64_t) mempool.size());
    ret.pushKV("bytes", (int64_t) mempool.GetTotalTxSize());
    ret.pushKV("usage", (int64_t) mempool.DynamicMemoryUsage());
    size_t maxmempool = gArgs.GetArg("-maxmempool", DEFAULT_MAX_MEMPOOL_SIZE) * 1000000;
    ret.pushKV("maxmempool", (int64_t) maxmempool);
    ret.pushKV("mempoolminfee", ValueFromAmount(std::max(mempool.GetMinFee(maxmempool), ::minRelayTxFee).GetFeePerK()));
    ret.pushKV("minrelaytxfee", ValueFromAmount(::minRelayTxFee.GetFeePerK()));

    return ret;
}

static UniValue getmempoolinfo(const JSONRPCRequest& request)
{
    if (request.fHelp || request.params.size() != 0)
        throw std::runtime_error(
            "getmempoolinfo\n"
            "\nReturns details on the active state of the TX memory pool.\n"
            "\nResult:\n"
            "{\n"
            "  \"size\": xxxxx,               (numeric) Current tx count\n"
            "  \"bytes\": xxxxx,              (numeric) Sum of all virtual transaction sizes as defined in BIP 141. Differs from actual serialized size because witness data is discounted\n"
            "  \"usage\": xxxxx,              (numeric) Total memory usage for the mempool\n"
            "  \"maxmempool\": xxxxx,         (numeric) Maximum memory usage for the mempool\n"
            "  \"mempoolminfee\": xxxxx       (numeric) Minimum fee rate in " + CURRENCY_UNIT + "/kB for tx to be accepted. Is the maximum of minrelaytxfee and minimum mempool fee\n"
            "  \"minrelaytxfee\": xxxxx       (numeric) Current minimum relay fee for transactions\n"
            "}\n"
            "\nExamples:\n"
            + HelpExampleCli("getmempoolinfo", "")
            + HelpExampleRpc("getmempoolinfo", "")
        );

    return mempoolInfoToJSON();
}

static UniValue preciousblock(const JSONRPCRequest& request)
{
    if (request.fHelp || request.params.size() != 1)
        throw std::runtime_error(
            "preciousblock \"blockhash\"\n"
            "\nTreats a block as if it were received before others with the same work.\n"
            "\nA later preciousblock call can override the effect of an earlier one.\n"
            "\nThe effects of preciousblock are not retained across restarts.\n"
            "\nArguments:\n"
            "1. \"blockhash\"   (string, required) the hash of the block to mark as precious\n"
            "\nResult:\n"
            "\nExamples:\n"
            + HelpExampleCli("preciousblock", "\"blockhash\"")
            + HelpExampleRpc("preciousblock", "\"blockhash\"")
        );

    std::string strHash = request.params[0].get_str();
    uint256 hash(uint256S(strHash));
    CBlockIndex* pblockindex;

    {
        LOCK(cs_main);
        pblockindex = LookupBlockIndex(hash);
        if (!pblockindex) {
            throw JSONRPCError(RPC_INVALID_ADDRESS_OR_KEY, "Block not found");
        }
    }

    CValidationState state;
    PreciousBlock(state, Params(), pblockindex);

    if (!state.IsValid()) {
        throw JSONRPCError(RPC_DATABASE_ERROR, FormatStateMessage(state));
    }

    return NullUniValue;
}

static UniValue invalidateblock(const JSONRPCRequest& request)
{
    if (request.fHelp || request.params.size() != 1)
        throw std::runtime_error(
            "invalidateblock \"blockhash\"\n"
            "\nPermanently marks a block as invalid, as if it violated a consensus rule.\n"
            "\nArguments:\n"
            "1. \"blockhash\"   (string, required) the hash of the block to mark as invalid\n"
            "\nResult:\n"
            "\nExamples:\n"
            + HelpExampleCli("invalidateblock", "\"blockhash\"")
            + HelpExampleRpc("invalidateblock", "\"blockhash\"")
        );

    std::string strHash = request.params[0].get_str();
    uint256 hash(uint256S(strHash));
    CValidationState state;

    {
        LOCK(cs_main);
        CBlockIndex* pblockindex = LookupBlockIndex(hash);
        if (!pblockindex) {
            throw JSONRPCError(RPC_INVALID_ADDRESS_OR_KEY, "Block not found");
        }

        InvalidateBlock(state, Params(), pblockindex);
    }

    if (state.IsValid()) {
        ActivateBestChain(state, Params());
    }

    if (!state.IsValid()) {
        throw JSONRPCError(RPC_DATABASE_ERROR, FormatStateMessage(state));
    }

    return NullUniValue;
}

static UniValue reconsiderblock(const JSONRPCRequest& request)
{
    if (request.fHelp || request.params.size() != 1)
        throw std::runtime_error(
            "reconsiderblock \"blockhash\"\n"
            "\nRemoves invalidity status of a block and its descendants, reconsider them for activation.\n"
            "This can be used to undo the effects of invalidateblock.\n"
            "\nArguments:\n"
            "1. \"blockhash\"   (string, required) the hash of the block to reconsider\n"
            "\nResult:\n"
            "\nExamples:\n"
            + HelpExampleCli("reconsiderblock", "\"blockhash\"")
            + HelpExampleRpc("reconsiderblock", "\"blockhash\"")
        );

    std::string strHash = request.params[0].get_str();
    uint256 hash(uint256S(strHash));

    {
        LOCK(cs_main);
        CBlockIndex* pblockindex = LookupBlockIndex(hash);
        if (!pblockindex) {
            throw JSONRPCError(RPC_INVALID_ADDRESS_OR_KEY, "Block not found");
        }

        ResetBlockFailureFlags(pblockindex);
    }

    CValidationState state;
    ActivateBestChain(state, Params());

    if (!state.IsValid()) {
        throw JSONRPCError(RPC_DATABASE_ERROR, FormatStateMessage(state));
    }

    return NullUniValue;
}

static UniValue getchaintxstats(const JSONRPCRequest& request)
{
    if (request.fHelp || request.params.size() > 2)
        throw std::runtime_error(
            "getchaintxstats ( nblocks blockhash )\n"
            "\nCompute statistics about the total number and rate of transactions in the chain.\n"
            "\nArguments:\n"
            "1. nblocks      (numeric, optional) Size of the window in number of blocks (default: one month).\n"
            "2. \"blockhash\"  (string, optional) The hash of the block that ends the window.\n"
            "\nResult:\n"
            "{\n"
            "  \"time\": xxxxx,                         (numeric) The timestamp for the final block in the window in UNIX format.\n"
            "  \"txcount\": xxxxx,                      (numeric) The total number of transactions in the chain up to that point.\n"
            "  \"window_final_block_hash\": \"...\",      (string) The hash of the final block in the window.\n"
            "  \"window_block_count\": xxxxx,           (numeric) Size of the window in number of blocks.\n"
            "  \"window_tx_count\": xxxxx,              (numeric) The number of transactions in the window. Only returned if \"window_block_count\" is > 0.\n"
            "  \"window_interval\": xxxxx,              (numeric) The elapsed time in the window in seconds. Only returned if \"window_block_count\" is > 0.\n"
            "  \"txrate\": x.xx,                        (numeric) The average rate of transactions per second in the window. Only returned if \"window_interval\" is > 0.\n"
            "}\n"
            "\nExamples:\n"
            + HelpExampleCli("getchaintxstats", "")
            + HelpExampleRpc("getchaintxstats", "2016")
        );

    const CBlockIndex* pindex;
    int blockcount = 30 * 24 * 60 * 60 / Params().GetConsensus().nPowTargetSpacing; // By default: 1 month

    if (request.params[1].isNull()) {
        LOCK(cs_main);
        pindex = chainActive.Tip();
    } else {
        uint256 hash = uint256S(request.params[1].get_str());
        LOCK(cs_main);
        pindex = LookupBlockIndex(hash);
        if (!pindex) {
            throw JSONRPCError(RPC_INVALID_ADDRESS_OR_KEY, "Block not found");
        }
        if (!chainActive.Contains(pindex)) {
            throw JSONRPCError(RPC_INVALID_PARAMETER, "Block is not in main chain");
        }
    }

    assert(pindex != nullptr);

    if (request.params[0].isNull()) {
        blockcount = std::max(0, std::min(blockcount, pindex->nHeight - 1));
    } else {
        blockcount = request.params[0].get_int();

        if (blockcount < 0 || (blockcount > 0 && blockcount >= pindex->nHeight)) {
            throw JSONRPCError(RPC_INVALID_PARAMETER, "Invalid block count: should be between 0 and the block's height - 1");
        }
    }

    const CBlockIndex* pindexPast = pindex->GetAncestor(pindex->nHeight - blockcount);
    int nTimeDiff = pindex->GetMedianTimePast() - pindexPast->GetMedianTimePast();
    int nTxDiff = pindex->nChainTx - pindexPast->nChainTx;

    UniValue ret(UniValue::VOBJ);
    ret.pushKV("time", (int64_t)pindex->nTime);
    ret.pushKV("txcount", (int64_t)pindex->nChainTx);
    ret.pushKV("window_final_block_hash", pindex->GetBlockHash().GetHex());
    ret.pushKV("window_block_count", blockcount);
    if (blockcount > 0) {
        ret.pushKV("window_tx_count", nTxDiff);
        ret.pushKV("window_interval", nTimeDiff);
        if (nTimeDiff > 0) {
            ret.pushKV("txrate", ((double)nTxDiff) / nTimeDiff);
        }
    }

    return ret;
}

template<typename T>
static T CalculateTruncatedMedian(std::vector<T>& scores)
{
    size_t size = scores.size();
    if (size == 0) {
        return 0;
    }

    std::sort(scores.begin(), scores.end());
    if (size % 2 == 0) {
        return (scores[size / 2 - 1] + scores[size / 2]) / 2;
    } else {
        return scores[size / 2];
    }
}

template<typename T>
static inline bool SetHasKeys(const std::set<T>& set) {return false;}
template<typename T, typename Tk, typename... Args>
static inline bool SetHasKeys(const std::set<T>& set, const Tk& key, const Args&... args)
{
    return (set.count(key) != 0) || SetHasKeys(set, args...);
}

// outpoint (needed for the utxo index) + nHeight + fCoinBase
static constexpr size_t PER_UTXO_OVERHEAD = sizeof(COutPoint) + sizeof(uint32_t) + sizeof(bool);

static UniValue getblockstats(const JSONRPCRequest& request)
{
    if (request.fHelp || request.params.size() < 1 || request.params.size() > 4) {
        throw std::runtime_error(
            "getblockstats hash_or_height ( stats )\n"
            "\nCompute per block statistics for a given window. All amounts are in satoshis.\n"
            "It won't work for some heights with pruning.\n"
            "It won't work without -txindex for utxo_size_inc, *fee or *feerate stats.\n"
            "\nArguments:\n"
            "1. \"hash_or_height\"     (string or numeric, required) The block hash or height of the target block\n"
            "2. \"stats\"              (array,  optional) Values to plot, by default all values (see result below)\n"
            "    [\n"
            "      \"height\",         (string, optional) Selected statistic\n"
            "      \"time\",           (string, optional) Selected statistic\n"
            "      ,...\n"
            "    ]\n"
            "\nResult:\n"
            "{                           (json object)\n"
            "  \"avgfee\": xxxxx,          (numeric) Average fee in the block\n"
            "  \"avgfeerate\": xxxxx,      (numeric) Average feerate (in satoshis per virtual byte)\n"
            "  \"avgtxsize\": xxxxx,       (numeric) Average transaction size\n"
            "  \"blockhash\": xxxxx,       (string) The block hash (to check for potential reorgs)\n"
            "  \"height\": xxxxx,          (numeric) The height of the block\n"
            "  \"ins\": xxxxx,             (numeric) The number of inputs (excluding coinbase)\n"
            "  \"maxfee\": xxxxx,          (numeric) Maximum fee in the block\n"
            "  \"maxfeerate\": xxxxx,      (numeric) Maximum feerate (in satoshis per virtual byte)\n"
            "  \"maxtxsize\": xxxxx,       (numeric) Maximum transaction size\n"
            "  \"medianfee\": xxxxx,       (numeric) Truncated median fee in the block\n"
            "  \"medianfeerate\": xxxxx,   (numeric) Truncated median feerate (in satoshis per virtual byte)\n"
            "  \"mediantime\": xxxxx,      (numeric) The block median time past\n"
            "  \"mediantxsize\": xxxxx,    (numeric) Truncated median transaction size\n"
            "  \"minfee\": xxxxx,          (numeric) Minimum fee in the block\n"
            "  \"minfeerate\": xxxxx,      (numeric) Minimum feerate (in satoshis per virtual byte)\n"
            "  \"mintxsize\": xxxxx,       (numeric) Minimum transaction size\n"
            "  \"outs\": xxxxx,            (numeric) The number of outputs\n"
            "  \"subsidy\": xxxxx,         (numeric) The block subsidy\n"
            "  \"swtotal_size\": xxxxx,    (numeric) Total size of all segwit transactions\n"
            "  \"swtotal_weight\": xxxxx,  (numeric) Total weight of all segwit transactions divided by segwit scale factor (4)\n"
            "  \"swtxs\": xxxxx,           (numeric) The number of segwit transactions\n"
            "  \"time\": xxxxx,            (numeric) The block time\n"
            "  \"total_out\": xxxxx,       (numeric) Total amount in all outputs (excluding coinbase and thus reward [ie subsidy + totalfee])\n"
            "  \"total_size\": xxxxx,      (numeric) Total size of all non-coinbase transactions\n"
            "  \"total_weight\": xxxxx,    (numeric) Total weight of all non-coinbase transactions divided by segwit scale factor (4)\n"
            "  \"totalfee\": xxxxx,        (numeric) The fee total\n"
            "  \"txs\": xxxxx,             (numeric) The number of transactions (excluding coinbase)\n"
            "  \"utxo_increase\": xxxxx,   (numeric) The increase/decrease in the number of unspent outputs\n"
            "  \"utxo_size_inc\": xxxxx,   (numeric) The increase/decrease in size for the utxo index (not discounting op_return and similar)\n"
            "}\n"
            "\nExamples:\n"
            + HelpExampleCli("getblockstats", "1000 '[\"minfeerate\",\"avgfeerate\"]'")
            + HelpExampleRpc("getblockstats", "1000 '[\"minfeerate\",\"avgfeerate\"]'")
        );
    }

    LOCK(cs_main);

    CBlockIndex* pindex;
    if (request.params[0].isNum()) {
        const int height = request.params[0].get_int();
        const int current_tip = chainActive.Height();
        if (height < 0) {
            throw JSONRPCError(RPC_INVALID_PARAMETER, strprintf("Target block height %d is negative", height));
        }
        if (height > current_tip) {
            throw JSONRPCError(RPC_INVALID_PARAMETER, strprintf("Target block height %d after current tip %d", height, current_tip));
        }

        pindex = chainActive[height];
    } else {
        const std::string strHash = request.params[0].get_str();
        const uint256 hash(uint256S(strHash));
        pindex = LookupBlockIndex(hash);
        if (!pindex) {
            throw JSONRPCError(RPC_INVALID_ADDRESS_OR_KEY, "Block not found");
        }
        if (!chainActive.Contains(pindex)) {
            throw JSONRPCError(RPC_INVALID_PARAMETER, strprintf("Block is not in chain %s", Params().NetworkIDString()));
        }
    }

    assert(pindex != nullptr);

    std::set<std::string> stats;
    if (!request.params[1].isNull()) {
        const UniValue stats_univalue = request.params[1].get_array();
        for (unsigned int i = 0; i < stats_univalue.size(); i++) {
            const std::string stat = stats_univalue[i].get_str();
            stats.insert(stat);
        }
    }

    const CBlock block = GetBlockChecked(pindex);

    const bool do_all = stats.size() == 0; // Calculate everything if nothing selected (default)
    const bool do_mediantxsize = do_all || stats.count("mediantxsize") != 0;
    const bool do_medianfee = do_all || stats.count("medianfee") != 0;
    const bool do_medianfeerate = do_all || stats.count("medianfeerate") != 0;
    const bool loop_inputs = do_all || do_medianfee || do_medianfeerate ||
        SetHasKeys(stats, "utxo_size_inc", "totalfee", "avgfee", "avgfeerate", "minfee", "maxfee", "minfeerate", "maxfeerate");
    const bool loop_outputs = do_all || loop_inputs || stats.count("total_out");
    const bool do_calculate_size = do_mediantxsize ||
        SetHasKeys(stats, "total_size", "avgtxsize", "mintxsize", "maxtxsize", "swtotal_size");
    const bool do_calculate_weight = do_all || SetHasKeys(stats, "total_weight", "avgfeerate", "swtotal_weight", "avgfeerate", "medianfeerate", "minfeerate", "maxfeerate");
    const bool do_calculate_sw = do_all || SetHasKeys(stats, "swtxs", "swtotal_size", "swtotal_weight");

    CAmount maxfee = 0;
    CAmount maxfeerate = 0;
    CAmount minfee = MAX_MONEY;
    CAmount minfeerate = MAX_MONEY;
    CAmount total_out = 0;
    CAmount totalfee = 0;
    int64_t inputs = 0;
    int64_t maxtxsize = 0;
    int64_t mintxsize = MAX_BLOCK_SERIALIZED_SIZE;
    int64_t outputs = 0;
    int64_t swtotal_size = 0;
    int64_t swtotal_weight = 0;
    int64_t swtxs = 0;
    int64_t total_size = 0;
    int64_t total_weight = 0;
    int64_t utxo_size_inc = 0;
    std::vector<CAmount> fee_array;
    std::vector<CAmount> feerate_array;
    std::vector<int64_t> txsize_array;

    for (const auto& tx : block.vtx) {
        outputs += tx->vout.size();

        CAmount tx_total_out = 0;
        if (loop_outputs) {
            for (const CTxOut& out : tx->vout) {
                tx_total_out += out.nValue;
                utxo_size_inc += GetSerializeSize(out, SER_NETWORK, PROTOCOL_VERSION) + PER_UTXO_OVERHEAD;
            }
        }

        if (tx->IsCoinBase()) {
            continue;
        }

        inputs += tx->vin.size(); // Don't count coinbase's fake input
        total_out += tx_total_out; // Don't count coinbase reward

        int64_t tx_size = 0;
        if (do_calculate_size) {

            tx_size = tx->GetTotalSize();
            if (do_mediantxsize) {
                txsize_array.push_back(tx_size);
            }
            maxtxsize = std::max(maxtxsize, tx_size);
            mintxsize = std::min(mintxsize, tx_size);
            total_size += tx_size;
        }

        int64_t weight = 0;
        if (do_calculate_weight) {
            weight = GetTransactionWeight(*tx);
            total_weight += weight;
        }

        if (do_calculate_sw && tx->HasWitness()) {
            ++swtxs;
            swtotal_size += tx_size;
            swtotal_weight += weight;
        }

        if (loop_inputs) {

            if (!g_txindex) {
                throw JSONRPCError(RPC_INVALID_PARAMETER, "One or more of the selected stats requires -txindex enabled");
            }
            CAmount tx_total_in = 0;
            for (const CTxIn& in : tx->vin) {
                CTransactionRef tx_in;
                uint256 hashBlock;
                if (!GetTransaction(in.prevout.hash, tx_in, Params().GetConsensus(), hashBlock, false)) {
                    throw JSONRPCError(RPC_INTERNAL_ERROR, std::string("Unexpected internal error (tx index seems corrupt)"));
                }

                CTxOut prevoutput = tx_in->vout[in.prevout.n];

                tx_total_in += prevoutput.nValue;
                utxo_size_inc -= GetSerializeSize(prevoutput, SER_NETWORK, PROTOCOL_VERSION) + PER_UTXO_OVERHEAD;
            }

            CAmount txfee = tx_total_in - tx_total_out;
            assert(MoneyRange(txfee));
            if (do_medianfee) {
                fee_array.push_back(txfee);
            }
            maxfee = std::max(maxfee, txfee);
            minfee = std::min(minfee, txfee);
            totalfee += txfee;

            // New feerate uses satoshis per virtual byte instead of per serialized byte
            CAmount feerate = weight ? (txfee * WITNESS_SCALE_FACTOR) / weight : 0;
            if (do_medianfeerate) {
                feerate_array.push_back(feerate);
            }
            maxfeerate = std::max(maxfeerate, feerate);
            minfeerate = std::min(minfeerate, feerate);
        }
    }

    UniValue ret_all(UniValue::VOBJ);
    ret_all.pushKV("avgfee", (block.vtx.size() > 1) ? totalfee / (block.vtx.size() - 1) : 0);
    ret_all.pushKV("avgfeerate", total_weight ? (totalfee * WITNESS_SCALE_FACTOR) / total_weight : 0); // Unit: sat/vbyte
    ret_all.pushKV("avgtxsize", (block.vtx.size() > 1) ? total_size / (block.vtx.size() - 1) : 0);
    ret_all.pushKV("blockhash", pindex->GetBlockHash().GetHex());
    ret_all.pushKV("height", (int64_t)pindex->nHeight);
    ret_all.pushKV("ins", inputs);
    ret_all.pushKV("maxfee", maxfee);
    ret_all.pushKV("maxfeerate", maxfeerate);
    ret_all.pushKV("maxtxsize", maxtxsize);
    ret_all.pushKV("medianfee", CalculateTruncatedMedian(fee_array));
    ret_all.pushKV("medianfeerate", CalculateTruncatedMedian(feerate_array));
    ret_all.pushKV("mediantime", pindex->GetMedianTimePast());
    ret_all.pushKV("mediantxsize", CalculateTruncatedMedian(txsize_array));
    ret_all.pushKV("minfee", (minfee == MAX_MONEY) ? 0 : minfee);
    ret_all.pushKV("minfeerate", (minfeerate == MAX_MONEY) ? 0 : minfeerate);
    ret_all.pushKV("mintxsize", mintxsize == MAX_BLOCK_SERIALIZED_SIZE ? 0 : mintxsize);
    ret_all.pushKV("outs", outputs);
    ret_all.pushKV("subsidy", GetBlockSubsidy(pindex->nHeight, Params().GetConsensus()));
    ret_all.pushKV("swtotal_size", swtotal_size);
    ret_all.pushKV("swtotal_weight", swtotal_weight);
    ret_all.pushKV("swtxs", swtxs);
    ret_all.pushKV("time", pindex->GetBlockTime());
    ret_all.pushKV("total_out", total_out);
    ret_all.pushKV("total_size", total_size);
    ret_all.pushKV("total_weight", total_weight);
    ret_all.pushKV("totalfee", totalfee);
    ret_all.pushKV("txs", (int64_t)block.vtx.size());
    ret_all.pushKV("utxo_increase", outputs - inputs);
    ret_all.pushKV("utxo_size_inc", utxo_size_inc);

    if (do_all) {
        return ret_all;
    }

    UniValue ret(UniValue::VOBJ);
    for (const std::string& stat : stats) {
        const UniValue& value = ret_all[stat];
        if (value.isNull()) {
            throw JSONRPCError(RPC_INVALID_PARAMETER, strprintf("Invalid selected statistic %s", stat));
        }
        ret.pushKV(stat, value);
    }
    return ret;
}

static UniValue savemempool(const JSONRPCRequest& request)
{
    if (request.fHelp || request.params.size() != 0) {
        throw std::runtime_error(
            "savemempool\n"
            "\nDumps the mempool to disk. It will fail until the previous dump is fully loaded.\n"
            "\nExamples:\n"
            + HelpExampleCli("savemempool", "")
            + HelpExampleRpc("savemempool", "")
        );
    }

    if (!g_is_mempool_loaded) {
        throw JSONRPCError(RPC_MISC_ERROR, "The mempool was not loaded yet");
    }

    if (!DumpMempool()) {
        throw JSONRPCError(RPC_MISC_ERROR, "Unable to dump mempool to disk");
    }

    return NullUniValue;
}

UniValue
getcoinsnapshot (const JSONRPCRequest& request)
{
    if (request.fHelp || request.params.size () != 1)
        throw std::runtime_error (
            "getcoinsnapshot minamount\n"
            "\nReturns statistics about the unspent transaction output set.\n"
            "Note this call may take some time.\n"
            "\nArguments:\n"
            "1. minamount   (numeric, required) minimum amount of coins in an address\n"
            "\nResult:\n"
            "{\n"
            "  \"hashblock\": \"hex\",    (string) the best block hash hex\n"
            "  \"strange\": x.xxx,      (numeric) coins in outputs with non-address scripts\n"
            "  \"toosmall\": x.xxx,     (numeric) coins in addresses with too small balance\n"
            "  \"innames\": x.xxx,      (numeric) coins locked in names\n"
            "  \"amount\": x.xxx,       (numeric) total coins in snapshot addresses\n"
            "  \"addresses\": {         (object) all addresses in the snapshot\n"
            "     \"addr\": x.xxx,\n"
            "     ...\n"
            "  }\n"
            "}\n"
            "\nExamples:\n"
            + HelpExampleCli ("getcoinsnapshot", "1000")
            + HelpExampleRpc ("getcoinsnapshot", "1000")
        );

    const CAmount minAmount = AmountFromValue (request.params[0]);

    FlushStateToDisk ();
    std::unique_ptr<CCoinsViewCursor> pcursor(pcoinsdbview->Cursor ());

    UniValue ret(UniValue::VOBJ);
    ret.pushKV ("hashblock", pcursor->GetBestBlock ().GetHex ());

    CAmount nStrange = 0;
    CAmount nTooSmall = 0;
    CAmount nInNames = 0;
    CAmount nTotal = 0;

    std::map<std::string, CAmount> balances;
    for (; pcursor->Valid (); pcursor->Next ())
      {
        boost::this_thread::interruption_point ();

        COutPoint outp;
        Coin coin;
        if (!pcursor->GetKey (outp) || !pcursor->GetValue (coin))
          throw JSONRPCError (RPC_INTERNAL_ERROR, "Unable to read UTXO set");

        // The UTXO set only contains spendable outputs.
        assert (!coin.out.scriptPubKey.IsUnspendable ());
        assert (coin.out.nValue >= 0);

        const CNameScript nameOp(coin.out.scriptPubKey);
        if (nameOp.isNameOp ())
          {
            nInNames += coin.out.nValue;
            continue;
          }

        txnouttype type;
        std::vector<CTxDestination> addresses;
        int nRequired;
        if (!ExtractDestinations (coin.out.scriptPubKey, type, addresses,
                                  nRequired)
              || (type != TX_PUBKEY && type != TX_PUBKEYHASH)
              || nRequired != 1)
          {
            LogPrintf ("Strange: %s %d\n  script = %s\n  value = %d\n",
                       outp.hash.GetHex (), outp.n,
                       HexStr (coin.out.scriptPubKey.begin(),
                               coin.out.scriptPubKey.end ()),
                       coin.out.nValue);
            nStrange += coin.out.nValue;
            continue;
          }

        assert (addresses.size () == 1);
        const std::string key = EncodeDestination (addresses[0]);
        const auto mi = balances.find (key);
        if (mi == balances.end ())
          balances.insert (std::make_pair (key, coin.out.nValue));
        else
          mi->second += coin.out.nValue;
      }

    UniValue addr(UniValue::VOBJ);
    for (const auto& entry : balances)
      if (entry.second >= minAmount)
        {
          nTotal += entry.second;
          addr.pushKV (entry.first, ValueFromAmount (entry.second));
        }
      else
        nTooSmall += entry.second;
    ret.pushKV ("addresses", addr);

    ret.pushKV ("strange", ValueFromAmount (nStrange));
    ret.pushKV ("toosmall", ValueFromAmount (nTooSmall));
    ret.pushKV ("innames", ValueFromAmount (nInNames));
    ret.pushKV ("amount", ValueFromAmount (nTotal));
    return ret;
}

static const CRPCCommand commands[] =
{ //  category              name                      actor (function)         argNames
  //  --------------------- ------------------------  -----------------------  ----------
    { "blockchain",         "getblockchaininfo",      &getblockchaininfo,      {} },
    { "blockchain",         "getchaintxstats",        &getchaintxstats,        {"nblocks", "blockhash"} },
    { "blockchain",         "getblockstats",          &getblockstats,          {"hash_or_height", "stats"} },
    { "blockchain",         "getbestblockhash",       &getbestblockhash,       {} },
    { "blockchain",         "getblockcount",          &getblockcount,          {} },
    { "blockchain",         "getblock",               &getblock,               {"blockhash","verbosity|verbose"} },
    { "blockchain",         "getblockhash",           &getblockhash,           {"height"} },
    { "blockchain",         "getblockheader",         &getblockheader,         {"blockhash","verbose"} },
    { "blockchain",         "getchaintips",           &getchaintips,           {} },
    { "blockchain",         "getdifficulty",          &getdifficulty,          {} },
    { "blockchain",         "getmempoolancestors",    &getmempoolancestors,    {"txid","verbose"} },
    { "blockchain",         "getmempooldescendants",  &getmempooldescendants,  {"txid","verbose"} },
    { "blockchain",         "getmempoolentry",        &getmempoolentry,        {"txid"} },
    { "blockchain",         "getmempoolinfo",         &getmempoolinfo,         {} },
    { "blockchain",         "getrawmempool",          &getrawmempool,          {"verbose"} },
    { "blockchain",         "gettxout",               &gettxout,               {"txid","n","include_mempool"} },
    { "blockchain",         "gettxoutsetinfo",        &gettxoutsetinfo,        {} },
    { "blockchain",         "pruneblockchain",        &pruneblockchain,        {"height"} },
    { "blockchain",         "savemempool",            &savemempool,            {} },
    { "blockchain",         "verifychain",            &verifychain,            {"checklevel","nblocks"} },
    { "blockchain",         "getcoinsnapshot",        &getcoinsnapshot,        {"minamount"} },

    { "blockchain",         "preciousblock",          &preciousblock,          {"blockhash"} },

    /* Not shown in help */
    { "hidden",             "invalidateblock",        &invalidateblock,        {"blockhash"} },
    { "hidden",             "reconsiderblock",        &reconsiderblock,        {"blockhash"} },
    { "hidden",             "waitfornewblock",        &waitfornewblock,        {"timeout"} },
    { "hidden",             "waitforblock",           &waitforblock,           {"blockhash","timeout"} },
    { "hidden",             "waitforblockheight",     &waitforblockheight,     {"height","timeout"} },
    { "hidden",             "syncwithvalidationinterfacequeue", &syncwithvalidationinterfacequeue, {} },
};

void RegisterBlockchainRPCCommands(CRPCTable &t)
{
    for (unsigned int vcidx = 0; vcidx < ARRAYLEN(commands); vcidx++)
        t.appendCommand(commands[vcidx].name, &commands[vcidx]);
}<|MERGE_RESOLUTION|>--- conflicted
+++ resolved
@@ -13,12 +13,9 @@
 #include <coins.h>
 #include <consensus/validation.h>
 #include <core_io.h>
-<<<<<<< HEAD
 #include <hash.h>
+#include <index/txindex.h>
 #include <key_io.h>
-=======
-#include <index/txindex.h>
->>>>>>> 1c57088c
 #include <policy/feerate.h>
 #include <policy/policy.h>
 #include <primitives/transaction.h>
@@ -808,14 +805,14 @@
     return blockheaderToJSON(pblockindex);
 }
 
-static CBlock GetBlockChecked(const CBlockIndex* pblockindex)
+static CBlock GetBlockChecked(const CBlockIndex* pblockindex, std::vector<CTransactionRef>& vGameTx)
 {
     CBlock block;
     if (fHavePruned && !(pblockindex->nStatus & BLOCK_HAVE_DATA) && pblockindex->nTx > 0) {
         throw JSONRPCError(RPC_MISC_ERROR, "Block not available (pruned data)");
     }
 
-    if (!ReadBlockFromDisk(block, pblockindex, Params().GetConsensus())) {
+    if (!ReadBlockFromDisk(block, vGameTx, pblockindex, Params().GetConsensus())) {
         // Block not found on disk. This could be because we have the block
         // header in our index but don't have the block (for example if a
         // non-whitelisted node sends us an unrequested long chain of valid
@@ -896,22 +893,8 @@
         throw JSONRPCError(RPC_INVALID_ADDRESS_OR_KEY, "Block not found");
     }
 
-<<<<<<< HEAD
-    CBlock block;
-    if (fHavePruned && !(pblockindex->nStatus & BLOCK_HAVE_DATA) && pblockindex->nTx > 0)
-        throw JSONRPCError(RPC_MISC_ERROR, "Block not available (pruned data)");
-
     std::vector<CTransactionRef> vGameTx;
-    if (!ReadBlockFromDisk(block, vGameTx, pblockindex, Params().GetConsensus()))
-        // Block not found on disk. This could be because we have the block
-        // header in our index but don't have the block (for example if a
-        // non-whitelisted node sends us an unrequested long chain of valid
-        // blocks, we add the headers to our index, but don't accept the
-        // block).
-        throw JSONRPCError(RPC_MISC_ERROR, "Block not found on disk");
-=======
-    const CBlock block = GetBlockChecked(pblockindex);
->>>>>>> 1c57088c
+    const CBlock block = GetBlockChecked(pblockindex, vGameTx);
 
     if (verbosity <= 0)
     {
@@ -1831,7 +1814,8 @@
         }
     }
 
-    const CBlock block = GetBlockChecked(pindex);
+    std::vector<CTransactionRef> vGameTx;
+    const CBlock block = GetBlockChecked(pindex, vGameTx);
 
     const bool do_all = stats.size() == 0; // Calculate everything if nothing selected (default)
     const bool do_mediantxsize = do_all || stats.count("mediantxsize") != 0;
