--- conflicted
+++ resolved
@@ -100,27 +100,15 @@
     FEATURE_LATEST = FEATURE_COMPRPUBKEY // HD is optional, use FEATURE_COMPRPUBKEY as latest version
 };
 
-<<<<<<< HEAD
-enum OutputType : int
-{
-    OUTPUT_TYPE_NONE,
-    OUTPUT_TYPE_LEGACY,
-    OUTPUT_TYPE_P2SH_SEGWIT,
-    OUTPUT_TYPE_BECH32,
-
-    // FIXME: Update once we have segwit on Namecoin.
-    OUTPUT_TYPE_DEFAULT = OUTPUT_TYPE_LEGACY,
-=======
 enum class OutputType {
     NONE,
     LEGACY,
     P2SH_SEGWIT,
     BECH32,
->>>>>>> f8ac829f
 };
 
 //! Default for -addresstype
-constexpr OutputType DEFAULT_ADDRESS_TYPE{OutputType::P2SH_SEGWIT};
+constexpr OutputType DEFAULT_ADDRESS_TYPE{OutputType::LEGACY};
 
 
 /** A key pool entry */
