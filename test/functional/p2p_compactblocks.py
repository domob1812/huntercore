#!/usr/bin/env python3
# Copyright (c) 2016-2017 The Bitcoin Core developers
# Distributed under the MIT software license, see the accompanying
# file COPYING or http://www.opensource.org/licenses/mit-license.php.
"""Test compact blocks (BIP 152).

Version 1 compact blocks are pre-segwit (txids)
Version 2 compact blocks are post-segwit (wtxids)
"""

from test_framework.mininode import *
from test_framework.test_framework import BitcoinTestFramework
from test_framework.util import *
from test_framework.blocktools import create_block, create_coinbase, add_witness_commitment
from test_framework.script import CScript, OP_TRUE, OP_DROP


# TestP2PConn: A peer we use to send messages to bitcoind, and store responses.
class TestP2PConn(P2PInterface):
    def __init__(self):
        super().__init__()
        self.last_sendcmpct = []
        self.block_announced = False
        # Store the hashes of blocks we've seen announced.
        # This is for synchronizing the p2p message traffic,
        # so we can eg wait until a particular block is announced.
        self.announced_blockhashes = set()

    def on_sendcmpct(self, message):
        self.last_sendcmpct.append(message)

    def on_cmpctblock(self, message):
        self.block_announced = True
        self.last_message["cmpctblock"].header_and_shortids.header.calc_sha256()
        self.announced_blockhashes.add(self.last_message["cmpctblock"].header_and_shortids.header.sha256)

    def on_headers(self, message):
        self.block_announced = True
        for x in self.last_message["headers"].headers:
            x.calc_sha256()
            self.announced_blockhashes.add(x.sha256)

    def on_inv(self, message):
        for x in self.last_message["inv"].inv:
            if x.type == 2:
                self.block_announced = True
                self.announced_blockhashes.add(x.hash)

    # Requires caller to hold mininode_lock
    def received_block_announcement(self):
        return self.block_announced

    def clear_block_announcement(self):
        with mininode_lock:
            self.block_announced = False
            self.last_message.pop("inv", None)
            self.last_message.pop("headers", None)
            self.last_message.pop("cmpctblock", None)

    def get_headers(self, locator, hashstop):
        msg = msg_getheaders()
        msg.locator.vHave = locator
        msg.hashstop = hashstop
        self.send_message(msg)

    def send_header_for_blocks(self, new_blocks):
        headers_message = msg_headers()
        headers_message.headers = [CBlockHeader(b) for b in new_blocks]
        self.send_message(headers_message)

    def request_headers_and_sync(self, locator, hashstop=0):
        self.clear_block_announcement()
        self.get_headers(locator, hashstop)
        wait_until(self.received_block_announcement, timeout=30, lock=mininode_lock)
        self.clear_block_announcement()

    # Block until a block announcement for a particular block hash is
    # received.
    def wait_for_block_announcement(self, block_hash, timeout=30):
        def received_hash():
            return (block_hash in self.announced_blockhashes)
        wait_until(received_hash, timeout=timeout, lock=mininode_lock)

    def send_await_disconnect(self, message, timeout=30):
        """Sends a message to the node and wait for disconnect.

        This is used when we want to send a message into the node that we expect
        will get us disconnected, eg an invalid block."""
        self.send_message(message)
        wait_until(lambda: self.state != "connected", timeout=timeout, lock=mininode_lock)

class CompactBlocksTest(BitcoinTestFramework):
    def set_test_params(self):
        self.setup_clean_chain = True
        # Node0 = pre-segwit, node1 = segwit-aware
        self.num_nodes = 2
        # This test was written assuming SegWit is activated using BIP9 at height 432 (3x confirmation window).
        # TODO: Rewrite this test to support SegWit being always active.
        self.extra_args = [["-vbparams=segwit:0:0"], ["-vbparams=segwit:0:999999999999", "-txindex", "-deprecatedrpc=addwitnessaddress"]]
        self.utxos = []

    def build_block_on_tip(self, node, segwit=False):
        height = node.getblockcount()
        tip = node.getbestblockhash()
        mtp = node.getblockheader(tip)['mediantime']
        block = create_block(int(tip, 16), create_coinbase(height + 1), mtp + 1)
        block.set_base_version(4)
        if segwit:
            add_witness_commitment(block)
        block.solve()
        return block

    # Create 10 more anyone-can-spend utxo's for testing.
    def make_utxos(self):
        # Doesn't matter which node we use, just use node0.
        block = self.build_block_on_tip(self.nodes[0])
        self.test_node.send_and_ping(msg_block(block))
        assert(int(self.nodes[0].getbestblockhash(), 16) == block.sha256)
        self.nodes[0].generate(100)

        total_value = block.vtx[0].vout[0].nValue
        out_value = total_value // 10
        tx = CTransaction()
        tx.vin.append(CTxIn(COutPoint(block.vtx[0].sha256, 0), b''))
        for i in range(10):
            tx.vout.append(CTxOut(out_value, CScript([OP_TRUE])))
        tx.rehash()

        block2 = self.build_block_on_tip(self.nodes[0])
        block2.vtx.append(tx)
        block2.hashMerkleRoot = block2.calc_merkle_root()
        block2.solve()
        self.test_node.send_and_ping(msg_block(block2))
        assert_equal(int(self.nodes[0].getbestblockhash(), 16), block2.sha256)
        self.utxos.extend([[tx.sha256, i, out_value] for i in range(10)])
        return

    # Test "sendcmpct" (between peers preferring the same version):
    # - No compact block announcements unless sendcmpct is sent.
    # - If sendcmpct is sent with version > preferred_version, the message is ignored.
    # - If sendcmpct is sent with boolean 0, then block announcements are not
    #   made with compact blocks.
    # - If sendcmpct is then sent with boolean 1, then new block announcements
    #   are made with compact blocks.
    # If old_node is passed in, request compact blocks with version=preferred-1
    # and verify that it receives block announcements via compact block.
    def test_sendcmpct(self, node, test_node, preferred_version, old_node=None):
        # Make sure we get a SENDCMPCT message from our peer
        def received_sendcmpct():
            return (len(test_node.last_sendcmpct) > 0)
        wait_until(received_sendcmpct, timeout=30, lock=mininode_lock)
        with mininode_lock:
            # Check that the first version received is the preferred one
            assert_equal(test_node.last_sendcmpct[0].version, preferred_version)
            # And that we receive versions down to 1.
            assert_equal(test_node.last_sendcmpct[-1].version, 1)
            test_node.last_sendcmpct = []

        tip = int(node.getbestblockhash(), 16)

        def check_announcement_of_new_block(node, peer, predicate):
            peer.clear_block_announcement()
            block_hash = int(node.generate(1)[0], 16)
            peer.wait_for_block_announcement(block_hash, timeout=30)
            assert(peer.block_announced)

            with mininode_lock:
                assert predicate(peer), (
                    "block_hash={!r}, cmpctblock={!r}, inv={!r}".format(
                        block_hash, peer.last_message.get("cmpctblock", None), peer.last_message.get("inv", None)))

        # We shouldn't get any block announcements via cmpctblock yet.
        check_announcement_of_new_block(node, test_node, lambda p: "cmpctblock" not in p.last_message)

        # Try one more time, this time after requesting headers.
        test_node.request_headers_and_sync(locator=[tip])
        check_announcement_of_new_block(node, test_node, lambda p: "cmpctblock" not in p.last_message and "inv" in p.last_message)

        # Test a few ways of using sendcmpct that should NOT
        # result in compact block announcements.
        # Before each test, sync the headers chain.
        test_node.request_headers_and_sync(locator=[tip])

        # Now try a SENDCMPCT message with too-high version
        sendcmpct = msg_sendcmpct()
        sendcmpct.version = preferred_version+1
        sendcmpct.announce = True
        test_node.send_and_ping(sendcmpct)
        check_announcement_of_new_block(node, test_node, lambda p: "cmpctblock" not in p.last_message)

        # Headers sync before next test.
        test_node.request_headers_and_sync(locator=[tip])

        # Now try a SENDCMPCT message with valid version, but announce=False
        sendcmpct.version = preferred_version
        sendcmpct.announce = False
        test_node.send_and_ping(sendcmpct)
        check_announcement_of_new_block(node, test_node, lambda p: "cmpctblock" not in p.last_message)

        # Headers sync before next test.
        test_node.request_headers_and_sync(locator=[tip])

        # Finally, try a SENDCMPCT message with announce=True
        sendcmpct.version = preferred_version
        sendcmpct.announce = True
        test_node.send_and_ping(sendcmpct)
        check_announcement_of_new_block(node, test_node, lambda p: "cmpctblock" in p.last_message)

        # Try one more time (no headers sync should be needed!)
        check_announcement_of_new_block(node, test_node, lambda p: "cmpctblock" in p.last_message)

        # Try one more time, after turning on sendheaders
        test_node.send_and_ping(msg_sendheaders())
        check_announcement_of_new_block(node, test_node, lambda p: "cmpctblock" in p.last_message)

        # Try one more time, after sending a version-1, announce=false message.
        sendcmpct.version = preferred_version-1
        sendcmpct.announce = False
        test_node.send_and_ping(sendcmpct)
        check_announcement_of_new_block(node, test_node, lambda p: "cmpctblock" in p.last_message)

        # Now turn off announcements
        sendcmpct.version = preferred_version
        sendcmpct.announce = False
        test_node.send_and_ping(sendcmpct)
        check_announcement_of_new_block(node, test_node, lambda p: "cmpctblock" not in p.last_message and "headers" in p.last_message)

        if old_node is not None:
            # Verify that a peer using an older protocol version can receive
            # announcements from this node.
            sendcmpct.version = preferred_version-1
            sendcmpct.announce = True
            old_node.send_and_ping(sendcmpct)
            # Header sync
            old_node.request_headers_and_sync(locator=[tip])
            check_announcement_of_new_block(node, old_node, lambda p: "cmpctblock" in p.last_message)

    # This test actually causes bitcoind to (reasonably!) disconnect us, so do this last.
    def test_invalid_cmpctblock_message(self):
        self.nodes[0].generate(101)
        block = self.build_block_on_tip(self.nodes[0])

        cmpct_block = P2PHeaderAndShortIDs()
        cmpct_block.header = CBlockHeader(block)
        cmpct_block.prefilled_txn_length = 1
        # This index will be too high
        prefilled_txn = PrefilledTransaction(1, block.vtx[0])
        cmpct_block.prefilled_txn = [prefilled_txn]
        self.test_node.send_await_disconnect(msg_cmpctblock(cmpct_block))
        assert_equal(int(self.nodes[0].getbestblockhash(), 16), block.hashPrevBlock)

    # Compare the generated shortids to what we expect based on BIP 152, given
    # bitcoind's choice of nonce.
    def test_compactblock_construction(self, node, test_node, version, use_witness_address):
        # Generate a bunch of transactions.
        node.generate(101)
        num_transactions = 25
        address = node.getnewaddress()
        if use_witness_address:
            # Want at least one segwit spend, so move all funds to
            # a witness address.
            address = node.addwitnessaddress(address)
            value_to_send = node.getbalance()
            node.sendtoaddress(address, satoshi_round(value_to_send-Decimal(0.1)))
            node.generate(1)

        segwit_tx_generated = False
        for i in range(num_transactions):
            txid = node.sendtoaddress(address, 0.1)
            hex_tx = node.gettransaction(txid)["hex"]
            tx = FromHex(CTransaction(), hex_tx)
            if not tx.wit.is_null():
                segwit_tx_generated = True

        if use_witness_address:
            assert(segwit_tx_generated) # check that our test is not broken

        # Wait until we've seen the block announcement for the resulting tip
        tip = int(node.getbestblockhash(), 16)
        test_node.wait_for_block_announcement(tip)

        # Make sure we will receive a fast-announce compact block
        self.request_cb_announcements(test_node, node, version)

        # Now mine a block, and look at the resulting compact block.
        test_node.clear_block_announcement()
        block_hash = int(node.generate(1)[0], 16)

        # Store the raw block in our internal format.
        block = FromHex(CBlock(), node.getblock("%02x" % block_hash, False))
        for tx in block.vtx:
            tx.calc_sha256()
        block.rehash()

        # Wait until the block was announced (via compact blocks)
        wait_until(test_node.received_block_announcement, timeout=30, lock=mininode_lock)

        # Now fetch and check the compact block
        header_and_shortids = None
        with mininode_lock:
            assert("cmpctblock" in test_node.last_message)
            # Convert the on-the-wire representation to absolute indexes
            header_and_shortids = HeaderAndShortIDs(test_node.last_message["cmpctblock"].header_and_shortids)
        self.check_compactblock_construction_from_block(version, header_and_shortids, block_hash, block)

        # Now fetch the compact block using a normal non-announce getdata
        with mininode_lock:
            test_node.clear_block_announcement()
            inv = CInv(4, block_hash)  # 4 == "CompactBlock"
            test_node.send_message(msg_getdata([inv]))

        wait_until(test_node.received_block_announcement, timeout=30, lock=mininode_lock)

        # Now fetch and check the compact block
        header_and_shortids = None
        with mininode_lock:
            assert("cmpctblock" in test_node.last_message)
            # Convert the on-the-wire representation to absolute indexes
            header_and_shortids = HeaderAndShortIDs(test_node.last_message["cmpctblock"].header_and_shortids)
        self.check_compactblock_construction_from_block(version, header_and_shortids, block_hash, block)

    def check_compactblock_construction_from_block(self, version, header_and_shortids, block_hash, block):
        # Check that we got the right block!
        header_and_shortids.header.calc_sha256()
        assert_equal(header_and_shortids.header.sha256, block_hash)

        # Make sure the prefilled_txn appears to have included the coinbase
        assert(len(header_and_shortids.prefilled_txn) >= 1)
        assert_equal(header_and_shortids.prefilled_txn[0].index, 0)

        # Check that all prefilled_txn entries match what's in the block.
        for entry in header_and_shortids.prefilled_txn:
            entry.tx.calc_sha256()
            # This checks the non-witness parts of the tx agree
            assert_equal(entry.tx.sha256, block.vtx[entry.index].sha256)

            # And this checks the witness
            wtxid = entry.tx.calc_sha256(True)
            if version == 2:
                assert_equal(wtxid, block.vtx[entry.index].calc_sha256(True))
            else:
                # Shouldn't have received a witness
                assert(entry.tx.wit.is_null())

        # Check that the cmpctblock message announced all the transactions.
        assert_equal(len(header_and_shortids.prefilled_txn) + len(header_and_shortids.shortids), len(block.vtx))

        # And now check that all the shortids are as expected as well.
        # Determine the siphash keys to use.
        [k0, k1] = header_and_shortids.get_siphash_keys()

        index = 0
        while index < len(block.vtx):
            if (len(header_and_shortids.prefilled_txn) > 0 and
                    header_and_shortids.prefilled_txn[0].index == index):
                # Already checked prefilled transactions above
                header_and_shortids.prefilled_txn.pop(0)
            else:
                tx_hash = block.vtx[index].sha256
                if version == 2:
                    tx_hash = block.vtx[index].calc_sha256(True)
                shortid = calculate_shortid(k0, k1, tx_hash)
                assert_equal(shortid, header_and_shortids.shortids[0])
                header_and_shortids.shortids.pop(0)
            index += 1

    # Test that bitcoind requests compact blocks when we announce new blocks
    # via header or inv, and that responding to getblocktxn causes the block
    # to be successfully reconstructed.
    # Post-segwit: upgraded nodes would only make this request of cb-version-2,
    # NODE_WITNESS peers.  Unupgraded nodes would still make this request of
    # any cb-version-1-supporting peer.
    def test_compactblock_requests(self, node, test_node, version, segwit):
        # Try announcing a block with an inv or header, expect a compactblock
        # request
        for announce in ["inv", "header"]:
            block = self.build_block_on_tip(node, segwit=segwit)
            with mininode_lock:
                test_node.last_message.pop("getdata", None)

            if announce == "inv":
                test_node.send_message(msg_inv([CInv(2, block.sha256)]))
                wait_until(lambda: "getheaders" in test_node.last_message, timeout=30, lock=mininode_lock)
                test_node.send_header_for_blocks([block])
            else:
                test_node.send_header_for_blocks([block])
            wait_until(lambda: "getdata" in test_node.last_message, timeout=30, lock=mininode_lock)
            assert_equal(len(test_node.last_message["getdata"].inv), 1)
            assert_equal(test_node.last_message["getdata"].inv[0].type, 4)
            assert_equal(test_node.last_message["getdata"].inv[0].hash, block.sha256)

            # Send back a compactblock message that omits the coinbase
            comp_block = HeaderAndShortIDs()
            comp_block.header = CBlockHeader(block)
            comp_block.nonce = 0
            [k0, k1] = comp_block.get_siphash_keys()
            coinbase_hash = block.vtx[0].sha256
            if version == 2:
                coinbase_hash = block.vtx[0].calc_sha256(True)
            comp_block.shortids = [
                    calculate_shortid(k0, k1, coinbase_hash) ]
            test_node.send_and_ping(msg_cmpctblock(comp_block.to_p2p()))
            assert_equal(int(node.getbestblockhash(), 16), block.hashPrevBlock)
            # Expect a getblocktxn message.
            with mininode_lock:
                assert("getblocktxn" in test_node.last_message)
                absolute_indexes = test_node.last_message["getblocktxn"].block_txn_request.to_absolute()
            assert_equal(absolute_indexes, [0])  # should be a coinbase request

            # Send the coinbase, and verify that the tip advances.
            if version == 2:
                msg = msg_witness_blocktxn()
            else:
                msg = msg_blocktxn()
            msg.block_transactions.blockhash = block.sha256
            msg.block_transactions.transactions = [block.vtx[0]]
            test_node.send_and_ping(msg)
            assert_equal(int(node.getbestblockhash(), 16), block.sha256)

    # Create a chain of transactions from given utxo, and add to a new block.
    def build_block_with_transactions(self, node, utxo, num_transactions):
        block = self.build_block_on_tip(node)

        for i in range(num_transactions):
            tx = CTransaction()
            tx.vin.append(CTxIn(COutPoint(utxo[0], utxo[1]), b''))
<<<<<<< HEAD
            tx.vout.append(CTxOut(utxo[2] - 10000, CScript([OP_TRUE])))
=======
            tx.vout.append(CTxOut(utxo[2] - 1000, CScript([OP_TRUE, OP_DROP] * 15 + [OP_TRUE])))
>>>>>>> 2d4a9b79
            tx.rehash()
            utxo = [tx.sha256, 0, tx.vout[0].nValue]
            block.vtx.append(tx)

        block.hashMerkleRoot = block.calc_merkle_root()
        block.solve()
        return block

    # Test that we only receive getblocktxn requests for transactions that the
    # node needs, and that responding to them causes the block to be
    # reconstructed.
    def test_getblocktxn_requests(self, node, test_node, version):
        with_witness = (version==2)

        def test_getblocktxn_response(compact_block, peer, expected_result):
            msg = msg_cmpctblock(compact_block.to_p2p())
            peer.send_and_ping(msg)
            with mininode_lock:
                assert("getblocktxn" in peer.last_message)
                absolute_indexes = peer.last_message["getblocktxn"].block_txn_request.to_absolute()
            assert_equal(absolute_indexes, expected_result)

        def test_tip_after_message(node, peer, msg, tip):
            peer.send_and_ping(msg)
            assert_equal(int(node.getbestblockhash(), 16), tip)

        # First try announcing compactblocks that won't reconstruct, and verify
        # that we receive getblocktxn messages back.
        utxo = self.utxos.pop(0)

        block = self.build_block_with_transactions(node, utxo, 5)
        self.utxos.append([block.vtx[-1].sha256, 0, block.vtx[-1].vout[0].nValue])
        comp_block = HeaderAndShortIDs()
        comp_block.initialize_from_block(block, use_witness=with_witness)

        test_getblocktxn_response(comp_block, test_node, [1, 2, 3, 4, 5])

        msg_bt = msg_blocktxn()
        if with_witness:
            msg_bt = msg_witness_blocktxn() # serialize with witnesses
        msg_bt.block_transactions = BlockTransactions(block.sha256, block.vtx[1:])
        test_tip_after_message(node, test_node, msg_bt, block.sha256)

        utxo = self.utxos.pop(0)
        block = self.build_block_with_transactions(node, utxo, 5)
        self.utxos.append([block.vtx[-1].sha256, 0, block.vtx[-1].vout[0].nValue])

        # Now try interspersing the prefilled transactions
        comp_block.initialize_from_block(block, prefill_list=[0, 1, 5], use_witness=with_witness)
        test_getblocktxn_response(comp_block, test_node, [2, 3, 4])
        msg_bt.block_transactions = BlockTransactions(block.sha256, block.vtx[2:5])
        test_tip_after_message(node, test_node, msg_bt, block.sha256)

        # Now try giving one transaction ahead of time.
        utxo = self.utxos.pop(0)
        block = self.build_block_with_transactions(node, utxo, 5)
        self.utxos.append([block.vtx[-1].sha256, 0, block.vtx[-1].vout[0].nValue])
        test_node.send_and_ping(msg_tx(block.vtx[1]))
        assert(block.vtx[1].hash in node.getrawmempool())

        # Prefill 4 out of the 6 transactions, and verify that only the one
        # that was not in the mempool is requested.
        comp_block.initialize_from_block(block, prefill_list=[0, 2, 3, 4], use_witness=with_witness)
        test_getblocktxn_response(comp_block, test_node, [5])

        msg_bt.block_transactions = BlockTransactions(block.sha256, [block.vtx[5]])
        test_tip_after_message(node, test_node, msg_bt, block.sha256)

        # Now provide all transactions to the node before the block is
        # announced and verify reconstruction happens immediately.
        utxo = self.utxos.pop(0)
        block = self.build_block_with_transactions(node, utxo, 10)
        self.utxos.append([block.vtx[-1].sha256, 0, block.vtx[-1].vout[0].nValue])
        for tx in block.vtx[1:]:
            test_node.send_message(msg_tx(tx))
        test_node.sync_with_ping()
        # Make sure all transactions were accepted.
        mempool = node.getrawmempool()
        for tx in block.vtx[1:]:
            assert(tx.hash in mempool)

        # Clear out last request.
        with mininode_lock:
            test_node.last_message.pop("getblocktxn", None)

        # Send compact block
        comp_block.initialize_from_block(block, prefill_list=[0], use_witness=with_witness)
        test_tip_after_message(node, test_node, msg_cmpctblock(comp_block.to_p2p()), block.sha256)
        with mininode_lock:
            # Shouldn't have gotten a request for any transaction
            assert("getblocktxn" not in test_node.last_message)

    # Incorrectly responding to a getblocktxn shouldn't cause the block to be
    # permanently failed.
    def test_incorrect_blocktxn_response(self, node, test_node, version):
        if (len(self.utxos) == 0):
            self.make_utxos()
        utxo = self.utxos.pop(0)

        block = self.build_block_with_transactions(node, utxo, 10)
        self.utxos.append([block.vtx[-1].sha256, 0, block.vtx[-1].vout[0].nValue])
        # Relay the first 5 transactions from the block in advance
        for tx in block.vtx[1:6]:
            test_node.send_message(msg_tx(tx))
        test_node.sync_with_ping()
        # Make sure all transactions were accepted.
        mempool = node.getrawmempool()
        for tx in block.vtx[1:6]:
            assert(tx.hash in mempool)

        # Send compact block
        comp_block = HeaderAndShortIDs()
        comp_block.initialize_from_block(block, prefill_list=[0], use_witness=(version == 2))
        test_node.send_and_ping(msg_cmpctblock(comp_block.to_p2p()))
        absolute_indexes = []
        with mininode_lock:
            assert("getblocktxn" in test_node.last_message)
            absolute_indexes = test_node.last_message["getblocktxn"].block_txn_request.to_absolute()
        assert_equal(absolute_indexes, [6, 7, 8, 9, 10])

        # Now give an incorrect response.
        # Note that it's possible for bitcoind to be smart enough to know we're
        # lying, since it could check to see if the shortid matches what we're
        # sending, and eg disconnect us for misbehavior.  If that behavior
        # change was made, we could just modify this test by having a
        # different peer provide the block further down, so that we're still
        # verifying that the block isn't marked bad permanently. This is good
        # enough for now.
        msg = msg_blocktxn()
        if version==2:
            msg = msg_witness_blocktxn()
        msg.block_transactions = BlockTransactions(block.sha256, [block.vtx[5]] + block.vtx[7:])
        test_node.send_and_ping(msg)

        # Tip should not have updated
        assert_equal(int(node.getbestblockhash(), 16), block.hashPrevBlock)

        # We should receive a getdata request
        wait_until(lambda: "getdata" in test_node.last_message, timeout=10, lock=mininode_lock)
        assert_equal(len(test_node.last_message["getdata"].inv), 1)
        assert(test_node.last_message["getdata"].inv[0].type == 2 or test_node.last_message["getdata"].inv[0].type == 2|MSG_WITNESS_FLAG)
        assert_equal(test_node.last_message["getdata"].inv[0].hash, block.sha256)

        # Deliver the block
        if version==2:
            test_node.send_and_ping(msg_witness_block(block))
        else:
            test_node.send_and_ping(msg_block(block))
        assert_equal(int(node.getbestblockhash(), 16), block.sha256)

    def test_getblocktxn_handler(self, node, test_node, version):
        # bitcoind will not send blocktxn responses for blocks whose height is
        # more than 10 blocks deep.
        MAX_GETBLOCKTXN_DEPTH = 10
        chain_height = node.getblockcount()
        current_height = chain_height
        while (current_height >= chain_height - MAX_GETBLOCKTXN_DEPTH):
            block_hash = node.getblockhash(current_height)
            block = FromHex(CBlock(), node.getblock(block_hash, False))

            msg = msg_getblocktxn()
            msg.block_txn_request = BlockTransactionsRequest(int(block_hash, 16), [])
            num_to_request = random.randint(1, len(block.vtx))
            msg.block_txn_request.from_absolute(sorted(random.sample(range(len(block.vtx)), num_to_request)))
            test_node.send_message(msg)
            wait_until(lambda: "blocktxn" in test_node.last_message, timeout=10, lock=mininode_lock)

            [tx.calc_sha256() for tx in block.vtx]
            with mininode_lock:
                assert_equal(test_node.last_message["blocktxn"].block_transactions.blockhash, int(block_hash, 16))
                all_indices = msg.block_txn_request.to_absolute()
                for index in all_indices:
                    tx = test_node.last_message["blocktxn"].block_transactions.transactions.pop(0)
                    tx.calc_sha256()
                    assert_equal(tx.sha256, block.vtx[index].sha256)
                    if version == 1:
                        # Witnesses should have been stripped
                        assert(tx.wit.is_null())
                    else:
                        # Check that the witness matches
                        assert_equal(tx.calc_sha256(True), block.vtx[index].calc_sha256(True))
                test_node.last_message.pop("blocktxn", None)
            current_height -= 1

        # Next request should send a full block response, as we're past the
        # allowed depth for a blocktxn response.
        block_hash = node.getblockhash(current_height)
        msg.block_txn_request = BlockTransactionsRequest(int(block_hash, 16), [0])
        with mininode_lock:
            test_node.last_message.pop("block", None)
            test_node.last_message.pop("blocktxn", None)
        test_node.send_and_ping(msg)
        with mininode_lock:
            test_node.last_message["block"].block.calc_sha256()
            assert_equal(test_node.last_message["block"].block.sha256, int(block_hash, 16))
            assert "blocktxn" not in test_node.last_message

    def test_compactblocks_not_at_tip(self, node, test_node):
        # Test that requesting old compactblocks doesn't work.
        MAX_CMPCTBLOCK_DEPTH = 5
        new_blocks = []
        for i in range(MAX_CMPCTBLOCK_DEPTH + 1):
            test_node.clear_block_announcement()
            new_blocks.append(node.generate(1)[0])
            wait_until(test_node.received_block_announcement, timeout=30, lock=mininode_lock)

        test_node.clear_block_announcement()
        test_node.send_message(msg_getdata([CInv(4, int(new_blocks[0], 16))]))
        wait_until(lambda: "cmpctblock" in test_node.last_message, timeout=30, lock=mininode_lock)

        test_node.clear_block_announcement()
        node.generate(1)
        wait_until(test_node.received_block_announcement, timeout=30, lock=mininode_lock)
        test_node.clear_block_announcement()
        with mininode_lock:
            test_node.last_message.pop("block", None)
        test_node.send_message(msg_getdata([CInv(4, int(new_blocks[0], 16))]))
        wait_until(lambda: "block" in test_node.last_message, timeout=30, lock=mininode_lock)
        with mininode_lock:
            test_node.last_message["block"].block.calc_sha256()
            assert_equal(test_node.last_message["block"].block.sha256, int(new_blocks[0], 16))

        # Generate an old compactblock, and verify that it's not accepted.
        cur_height = node.getblockcount()
        hashPrevBlock = int(node.getblockhash(cur_height-5), 16)
        block = self.build_block_on_tip(node)
        block.hashPrevBlock = hashPrevBlock
        block.solve()

        comp_block = HeaderAndShortIDs()
        comp_block.initialize_from_block(block)
        test_node.send_and_ping(msg_cmpctblock(comp_block.to_p2p()))

        tips = node.getchaintips()
        found = False
        for x in tips:
            if x["hash"] == block.hash:
                assert_equal(x["status"], "headers-only")
                found = True
                break
        assert(found)

        # Requesting this block via getblocktxn should silently fail
        # (to avoid fingerprinting attacks).
        msg = msg_getblocktxn()
        msg.block_txn_request = BlockTransactionsRequest(block.sha256, [0])
        with mininode_lock:
            test_node.last_message.pop("blocktxn", None)
        test_node.send_and_ping(msg)
        with mininode_lock:
            assert "blocktxn" not in test_node.last_message

    def activate_segwit(self, node):
        node.generate(144*3)
        assert_equal(get_bip9_status(node, "segwit")["status"], 'active')

    def test_end_to_end_block_relay(self, node, listeners):
        utxo = self.utxos.pop(0)

        block = self.build_block_with_transactions(node, utxo, 10)

        [l.clear_block_announcement() for l in listeners]

        # ToHex() won't serialize with witness, but this block has no witnesses
        # anyway. TODO: repeat this test with witness tx's to a segwit node.
        node.submitblock(ToHex(block))

        for l in listeners:
            wait_until(lambda: l.received_block_announcement(), timeout=30, lock=mininode_lock)
        with mininode_lock:
            for l in listeners:
                assert "cmpctblock" in l.last_message
                l.last_message["cmpctblock"].header_and_shortids.header.calc_sha256()
                assert_equal(l.last_message["cmpctblock"].header_and_shortids.header.sha256, block.sha256)

    # Test that we don't get disconnected if we relay a compact block with valid header,
    # but invalid transactions.
    def test_invalid_tx_in_compactblock(self, node, test_node, use_segwit):
        assert(len(self.utxos))
        utxo = self.utxos[0]

        block = self.build_block_with_transactions(node, utxo, 5)
        del block.vtx[3]
        block.hashMerkleRoot = block.calc_merkle_root()
        if use_segwit:
            # If we're testing with segwit, also drop the coinbase witness,
            # but include the witness commitment.
            add_witness_commitment(block)
            block.vtx[0].wit.vtxinwit = []
        block.solve()

        # Now send the compact block with all transactions prefilled, and
        # verify that we don't get disconnected.
        comp_block = HeaderAndShortIDs()
        comp_block.initialize_from_block(block, prefill_list=[0, 1, 2, 3, 4], use_witness=use_segwit)
        msg = msg_cmpctblock(comp_block.to_p2p())
        test_node.send_and_ping(msg)

        # Check that the tip didn't advance
        assert(int(node.getbestblockhash(), 16) is not block.sha256)
        test_node.sync_with_ping()

    # Helper for enabling cb announcements
    # Send the sendcmpct request and sync headers
    def request_cb_announcements(self, peer, node, version):
        tip = node.getbestblockhash()
        peer.get_headers(locator=[int(tip, 16)], hashstop=0)

        msg = msg_sendcmpct()
        msg.version = version
        msg.announce = True
        peer.send_and_ping(msg)

    def test_compactblock_reconstruction_multiple_peers(self, node, stalling_peer, delivery_peer):
        assert(len(self.utxos))

        def announce_cmpct_block(node, peer):
            utxo = self.utxos.pop(0)
            block = self.build_block_with_transactions(node, utxo, 5)

            cmpct_block = HeaderAndShortIDs()
            cmpct_block.initialize_from_block(block)
            msg = msg_cmpctblock(cmpct_block.to_p2p())
            peer.send_and_ping(msg)
            with mininode_lock:
                assert "getblocktxn" in peer.last_message
            return block, cmpct_block

        block, cmpct_block = announce_cmpct_block(node, stalling_peer)

        for tx in block.vtx[1:]:
            delivery_peer.send_message(msg_tx(tx))
        delivery_peer.sync_with_ping()
        mempool = node.getrawmempool()
        for tx in block.vtx[1:]:
            assert(tx.hash in mempool)

        delivery_peer.send_and_ping(msg_cmpctblock(cmpct_block.to_p2p()))
        assert_equal(int(node.getbestblockhash(), 16), block.sha256)

        self.utxos.append([block.vtx[-1].sha256, 0, block.vtx[-1].vout[0].nValue])

        # Now test that delivering an invalid compact block won't break relay

        block, cmpct_block = announce_cmpct_block(node, stalling_peer)
        for tx in block.vtx[1:]:
            delivery_peer.send_message(msg_tx(tx))
        delivery_peer.sync_with_ping()

        cmpct_block.prefilled_txn[0].tx.wit.vtxinwit = [ CTxInWitness() ]
        cmpct_block.prefilled_txn[0].tx.wit.vtxinwit[0].scriptWitness.stack = [ser_uint256(0)]

        cmpct_block.use_witness = True
        delivery_peer.send_and_ping(msg_cmpctblock(cmpct_block.to_p2p()))
        assert(int(node.getbestblockhash(), 16) != block.sha256)

        msg = msg_blocktxn()
        msg.block_transactions.blockhash = block.sha256
        msg.block_transactions.transactions = block.vtx[1:]
        stalling_peer.send_and_ping(msg)
        assert_equal(int(node.getbestblockhash(), 16), block.sha256)

    def run_test(self):
        # Setup the p2p connections and start up the network thread.
        self.test_node = self.nodes[0].add_p2p_connection(TestP2PConn())
        self.segwit_node = self.nodes[1].add_p2p_connection(TestP2PConn(), services=NODE_NETWORK|NODE_WITNESS)
        self.old_node = self.nodes[1].add_p2p_connection(TestP2PConn(), services=NODE_NETWORK)

        network_thread_start()

        self.test_node.wait_for_verack()

        # We will need UTXOs to construct transactions in later tests.
        self.make_utxos()

        self.log.info("Running tests, pre-segwit activation:")

        self.log.info("Testing SENDCMPCT p2p message... ")
        self.test_sendcmpct(self.nodes[0], self.test_node, 1)
        sync_blocks(self.nodes)
        self.test_sendcmpct(self.nodes[1], self.segwit_node, 2, old_node=self.old_node)
        sync_blocks(self.nodes)

        self.log.info("Testing compactblock construction...")
        self.test_compactblock_construction(self.nodes[0], self.test_node, 1, False)
        sync_blocks(self.nodes)
        self.test_compactblock_construction(self.nodes[1], self.segwit_node, 2, False)
        sync_blocks(self.nodes)

        self.log.info("Testing compactblock requests... ")
        self.test_compactblock_requests(self.nodes[0], self.test_node, 1, False)
        sync_blocks(self.nodes)
        self.test_compactblock_requests(self.nodes[1], self.segwit_node, 2, False)
        sync_blocks(self.nodes)

        self.log.info("Testing getblocktxn requests...")
        self.test_getblocktxn_requests(self.nodes[0], self.test_node, 1)
        sync_blocks(self.nodes)
        self.test_getblocktxn_requests(self.nodes[1], self.segwit_node, 2)
        sync_blocks(self.nodes)

        self.log.info("Testing getblocktxn handler...")
        self.test_getblocktxn_handler(self.nodes[0], self.test_node, 1)
        sync_blocks(self.nodes)
        self.test_getblocktxn_handler(self.nodes[1], self.segwit_node, 2)
        self.test_getblocktxn_handler(self.nodes[1], self.old_node, 1)
        sync_blocks(self.nodes)

        self.log.info("Testing compactblock requests/announcements not at chain tip...")
        self.test_compactblocks_not_at_tip(self.nodes[0], self.test_node)
        sync_blocks(self.nodes)
        self.test_compactblocks_not_at_tip(self.nodes[1], self.segwit_node)
        self.test_compactblocks_not_at_tip(self.nodes[1], self.old_node)
        sync_blocks(self.nodes)

        self.log.info("Testing handling of incorrect blocktxn responses...")
        self.test_incorrect_blocktxn_response(self.nodes[0], self.test_node, 1)
        sync_blocks(self.nodes)
        self.test_incorrect_blocktxn_response(self.nodes[1], self.segwit_node, 2)
        sync_blocks(self.nodes)

        # End-to-end block relay tests
        self.log.info("Testing end-to-end block relay...")
        self.request_cb_announcements(self.test_node, self.nodes[0], 1)
        self.request_cb_announcements(self.old_node, self.nodes[1], 1)
        self.request_cb_announcements(self.segwit_node, self.nodes[1], 2)
        self.test_end_to_end_block_relay(self.nodes[0], [self.segwit_node, self.test_node, self.old_node])
        self.test_end_to_end_block_relay(self.nodes[1], [self.segwit_node, self.test_node, self.old_node])

        self.log.info("Testing handling of invalid compact blocks...")
        self.test_invalid_tx_in_compactblock(self.nodes[0], self.test_node, False)
        self.test_invalid_tx_in_compactblock(self.nodes[1], self.segwit_node, False)
        self.test_invalid_tx_in_compactblock(self.nodes[1], self.old_node, False)

        self.log.info("Testing reconstructing compact blocks from all peers...")
        self.test_compactblock_reconstruction_multiple_peers(self.nodes[1], self.segwit_node, self.old_node)
        sync_blocks(self.nodes)

        # FIXME: Re-enable once segwit and BIP9 are active.
        return

        # Advance to segwit activation
        self.log.info("Advancing to segwit activation")
        self.activate_segwit(self.nodes[1])
        self.log.info("Running tests, post-segwit activation...")

        self.log.info("Testing compactblock construction...")
        self.test_compactblock_construction(self.nodes[1], self.old_node, 1, True)
        self.test_compactblock_construction(self.nodes[1], self.segwit_node, 2, True)
        sync_blocks(self.nodes)

        self.log.info("Testing compactblock requests (unupgraded node)... ")
        self.test_compactblock_requests(self.nodes[0], self.test_node, 1, True)

        self.log.info("Testing getblocktxn requests (unupgraded node)...")
        self.test_getblocktxn_requests(self.nodes[0], self.test_node, 1)

        # Need to manually sync node0 and node1, because post-segwit activation,
        # node1 will not download blocks from node0.
        self.log.info("Syncing nodes...")
        assert(self.nodes[0].getbestblockhash() != self.nodes[1].getbestblockhash())
        while (self.nodes[0].getblockcount() > self.nodes[1].getblockcount()):
            block_hash = self.nodes[0].getblockhash(self.nodes[1].getblockcount()+1)
            self.nodes[1].submitblock(self.nodes[0].getblock(block_hash, False))
        assert_equal(self.nodes[0].getbestblockhash(), self.nodes[1].getbestblockhash())

        self.log.info("Testing compactblock requests (segwit node)... ")
        self.test_compactblock_requests(self.nodes[1], self.segwit_node, 2, True)

        self.log.info("Testing getblocktxn requests (segwit node)...")
        self.test_getblocktxn_requests(self.nodes[1], self.segwit_node, 2)
        sync_blocks(self.nodes)

        self.log.info("Testing getblocktxn handler (segwit node should return witnesses)...")
        self.test_getblocktxn_handler(self.nodes[1], self.segwit_node, 2)
        self.test_getblocktxn_handler(self.nodes[1], self.old_node, 1)

        # Test that if we submitblock to node1, we'll get a compact block
        # announcement to all peers.
        # (Post-segwit activation, blocks won't propagate from node0 to node1
        # automatically, so don't bother testing a block announced to node0.)
        self.log.info("Testing end-to-end block relay...")
        self.request_cb_announcements(self.test_node, self.nodes[0], 1)
        self.request_cb_announcements(self.old_node, self.nodes[1], 1)
        self.request_cb_announcements(self.segwit_node, self.nodes[1], 2)
        self.test_end_to_end_block_relay(self.nodes[1], [self.segwit_node, self.test_node, self.old_node])

        self.log.info("Testing handling of invalid compact blocks...")
        self.test_invalid_tx_in_compactblock(self.nodes[0], self.test_node, False)
        self.test_invalid_tx_in_compactblock(self.nodes[1], self.segwit_node, True)
        self.test_invalid_tx_in_compactblock(self.nodes[1], self.old_node, True)

        self.log.info("Testing invalid index in cmpctblock message...")
        self.test_invalid_cmpctblock_message()


if __name__ == '__main__':
    CompactBlocksTest().main()<|MERGE_RESOLUTION|>--- conflicted
+++ resolved
@@ -424,11 +424,7 @@
         for i in range(num_transactions):
             tx = CTransaction()
             tx.vin.append(CTxIn(COutPoint(utxo[0], utxo[1]), b''))
-<<<<<<< HEAD
-            tx.vout.append(CTxOut(utxo[2] - 10000, CScript([OP_TRUE])))
-=======
-            tx.vout.append(CTxOut(utxo[2] - 1000, CScript([OP_TRUE, OP_DROP] * 15 + [OP_TRUE])))
->>>>>>> 2d4a9b79
+            tx.vout.append(CTxOut(utxo[2] - 10000, CScript([OP_TRUE, OP_DROP] * 15 + [OP_TRUE])))
             tx.rehash()
             utxo = [tx.sha256, 0, tx.vout[0].nValue]
             block.vtx.append(tx)
