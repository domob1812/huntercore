// Copyright (c) 2009-2010 Satoshi Nakamoto
// Copyright (c) 2009-2017 The Bitcoin Core developers
// Distributed under the MIT software license, see the accompanying
// file COPYING or http://www.opensource.org/licenses/mit-license.php.

#include <validation.h>

#include <arith_uint256.h>
#include <auxpow.h>
#include <chain.h>
#include <chainparams.h>
#include <checkpoints.h>
#include <checkqueue.h>
#include <consensus/consensus.h>
#include <consensus/merkle.h>
#include <consensus/tx_verify.h>
#include <consensus/validation.h>
#include <cuckoocache.h>
#include <game/db.h>
#include <game/move.h>
#include <game/state.h>
#include <game/tx.h>
#include <hash.h>
#include <init.h>
#include <policy/fees.h>
#include <policy/policy.h>
#include <policy/rbf.h>
#include <pow.h>
#include <primitives/block.h>
#include <primitives/transaction.h>
#include <random.h>
#include <reverse_iterator.h>
#include <script/script.h>
#include <script/sigcache.h>
#include <script/standard.h>
#include <timedata.h>
#include <tinyformat.h>
#include <txdb.h>
#include <txmempool.h>
#include <ui_interface.h>
#include <undo.h>
#include <util.h>
#include <utilmoneystr.h>
#include <utilstrencodings.h>
#include <validationinterface.h>
#include <warnings.h>

#include <future>
#include <sstream>

#include <boost/algorithm/string/replace.hpp>
#include <boost/algorithm/string/join.hpp>
#include <boost/thread.hpp>

#if defined(NDEBUG)
# error "Bitcoin cannot be compiled without assertions."
#endif

#define MICRO 0.000001
#define MILLI 0.001

/**
 * Global state
 */
namespace {
    struct CBlockIndexWorkComparator
    {
        bool operator()(const CBlockIndex *pa, const CBlockIndex *pb) const {
            // First sort by most total work, ...
            if (pa->nChainWork > pb->nChainWork) return false;
            if (pa->nChainWork < pb->nChainWork) return true;

            // ... then by earliest time received, ...
            if (pa->nSequenceId < pb->nSequenceId) return false;
            if (pa->nSequenceId > pb->nSequenceId) return true;

            // Use pointer address as tie breaker (should only happen with blocks
            // loaded from disk, as those all have id 0).
            if (pa < pb) return false;
            if (pa > pb) return true;

            // Identical blocks.
            return false;
        }
    };
} // anon namespace

class ConnectTrace;

/**
 * CChainState stores and provides an API to update our local knowledge of the
 * current best chain and header tree.
 *
 * It generally provides access to the current block tree, as well as functions
 * to provide new data, which it will appropriately validate and incorporate in
 * its state as necessary.
 *
 * Eventually, the API here is targeted at being exposed externally as a
 * consumable libconsensus library, so any functions added must only call
 * other class member functions, pure functions in other parts of the consensus
 * library, callbacks via the validation interface, or read/write-to-disk
 * functions (eventually this will also be via callbacks).
 */
class CChainState {
private:
    /**
     * The set of all CBlockIndex entries with BLOCK_VALID_TRANSACTIONS (for itself and all ancestors) and
     * as good as our current tip or better. Entries may be failed, though, and pruning nodes may be
     * missing the data for the block.
     */
    std::set<CBlockIndex*, CBlockIndexWorkComparator> setBlockIndexCandidates;

    /**
     * Every received block is assigned a unique and increasing identifier, so we
     * know which one to give priority in case of a fork.
     */
    CCriticalSection cs_nBlockSequenceId;
    /** Blocks loaded from disk are assigned id 0, so start the counter at 1. */
    int32_t nBlockSequenceId = 1;
    /** Decreasing counter (used by subsequent preciousblock calls). */
    int32_t nBlockReverseSequenceId = -1;
    /** chainwork for the last block that preciousblock has been applied to. */
    arith_uint256 nLastPreciousChainwork = 0;

    /** In order to efficiently track invalidity of headers, we keep the set of
      * blocks which we tried to connect and found to be invalid here (ie which
      * were set to BLOCK_FAILED_VALID since the last restart). We can then
      * walk this set and check if a new header is a descendant of something in
      * this set, preventing us from having to walk mapBlockIndex when we try
      * to connect a bad block and fail.
      *
      * While this is more complicated than marking everything which descends
      * from an invalid block as invalid at the time we discover it to be
      * invalid, doing so would require walking all of mapBlockIndex to find all
      * descendants. Since this case should be very rare, keeping track of all
      * BLOCK_FAILED_VALID blocks in a set should be just fine and work just as
      * well.
      *
      * Because we already walk mapBlockIndex in height-order at startup, we go
      * ahead and mark descendants of invalid blocks as FAILED_CHILD at that time,
      * instead of putting things in this set.
      */
    std::set<CBlockIndex*> g_failed_blocks;

public:
    CChain chainActive;
    BlockMap mapBlockIndex;
    std::multimap<CBlockIndex*, CBlockIndex*> mapBlocksUnlinked;
    CBlockIndex *pindexBestInvalid = nullptr;

    bool LoadBlockIndex(const Consensus::Params& consensus_params, CBlockTreeDB& blocktree);

    bool ActivateBestChain(CValidationState &state, const CChainParams& chainparams, std::shared_ptr<const CBlock> pblock);

    bool AcceptBlockHeader(const CBlockHeader& block, CValidationState& state, const CChainParams& chainparams, CBlockIndex** ppindex);
    bool AcceptBlock(const std::shared_ptr<const CBlock>& pblock, CValidationState& state, const CChainParams& chainparams, CBlockIndex** ppindex, bool fRequested, const CDiskBlockPos* dbp, bool* fNewBlock);

    // Block (dis)connection on a given view:
    DisconnectResult DisconnectBlock(const CBlock& block, const CBlockIndex* pindex, CCoinsViewCache& view);
    bool ConnectBlockWithGameTx(const CBlock& block, CValidationState& state, CBlockIndex* pindex,
                    CCoinsViewCache& view,
                    std::vector<CTransactionRef>& vGameTx,
                    const CChainParams& chainparams, bool fJustCheck = false);
    bool ConnectBlock(const CBlock& block, CValidationState& state, CBlockIndex* pindex,
                    CCoinsViewCache& view,
                    const CChainParams& chainparams, bool fJustCheck = false);

    // Block disconnection on our pcoinsTip:
    bool DisconnectTip(CValidationState& state, const CChainParams& chainparams, DisconnectedBlockTransactions *disconnectpool);

    // Manual block validity manipulation:
    bool PreciousBlock(CValidationState& state, const CChainParams& params, CBlockIndex *pindex);
    bool InvalidateBlock(CValidationState& state, const CChainParams& chainparams, CBlockIndex *pindex);
    bool ResetBlockFailureFlags(CBlockIndex *pindex);

    bool ReplayBlocks(const CChainParams& params, CCoinsView* view);
    bool RewindBlockIndex(const CChainParams& params);
    bool LoadGenesisBlock(const CChainParams& chainparams);

    void PruneBlockIndexCandidates();

    void UnloadBlockIndex();

private:
    bool ActivateBestChainStep(CValidationState& state, const CChainParams& chainparams, CBlockIndex* pindexMostWork, const std::shared_ptr<const CBlock>& pblock, bool& fInvalidFound, ConnectTrace& connectTrace);
    bool ConnectTip(CValidationState& state, const CChainParams& chainparams, CBlockIndex* pindexNew, const std::shared_ptr<const CBlock>& pblock, ConnectTrace& connectTrace, DisconnectedBlockTransactions &disconnectpool);

    CBlockIndex* AddToBlockIndex(const CBlockHeader& block);
    /** Create a new block index entry for a given block hash */
    CBlockIndex * InsertBlockIndex(const uint256& hash);
    void CheckBlockIndex(const Consensus::Params& consensusParams);

    void InvalidBlockFound(CBlockIndex *pindex, const CValidationState &state);
    CBlockIndex* FindMostWorkChain();
    bool ReceivedBlockTransactions(const CBlock &block, CValidationState& state, CBlockIndex *pindexNew, const CDiskBlockPos& pos, const Consensus::Params& consensusParams);


    bool RollforwardBlock(const CBlockIndex* pindex, CCoinsViewCache& inputs, const CChainParams& params);
} g_chainstate;



CCriticalSection cs_main;

BlockMap& mapBlockIndex = g_chainstate.mapBlockIndex;
CChain& chainActive = g_chainstate.chainActive;
CBlockIndex *pindexBestHeader = nullptr;
CWaitableCriticalSection csBestBlock;
CConditionVariable cvBlockChange;
int nScriptCheckThreads = 0;
std::atomic_bool fImporting(false);
std::atomic_bool fReindex(false);
bool fTxIndex = false;
bool fHavePruned = false;
bool fPruneMode = false;
bool fIsBareMultisigStd = DEFAULT_PERMIT_BAREMULTISIG;
bool fRequireStandard = true;
bool fCheckBlockIndex = false;
bool fCheckpointsEnabled = DEFAULT_CHECKPOINTS_ENABLED;
size_t nCoinCacheUsage = 5000 * 300;
uint64_t nPruneTarget = 0;
int64_t nMaxTipAge = DEFAULT_MAX_TIP_AGE;
bool fEnableReplacement = DEFAULT_ENABLE_REPLACEMENT;

uint256 hashAssumeValid;
arith_uint256 nMinimumChainWork;

CWaitableCriticalSection mut_currentState;
CConditionVariable cv_stateChange;

CFeeRate minRelayTxFee = CFeeRate(DEFAULT_MIN_RELAY_TX_FEE);
CAmount maxTxFee = DEFAULT_TRANSACTION_MAXFEE;

CBlockPolicyEstimator feeEstimator;
CTxMemPool mempool(&feeEstimator);

/** Constant stuff for coinbase transactions we create: */
CScript COINBASE_FLAGS;

const std::string strMessageMagic = "Bitcoin Signed Message:\n";

// Internal stuff
namespace {
    CBlockIndex *&pindexBestInvalid = g_chainstate.pindexBestInvalid;

    /** All pairs A->B, where A (or one of its ancestors) misses transactions, but B has transactions.
     * Pruned nodes may have entries where B is missing data.
     */
    std::multimap<CBlockIndex*, CBlockIndex*>& mapBlocksUnlinked = g_chainstate.mapBlocksUnlinked;

    CCriticalSection cs_LastBlockFile;
    std::vector<CBlockFileInfo> vinfoBlockFile;
    int nLastBlockFile = 0;
    /** Global flag to indicate we should check to see if there are
     *  block/undo files that should be deleted.  Set on startup
     *  or if we allocate more file space when we're in prune mode
     */
    bool fCheckForPruning = false;

    /** Dirty block index entries. */
    std::set<CBlockIndex*> setDirtyBlockIndex;

    /** Dirty block file entries. */
    std::set<int> setDirtyFileInfo;
} // anon namespace

CBlockIndex* FindForkInGlobalIndex(const CChain& chain, const CBlockLocator& locator)
{
    // Find the first block the caller has in the main chain
    for (const uint256& hash : locator.vHave) {
        BlockMap::iterator mi = mapBlockIndex.find(hash);
        if (mi != mapBlockIndex.end())
        {
            CBlockIndex* pindex = (*mi).second;
            if (chain.Contains(pindex))
                return pindex;
            if (pindex->GetAncestor(chain.Height()) == chain.Tip()) {
                return chain.Tip();
            }
        }
    }
    return chain.Genesis();
}

std::unique_ptr<CCoinsViewDB> pcoinsdbview;
std::unique_ptr<CCoinsViewCache> pcoinsTip;
std::unique_ptr<CBlockTreeDB> pblocktree;
std::unique_ptr<CGameDB> pgameDb;

enum FlushStateMode {
    FLUSH_STATE_NONE,
    FLUSH_STATE_IF_NEEDED,
    FLUSH_STATE_PERIODIC,
    FLUSH_STATE_ALWAYS
};

// See definition for documentation
static bool FlushStateToDisk(const CChainParams& chainParams, CValidationState &state, FlushStateMode mode, int nManualPruneHeight=0);
static void FindFilesToPruneManual(std::set<int>& setFilesToPrune, int nManualPruneHeight);
static void FindFilesToPrune(std::set<int>& setFilesToPrune, uint64_t nPruneAfterHeight);
bool CheckInputs(const CTransaction& tx, CValidationState &state, const CCoinsViewCache &inputs, bool fScriptChecks, unsigned int flags, bool cacheSigStore, bool cacheFullScriptStore, PrecomputedTransactionData& txdata, std::vector<CScriptCheck> *pvChecks = nullptr);
static FILE* OpenUndoFile(const CDiskBlockPos &pos, bool fReadOnly = false);

bool CheckFinalTx(const CTransaction &tx, int flags)
{
    AssertLockHeld(cs_main);

    // By convention a negative value for flags indicates that the
    // current network-enforced consensus rules should be used. In
    // a future soft-fork scenario that would mean checking which
    // rules would be enforced for the next block and setting the
    // appropriate flags. At the present time no soft-forks are
    // scheduled, so no flags are set.
    flags = std::max(flags, 0);

    // CheckFinalTx() uses chainActive.Height()+1 to evaluate
    // nLockTime because when IsFinalTx() is called within
    // CBlock::AcceptBlock(), the height of the block *being*
    // evaluated is what is used. Thus if we want to know if a
    // transaction can be part of the *next* block, we need to call
    // IsFinalTx() with one more than chainActive.Height().
    const int nBlockHeight = chainActive.Height() + 1;

    // BIP113 requires that time-locked transactions have nLockTime set to
    // less than the median time of the previous block they're contained in.
    // When the next block is created its previous block will be the current
    // chain tip, so we use that to calculate the median time passed to
    // IsFinalTx() if LOCKTIME_MEDIAN_TIME_PAST is set.
    const int64_t nBlockTime = (flags & LOCKTIME_MEDIAN_TIME_PAST)
                             ? chainActive.Tip()->GetMedianTimePast()
                             : GetAdjustedTime();

    return IsFinalTx(tx, nBlockHeight, nBlockTime);
}

bool TestLockPointValidity(const LockPoints* lp)
{
    AssertLockHeld(cs_main);
    assert(lp);
    // If there are relative lock times then the maxInputBlock will be set
    // If there are no relative lock times, the LockPoints don't depend on the chain
    if (lp->maxInputBlock) {
        // Check whether chainActive is an extension of the block at which the LockPoints
        // calculation was valid.  If not LockPoints are no longer valid
        if (!chainActive.Contains(lp->maxInputBlock)) {
            return false;
        }
    }

    // LockPoints still valid
    return true;
}

bool CheckSequenceLocks(const CTransaction &tx, int flags, LockPoints* lp, bool useExistingLockPoints)
{
    AssertLockHeld(cs_main);
    AssertLockHeld(mempool.cs);

    CBlockIndex* tip = chainActive.Tip();
    assert(tip != nullptr);
    
    CBlockIndex index;
    index.pprev = tip;
    // CheckSequenceLocks() uses chainActive.Height()+1 to evaluate
    // height based locks because when SequenceLocks() is called within
    // ConnectBlock(), the height of the block *being*
    // evaluated is what is used.
    // Thus if we want to know if a transaction can be part of the
    // *next* block, we need to use one more than chainActive.Height()
    index.nHeight = tip->nHeight + 1;

    std::pair<int, int64_t> lockPair;
    if (useExistingLockPoints) {
        assert(lp);
        lockPair.first = lp->height;
        lockPair.second = lp->time;
    }
    else {
        // pcoinsTip contains the UTXO set for chainActive.Tip()
        CCoinsViewMemPool viewMemPool(pcoinsTip.get(), mempool);
        std::vector<int> prevheights;
        prevheights.resize(tx.vin.size());
        for (size_t txinIndex = 0; txinIndex < tx.vin.size(); txinIndex++) {
            const CTxIn& txin = tx.vin[txinIndex];
            Coin coin;
            if (!viewMemPool.GetCoin(txin.prevout, coin)) {
                return error("%s: Missing input", __func__);
            }
            if (coin.nHeight == MEMPOOL_HEIGHT) {
                // Assume all mempool transaction confirm in the next block
                prevheights[txinIndex] = tip->nHeight + 1;
            } else {
                prevheights[txinIndex] = coin.nHeight;
            }
        }
        lockPair = CalculateSequenceLocks(tx, flags, &prevheights, index);
        if (lp) {
            lp->height = lockPair.first;
            lp->time = lockPair.second;
            // Also store the hash of the block with the highest height of
            // all the blocks which have sequence locked prevouts.
            // This hash needs to still be on the chain
            // for these LockPoint calculations to be valid
            // Note: It is impossible to correctly calculate a maxInputBlock
            // if any of the sequence locked inputs depend on unconfirmed txs,
            // except in the special case where the relative lock time/height
            // is 0, which is equivalent to no sequence lock. Since we assume
            // input height of tip+1 for mempool txs and test the resulting
            // lockPair from CalculateSequenceLocks against tip+1.  We know
            // EvaluateSequenceLocks will fail if there was a non-zero sequence
            // lock on a mempool input, so we can use the return value of
            // CheckSequenceLocks to indicate the LockPoints validity
            int maxInputHeight = 0;
            for (int height : prevheights) {
                // Can ignore mempool inputs since we'll fail if they had non-zero locks
                if (height != tip->nHeight+1) {
                    maxInputHeight = std::max(maxInputHeight, height);
                }
            }
            lp->maxInputBlock = tip->GetAncestor(maxInputHeight);
        }
    }
    return EvaluateSequenceLocks(index, lockPair);
}

// Returns the script flags which should be checked for a given block
static unsigned int GetBlockScriptFlags(const CBlockIndex* pindex, const Consensus::Params& chainparams);

static void LimitMempoolSize(CTxMemPool& pool, size_t limit, unsigned long age) {
    int expired = pool.Expire(GetTime() - age);
    if (expired != 0) {
        LogPrint(BCLog::MEMPOOL, "Expired %i transactions from the memory pool\n", expired);
    }

    std::vector<COutPoint> vNoSpendsRemaining;
    pool.TrimToSize(limit, &vNoSpendsRemaining);
    for (const COutPoint& removed : vNoSpendsRemaining)
        pcoinsTip->Uncache(removed);
}

/** Convert CValidationState to a human-readable message for logging */
std::string FormatStateMessage(const CValidationState &state)
{
    return strprintf("%s%s (code %i)",
        state.GetRejectReason(),
        state.GetDebugMessage().empty() ? "" : ", "+state.GetDebugMessage(),
        state.GetRejectCode());
}

static bool IsCurrentForFeeEstimation()
{
    AssertLockHeld(cs_main);
    if (IsInitialBlockDownload())
        return false;
    if (chainActive.Tip()->GetBlockTime() < (GetTime() - MAX_FEE_ESTIMATION_TIP_AGE))
        return false;
    if (chainActive.Height() < pindexBestHeader->nHeight - 1)
        return false;
    return true;
}

/* Make mempool consistent after a reorg, by re-adding or recursively erasing
 * disconnected block transactions from the mempool, and also removing any
 * other transactions from the mempool that are no longer valid given the new
 * tip/height.
 *
 * Note: we assume that disconnectpool only contains transactions that are NOT
 * confirmed in the current chain nor already in the mempool (otherwise,
 * in-mempool descendants of such transactions would be removed).
 *
 * Passing fAddToMempool=false will skip trying to add the transactions back,
 * and instead just erase from the mempool as needed.
 */

void UpdateMempoolForReorg(DisconnectedBlockTransactions &disconnectpool, bool fAddToMempool)
{
    AssertLockHeld(cs_main);
    std::vector<uint256> vHashUpdate;
    // disconnectpool's insertion_order index sorts the entries from
    // oldest to newest, but the oldest entry will be the last tx from the
    // latest mined block that was disconnected.
    // Iterate disconnectpool in reverse, so that we add transactions
    // back to the mempool starting with the earliest transaction that had
    // been previously seen in a block.
    auto it = disconnectpool.queuedTx.get<insertion_order>().rbegin();
    while (it != disconnectpool.queuedTx.get<insertion_order>().rend()) {
        // ignore validation errors in resurrected transactions
        CValidationState stateDummy;
        if (!fAddToMempool || (*it)->IsCoinBase() ||
            !AcceptToMemoryPool(mempool, stateDummy, *it, nullptr /* pfMissingInputs */,
                                nullptr /* plTxnReplaced */, true /* bypass_limits */, 0 /* nAbsurdFee */)) {
            // If the transaction doesn't make it in to the mempool, remove any
            // transactions that depend on it (which would now be orphans).
            mempool.removeRecursive(**it, MemPoolRemovalReason::REORG);
        } else if (mempool.exists((*it)->GetHash())) {
            vHashUpdate.push_back((*it)->GetHash());
        }
        ++it;
    }
    disconnectpool.queuedTx.clear();
    // AcceptToMemoryPool/addUnchecked all assume that new mempool entries have
    // no in-mempool children, which is generally not true when adding
    // previously-confirmed transactions back to the mempool.
    // UpdateTransactionsFromBlock finds descendants of any transactions in
    // the disconnectpool that were added back and cleans up the mempool state.
    mempool.UpdateTransactionsFromBlock(vHashUpdate);

    // We also need to remove any now-immature transactions
    mempool.removeForReorg(pcoinsTip.get(), chainActive.Tip()->nHeight + 1, STANDARD_LOCKTIME_VERIFY_FLAGS);
    // Re-limit mempool size, in case we added any transactions
    LimitMempoolSize(mempool, gArgs.GetArg("-maxmempool", DEFAULT_MAX_MEMPOOL_SIZE) * 1000000, gArgs.GetArg("-mempoolexpiry", DEFAULT_MEMPOOL_EXPIRY) * 60 * 60);
}

// Used to avoid mempool polluting consensus critical paths if CCoinsViewMempool
// were somehow broken and returning the wrong scriptPubKeys
static bool CheckInputsFromMempoolAndCache(const CTransaction& tx, CValidationState &state, const CCoinsViewCache &view, CTxMemPool& pool,
                 unsigned int flags, bool cacheSigStore, PrecomputedTransactionData& txdata) {
    AssertLockHeld(cs_main);

    // pool.cs should be locked already, but go ahead and re-take the lock here
    // to enforce that mempool doesn't change between when we check the view
    // and when we actually call through to CheckInputs
    LOCK(pool.cs);

    assert(!tx.IsCoinBase());
    for (const CTxIn& txin : tx.vin) {
        const Coin& coin = view.AccessCoin(txin.prevout);

        // At this point we haven't actually checked if the coins are all
        // available (or shouldn't assume we have, since CheckInputs does).
        // So we just return failure if the inputs are not available here,
        // and then only have to check equivalence for available inputs.
        if (coin.IsSpent()) return false;

        const CTransactionRef& txFrom = pool.get(txin.prevout.hash);
        if (txFrom) {
            assert(txFrom->GetHash() == txin.prevout.hash);
            assert(txFrom->vout.size() > txin.prevout.n);
            assert(txFrom->vout[txin.prevout.n] == coin.out);
        } else {
            const Coin& coinFromDisk = pcoinsTip->AccessCoin(txin.prevout);
            assert(!coinFromDisk.IsSpent());
            assert(coinFromDisk.out == coin.out);
        }
    }

    return CheckInputs(tx, state, view, true, flags, cacheSigStore, true, txdata);
}

static bool AcceptToMemoryPoolWorker(const CChainParams& chainparams, CTxMemPool& pool, CValidationState& state, const CTransactionRef& ptx,
                              bool* pfMissingInputs, int64_t nAcceptTime, std::list<CTransactionRef>* plTxnReplaced,
                              bool bypass_limits, const CAmount& nAbsurdFee, std::vector<COutPoint>& coins_to_uncache)
{
    const CTransaction& tx = *ptx;
    const uint256 hash = tx.GetHash();
    AssertLockHeld(cs_main);
    LOCK(pool.cs); // mempool "read lock" (held through GetMainSignals().TransactionAddedToMempool())
    if (pfMissingInputs) {
        *pfMissingInputs = false;
    }

    if (!CheckTransaction(tx, state))
        return false; // state filled in by CheckTransaction

    // Coinbase is only valid in a block, not as a loose transaction
    if (tx.IsCoinBase())
        return state.DoS(100, false, REJECT_INVALID, "coinbase");
    if (tx.IsGameTx())
        return state.DoS(100, false, REJECT_INVALID, "gametx");

    // Reject transactions with witness before segregated witness activates (override with -prematurewitness)
    bool witnessEnabled = IsWitnessEnabled(chainActive.Tip(), chainparams.GetConsensus());
    if (!gArgs.GetBoolArg("-prematurewitness", false) && tx.HasWitness() && !witnessEnabled) {
        return state.DoS(0, false, REJECT_NONSTANDARD, "no-witness-yet", true);
    }

    // Rather not work on nonstandard transactions (unless -testnet/-regtest)
    std::string reason;
    if (fRequireStandard && !IsStandardTx(tx, reason, witnessEnabled))
        return state.DoS(0, false, REJECT_NONSTANDARD, reason);

    // Only accept nLockTime-using transactions that can be mined in the next
    // block; we don't want our mempool filled up with transactions that can't
    // be mined yet.
    if (!CheckFinalTx(tx, STANDARD_LOCKTIME_VERIFY_FLAGS))
        return state.DoS(0, false, REJECT_NONSTANDARD, "non-final");

    // is it already in the memory pool?
    if (pool.exists(hash)) {
        return state.Invalid(false, REJECT_DUPLICATE, "txn-already-in-mempool");
    }

    // Check for conflicts with in-memory transactions
    std::set<uint256> setConflicts;
    for (const CTxIn &txin : tx.vin)
    {
        auto itConflicting = pool.mapNextTx.find(txin.prevout);
        if (itConflicting != pool.mapNextTx.end())
        {
            const CTransaction *ptxConflicting = itConflicting->second;
            if (!setConflicts.count(ptxConflicting->GetHash()))
            {
                // Allow opt-out of transaction replacement by setting
                // nSequence > MAX_BIP125_RBF_SEQUENCE (SEQUENCE_FINAL-2) on all inputs.
                //
                // SEQUENCE_FINAL-1 is picked to still allow use of nLockTime by
                // non-replaceable transactions. All inputs rather than just one
                // is for the sake of multi-party protocols, where we don't
                // want a single party to be able to disable replacement.
                //
                // The opt-out ignores descendants as anyone relying on
                // first-seen mempool behavior should be checking all
                // unconfirmed ancestors anyway; doing otherwise is hopelessly
                // insecure.
                bool fReplacementOptOut = true;
                if (fEnableReplacement)
                {
                    for (const CTxIn &_txin : ptxConflicting->vin)
                    {
                        if (_txin.nSequence <= MAX_BIP125_RBF_SEQUENCE)
                        {
                            fReplacementOptOut = false;
                            break;
                        }
                    }
                }
                if (fReplacementOptOut) {
                    return state.Invalid(false, REJECT_DUPLICATE, "txn-mempool-conflict");
                }

                setConflicts.insert(ptxConflicting->GetHash());
            }
        }
    }

    if (!pool.checkNameOps(tx))
        return false;

    {
        CCoinsView dummy;
        CCoinsViewCache view(&dummy);

        LockPoints lp;
        CCoinsViewMemPool viewMemPool(pcoinsTip.get(), pool);
        view.SetBackend(viewMemPool);

        // do all inputs exist?
        for (const CTxIn txin : tx.vin) {
            if (!pcoinsTip->HaveCoinInCache(txin.prevout)) {
                coins_to_uncache.push_back(txin.prevout);
            }
            if (!view.HaveCoin(txin.prevout)) {
                // Are inputs missing because we already have the tx?
                for (size_t out = 0; out < tx.vout.size(); out++) {
                    // Optimistically just do efficient check of cache for outputs
                    if (pcoinsTip->HaveCoinInCache(COutPoint(hash, out))) {
                        return state.Invalid(false, REJECT_DUPLICATE, "txn-already-known");
                    }
                }
                // Otherwise assume this might be an orphan tx for which we just haven't seen parents yet
                if (pfMissingInputs) {
                    *pfMissingInputs = true;
                }
                return false; // fMissingInputs and !state.IsInvalid() is used to detect this condition, don't set state.Invalid()
            }
        }

        // Bring the best block into scope
        view.GetBestBlock();

        /* If this is a name update (or firstupdate), make sure that the
           existing name entry (if any) is in the dummy cache.  Otherwise
           tx validation done below (in CheckInputs) will not be correct.  */
        for (const auto& txout : tx.vout)
        {
            const CNameScript nameOp(txout.scriptPubKey);
            if (nameOp.isNameOp() && nameOp.isAnyUpdate())
            {
                const valtype& name = nameOp.getOpName();
                CNameData data;
                if (view.GetName(name, data))
                    view.SetName(name, data, false);
            }
        }

        // we have all inputs cached now, so switch back to dummy, so we don't need to keep lock on mempool
        view.SetBackend(dummy);

        // Only accept BIP68 sequence locked transactions that can be mined in the next
        // block; we don't want our mempool filled up with transactions that can't
        // be mined yet.
        // Must keep pool.cs for this unless we change CheckSequenceLocks to take a
        // CoinsViewCache instead of create its own
        if (!CheckSequenceLocks(tx, STANDARD_LOCKTIME_VERIFY_FLAGS, &lp))
            return state.DoS(0, false, REJECT_NONSTANDARD, "non-BIP68-final");

        CAmount nFees = 0;
        if (!Consensus::CheckTxInputs(tx, state, view, GetSpendHeight(view), SCRIPT_VERIFY_NAMES_MEMPOOL, nFees)) {
            return error("%s: Consensus::CheckTxInputs: %s, %s", __func__, tx.GetHash().ToString(), FormatStateMessage(state));
        }

        // Check for non-standard pay-to-script-hash in inputs
        if (fRequireStandard && !AreInputsStandard(tx, view))
            return state.Invalid(false, REJECT_NONSTANDARD, "bad-txns-nonstandard-inputs");

        // Check for non-standard witness in P2WSH
        if (tx.HasWitness() && fRequireStandard && !IsWitnessStandard(tx, view))
            return state.DoS(0, false, REJECT_NONSTANDARD, "bad-witness-nonstandard", true);

        int64_t nSigOpsCost = GetTransactionSigOpCost(tx, view, STANDARD_SCRIPT_VERIFY_FLAGS);

        // nModifiedFees includes any fee deltas from PrioritiseTransaction
        CAmount nModifiedFees = nFees;
        pool.ApplyDelta(hash, nModifiedFees);

        // Keep track of transactions that spend a coinbase, which we re-scan
        // during reorgs to ensure COINBASE_MATURITY is still met.
        bool fSpendsCoinbase = false;
        for (const CTxIn &txin : tx.vin) {
            const Coin &coin = view.AccessCoin(txin.prevout);
            if (coin.IsCoinBase() || coin.IsGameTx()) {
                fSpendsCoinbase = true;
                break;
            }
        }

        CTxMemPoolEntry entry(ptx, nFees, nAcceptTime, chainActive.Height(),
                              fSpendsCoinbase, nSigOpsCost, lp);
        unsigned int nSize = entry.GetTxSize();

        // Check that the transaction doesn't have an excessive number of
        // sigops, making it impossible to mine. Since the coinbase transaction
        // itself can contain sigops MAX_STANDARD_TX_SIGOPS is less than
        // MAX_BLOCK_SIGOPS; we still consider this an invalid rather than
        // merely non-standard transaction.
        if (nSigOpsCost > MAX_STANDARD_TX_SIGOPS_COST)
            return state.DoS(0, false, REJECT_NONSTANDARD, "bad-txns-too-many-sigops", false,
                strprintf("%d", nSigOpsCost));

        CAmount mempoolRejectFee = pool.GetMinFee(gArgs.GetArg("-maxmempool", DEFAULT_MAX_MEMPOOL_SIZE) * 1000000).GetFee(nSize);
        if (!bypass_limits && mempoolRejectFee > 0 && nModifiedFees < mempoolRejectFee) {
            return state.DoS(0, false, REJECT_INSUFFICIENTFEE, "mempool min fee not met", false, strprintf("%d < %d", nModifiedFees, mempoolRejectFee));
        }

        /* Apply Huntercoin-specific fee policy for name updates.  */
        if (nModifiedFees < GetHuntercoinMinFee (tx))
          return state.DoS(0, false, REJECT_INSUFFICIENTFEE,
                           "Huntercoin fee policy not met");

        // No transactions are allowed below minRelayTxFee except from disconnected blocks
        if (!bypass_limits && nModifiedFees < ::minRelayTxFee.GetFee(nSize)) {
            return state.DoS(0, false, REJECT_INSUFFICIENTFEE, "min relay fee not met");
        }

        if (nAbsurdFee && nFees > nAbsurdFee)
            return state.Invalid(false,
                REJECT_HIGHFEE, "absurdly-high-fee",
                strprintf("%d > %d", nFees, nAbsurdFee));

        // Calculate in-mempool ancestors, up to a limit.
        CTxMemPool::setEntries setAncestors;
        size_t nLimitAncestors = gArgs.GetArg("-limitancestorcount", DEFAULT_ANCESTOR_LIMIT);
        size_t nLimitAncestorSize = gArgs.GetArg("-limitancestorsize", DEFAULT_ANCESTOR_SIZE_LIMIT)*1000;
        size_t nLimitDescendants = gArgs.GetArg("-limitdescendantcount", DEFAULT_DESCENDANT_LIMIT);
        size_t nLimitDescendantSize = gArgs.GetArg("-limitdescendantsize", DEFAULT_DESCENDANT_SIZE_LIMIT)*1000;
        std::string errString;
        if (!pool.CalculateMemPoolAncestors(entry, setAncestors, nLimitAncestors, nLimitAncestorSize, nLimitDescendants, nLimitDescendantSize, errString)) {
            return state.DoS(0, false, REJECT_NONSTANDARD, "too-long-mempool-chain", false, errString);
        }

        // A transaction that spends outputs that would be replaced by it is invalid. Now
        // that we have the set of all ancestors we can detect this
        // pathological case by making sure setConflicts and setAncestors don't
        // intersect.
        for (CTxMemPool::txiter ancestorIt : setAncestors)
        {
            const uint256 &hashAncestor = ancestorIt->GetTx().GetHash();
            if (setConflicts.count(hashAncestor))
            {
                return state.DoS(10, false,
                                 REJECT_INVALID, "bad-txns-spends-conflicting-tx", false,
                                 strprintf("%s spends conflicting transaction %s",
                                           hash.ToString(),
                                           hashAncestor.ToString()));
            }
        }

        // Check if it's economically rational to mine this transaction rather
        // than the ones it replaces.
        CAmount nConflictingFees = 0;
        size_t nConflictingSize = 0;
        uint64_t nConflictingCount = 0;
        CTxMemPool::setEntries allConflicting;

        // If we don't hold the lock allConflicting might be incomplete; the
        // subsequent RemoveStaged() and addUnchecked() calls don't guarantee
        // mempool consistency for us.
        const bool fReplacementTransaction = setConflicts.size();
        if (fReplacementTransaction)
        {
            CFeeRate newFeeRate(nModifiedFees, nSize);
            std::set<uint256> setConflictsParents;
            const int maxDescendantsToVisit = 100;
            CTxMemPool::setEntries setIterConflicting;
            for (const uint256 &hashConflicting : setConflicts)
            {
                CTxMemPool::txiter mi = pool.mapTx.find(hashConflicting);
                if (mi == pool.mapTx.end())
                    continue;

                // Save these to avoid repeated lookups
                setIterConflicting.insert(mi);

                // Don't allow the replacement to reduce the feerate of the
                // mempool.
                //
                // We usually don't want to accept replacements with lower
                // feerates than what they replaced as that would lower the
                // feerate of the next block. Requiring that the feerate always
                // be increased is also an easy-to-reason about way to prevent
                // DoS attacks via replacements.
                //
                // The mining code doesn't (currently) take children into
                // account (CPFP) so we only consider the feerates of
                // transactions being directly replaced, not their indirect
                // descendants. While that does mean high feerate children are
                // ignored when deciding whether or not to replace, we do
                // require the replacement to pay more overall fees too,
                // mitigating most cases.
                CFeeRate oldFeeRate(mi->GetModifiedFee(), mi->GetTxSize());
                if (newFeeRate <= oldFeeRate)
                {
                    return state.DoS(0, false,
                            REJECT_INSUFFICIENTFEE, "insufficient fee", false,
                            strprintf("rejecting replacement %s; new feerate %s <= old feerate %s",
                                  hash.ToString(),
                                  newFeeRate.ToString(),
                                  oldFeeRate.ToString()));
                }

                for (const CTxIn &txin : mi->GetTx().vin)
                {
                    setConflictsParents.insert(txin.prevout.hash);
                }

                nConflictingCount += mi->GetCountWithDescendants();
            }
            // This potentially overestimates the number of actual descendants
            // but we just want to be conservative to avoid doing too much
            // work.
            if (nConflictingCount <= maxDescendantsToVisit) {
                // If not too many to replace, then calculate the set of
                // transactions that would have to be evicted
                for (CTxMemPool::txiter it : setIterConflicting) {
                    pool.CalculateDescendants(it, allConflicting);
                }
                for (CTxMemPool::txiter it : allConflicting) {
                    nConflictingFees += it->GetModifiedFee();
                    nConflictingSize += it->GetTxSize();
                }
            } else {
                return state.DoS(0, false,
                        REJECT_NONSTANDARD, "too many potential replacements", false,
                        strprintf("rejecting replacement %s; too many potential replacements (%d > %d)\n",
                            hash.ToString(),
                            nConflictingCount,
                            maxDescendantsToVisit));
            }

            for (unsigned int j = 0; j < tx.vin.size(); j++)
            {
                // We don't want to accept replacements that require low
                // feerate junk to be mined first. Ideally we'd keep track of
                // the ancestor feerates and make the decision based on that,
                // but for now requiring all new inputs to be confirmed works.
                if (!setConflictsParents.count(tx.vin[j].prevout.hash))
                {
                    // Rather than check the UTXO set - potentially expensive -
                    // it's cheaper to just check if the new input refers to a
                    // tx that's in the mempool.
                    if (pool.mapTx.find(tx.vin[j].prevout.hash) != pool.mapTx.end())
                        return state.DoS(0, false,
                                         REJECT_NONSTANDARD, "replacement-adds-unconfirmed", false,
                                         strprintf("replacement %s adds unconfirmed input, idx %d",
                                                  hash.ToString(), j));
                }
            }

            // The replacement must pay greater fees than the transactions it
            // replaces - if we did the bandwidth used by those conflicting
            // transactions would not be paid for.
            if (nModifiedFees < nConflictingFees)
            {
                return state.DoS(0, false,
                                 REJECT_INSUFFICIENTFEE, "insufficient fee", false,
                                 strprintf("rejecting replacement %s, less fees than conflicting txs; %s < %s",
                                          hash.ToString(), FormatMoney(nModifiedFees), FormatMoney(nConflictingFees)));
            }

            // Finally in addition to paying more fees than the conflicts the
            // new transaction must pay for its own bandwidth.
            CAmount nDeltaFees = nModifiedFees - nConflictingFees;
            if (nDeltaFees < ::incrementalRelayFee.GetFee(nSize))
            {
                return state.DoS(0, false,
                        REJECT_INSUFFICIENTFEE, "insufficient fee", false,
                        strprintf("rejecting replacement %s, not enough additional fees to relay; %s < %s",
                              hash.ToString(),
                              FormatMoney(nDeltaFees),
                              FormatMoney(::incrementalRelayFee.GetFee(nSize))));
            }
        }

        unsigned int scriptVerifyFlags = STANDARD_SCRIPT_VERIFY_FLAGS;
        if (!chainparams.RequireStandard()) {
            scriptVerifyFlags = gArgs.GetArg("-promiscuousmempoolflags", scriptVerifyFlags);
        }
        scriptVerifyFlags |= SCRIPT_VERIFY_NAMES_MEMPOOL;

        // Check against previous transactions
        // This is done last to help prevent CPU exhaustion denial-of-service attacks.
        PrecomputedTransactionData txdata(tx);
        if (!CheckInputs(tx, state, view, true, scriptVerifyFlags, true, false, txdata)) {
            // SCRIPT_VERIFY_CLEANSTACK requires SCRIPT_VERIFY_WITNESS, so we
            // need to turn both off, and compare against just turning off CLEANSTACK
            // to see if the failure is specifically due to witness validation.
            CValidationState stateDummy; // Want reported failures to be from first CheckInputs
            if (!tx.HasWitness() && CheckInputs(tx, stateDummy, view, true, scriptVerifyFlags & ~(SCRIPT_VERIFY_WITNESS | SCRIPT_VERIFY_CLEANSTACK), true, false, txdata) &&
                !CheckInputs(tx, stateDummy, view, true, scriptVerifyFlags & ~SCRIPT_VERIFY_CLEANSTACK, true, false, txdata)) {
                // Only the witness is missing, so the transaction itself may be fine.
                state.SetCorruptionPossible();
            }
            return false; // state filled in by CheckInputs
        }

        // Check again against the current block tip's script verification
        // flags to cache our script execution flags. This is, of course,
        // useless if the next block has different script flags from the
        // previous one, but because the cache tracks script flags for us it
        // will auto-invalidate and we'll just have a few blocks of extra
        // misses on soft-fork activation.
        //
        // This is also useful in case of bugs in the standard flags that cause
        // transactions to pass as valid when they're actually invalid. For
        // instance the STRICTENC flag was incorrectly allowing certain
        // CHECKSIG NOT scripts to pass, even though they were invalid.
        //
        // There is a similar check in CreateNewBlock() to prevent creating
        // invalid blocks (using TestBlockValidity), however allowing such
        // transactions into the mempool can be exploited as a DoS attack.
        //
        // Namecoin actually allows some scripts into the mempool that would
        // not (yet) be valid in a block, namely premature NAME_FIRSTUPDATE's.
        // Thus add the mempool-flag here.
        unsigned int currentBlockScriptVerifyFlags = GetBlockScriptFlags(chainActive.Tip(), Params().GetConsensus());
        currentBlockScriptVerifyFlags |= SCRIPT_VERIFY_NAMES_MEMPOOL;
        if (!CheckInputsFromMempoolAndCache(tx, state, view, pool, currentBlockScriptVerifyFlags, true, txdata))
        {
            // If we're using promiscuousmempoolflags, we may hit this normally
            // Check if current block has some flags that scriptVerifyFlags
            // does not before printing an ominous warning
            if (!(~scriptVerifyFlags & currentBlockScriptVerifyFlags)) {
                return error("%s: BUG! PLEASE REPORT THIS! ConnectInputs failed against latest-block but not STANDARD flags %s, %s",
                    __func__, hash.ToString(), FormatStateMessage(state));
            } else {
                if (!CheckInputs(tx, state, view, true, MANDATORY_SCRIPT_VERIFY_FLAGS, true, false, txdata)) {
                    return error("%s: ConnectInputs failed against MANDATORY but not STANDARD flags due to promiscuous mempool %s, %s",
                        __func__, hash.ToString(), FormatStateMessage(state));
                } else {
                    LogPrintf("Warning: -promiscuousmempool flags set to not include currently enforced soft forks, this may break mining or otherwise cause instability!\n");
                }
            }
        }

        // Remove conflicting transactions from the mempool
        for (const CTxMemPool::txiter it : allConflicting)
        {
            LogPrint(BCLog::MEMPOOL, "replacing tx %s with %s for %s BTC additional fees, %d delta bytes\n",
                    it->GetTx().GetHash().ToString(),
                    hash.ToString(),
                    FormatMoney(nModifiedFees - nConflictingFees),
                    (int)nSize - (int)nConflictingSize);
            if (plTxnReplaced)
                plTxnReplaced->push_back(it->GetSharedTx());
        }
        pool.RemoveStaged(allConflicting, false, MemPoolRemovalReason::REPLACED);

        // This transaction should only count for fee estimation if:
        // - it isn't a BIP 125 replacement transaction (may not be widely supported)
        // - it's not being readded during a reorg which bypasses typical mempool fee limits
        // - the node is not behind
        // - the transaction is not dependent on any other transactions in the mempool
        bool validForFeeEstimation = !fReplacementTransaction && !bypass_limits && IsCurrentForFeeEstimation() && pool.HasNoInputsOf(tx);

        // Store transaction in memory
        pool.addUnchecked(hash, entry, setAncestors, validForFeeEstimation);

        // trim mempool and check if tx was trimmed
        if (!bypass_limits) {
            LimitMempoolSize(pool, gArgs.GetArg("-maxmempool", DEFAULT_MAX_MEMPOOL_SIZE) * 1000000, gArgs.GetArg("-mempoolexpiry", DEFAULT_MEMPOOL_EXPIRY) * 60 * 60);
            if (!pool.exists(hash))
                return state.DoS(0, false, REJECT_INSUFFICIENTFEE, "mempool full");
        }
    }

    GetMainSignals().TransactionAddedToMempool(ptx);

    return true;
}

/** (try to) add transaction to memory pool with a specified acceptance time **/
static bool AcceptToMemoryPoolWithTime(const CChainParams& chainparams, CTxMemPool& pool, CValidationState &state, const CTransactionRef &tx,
                        bool* pfMissingInputs, int64_t nAcceptTime, std::list<CTransactionRef>* plTxnReplaced,
                        bool bypass_limits, const CAmount nAbsurdFee)
{
    std::vector<COutPoint> coins_to_uncache;
    bool res = AcceptToMemoryPoolWorker(chainparams, pool, state, tx, pfMissingInputs, nAcceptTime, plTxnReplaced, bypass_limits, nAbsurdFee, coins_to_uncache);
    if (!res) {
        for (const COutPoint& hashTx : coins_to_uncache)
            pcoinsTip->Uncache(hashTx);
    }
    // After we've (potentially) uncached entries, ensure our coins cache is still within its size limits
    CValidationState stateDummy;
    FlushStateToDisk(chainparams, stateDummy, FLUSH_STATE_PERIODIC);
    return res;
}

bool AcceptToMemoryPool(CTxMemPool& pool, CValidationState &state, const CTransactionRef &tx,
                        bool* pfMissingInputs, std::list<CTransactionRef>* plTxnReplaced,
                        bool bypass_limits, const CAmount nAbsurdFee)
{
    const CChainParams& chainparams = Params();
    return AcceptToMemoryPoolWithTime(chainparams, pool, state, tx, pfMissingInputs, GetTime(), plTxnReplaced, bypass_limits, nAbsurdFee);
}

/**
 * Return transaction in txOut, and if it was found inside a block, its hash is placed in hashBlock.
 * If blockIndex is provided, the transaction is fetched from the corresponding block.
 */
bool GetTransaction(const uint256& hash, CTransactionRef& txOut, const Consensus::Params& consensusParams, uint256& hashBlock, bool fAllowSlow, CBlockIndex* blockIndex)
{
    CBlockIndex* pindexSlow = blockIndex;

    LOCK(cs_main);

    if (!blockIndex) {
        CTransactionRef ptx = mempool.get(hash);
        if (ptx) {
            txOut = ptx;
            return true;
        }

        if (fTxIndex) {
            CDiskTxPos postx;
            if (pblocktree->ReadTxIndex(hash, postx)) {
                CAutoFile file(OpenBlockFile(postx, true), SER_DISK, CLIENT_VERSION);
                if (file.IsNull())
                    return error("%s: OpenBlockFile failed", __func__);
                CBlockHeader header;
                try {
                    file >> header;
                    if (!postx.IsGameTx()) {
                        fseek(file.Get(), postx.nTxOffset, SEEK_CUR);
                        file >> txOut;
                    }
                } catch (const std::exception& e) {
                    return error("%s: Deserialize or I/O error - %s", __func__, e.what());
                }
                hashBlock = header.GetHash();

                /* Read also the undo file for a game tx.  Note that we have
                   to read the header first in this case as well, so that
                   we can set hashBlock.  */
                if (postx.IsGameTx()) {
                    CAutoFile undo(OpenUndoFile(postx.GetGamePos(), true),
                                   SER_DISK, CLIENT_VERSION);
                    if (undo.IsNull())
                        return error("%s: OpenUndoFile failed", __func__);
                    try {
                        undo >> txOut;
                    } catch (const std::exception& e) {
                        return error("%s: Deserialize or I/O error - %s", __func__, e.what());
                    }
                }

                if (txOut->GetHash() != hash)
                    return error("%s: txid mismatch", __func__);
                return true;
            }

            // transaction not found in index, nothing more can be done
            return false;
        }

        if (fAllowSlow) { // use coin database to locate block that contains transaction, and scan it
            const Coin& coin = AccessByTxid(*pcoinsTip, hash);
            if (!coin.IsSpent()) pindexSlow = chainActive[coin.nHeight];
        }
    }

    /* Note that this won't work for game transactions.  For them,
       the tx index is the only chance.  */
    /* TODO: Fix this if important.  We could read also the undo file
       and go over the game tx.  */

    if (pindexSlow) {
        CBlock block;
        if (ReadBlockFromDisk(block, pindexSlow, consensusParams)) {
            for (const auto& tx : block.vtx) {
                if (tx->GetHash() == hash) {
                    txOut = tx;
                    hashBlock = pindexSlow->GetBlockHash();
                    return true;
                }
            }
        }
    }

    return false;
}






//////////////////////////////////////////////////////////////////////////////
//
// CBlock and CBlockIndex
//

bool CheckProofOfWork(const CBlockHeader& block, const Consensus::Params& params)
{
    const PowAlgo algo = block.GetAlgo();

    /* Except for legacy blocks with full version 1, ensure that
       the chain ID is correct.  Legacy blocks are not allowed since
       the merge-mining start, which is checked in AcceptBlockHeader
       where the height is known.  */
    if (!block.IsLegacy() && params.fStrictChainId
        && block.GetChainId() != params.nAuxpowChainId[algo])
        return error("%s : block does not have our chain ID"
                     " (got %d, expected %d, full nVersion %d)",
                     __func__, block.GetChainId(),
                     params.nAuxpowChainId[algo], block.nVersion);

    /* If there is no auxpow, just check the block hash.  */
    if (!block.auxpow)
    {
        if (block.IsAuxpow())
            return error("%s : no auxpow on block with auxpow version",
                         __func__);

        if (!CheckProofOfWork(block.GetPowHash(algo), block.nBits, algo, params))
            return error("%s : non-AUX proof of work failed", __func__);

        return true;
    }

    /* We have auxpow.  Check it.  */

    if (!block.IsAuxpow())
        return error("%s : auxpow on block with non-auxpow version", __func__);

    /* Temporary check:  Disallow parent blocks with auxpow version.  This is
       for compatibility with the old client.  */
    /* FIXME: Remove this check with a hardfork later on.  */
    if (block.auxpow->getParentBlock().IsAuxpow())
        return error("%s : auxpow parent block has auxpow version", __func__);

    if (!block.auxpow->check(block.GetHash(), block.GetChainId(), params))
        return error("%s : AUX POW is not valid", __func__);
    if (!CheckProofOfWork(block.auxpow->getParentBlockHash(algo), block.nBits, algo, params))
        return error("%s : AUX proof of work failed", __func__);

    return true;
}

static bool WriteBlockToDisk(const CBlock& block, CDiskBlockPos& pos, const CMessageHeader::MessageStartChars& messageStart)
{
    // Open history file to append
    CAutoFile fileout(OpenBlockFile(pos), SER_DISK, CLIENT_VERSION);
    if (fileout.IsNull())
        return error("WriteBlockToDisk: OpenBlockFile failed");

    // Write index header
    unsigned int nSize = GetSerializeSize(fileout, block);
    fileout << FLATDATA(messageStart) << nSize;

    // Write block
    long fileOutPos = ftell(fileout.Get());
    if (fileOutPos < 0)
        return error("WriteBlockToDisk: ftell failed");
    pos.nPos = (unsigned int)fileOutPos;
    fileout << block;

    return true;
}

/* Generic implementation of block reading that can handle
   both a block and its header.  */

template<typename T>
static bool ReadBlockOrHeader(T& block, const CDiskBlockPos& pos, const Consensus::Params& consensusParams)
{
    block.SetNull();

    // Open history file to read
    CAutoFile filein(OpenBlockFile(pos, true), SER_DISK, CLIENT_VERSION);
    if (filein.IsNull())
        return error("ReadBlockFromDisk: OpenBlockFile failed for %s", pos.ToString());

    // Read block
    try {
        filein >> block;
    }
    catch (const std::exception& e) {
        return error("%s: Deserialize or I/O error - %s at %s", __func__, e.what(), pos.ToString());
    }

    // Check the header
    if (!CheckProofOfWork(block, consensusParams))
        return error("ReadBlockFromDisk: Errors in block header at %s", pos.ToString());

    return true;
}

template<typename T>
static bool ReadBlockOrHeader(T& block, const CBlockIndex* pindex, const Consensus::Params& consensusParams)
{
    CDiskBlockPos blockPos;
    {
        LOCK(cs_main);
        blockPos = pindex->GetBlockPos();
    }

    if (!ReadBlockOrHeader(block, blockPos, consensusParams))
        return false;
    if (block.GetHash() != pindex->GetBlockHash())
        return error("ReadBlockFromDisk(CBlock&, CBlockIndex*): GetHash() doesn't match index for %s at %s",
                pindex->ToString(), pindex->GetBlockPos().ToString());
    return true;
}

bool ReadBlockFromDisk(CBlock& block, const CDiskBlockPos& pos, const Consensus::Params& consensusParams)
{
    return ReadBlockOrHeader(block, pos, consensusParams);
}

bool ReadBlockFromDisk(CBlock& block, const CBlockIndex* pindex, const Consensus::Params& consensusParams)
{
    return ReadBlockOrHeader(block, pindex, consensusParams);
}

bool ReadBlockFromDisk(CBlock& block, std::vector<CTransactionRef>& vGameTx, const CBlockIndex* pindex, const Consensus::Params& consensusParams)
{
    if (!ReadBlockFromDisk(block, pindex, consensusParams))
        return false;

    /* If this is the genesis block, skip reading the undo file as it does
       not exist.  There are no game tx in the genesis block.  */
    if (pindex->nHeight == 0) {
        vGameTx.clear();
        return true;
    }

    /* Read also the game tx array from the undo file.  */
    CAutoFile undo(OpenUndoFile(pindex->GetUndoPos(), true), SER_DISK, CLIENT_VERSION);
    if (undo.IsNull())
        return error("%s: OpenUndoFile failed", __func__);
    try {
        undo >> vGameTx;
    } catch (const std::exception& e) {
        return error("%s: Deserialize or I/O error - %s", __func__, e.what());
    }
    return true;
}

bool ReadBlockHeaderFromDisk(CBlockHeader& block, const CBlockIndex* pindex, const Consensus::Params& consensusParams)
{
    return ReadBlockOrHeader(block, pindex, consensusParams);
}

CAmount GetBlockSubsidy(int nHeight, const Consensus::Params& consensusParams)
{
    int halvings = nHeight / consensusParams.nSubsidyHalvingInterval;
    // Force block reward to zero when right shift is undefined.
    if (halvings >= 64)
        return 0;

    CAmount nSubsidy = COIN;
    // Subsidy is cut in half every 210,000 blocks which will occur approximately every 4 years.
    nSubsidy >>= halvings;
    return nSubsidy;
}

bool IsInitialBlockDownload()
{
    // Once this function has returned false, it must remain false.
    static std::atomic<bool> latchToFalse{false};
    // Optimization: pre-test latch before taking the lock.
    if (latchToFalse.load(std::memory_order_relaxed))
        return false;

    LOCK(cs_main);
    if (latchToFalse.load(std::memory_order_relaxed))
        return false;
    if (fImporting || fReindex)
        return true;
    if (chainActive.Tip() == nullptr)
        return true;
    if (chainActive.Tip()->nChainWork < nMinimumChainWork)
        return true;
    if (chainActive.Tip()->GetBlockTime() < (GetTime() - nMaxTipAge))
        return true;
    LogPrintf("Leaving InitialBlockDownload (latching to false)\n");
    latchToFalse.store(true, std::memory_order_relaxed);
    return false;
}

CBlockIndex *pindexBestForkTip = nullptr, *pindexBestForkBase = nullptr;

static void AlertNotify(const std::string& strMessage)
{
    uiInterface.NotifyAlertChanged();
    std::string strCmd = gArgs.GetArg("-alertnotify", "");
    if (strCmd.empty()) return;

    // Alert text should be plain ascii coming from a trusted source, but to
    // be safe we first strip anything not in safeChars, then add single quotes around
    // the whole string before passing it to the shell:
    std::string singleQuote("'");
    std::string safeStatus = SanitizeString(strMessage);
    safeStatus = singleQuote+safeStatus+singleQuote;
    boost::replace_all(strCmd, "%s", safeStatus);

    std::thread t(runCommand, strCmd);
    t.detach(); // thread runs free
}

static void CheckForkWarningConditions()
{
    AssertLockHeld(cs_main);
    // Before we get past initial download, we cannot reliably alert about forks
    // (we assume we don't get stuck on a fork before finishing our initial sync)
    if (IsInitialBlockDownload())
        return;

    // If our best fork is no longer within 72 blocks (+/- 12 hours if no one mines it)
    // of our head, drop it
    if (pindexBestForkTip && chainActive.Height() - pindexBestForkTip->nHeight >= 72)
        pindexBestForkTip = nullptr;

    if (pindexBestForkTip || (pindexBestInvalid && pindexBestInvalid->nChainWork > chainActive.Tip()->nChainWork + (GetBlockProof(*chainActive.Tip()) * 6)))
    {
        if (!GetfLargeWorkForkFound() && pindexBestForkBase)
        {
            std::string warning = std::string("'Warning: Large-work fork detected, forking after block ") +
                pindexBestForkBase->phashBlock->ToString() + std::string("'");
            AlertNotify(warning);
        }
        if (pindexBestForkTip && pindexBestForkBase)
        {
            LogPrintf("%s: Warning: Large valid fork found\n  forking the chain at height %d (%s)\n  lasting to height %d (%s).\nChain state database corruption likely.\n", __func__,
                   pindexBestForkBase->nHeight, pindexBestForkBase->phashBlock->ToString(),
                   pindexBestForkTip->nHeight, pindexBestForkTip->phashBlock->ToString());
            SetfLargeWorkForkFound(true);
        }
        else
        {
            LogPrintf("%s: Warning: Found invalid chain at least ~6 blocks longer than our best chain.\nChain state database corruption likely.\n", __func__);
            SetfLargeWorkInvalidChainFound(true);
        }
    }
    else
    {
        SetfLargeWorkForkFound(false);
        SetfLargeWorkInvalidChainFound(false);
    }
}

static void CheckForkWarningConditionsOnNewFork(CBlockIndex* pindexNewForkTip)
{
    AssertLockHeld(cs_main);
    // If we are on a fork that is sufficiently large, set a warning flag
    CBlockIndex* pfork = pindexNewForkTip;
    CBlockIndex* plonger = chainActive.Tip();
    while (pfork && pfork != plonger)
    {
        while (plonger && plonger->nHeight > pfork->nHeight)
            plonger = plonger->pprev;
        if (pfork == plonger)
            break;
        pfork = pfork->pprev;
    }

    // We define a condition where we should warn the user about as a fork of at least 7 blocks
    // with a tip within 72 blocks (+/- 12 hours if no one mines it) of ours
    // We use 7 blocks rather arbitrarily as it represents just under 10% of sustained network
    // hash rate operating on the fork.
    // or a chain that is entirely longer than ours and invalid (note that this should be detected by both)
    // We define it this way because it allows us to only store the highest fork tip (+ base) which meets
    // the 7-block condition and from this always have the most-likely-to-cause-warning fork
    if (pfork && (!pindexBestForkTip || pindexNewForkTip->nHeight > pindexBestForkTip->nHeight) &&
            pindexNewForkTip->nChainWork - pfork->nChainWork > (GetBlockProof(*pfork) * 7) &&
            chainActive.Height() - pindexNewForkTip->nHeight < 72)
    {
        pindexBestForkTip = pindexNewForkTip;
        pindexBestForkBase = pfork;
    }

    CheckForkWarningConditions();
}

void static InvalidChainFound(CBlockIndex* pindexNew)
{
    if (!pindexBestInvalid || pindexNew->nChainWork > pindexBestInvalid->nChainWork)
        pindexBestInvalid = pindexNew;

    LogPrintf("%s: invalid block=%s  height=%d  log2_work=%.8g  date=%s\n", __func__,
      pindexNew->GetBlockHash().ToString(), pindexNew->nHeight,
      log(pindexNew->nChainWork.getdouble())/log(2.0), DateTimeStrFormat("%Y-%m-%d %H:%M:%S",
      pindexNew->GetBlockTime()));
    CBlockIndex *tip = chainActive.Tip();
    assert (tip);
    LogPrintf("%s:  current best=%s  height=%d  log2_work=%.8g  date=%s\n", __func__,
      tip->GetBlockHash().ToString(), chainActive.Height(), log(tip->nChainWork.getdouble())/log(2.0),
      DateTimeStrFormat("%Y-%m-%d %H:%M:%S", tip->GetBlockTime()));
    CheckForkWarningConditions();
}

void CChainState::InvalidBlockFound(CBlockIndex *pindex, const CValidationState &state) {
    if (!state.CorruptionPossible()) {
        pindex->nStatus |= BLOCK_FAILED_VALID;
        g_failed_blocks.insert(pindex);
        setDirtyBlockIndex.insert(pindex);
        setBlockIndexCandidates.erase(pindex);
        InvalidChainFound(pindex);
    }
}

void UpdateCoins(const CTransaction& tx, CCoinsViewCache& inputs, CTxUndo &txundo, int nHeight)
{
    // mark inputs spent
    if (!tx.IsCoinBase()) {
        txundo.vprevout.reserve(tx.vin.size());
        for (const CTxIn &txin : tx.vin) {
            if (txin.prevout.IsNull())
            {
                assert(tx.IsGameTx());
                continue;
            }

            txundo.vprevout.emplace_back();
            bool is_spent = inputs.SpendCoin(txin.prevout, &txundo.vprevout.back());
            assert(is_spent);
        }
    }
    // add outputs
    AddCoins(inputs, tx, nHeight);
}

void UpdateCoins(const CTransaction& tx, CCoinsViewCache& inputs, int nHeight)
{
    CTxUndo txundo;
    UpdateCoins(tx, inputs, txundo, nHeight);
}

bool CScriptCheck::operator()() {
    const CScript &scriptSig = ptxTo->vin[nIn].scriptSig;
    const CScriptWitness *witness = &ptxTo->vin[nIn].scriptWitness;
    return VerifyScript(scriptSig, m_tx_out.scriptPubKey, witness, nFlags, CachingTransactionSignatureChecker(ptxTo, nIn, m_tx_out.nValue, cacheStore, *txdata), &error);
}

int GetSpendHeight(const CCoinsViewCache& inputs)
{
    LOCK(cs_main);
    CBlockIndex* pindexPrev = mapBlockIndex.find(inputs.GetBestBlock())->second;
    return pindexPrev->nHeight + 1;
}


static CuckooCache::cache<uint256, SignatureCacheHasher> scriptExecutionCache;
static uint256 scriptExecutionCacheNonce(GetRandHash());

void InitScriptExecutionCache() {
    // nMaxCacheSize is unsigned. If -maxsigcachesize is set to zero,
    // setup_bytes creates the minimum possible cache (2 elements).
    size_t nMaxCacheSize = std::min(std::max((int64_t)0, gArgs.GetArg("-maxsigcachesize", DEFAULT_MAX_SIG_CACHE_SIZE) / 2), MAX_MAX_SIG_CACHE_SIZE) * ((size_t) 1 << 20);
    size_t nElems = scriptExecutionCache.setup_bytes(nMaxCacheSize);
    LogPrintf("Using %zu MiB out of %zu/2 requested for script execution cache, able to store %zu elements\n",
            (nElems*sizeof(uint256)) >>20, (nMaxCacheSize*2)>>20, nElems);
}

/**
 * Check whether all inputs of this transaction are valid (no double spends, scripts & sigs, amounts)
 * This does not modify the UTXO set.
 *
 * If pvChecks is not nullptr, script checks are pushed onto it instead of being performed inline. Any
 * script checks which are not necessary (eg due to script execution cache hits) are, obviously,
 * not pushed onto pvChecks/run.
 *
 * Setting cacheSigStore/cacheFullScriptStore to false will remove elements from the corresponding cache
 * which are matched. This is useful for checking blocks where we will likely never need the cache
 * entry again.
 *
 * Non-static (and re-declared) in src/test/txvalidationcache_tests.cpp
 */
bool CheckInputs(const CTransaction& tx, CValidationState &state, const CCoinsViewCache &inputs, bool fScriptChecks, unsigned int flags, bool cacheSigStore, bool cacheFullScriptStore, PrecomputedTransactionData& txdata, std::vector<CScriptCheck> *pvChecks)
{
    if (!tx.IsCoinBase())
    {
        if (pvChecks)
            pvChecks->reserve(tx.vin.size());

        // The first loop above does all the inexpensive checks.
        // Only if ALL inputs pass do we perform expensive ECDSA signature checks.
        // Helps prevent CPU exhaustion attacks.

        // Skip script verification when connecting blocks under the
        // assumevalid block. Assuming the assumevalid block is valid this
        // is safe because block merkle hashes are still computed and checked,
        // Of course, if an assumed valid block is invalid due to false scriptSigs
        // this optimization would allow an invalid chain to be accepted.
        if (fScriptChecks) {
            // First check if script executions have been cached with the same
            // flags. Note that this assumes that the inputs provided are
            // correct (ie that the transaction hash which is in tx's prevouts
            // properly commits to the scriptPubKey in the inputs view of that
            // transaction).
            uint256 hashCacheEntry;
            // We only use the first 19 bytes of nonce to avoid a second SHA
            // round - giving us 19 + 32 + 4 = 55 bytes (+ 8 + 1 = 64)
            static_assert(55 - sizeof(flags) - 32 >= 128/8, "Want at least 128 bits of nonce for script execution cache");
            CSHA256().Write(scriptExecutionCacheNonce.begin(), 55 - sizeof(flags) - 32).Write(tx.GetWitnessHash().begin(), 32).Write((unsigned char*)&flags, sizeof(flags)).Finalize(hashCacheEntry.begin());
            AssertLockHeld(cs_main); //TODO: Remove this requirement by making CuckooCache not require external locks
            if (scriptExecutionCache.contains(hashCacheEntry, !cacheFullScriptStore)) {
                return true;
            }

            for (unsigned int i = 0; i < tx.vin.size(); i++) {
                const COutPoint &prevout = tx.vin[i].prevout;
                const Coin& coin = inputs.AccessCoin(prevout);
                assert(!coin.IsSpent());

                // We very carefully only pass in things to CScriptCheck which
                // are clearly committed to by tx' witness hash. This provides
                // a sanity check that our caching is not introducing consensus
                // failures through additional data in, eg, the coins being
                // spent being checked as a part of CScriptCheck.

                // Verify signature
                CScriptCheck check(coin.out, tx, i, flags, cacheSigStore, &txdata);
                if (pvChecks) {
                    pvChecks->push_back(CScriptCheck());
                    check.swap(pvChecks->back());
                } else if (!check()) {
                    if (flags & STANDARD_NOT_MANDATORY_VERIFY_FLAGS) {
                        // Check whether the failure was caused by a
                        // non-mandatory script verification check, such as
                        // non-standard DER encodings or non-null dummy
                        // arguments; if so, don't trigger DoS protection to
                        // avoid splitting the network between upgraded and
                        // non-upgraded nodes.
                        CScriptCheck check2(coin.out, tx, i,
                                flags & ~STANDARD_NOT_MANDATORY_VERIFY_FLAGS, cacheSigStore, &txdata);
                        if (check2())
                            return state.Invalid(false, REJECT_NONSTANDARD, strprintf("non-mandatory-script-verify-flag (%s)", ScriptErrorString(check.GetScriptError())));
                    }
                    // Failures of other flags indicate a transaction that is
                    // invalid in new blocks, e.g. an invalid P2SH. We DoS ban
                    // such nodes as they are not following the protocol. That
                    // said during an upgrade careful thought should be taken
                    // as to the correct behavior - we may want to continue
                    // peering with non-upgraded nodes even after soft-fork
                    // super-majority signaling has occurred.
                    return state.DoS(100,false, REJECT_INVALID, strprintf("mandatory-script-verify-flag-failed (%s)", ScriptErrorString(check.GetScriptError())));
                }
            }

            if (cacheFullScriptStore && !pvChecks) {
                // We executed all of the provided scripts, and were told to
                // cache the result. Do so now.
                scriptExecutionCache.insert(hashCacheEntry);
            }
        }
    }

    return true;
}

namespace {

bool UndoWriteToDisk(const CBlockUndo& blockundo, CDiskBlockPos& pos, const uint256& hashBlock, const CMessageHeader::MessageStartChars& messageStart)
{
    // Open history file to append
    CAutoFile fileout(OpenUndoFile(pos), SER_DISK, CLIENT_VERSION);
    if (fileout.IsNull())
        return error("%s: OpenUndoFile failed", __func__);

    // Write index header
    unsigned int nSize = GetSerializeSize(fileout, blockundo);
    fileout << FLATDATA(messageStart) << nSize;

    // Write undo data
    long fileOutPos = ftell(fileout.Get());
    if (fileOutPos < 0)
        return error("%s: ftell failed", __func__);
    pos.nPos = (unsigned int)fileOutPos;
    fileout << blockundo;

    // calculate & write checksum
    CHashWriter hasher(SER_GETHASH, PROTOCOL_VERSION);
    hasher << hashBlock;
    hasher << blockundo;
    fileout << hasher.GetHash();

    return true;
}

static bool UndoReadFromDisk(CBlockUndo& blockundo, const CBlockIndex *pindex)
{
    CDiskBlockPos pos = pindex->GetUndoPos();
    if (pos.IsNull()) {
        return error("%s: no undo data available", __func__);
    }

    // Open history file to read
    CAutoFile filein(OpenUndoFile(pos, true), SER_DISK, CLIENT_VERSION);
    if (filein.IsNull())
        return error("%s: OpenUndoFile failed", __func__);

    // Read block
    uint256 hashChecksum;
    CHashVerifier<CAutoFile> verifier(&filein); // We need a CHashVerifier as reserializing may lose data
    try {
        verifier << pindex->pprev->GetBlockHash();
        verifier >> blockundo;
        filein >> hashChecksum;
    }
    catch (const std::exception& e) {
        return error("%s: Deserialize or I/O error - %s", __func__, e.what());
    }

    // Verify checksum
    if (hashChecksum != verifier.GetHash())
        return error("%s: Checksum mismatch", __func__);

    return true;
}

/** Abort with a message */
bool AbortNode(const std::string& strMessage, const std::string& userMessage="")
{
    SetMiscWarning(strMessage);
    LogPrintf("*** %s\n", strMessage);
    uiInterface.ThreadSafeMessageBox(
        userMessage.empty() ? _("Error: A fatal internal error occurred, see debug.log for details") : userMessage,
        "", CClientUIInterface::MSG_ERROR);
    StartShutdown();
    return false;
}

bool AbortNode(CValidationState& state, const std::string& strMessage, const std::string& userMessage="")
{
    AbortNode(strMessage, userMessage);
    return state.Error(strMessage);
}

} // namespace

/**
 * Restore the UTXO in a Coin at a given COutPoint
 * @param undo The Coin to be restored.
 * @param view The coins view to which to apply the changes.
 * @param out The out point that corresponds to the tx input.
 * @return A DisconnectResult as an int
 */
int ApplyTxInUndo(Coin&& undo, CCoinsViewCache& view, const COutPoint& out)
{
    bool fClean = true;

    /* Special case for Huntercoin:  Since the genesis output is spendable,
       it may happen that we actually have nHeight=0 while the tx
       does not yet exist (namely for the tx spending the genesis
       output).  Check for this case.  */
    const bool isGenesis = (out.hash == Params().GenesisBlock().hashMerkleRoot);

    if (view.HaveCoin(out)) fClean = false; // overwriting transaction output

    if (undo.nHeight == 0 && !isGenesis) {
        // Missing undo metadata (height and coinbase). Older versions included this
        // information only in undo records for the last spend of a transactions'
        // outputs. This implies that it must be present for some other output of the same tx.
        const Coin& alternate = AccessByTxid(view, out.hash);
        if (!alternate.IsSpent()) {
            undo.nHeight = alternate.nHeight;
            undo.fCoinBase = alternate.fCoinBase;
        } else {
            return DISCONNECT_FAILED; // adding output for transaction without known metadata
        }
    }
    // The potential_overwrite parameter to AddCoin is only allowed to be false if we know for
    // sure that the coin did not already exist in the cache. As we have queried for that above
    // using HaveCoin, we don't need to guess. When fClean is false, a coin already existed and
    // it is an overwrite.
    view.AddCoin(out, std::move(undo), !fClean);

    return fClean ? DISCONNECT_OK : DISCONNECT_UNCLEAN;
}

/** Undo the effects of this block (with given index) on the UTXO set represented by coins.
 *  When FAILED is returned, view is left in an indeterminate state. */
DisconnectResult CChainState::DisconnectBlock(const CBlock& block, const CBlockIndex* pindex, CCoinsViewCache& view)
{
    bool fClean = true;

    CBlockUndo blockUndo;
    if (!UndoReadFromDisk(blockUndo, pindex)) {
        error("DisconnectBlock(): failure reading undo data");
        return DISCONNECT_FAILED;
    }

    if (blockUndo.vtxundo.size() + 1 != block.vtx.size() + blockUndo.vgametx.size()) {
        error("DisconnectBlock(): block and undo data inconsistent");
        return DISCONNECT_FAILED;
    }

    // undo transactions in reverse order
    std::vector<CTransactionRef> txToUndo;
    txToUndo.insert (txToUndo.end (), block.vtx.begin (), block.vtx.end ());
    txToUndo.insert (txToUndo.end (), blockUndo.vgametx.begin (),
                     blockUndo.vgametx.end ());
    for (int i = txToUndo.size () - 1; i >= 0; --i) {
        const CTransaction &tx = *txToUndo[i];
        uint256 hash = tx.GetHash();
        bool is_coinbase = tx.IsCoinBase();

        // Check that all outputs are available and match the outputs in the block itself
        // exactly.
        for (size_t o = 0; o < tx.vout.size(); o++) {
            if (!tx.vout[o].scriptPubKey.IsUnspendable()) {
                COutPoint out(hash, o);
                Coin coin;
                bool is_spent = view.SpendCoin(out, &coin);
                if (!is_spent || tx.vout[o] != coin.out || pindex->nHeight != coin.nHeight || is_coinbase != coin.fCoinBase) {
                    /* This may be due to a historic bug.  For them, some names
                       are marked immediately as unspendable.  They fail this check
                       when undoing, thus ignore them here.  */
                    CChainParams::BugType type;
                    if (!Params ().IsHistoricBug (tx.GetHash (), pindex->nHeight, type) || type != CChainParams::BUG_FULLY_IGNORE) {
                        fClean = false; // transaction output mismatch
                    }
                }
            }
        }

        /* Restore inputs.  The coinbase does not have a corresponding
           txundo, but game tx have.  The inputs for bounty collections
           are empty, though, so make sure to handle that.  */
        if (i > 0 && !tx.IsBountyTx()) { // not coinbases
            CTxUndo &txundo = blockUndo.vtxundo[i-1];
            if (txundo.vprevout.size() != tx.vin.size()) {
                error("DisconnectBlock(): transaction and undo data inconsistent");
                return DISCONNECT_FAILED;
            }
            for (unsigned int j = tx.vin.size(); j-- > 0;) {
                const COutPoint &out = tx.vin[j].prevout;
                assert (!out.IsNull());
                int res = ApplyTxInUndo(std::move(txundo.vprevout[j]), view, out);
                if (res == DISCONNECT_FAILED) return DISCONNECT_FAILED;
                fClean = fClean && res != DISCONNECT_UNCLEAN;
            }
            // At this point, all of txundo.vprevout should have been moved out.
        }
    }

    // undo name operations in reverse order
    std::vector<CNameTxUndo>::const_reverse_iterator nameUndoIter;
    for (nameUndoIter = blockUndo.vnameundo.rbegin ();
         nameUndoIter != blockUndo.vnameundo.rend (); ++nameUndoIter)
      nameUndoIter->apply (view);

    // move best block pointer to prevout block
    view.SetBestBlock(pindex->pprev->GetBlockHash());

    return fClean ? DISCONNECT_OK : DISCONNECT_UNCLEAN;
}

void static FlushBlockFile(bool fFinalize = false)
{
    LOCK(cs_LastBlockFile);

    CDiskBlockPos posOld(nLastBlockFile, 0);

    FILE *fileOld = OpenBlockFile(posOld);
    if (fileOld) {
        if (fFinalize)
            TruncateFile(fileOld, vinfoBlockFile[nLastBlockFile].nSize);
        FileCommit(fileOld);
        fclose(fileOld);
    }

    fileOld = OpenUndoFile(posOld);
    if (fileOld) {
        if (fFinalize)
            TruncateFile(fileOld, vinfoBlockFile[nLastBlockFile].nUndoSize);
        FileCommit(fileOld);
        fclose(fileOld);
    }
}

static bool FindUndoPos(CValidationState &state, int nFile, CDiskBlockPos &pos, unsigned int nAddSize);

static bool WriteUndoDataForBlock(const CBlockUndo& blockundo, CValidationState& state, CBlockIndex* pindex, const CChainParams& chainparams)
{
    // Write undo information to disk
    if (pindex->GetUndoPos().IsNull()) {
        CDiskBlockPos _pos;
        if (!FindUndoPos(state, pindex->nFile, _pos, ::GetSerializeSize(blockundo, SER_DISK, CLIENT_VERSION) + 40))
            return error("ConnectBlock(): FindUndoPos failed");
        if (!UndoWriteToDisk(blockundo, _pos, pindex->pprev->GetBlockHash(), chainparams.MessageStart()))
            return AbortNode(state, "Failed to write undo data");

        // update nUndoPos in block index
        pindex->nUndoPos = _pos.nPos;
        pindex->nStatus |= BLOCK_HAVE_UNDO;
        setDirtyBlockIndex.insert(pindex);
    }

    return true;
}

static bool WriteTxIndexDataForBlock(const CBlock& block, CValidationState& state, CBlockIndex* pindex,
                                     const std::vector<CTransactionRef> vGameTx, const bool isGenesis)
{
    if (!fTxIndex) return true;

    CDiskTxPos pos(pindex->GetBlockPos(), GetSizeOfCompactSize(block.vtx.size()));
    std::vector<std::pair<uint256, CDiskTxPos> > vPos;
    /* Reserve also space for up to two game tx.  */
    vPos.reserve(block.vtx.size() + 2);
    for (const CTransactionRef& tx : block.vtx)
    {
        vPos.push_back(std::make_pair(tx->GetHash(), pos));
        pos.nTxOffset += ::GetSerializeSize(*tx, SER_DISK, CLIENT_VERSION);
    }

    /* Find disk positions for game tx in the undo file.  */
    if (!isGenesis)
      {
        assert (!pindex->GetUndoPos ().IsNull ());
        int gameTxOffset = pindex->GetUndoPos().nPos;
        gameTxOffset += GetSizeOfCompactSize (vGameTx.size ());
        CDiskTxPos _pos(pindex->GetBlockPos (), -gameTxOffset);
        for (unsigned i = 0; i < vGameTx.size (); ++i)
          {
            const CTransaction& tx = *vGameTx[i];
            assert (tx.IsGameTx () && _pos.IsGameTx ());
            vPos.push_back (std::make_pair (tx.GetHash (), _pos));
            _pos.nTxOffset -= ::GetSerializeSize (tx, SER_DISK, CLIENT_VERSION);
          }
      }

    if (!pblocktree->WriteTxIndex(vPos)) {
        return AbortNode(state, "Failed to write transaction index");
    }

    return true;
}

static CCheckQueue<CScriptCheck> scriptcheckqueue(128);

void ThreadScriptCheck() {
    RenameThread("bitcoin-scriptch");
    scriptcheckqueue.Thread();
}

// Protected by cs_main
VersionBitsCache versionbitscache;

int32_t ComputeBlockVersion(const CBlockIndex* pindexPrev, const Consensus::Params& params)
{
    LOCK(cs_main);
    int32_t nVersion = VERSIONBITS_TOP_BITS;

    for (int i = 0; i < (int)Consensus::MAX_VERSION_BITS_DEPLOYMENTS; i++) {
        ThresholdState state = VersionBitsState(pindexPrev, params, static_cast<Consensus::DeploymentPos>(i), versionbitscache);
        if (state == THRESHOLD_LOCKED_IN || state == THRESHOLD_STARTED) {
            nVersion |= VersionBitsMask(params, static_cast<Consensus::DeploymentPos>(i));
        }
    }

    return nVersion;
}

/**
 * Threshold condition checker that triggers when unknown versionbits are seen on the network.
 */
class WarningBitsConditionChecker : public AbstractThresholdConditionChecker
{
private:
    int bit;

public:
    explicit WarningBitsConditionChecker(int bitIn) : bit(bitIn) {}

    int64_t BeginTime(const Consensus::Params& params) const override { return 0; }
    int64_t EndTime(const Consensus::Params& params) const override { return std::numeric_limits<int64_t>::max(); }
    int Period(const Consensus::Params& params) const override { return params.nMinerConfirmationWindow; }
    int Threshold(const Consensus::Params& params) const override { return params.nRuleChangeActivationThreshold; }

    bool Condition(const CBlockIndex* pindex, const Consensus::Params& params) const override
    {
        return ((pindex->nVersion & VERSIONBITS_TOP_MASK) == VERSIONBITS_TOP_BITS) &&
               ((pindex->nVersion >> bit) & 1) != 0 &&
               ((ComputeBlockVersion(pindex->pprev, params) >> bit) & 1) == 0;
    }
};

// Protected by cs_main
static ThresholdConditionCache warningcache[VERSIONBITS_NUM_BITS];

static unsigned int GetBlockScriptFlags(const CBlockIndex* pindex, const Consensus::Params& consensusparams) {
    AssertLockHeld(cs_main);

    unsigned int flags = SCRIPT_VERIFY_NONE;

    // Start enforcing P2SH (BIP16)
    if (pindex->nHeight >= consensusparams.BIP16Height) {
        flags |= SCRIPT_VERIFY_P2SH;
    }

    // Start enforcing the DERSIG (BIP66) rule
    if (pindex->nHeight >= consensusparams.BIP66Height) {
        flags |= SCRIPT_VERIFY_DERSIG;
    }

    // Start enforcing CHECKLOCKTIMEVERIFY (BIP65) rule
    if (pindex->nHeight >= consensusparams.BIP65Height) {
        flags |= SCRIPT_VERIFY_CHECKLOCKTIMEVERIFY;
    }

    // Start enforcing BIP68 (sequence locks) and BIP112 (CHECKSEQUENCEVERIFY) using versionbits logic.
    if (VersionBitsState(pindex->pprev, consensusparams, Consensus::DEPLOYMENT_CSV, versionbitscache) == THRESHOLD_ACTIVE) {
        flags |= SCRIPT_VERIFY_CHECKSEQUENCEVERIFY;
    }

    // Start enforcing WITNESS rules using versionbits logic.
    if (IsWitnessEnabled(pindex->pprev, consensusparams)) {
        flags |= SCRIPT_VERIFY_WITNESS;
        flags |= SCRIPT_VERIFY_NULLDUMMY;
    }

    return flags;
}



static int64_t nTimeCheck = 0;
static int64_t nTimeForks = 0;
static int64_t nTimeVerify = 0;
static int64_t nTimeConnect = 0;
static int64_t nTimeIndex = 0;
static int64_t nTimeCallbacks = 0;
static int64_t nTimeTotal = 0;
static int64_t nBlocksTotal = 0;

/** Apply the effects of this block (with given index) on the UTXO set represented by coins.
 *  Validity checks that depend on the UTXO set are also done; ConnectBlock()
 *  can fail if those validity checks fail (among other reasons). */
bool
CChainState::ConnectBlockWithGameTx(const CBlock& block, CValidationState& state, CBlockIndex* pindex, CCoinsViewCache& view,
                       std::vector<CTransactionRef>& vGameTx,
                       const CChainParams& chainparams, bool fJustCheck)
{
    AssertLockHeld(cs_main);
    assert(pindex);
    assert(*pindex->phashBlock == block.GetHash());
    int64_t nTimeStart = GetTimeMicros();

    // Check it again in case a previous version let a bad block in
    // NOTE: We don't currently (re-)invoke ContextualCheckBlock() or
    // ContextualCheckBlockHeader() here. This means that if we add a new
    // consensus rule that is enforced in one of those two functions, then we
    // may have let in a block that violates the rule prior to updating the
    // software, and we would NOT be enforcing the rule here. Fully solving
    // upgrade from one software version to the next after a consensus rule
    // change is potentially tricky and issue-specific (see RewindBlockIndex()
    // for one general approach that was used for BIP 141 deployment).
    // Also, currently the rule against blocks more than 2 hours in the future
    // is enforced in ContextualCheckBlockHeader(); we wouldn't want to
    // re-enforce that rule here (at least until we make it impossible for
    // GetAdjustedTime() to go backward).
    if (!CheckBlock(block, state, chainparams.GetConsensus(), !fJustCheck, !fJustCheck))
        return error("%s: Consensus::CheckBlock: %s", __func__, FormatStateMessage(state));

    // verify that the view's current state corresponds to the previous block
    uint256 hashPrevBlock = pindex->pprev == nullptr ? uint256() : pindex->pprev->GetBlockHash();
    assert(hashPrevBlock == view.GetBestBlock());

    /* In Huntercoin, the genesis block tx is spendable.  Thus no special
       rule needed (as in Bitcoin and Namecoin).  */

    nBlocksTotal++;

    bool fScriptChecks = true;
    if (!hashAssumeValid.IsNull()) {
        // We've been configured with the hash of a block which has been externally verified to have a valid history.
        // A suitable default value is included with the software and updated from time to time.  Because validity
        //  relative to a piece of software is an objective fact these defaults can be easily reviewed.
        // This setting doesn't force the selection of any particular chain but makes validating some faster by
        //  effectively caching the result of part of the verification.
        BlockMap::const_iterator  it = mapBlockIndex.find(hashAssumeValid);
        if (it != mapBlockIndex.end()) {
            if (it->second->GetAncestor(pindex->nHeight) == pindex &&
                pindexBestHeader->GetAncestor(pindex->nHeight) == pindex &&
                pindexBestHeader->nChainWork >= nMinimumChainWork) {
                // This block is a member of the assumed verified chain and an ancestor of the best header.
                // The equivalent time check discourages hash power from extorting the network via DOS attack
                //  into accepting an invalid block through telling users they must manually set assumevalid.
                //  Requiring a software change or burying the invalid block, regardless of the setting, makes
                //  it hard to hide the implication of the demand.  This also avoids having release candidates
                //  that are hardly doing any signature verification at all in testing without having to
                //  artificially set the default assumed verified block further back.
                // The test against nMinimumChainWork prevents the skipping when denied access to any chain at
                //  least as good as the expected chain.
                fScriptChecks = (GetBlockProofEquivalentTime(*pindexBestHeader, *pindex, *pindexBestHeader, chainparams.GetConsensus()) <= 60 * 60 * 24 * 7 * 2);
            }
        }
    }

    int64_t nTime1 = GetTimeMicros(); nTimeCheck += nTime1 - nTimeStart;
    LogPrint(BCLog::BENCH, "    - Sanity checks: %.2fms [%.2fs (%.2fms/blk)]\n", MILLI * (nTime1 - nTimeStart), nTimeCheck * MICRO, nTimeCheck * MILLI / nBlocksTotal);

    // Do not allow blocks that contain transactions which 'overwrite' older transactions,
    // unless those are already completely spent.
    // If such overwrites are allowed, coinbases and transactions depending upon those
    // can be duplicated to remove the ability to spend the first instance -- even after
    // being sent to another address.
    // See BIP30 and http://r6.ca/blog/20120206T005236Z.html for more information.
    // This logic is not necessary for memory pool transactions, as AcceptToMemoryPool
    // already refuses previously-known transaction ids entirely.
    // FIXME: Enable strict check after appropriate fork.
    bool fEnforceBIP30 = (!pindex->phashBlock) || // Enforce on CreateNewBlock invocations which don't have a hash.
                          !(true);
<<<<<<< HEAD

    // Once BIP34 activated it was not possible to create new duplicate coinbases and thus other than starting
    // with the 2 existing duplicate coinbase pairs, not possible to create overwriting txs.  But by the
    // time BIP34 activated, in each of the existing pairs the duplicate coinbase had overwritten the first
    // before the first had been spent.  Since those coinbases are sufficiently buried its no longer possible to create further
    // duplicate transactions descending from the known pairs either.
    // If we're on the known chain at height greater than where BIP34 activated, we can save the db accesses needed for the BIP30 check.
    // Only continue to enforce if we're below BIP34 activation height.
    fEnforceBIP30 = fEnforceBIP30 && (pindex->nHeight < chainparams.GetConsensus().BIP34Height);
=======
    assert(pindex->pprev);
    CBlockIndex *pindexBIP34height = pindex->pprev->GetAncestor(chainparams.GetConsensus().BIP34Height);
    //Only continue to enforce if we're below BIP34 activation height or the block hash at that height doesn't correspond.
    fEnforceBIP30 = fEnforceBIP30 && (!pindexBIP34height || !(pindexBIP34height->GetBlockHash() == chainparams.GetConsensus().BIP34Hash));
>>>>>>> 2e16d794

    if (fEnforceBIP30) {
        for (const auto& tx : block.vtx) {
            for (size_t o = 0; o < tx->vout.size(); o++) {
                if (view.HaveCoin(COutPoint(tx->GetHash(), o))) {
                    return state.DoS(100, error("ConnectBlock(): tried to overwrite transaction"),
                                     REJECT_INVALID, "bad-txns-BIP30");
                }
            }
        }
    }

    // Start enforcing BIP68 (sequence locks) and BIP112 (CHECKSEQUENCEVERIFY) using versionbits logic.
    int nLockTimeFlags = 0;
    if (VersionBitsState(pindex->pprev, chainparams.GetConsensus(), Consensus::DEPLOYMENT_CSV, versionbitscache) == THRESHOLD_ACTIVE) {
        nLockTimeFlags |= LOCKTIME_VERIFY_SEQUENCE;
    }

    // Get the script flags for this block
    unsigned int flags = GetBlockScriptFlags(pindex, chainparams.GetConsensus());

    int64_t nTime2 = GetTimeMicros(); nTimeForks += nTime2 - nTime1;
    LogPrint(BCLog::BENCH, "    - Fork checks: %.2fms [%.2fs (%.2fms/blk)]\n", MILLI * (nTime2 - nTime1), nTimeForks * MICRO, nTimeForks * MILLI / nBlocksTotal);

    CBlockUndo blockundo;

    CCheckQueueControl<CScriptCheck> control(fScriptChecks && nScriptCheckThreads ? &scriptcheckqueue : nullptr);

    std::vector<int> prevheights;
    CAmount nFees = 0;
    int nInputs = 0;
    int64_t nSigOpsCost = 0;
    /* Reserve also space for up to two game tx.  */
    blockundo.vtxundo.reserve(block.vtx.size() - 1 + 2);
    std::vector<PrecomputedTransactionData> txdata;
    txdata.reserve(block.vtx.size()); // Required so that pointers to individual PrecomputedTransactionData don't get invalidated
    for (unsigned int i = 0; i < block.vtx.size(); i++)
    {
        const CTransaction &tx = *(block.vtx[i]);

        nInputs += tx.vin.size();

        /* Game transactions are not allowed here, they should be caught
           (if present) already by CheckBlock above.  */
        assert(!tx.IsGameTx());

        if (!tx.IsCoinBase())
        {
            CAmount txfee = 0;
            if (!Consensus::CheckTxInputs(tx, state, view, pindex->nHeight, flags, txfee)) {
                return error("%s: Consensus::CheckTxInputs: %s, %s", __func__, tx.GetHash().ToString(), FormatStateMessage(state));
            }
            nFees += txfee;
            if (!MoneyRange(nFees)) {
                return state.DoS(100, error("%s: accumulated fee in the block out of range.", __func__),
                                 REJECT_INVALID, "bad-txns-accumulated-fee-outofrange");
            }

            // Check that transaction is BIP68 final
            // BIP68 lock checks (as opposed to nLockTime checks) must
            // be in ConnectBlock because they require the UTXO set
            prevheights.resize(tx.vin.size());
            for (size_t j = 0; j < tx.vin.size(); j++) {
                prevheights[j] = view.AccessCoin(tx.vin[j].prevout).nHeight;
            }

            if (!SequenceLocks(tx, nLockTimeFlags, &prevheights, *pindex)) {
                return state.DoS(100, error("%s: contains a non-BIP68-final transaction", __func__),
                                 REJECT_INVALID, "bad-txns-nonfinal");
            }
        }

        // GetTransactionSigOpCost counts 3 types of sigops:
        // * legacy (always)
        // * p2sh (when P2SH enabled in flags and excludes coinbase)
        // * witness (when witness enabled in flags and excludes coinbase)
        nSigOpsCost += GetTransactionSigOpCost(tx, view, flags);
        if (nSigOpsCost > MAX_BLOCK_SIGOPS_COST)
            return state.DoS(100, error("ConnectBlock(): too many sigops"),
                             REJECT_INVALID, "bad-blk-sigops");

        txdata.emplace_back(tx);
        if (!tx.IsCoinBase())
        {
            std::vector<CScriptCheck> vChecks;
            bool fCacheResults = fJustCheck; /* Don't cache results if we're actually connecting blocks (still consult the cache, though) */
            if (!CheckInputs(tx, state, view, fScriptChecks, flags, fCacheResults, fCacheResults, txdata[i], nScriptCheckThreads ? &vChecks : nullptr))
                return error("ConnectBlock(): CheckInputs on %s failed with %s",
                    tx.GetHash().ToString(), FormatStateMessage(state));
            control.Add(vChecks);
        }

        CTxUndo undoDummy;
        if (i > 0) {
            blockundo.vtxundo.push_back(CTxUndo());
        }
        UpdateCoins(tx, view, i == 0 ? undoDummy : blockundo.vtxundo.back(), pindex->nHeight);
        ApplyNameTransaction(tx, pindex->nHeight, view, blockundo);
    }
    int64_t nTime3 = GetTimeMicros(); nTimeConnect += nTime3 - nTime2;
    LogPrint(BCLog::BENCH, "      - Connect %u transactions: %.2fms (%.3fms/tx, %.3fms/txin) [%.2fs (%.2fms/blk)]\n", (unsigned)block.vtx.size(), MILLI * (nTime3 - nTime2), MILLI * (nTime3 - nTime2) / block.vtx.size(), nInputs <= 1 ? 0 : MILLI * (nTime3 - nTime2) / (nInputs-1), nTimeConnect * MICRO, nTimeConnect * MILLI / nBlocksTotal);

    /* Advance game state for the current block.  This includes further
       checks about validity of all moves.  Ignore this for the genesis
       block, since there is no "previous state" to fetch and advance.
       There are no game transactions for it, either.  In this case,
       the default-constructed StepResult is fine.  */
    const bool isGenesis = (block.GetHash() == chainparams.GetConsensus().hashGenesisBlock);
    StepResult stepResult;
    if (!isGenesis)
      {
        GameState prevGameState(chainparams.GetConsensus ());
        if (!pgameDb->get (*pindex->pprev->phashBlock, prevGameState))
          return state.Error ("ConnectBlock: failed to read prev game state");

        GameState newGameState(chainparams.GetConsensus ());
        if (!PerformStep (block, prevGameState, &view, state,
                          stepResult, newGameState))
          return state.Invalid (error ("%s: game engine step failed",
                                       __func__));

        pgameDb->store (block.GetHash (), newGameState);
      }
    nFees += stepResult.nTaxAmount;

    /* Construct and handle game transactions.  */
    if (!CreateGameTransactions (view, pindex->nHeight, stepResult, vGameTx))
        return state.Error ("ConnectBlock: failed to create game tx");
    ApplyGameTransactions (vGameTx, stepResult, pindex->nHeight,
                           view, blockundo);
    blockundo.vgametx = vGameTx;

    /* TODO: Should we update pindex->nTx to include the game tx?  Not sure
       if we want the game tx to be part of that and, in particular, also
       the total number of transactions.  I don't know if that has
       any real significance.  */

    /* Special rule:  Allow too high payout for genesis blocks.
       They are used in Huntercoin to add premine coins.  */
    CAmount blockReward = nFees + GetBlockSubsidy(pindex->nHeight, chainparams.GetConsensus());
    if (!isGenesis && block.vtx[0]->GetValueOut() > blockReward)
        return state.DoS(100,
                         error("ConnectBlock(): coinbase pays too much (actual=%d vs limit=%d)",
                               block.vtx[0]->GetValueOut(), blockReward),
                               REJECT_INVALID, "bad-cb-amount");

    if (!control.Wait())
        return state.DoS(100, error("%s: CheckQueue failed", __func__), REJECT_INVALID, "block-validation-failed");
    int64_t nTime4 = GetTimeMicros(); nTimeVerify += nTime4 - nTime2;
    LogPrint(BCLog::BENCH, "    - Verify %u txins: %.2fms (%.3fms/txin) [%.2fs (%.2fms/blk)]\n", nInputs - 1, MILLI * (nTime4 - nTime2), nInputs <= 1 ? 0 : MILLI * (nTime4 - nTime2) / (nInputs-1), nTimeVerify * MICRO, nTimeVerify * MILLI / nBlocksTotal);

    if (fJustCheck)
        return true;

    /* Skip this step for the genesis block.  */
    if (!isGenesis && !WriteUndoDataForBlock(blockundo, state, pindex, chainparams))
        return false;

    if (!pindex->IsValid(BLOCK_VALID_SCRIPTS)) {
        pindex->RaiseValidity(BLOCK_VALID_SCRIPTS);
        setDirtyBlockIndex.insert(pindex);
    }

    if (!WriteTxIndexDataForBlock(block, state, pindex, vGameTx, isGenesis))
        return false;

    assert(pindex->phashBlock);
    // add this block to the view's block chain
    view.SetBestBlock(pindex->GetBlockHash());

    int64_t nTime5 = GetTimeMicros(); nTimeIndex += nTime5 - nTime4;
    LogPrint(BCLog::BENCH, "    - Index writing: %.2fms [%.2fs (%.2fms/blk)]\n", MILLI * (nTime5 - nTime4), nTimeIndex * MICRO, nTimeIndex * MILLI / nBlocksTotal);

    int64_t nTime6 = GetTimeMicros(); nTimeCallbacks += nTime6 - nTime5;
    LogPrint(BCLog::BENCH, "    - Callbacks: %.2fms [%.2fs (%.2fms/blk)]\n", MILLI * (nTime6 - nTime5), nTimeCallbacks * MICRO, nTimeCallbacks * MILLI / nBlocksTotal);

    return true;
}

bool
CChainState::ConnectBlock(const CBlock& block, CValidationState& state,
                          CBlockIndex* pindex, CCoinsViewCache& view,
                          const CChainParams& chainparams, bool fJustCheck)
{
  std::vector<CTransactionRef> vGameTx;
  return ConnectBlockWithGameTx(block, state, pindex, view, vGameTx,
                                chainparams, fJustCheck);
}

/**
 * Update the on-disk chain state.
 * The caches and indexes are flushed depending on the mode we're called with
 * if they're too large, if it's been a while since the last write,
 * or always and in all cases if we're in prune mode and are deleting files.
 */
bool static FlushStateToDisk(const CChainParams& chainparams, CValidationState &state, FlushStateMode mode, int nManualPruneHeight) {
    int64_t nMempoolUsage = mempool.DynamicMemoryUsage();
    LOCK(cs_main);
    static int64_t nLastWrite = 0;
    static int64_t nLastFlush = 0;
    static int64_t nLastSetChain = 0;
    std::set<int> setFilesToPrune;
    bool fFlushForPrune = false;
    bool fDoFullFlush = false;
    int64_t nNow = 0;
    try {
    {
        LOCK(cs_LastBlockFile);
        if (fPruneMode && (fCheckForPruning || nManualPruneHeight > 0) && !fReindex) {
            if (nManualPruneHeight > 0) {
                FindFilesToPruneManual(setFilesToPrune, nManualPruneHeight);
            } else {
                FindFilesToPrune(setFilesToPrune, chainparams.PruneAfterHeight());
                fCheckForPruning = false;
            }
            if (!setFilesToPrune.empty()) {
                fFlushForPrune = true;
                if (!fHavePruned) {
                    pblocktree->WriteFlag("prunedblockfiles", true);
                    fHavePruned = true;
                }
            }
        }
        nNow = GetTimeMicros();
        // Avoid writing/flushing immediately after startup.
        if (nLastWrite == 0) {
            nLastWrite = nNow;
        }
        if (nLastFlush == 0) {
            nLastFlush = nNow;
        }
        if (nLastSetChain == 0) {
            nLastSetChain = nNow;
        }
        int64_t nMempoolSizeMax = gArgs.GetArg("-maxmempool", DEFAULT_MAX_MEMPOOL_SIZE) * 1000000;
        int64_t cacheSize = pcoinsTip->DynamicMemoryUsage();
        int64_t nTotalSpace = nCoinCacheUsage + std::max<int64_t>(nMempoolSizeMax - nMempoolUsage, 0);
        // The cache is large and we're within 10% and 10 MiB of the limit, but we have time now (not in the middle of a block processing).
        bool fCacheLarge = mode == FLUSH_STATE_PERIODIC && cacheSize > std::max((9 * nTotalSpace) / 10, nTotalSpace - MAX_BLOCK_COINSDB_USAGE * 1024 * 1024);
        // The cache is over the limit, we have to write now.
        bool fCacheCritical = mode == FLUSH_STATE_IF_NEEDED && cacheSize > nTotalSpace;
        // It's been a while since we wrote the block index to disk. Do this frequently, so we don't need to redownload after a crash.
        bool fPeriodicWrite = mode == FLUSH_STATE_PERIODIC && nNow > nLastWrite + (int64_t)DATABASE_WRITE_INTERVAL * 1000000;
        // It's been very long since we flushed the cache. Do this infrequently, to optimize cache usage.
        bool fPeriodicFlush = mode == FLUSH_STATE_PERIODIC && nNow > nLastFlush + (int64_t)DATABASE_FLUSH_INTERVAL * 1000000;
        // Combine all conditions that result in a full cache flush.
        fDoFullFlush = (mode == FLUSH_STATE_ALWAYS) || fCacheLarge || fCacheCritical || fPeriodicFlush || fFlushForPrune;
        // Write blocks and block index to disk.
        if (fDoFullFlush || fPeriodicWrite) {
            // Depend on nMinDiskSpace to ensure we can write block index
            if (!CheckDiskSpace(0))
                return state.Error("out of disk space");
            // First make sure all block and undo data is flushed to disk.
            FlushBlockFile();
            // Then update all block file information (which may refer to block and undo files).
            {
                std::vector<std::pair<int, const CBlockFileInfo*> > vFiles;
                vFiles.reserve(setDirtyFileInfo.size());
                for (std::set<int>::iterator it = setDirtyFileInfo.begin(); it != setDirtyFileInfo.end(); ) {
                    vFiles.push_back(std::make_pair(*it, &vinfoBlockFile[*it]));
                    setDirtyFileInfo.erase(it++);
                }
                std::vector<const CBlockIndex*> vBlocks;
                vBlocks.reserve(setDirtyBlockIndex.size());
                for (std::set<CBlockIndex*>::iterator it = setDirtyBlockIndex.begin(); it != setDirtyBlockIndex.end(); ) {
                    vBlocks.push_back(*it);
                    setDirtyBlockIndex.erase(it++);
                }
                if (!pblocktree->WriteBatchSync(vFiles, nLastBlockFile, vBlocks)) {
                    return AbortNode(state, "Failed to write to block index database");
                }
            }
            // Finally remove any pruned files
            if (fFlushForPrune)
                UnlinkPrunedFiles(setFilesToPrune);
            nLastWrite = nNow;
        }
        // Flush best chain related state. This can only be done if the blocks / block index write was also done.
        if (fDoFullFlush && !pcoinsTip->GetBestBlock().IsNull()) {
            // Typical Coin structures on disk are around 48 bytes in size.
            // Pushing a new one to the database can cause it to be written
            // twice (once in the log, and once in the tables). This is already
            // an overestimation, as most will delete an existing entry or
            // overwrite one. Still, use a conservative safety factor of 2.
            if (!CheckDiskSpace(48 * 2 * 2 * pcoinsTip->GetCacheSize()))
                return state.Error("out of disk space");
            // Flush the chainstate (which may refer to block index entries).
            if (!pcoinsTip->Flush())
                return AbortNode(state, "Failed to write to coin database");
            nLastFlush = nNow;
        }
    }
    if (fDoFullFlush || ((mode == FLUSH_STATE_ALWAYS || mode == FLUSH_STATE_PERIODIC) && nNow > nLastSetChain + (int64_t)DATABASE_WRITE_INTERVAL * 1000000)) {
        // Update best block in wallet (so we can detect restored wallets).
        GetMainSignals().SetBestChain(chainActive.GetLocator());
        nLastSetChain = nNow;
    }
    } catch (const std::runtime_error& e) {
        return AbortNode(state, std::string("System error while flushing: ") + e.what());
    }
    return true;
}

void FlushStateToDisk() {
    CValidationState state;
    const CChainParams& chainparams = Params();
    FlushStateToDisk(chainparams, state, FLUSH_STATE_ALWAYS);
}

void PruneAndFlush() {
    CValidationState state;
    fCheckForPruning = true;
    const CChainParams& chainparams = Params();
    FlushStateToDisk(chainparams, state, FLUSH_STATE_NONE);
}

static void DoWarning(const std::string& strWarning)
{
    static bool fWarned = false;
    SetMiscWarning(strWarning);
    if (!fWarned) {
        AlertNotify(strWarning);
        fWarned = true;
    }
}

/** Check warning conditions and do some notifications on new chain tip set. */
void static UpdateTip(const CBlockIndex *pindexNew, const CChainParams& chainParams) {
    // New best block
    mempool.AddTransactionsUpdated(1);

    cvBlockChange.notify_all();

    std::vector<std::string> warningMessages;
    if (!IsInitialBlockDownload())
    {
        int nUpgraded = 0;
        const CBlockIndex* pindex = pindexNew;
        for (int bit = 0; bit < VERSIONBITS_NUM_BITS; bit++) {
            WarningBitsConditionChecker checker(bit);
            ThresholdState state = checker.GetStateFor(pindex, chainParams.GetConsensus(), warningcache[bit]);
            if (state == THRESHOLD_ACTIVE || state == THRESHOLD_LOCKED_IN) {
                const std::string strWarning = strprintf(_("Warning: unknown new rules activated (versionbit %i)"), bit);
                if (state == THRESHOLD_ACTIVE) {
                    DoWarning(strWarning);
                } else {
                    warningMessages.push_back(strWarning);
                }
            }
        }
        // Check the version of the last 100 blocks to see if we need to upgrade:
        for (int i = 0; i < 100 && pindex != nullptr; i++)
        {
            int32_t nExpectedVersion = ComputeBlockVersion(pindex->pprev, chainParams.GetConsensus());
            if (pindex->GetBaseVersion() > VERSIONBITS_LAST_OLD_BLOCK_VERSION && (pindex->GetBaseVersion() & ~nExpectedVersion) != 0)
                ++nUpgraded;
            pindex = pindex->pprev;
        }
        if (nUpgraded > 0)
            warningMessages.push_back(strprintf(_("%d of last 100 blocks have unexpected version"), nUpgraded));
        if (nUpgraded > 100/2)
        {
            std::string strWarning = _("Warning: Unknown block versions being mined! It's possible unknown rules are in effect");
            // notify GetWarnings(), called by Qt and the JSON-RPC code to warn the user:
            DoWarning(strWarning);
        }
    }
    LogPrintf("%s: new best=%s height=%d version=0x%08x log2_work=%.8g tx=%lu date='%s' progress=%f cache=%.1fMiB(%utxo)", __func__,
      pindexNew->GetBlockHash().ToString(), pindexNew->nHeight, pindexNew->nVersion,
      log(pindexNew->nChainWork.getdouble())/log(2.0), (unsigned long)pindexNew->nChainTx,
      DateTimeStrFormat("%Y-%m-%d %H:%M:%S", pindexNew->GetBlockTime()),
      GuessVerificationProgress(chainParams.TxData(), pindexNew), pcoinsTip->DynamicMemoryUsage() * (1.0 / (1<<20)), pcoinsTip->GetCacheSize());
    if (!warningMessages.empty())
        LogPrintf(" warning='%s'", boost::algorithm::join(warningMessages, ", "));
    LogPrintf("\n");

}

/** Disconnect chainActive's tip.
  * After calling, the mempool will be in an inconsistent state, with
  * transactions from disconnected blocks being added to disconnectpool.  You
  * should make the mempool consistent again by calling UpdateMempoolForReorg.
  * with cs_main held.
  *
  * If disconnectpool is nullptr, then no disconnected transactions are added to
  * disconnectpool (note that the caller is responsible for mempool consistency
  * in any case).
  */
bool CChainState::DisconnectTip(CValidationState& state, const CChainParams& chainparams, DisconnectedBlockTransactions *disconnectpool)
{
    CBlockIndex *pindexDelete = chainActive.Tip();
    assert(pindexDelete);
    CheckNameDB (true);
    // Read block from disk.
    std::shared_ptr<CBlock> pblock = std::make_shared<CBlock>();
    CBlock& block = *pblock;
    auto vGameTx = std::make_shared<std::vector<CTransactionRef>>();
    if (!ReadBlockFromDisk(block, *vGameTx, pindexDelete, chainparams.GetConsensus()))
        return AbortNode(state, "Failed to read block");
    // Apply the block atomically to the chain state.
    int64_t nStart = GetTimeMicros();
    {
        CCoinsViewCache view(pcoinsTip.get());
        assert(view.GetBestBlock() == pindexDelete->GetBlockHash());
        if (DisconnectBlock(block, pindexDelete, view) != DISCONNECT_OK)
            return error("DisconnectTip(): DisconnectBlock %s failed", pindexDelete->GetBlockHash().ToString());
        bool flushed = view.Flush();
        assert(flushed);
    }
    LogPrint(BCLog::BENCH, "- Disconnect block: %.2fms\n", (GetTimeMicros() - nStart) * MILLI);
    // Write the chain state to disk, if necessary.
    if (!FlushStateToDisk(chainparams, state, FLUSH_STATE_IF_NEEDED))
        return false;

    AssertLockHeld(cs_main);
    CNameConflictTracker nameConflicts(mempool);

    // Fix the pool for conflicts due to revived players.
    std::set<valtype> revivedNames;
    for (const auto& tx : *vGameTx) {
        if (tx->IsKillTx()) {
            for (const auto& txin : tx->vin) {
                valtype name;
                if (NameFromGameTransactionInput(txin.scriptSig, name))
                    revivedNames.insert(name);
            }
        }
    }
    mempool.removeReviveConflicts(revivedNames);

    if (disconnectpool) {
        // Save transactions to re-add to mempool at end of reorg
        for (auto it = block.vtx.rbegin(); it != block.vtx.rend(); ++it) {
            disconnectpool->addTransaction(*it);
        }
        while (disconnectpool->DynamicMemoryUsage() > MAX_DISCONNECTED_TX_POOL_SIZE * 1000) {
            // Drop the earliest entry, and remove its children from the mempool.
            auto it = disconnectpool->queuedTx.get<insertion_order>().begin();
            mempool.removeRecursive(**it, MemPoolRemovalReason::REORG);
            disconnectpool->removeEntry(it);
        }
    }

    chainActive.SetTip(pindexDelete->pprev);

    UpdateTip(pindexDelete->pprev, chainparams);
    CheckNameDB (true);
    // Let wallets know transactions went from 1-confirmed to
    // 0-confirmed or conflicted:
    GetMainSignals().BlockDisconnected(pblock, pindexDelete, vGameTx,
                                       nameConflicts.GetNameConflicts());
    return true;
}

static int64_t nTimeReadFromDisk = 0;
static int64_t nTimeConnectTotal = 0;
static int64_t nTimeFlush = 0;
static int64_t nTimeChainState = 0;
static int64_t nTimePostConnect = 0;

struct PerBlockConnectTrace {
    CBlockIndex* pindex = nullptr;
    std::shared_ptr<const CBlock> pblock;
    std::shared_ptr<std::vector<CTransactionRef>> vGameTx;
    std::shared_ptr<std::vector<CTransactionRef>> conflictedTxs;
    std::shared_ptr<std::vector<CTransactionRef>> txNameConflicts;
    PerBlockConnectTrace() : vGameTx(std::make_shared<std::vector<CTransactionRef>>()),
                             conflictedTxs(std::make_shared<std::vector<CTransactionRef>>()),
                             txNameConflicts(std::make_shared<std::vector<CTransactionRef>>()) {}
};

/**
 * Used to track blocks whose transactions were applied to the UTXO state as a
 * part of a single ActivateBestChainStep call.
 *
 * This class also tracks transactions that are removed from the mempool as
 * conflicts (per block) and can be used to pass all those transactions
 * through SyncTransaction.
 *
 * This class assumes (and asserts) that the conflicted transactions for a given
 * block are added via mempool callbacks prior to the BlockConnected() associated
 * with those transactions. If any transactions are marked conflicted, it is
 * assumed that an associated block will always be added.
 *
 * This class is single-use, once you call GetBlocksConnected() you have to throw
 * it away and make a new one.
 */
class ConnectTrace {
private:
    std::vector<PerBlockConnectTrace> blocksConnected;
    CTxMemPool &pool;

public:
    explicit ConnectTrace(CTxMemPool &_pool) : blocksConnected(1), pool(_pool) {
        pool.NotifyEntryRemoved.connect(boost::bind(&ConnectTrace::NotifyEntryRemoved, this, _1, _2));
    }

    ~ConnectTrace() {
        pool.NotifyEntryRemoved.disconnect(boost::bind(&ConnectTrace::NotifyEntryRemoved, this, _1, _2));
    }

    void BlockConnected(CBlockIndex* pindex, std::shared_ptr<const CBlock> pblock, std::shared_ptr<std::vector<CTransactionRef>> vGameTx) {
        assert(!blocksConnected.back().pindex);
        assert(pindex);
        assert(pblock);
        blocksConnected.back().pindex = pindex;
        blocksConnected.back().pblock = std::move(pblock);
        blocksConnected.back().vGameTx = std::move(vGameTx);
        blocksConnected.emplace_back();
    }

    std::vector<PerBlockConnectTrace>& GetBlocksConnected() {
        // We always keep one extra block at the end of our list because
        // blocks are added after all the conflicted transactions have
        // been filled in. Thus, the last entry should always be an empty
        // one waiting for the transactions from the next block. We pop
        // the last entry here to make sure the list we return is sane.
        assert(!blocksConnected.back().pindex);
        assert(blocksConnected.back().vGameTx->empty());
        assert(blocksConnected.back().conflictedTxs->empty());
        assert(blocksConnected.back().txNameConflicts->empty());
        blocksConnected.pop_back();
        return blocksConnected;
    }

    void NotifyEntryRemoved(CTransactionRef txRemoved, MemPoolRemovalReason reason) {
        assert(!blocksConnected.back().pindex);
        switch (reason) {
          case MemPoolRemovalReason::CONFLICT:
            blocksConnected.back().conflictedTxs->emplace_back(std::move(txRemoved));
            break;
          case MemPoolRemovalReason::NAME_CONFLICT:
            blocksConnected.back().txNameConflicts->emplace_back(std::move(txRemoved));
            break;
          default:
            break;
        }
    }
};

/**
 * Connect a new block to chainActive. pblock is either nullptr or a pointer to a CBlock
 * corresponding to pindexNew, to bypass loading it again from disk.
 *
 * The block is added to connectTrace if connection succeeds.
 */
bool CChainState::ConnectTip(CValidationState& state, const CChainParams& chainparams, CBlockIndex* pindexNew, const std::shared_ptr<const CBlock>& pblock, ConnectTrace& connectTrace, DisconnectedBlockTransactions &disconnectpool)
{
    assert(pindexNew->pprev == chainActive.Tip());
    CheckNameDB (true);
    // Read block from disk.
    int64_t nTime1 = GetTimeMicros();
    std::shared_ptr<const CBlock> pthisBlock;
    if (!pblock) {
        std::shared_ptr<CBlock> pblockNew = std::make_shared<CBlock>();
        if (!ReadBlockFromDisk(*pblockNew, pindexNew, chainparams.GetConsensus()))
            return AbortNode(state, "Failed to read block");
        pthisBlock = pblockNew;
    } else {
        pthisBlock = pblock;
    }
    const CBlock& blockConnecting = *pthisBlock;
    auto vGameTx = std::make_shared<std::vector<CTransactionRef>>();
    // Apply the block atomically to the chain state.
    int64_t nTime2 = GetTimeMicros(); nTimeReadFromDisk += nTime2 - nTime1;
    int64_t nTime3;
    LogPrint(BCLog::BENCH, "  - Load block from disk: %.2fms [%.2fs]\n", (nTime2 - nTime1) * MILLI, nTimeReadFromDisk * MICRO);
    {
        CCoinsViewCache view(pcoinsTip.get());
        bool rv = ConnectBlockWithGameTx(blockConnecting, state, pindexNew, view, *vGameTx, chainparams);
        GetMainSignals().BlockChecked(blockConnecting, state);
        if (!rv) {
            if (state.IsInvalid())
                InvalidBlockFound(pindexNew, state);
            return error("ConnectTip(): ConnectBlock %s failed", pindexNew->GetBlockHash().ToString());
        }
        nTime3 = GetTimeMicros(); nTimeConnectTotal += nTime3 - nTime2;
        LogPrint(BCLog::BENCH, "  - Connect total: %.2fms [%.2fs (%.2fms/blk)]\n", (nTime3 - nTime2) * MILLI, nTimeConnectTotal * MICRO, nTimeConnectTotal * MILLI / nBlocksTotal);
        bool flushed = view.Flush();
        assert(flushed);
    }
    int64_t nTime4 = GetTimeMicros(); nTimeFlush += nTime4 - nTime3;
    LogPrint(BCLog::BENCH, "  - Flush: %.2fms [%.2fs (%.2fms/blk)]\n", (nTime4 - nTime3) * MILLI, nTimeFlush * MICRO, nTimeFlush * MILLI / nBlocksTotal);
    // Write the chain state to disk, if necessary.
    if (!FlushStateToDisk(chainparams, state, FLUSH_STATE_IF_NEEDED))
        return false;
    int64_t nTime5 = GetTimeMicros(); nTimeChainState += nTime5 - nTime4;
    LogPrint(BCLog::BENCH, "  - Writing chainstate: %.2fms [%.2fs (%.2fms/blk)]\n", (nTime5 - nTime4) * MILLI, nTimeChainState * MICRO, nTimeChainState * MILLI / nBlocksTotal);
    // Remove conflicting transactions from the mempool.;
    mempool.removeForBlock(blockConnecting.vtx, pindexNew->nHeight);
    mempool.removeForBlock(*vGameTx, pindexNew->nHeight);
    disconnectpool.removeForBlock(blockConnecting.vtx);
    disconnectpool.removeForBlock(*vGameTx);
    // Update chainActive & related variables.
    chainActive.SetTip(pindexNew);
    UpdateTip(pindexNew, chainparams);
    CheckNameDB (false);

    int64_t nTime6 = GetTimeMicros(); nTimePostConnect += nTime6 - nTime5; nTimeTotal += nTime6 - nTime1;
    LogPrint(BCLog::BENCH, "  - Connect postprocess: %.2fms [%.2fs (%.2fms/blk)]\n", (nTime6 - nTime5) * MILLI, nTimePostConnect * MICRO, nTimePostConnect * MILLI / nBlocksTotal);
    LogPrint(BCLog::BENCH, "- Connect block: %.2fms [%.2fs (%.2fms/blk)]\n", (nTime6 - nTime1) * MILLI, nTimeTotal * MICRO, nTimeTotal * MILLI / nBlocksTotal);

    connectTrace.BlockConnected(pindexNew, std::move(pthisBlock), std::move(vGameTx));
    return true;
}

/**
 * Return the tip of the chain with the most work in it, that isn't
 * known to be invalid (it's however far from certain to be valid).
 */
CBlockIndex* CChainState::FindMostWorkChain() {
    do {
        CBlockIndex *pindexNew = nullptr;

        // Find the best candidate header.
        {
            std::set<CBlockIndex*, CBlockIndexWorkComparator>::reverse_iterator it = setBlockIndexCandidates.rbegin();
            if (it == setBlockIndexCandidates.rend())
                return nullptr;
            pindexNew = *it;
        }

        // Check whether all blocks on the path between the currently active chain and the candidate are valid.
        // Just going until the active chain is an optimization, as we know all blocks in it are valid already.
        CBlockIndex *pindexTest = pindexNew;
        bool fInvalidAncestor = false;
        while (pindexTest && !chainActive.Contains(pindexTest)) {
            assert(pindexTest->nChainTx || pindexTest->nHeight == 0);

            // Pruned nodes may have entries in setBlockIndexCandidates for
            // which block files have been deleted.  Remove those as candidates
            // for the most work chain if we come across them; we can't switch
            // to a chain unless we have all the non-active-chain parent blocks.
            bool fFailedChain = pindexTest->nStatus & BLOCK_FAILED_MASK;
            bool fMissingData = !(pindexTest->nStatus & BLOCK_HAVE_DATA);
            if (fFailedChain || fMissingData) {
                // Candidate chain is not usable (either invalid or missing data)
                if (fFailedChain && (pindexBestInvalid == nullptr || pindexNew->nChainWork > pindexBestInvalid->nChainWork))
                    pindexBestInvalid = pindexNew;
                CBlockIndex *pindexFailed = pindexNew;
                // Remove the entire chain from the set.
                while (pindexTest != pindexFailed) {
                    if (fFailedChain) {
                        pindexFailed->nStatus |= BLOCK_FAILED_CHILD;
                    } else if (fMissingData) {
                        // If we're missing data, then add back to mapBlocksUnlinked,
                        // so that if the block arrives in the future we can try adding
                        // to setBlockIndexCandidates again.
                        mapBlocksUnlinked.insert(std::make_pair(pindexFailed->pprev, pindexFailed));
                    }
                    setBlockIndexCandidates.erase(pindexFailed);
                    pindexFailed = pindexFailed->pprev;
                }
                setBlockIndexCandidates.erase(pindexTest);
                fInvalidAncestor = true;
                break;
            }
            pindexTest = pindexTest->pprev;
        }
        if (!fInvalidAncestor)
            return pindexNew;
    } while(true);
}

/** Delete all entries in setBlockIndexCandidates that are worse than the current tip. */
void CChainState::PruneBlockIndexCandidates() {
    // Note that we can't delete the current block itself, as we may need to return to it later in case a
    // reorganization to a better block fails.
    std::set<CBlockIndex*, CBlockIndexWorkComparator>::iterator it = setBlockIndexCandidates.begin();
    while (it != setBlockIndexCandidates.end() && setBlockIndexCandidates.value_comp()(*it, chainActive.Tip())) {
        setBlockIndexCandidates.erase(it++);
    }
    // Either the current tip or a successor of it we're working towards is left in setBlockIndexCandidates.
    assert(!setBlockIndexCandidates.empty());
}

/**
 * Try to make some progress towards making pindexMostWork the active block.
 * pblock is either nullptr or a pointer to a CBlock corresponding to pindexMostWork.
 */
bool CChainState::ActivateBestChainStep(CValidationState& state, const CChainParams& chainparams, CBlockIndex* pindexMostWork, const std::shared_ptr<const CBlock>& pblock, bool& fInvalidFound, ConnectTrace& connectTrace)
{
    AssertLockHeld(cs_main);
    const CBlockIndex *pindexOldTip = chainActive.Tip();
    const CBlockIndex *pindexFork = chainActive.FindFork(pindexMostWork);

    // Disconnect active blocks which are no longer in the best chain.
    bool fBlocksDisconnected = false;
    DisconnectedBlockTransactions disconnectpool;
    while (chainActive.Tip() && chainActive.Tip() != pindexFork) {
        if (!DisconnectTip(state, chainparams, &disconnectpool)) {
            // This is likely a fatal error, but keep the mempool consistent,
            // just in case. Only remove from the mempool in this case.
            UpdateMempoolForReorg(disconnectpool, false);
            return false;
        }
        fBlocksDisconnected = true;
    }

    // Build list of new blocks to connect.
    std::vector<CBlockIndex*> vpindexToConnect;
    bool fContinue = true;
    int nHeight = pindexFork ? pindexFork->nHeight : -1;
    while (fContinue && nHeight != pindexMostWork->nHeight) {
        // Don't iterate the entire list of potential improvements toward the best tip, as we likely only need
        // a few blocks along the way.
        int nTargetHeight = std::min(nHeight + 32, pindexMostWork->nHeight);
        vpindexToConnect.clear();
        vpindexToConnect.reserve(nTargetHeight - nHeight);
        CBlockIndex *pindexIter = pindexMostWork->GetAncestor(nTargetHeight);
        while (pindexIter && pindexIter->nHeight != nHeight) {
            vpindexToConnect.push_back(pindexIter);
            pindexIter = pindexIter->pprev;
        }
        nHeight = nTargetHeight;

        // Connect new blocks.
        for (CBlockIndex *pindexConnect : reverse_iterate(vpindexToConnect)) {
            if (!ConnectTip(state, chainparams, pindexConnect, pindexConnect == pindexMostWork ? pblock : std::shared_ptr<const CBlock>(), connectTrace, disconnectpool)) {
                if (state.IsInvalid()) {
                    // The block violates a consensus rule.
                    if (!state.CorruptionPossible())
                        InvalidChainFound(vpindexToConnect.back());
                    state = CValidationState();
                    fInvalidFound = true;
                    fContinue = false;
                    break;
                } else {
                    // A system error occurred (disk space, database error, ...).
                    // Make the mempool consistent with the current tip, just in case
                    // any observers try to use it before shutdown.
                    UpdateMempoolForReorg(disconnectpool, false);
                    return false;
                }
            } else {
                PruneBlockIndexCandidates();
                if (!pindexOldTip || chainActive.Tip()->nChainWork > pindexOldTip->nChainWork) {
                    // We're in a better position than we were. Return temporarily to release the lock.
                    fContinue = false;
                    break;
                }
            }
        }
    }

    if (fBlocksDisconnected) {
        // If any blocks were disconnected, disconnectpool may be non empty.  Add
        // any disconnected transactions back to the mempool.
        UpdateMempoolForReorg(disconnectpool, true);
    }
    mempool.check(pcoinsTip.get());

    // Callbacks/notifications for a new best chain.
    if (fInvalidFound)
        CheckForkWarningConditionsOnNewFork(vpindexToConnect.back());
    else
        CheckForkWarningConditions();

    return true;
}

static void NotifyHeaderTip() {
    bool fNotify = false;
    bool fInitialBlockDownload = false;
    static CBlockIndex* pindexHeaderOld = nullptr;
    CBlockIndex* pindexHeader = nullptr;
    {
        LOCK(cs_main);
        pindexHeader = pindexBestHeader;

        if (pindexHeader != pindexHeaderOld) {
            fNotify = true;
            fInitialBlockDownload = IsInitialBlockDownload();
            pindexHeaderOld = pindexHeader;
        }
    }
    // Send block tip changed notifications without cs_main
    if (fNotify) {
        uiInterface.NotifyHeaderTip(fInitialBlockDownload, pindexHeader);
    }
}

/**
 * Make the best chain active, in multiple steps. The result is either failure
 * or an activated best chain. pblock is either nullptr or a pointer to a block
 * that is already loaded (to avoid loading it again from disk).
 */
bool CChainState::ActivateBestChain(CValidationState &state, const CChainParams& chainparams, std::shared_ptr<const CBlock> pblock) {
    // Note that while we're often called here from ProcessNewBlock, this is
    // far from a guarantee. Things in the P2P/RPC will often end up calling
    // us in the middle of ProcessNewBlock - do not assume pblock is set
    // sanely for performance or correctness!
    AssertLockNotHeld(cs_main);

    CBlockIndex *pindexMostWork = nullptr;
    CBlockIndex *pindexNewTip = nullptr;
    int nStopAtHeight = gArgs.GetArg("-stopatheight", DEFAULT_STOPATHEIGHT);
    do {
        boost::this_thread::interruption_point();

        if (GetMainSignals().CallbacksPending() > 10) {
            // Block until the validation queue drains. This should largely
            // never happen in normal operation, however may happen during
            // reindex, causing memory blowup if we run too far ahead.
            SyncWithValidationInterfaceQueue();
        }

        const CBlockIndex *pindexFork;
        bool fInitialDownload;
        {
            LOCK(cs_main);
            ConnectTrace connectTrace(mempool); // Destructed before cs_main is unlocked

            CBlockIndex *pindexOldTip = chainActive.Tip();
            if (pindexMostWork == nullptr) {
                pindexMostWork = FindMostWorkChain();
            }

            // Whether we have anything to do at all.
            if (pindexMostWork == nullptr || pindexMostWork == chainActive.Tip())
                return true;

            bool fInvalidFound = false;
            std::shared_ptr<const CBlock> nullBlockPtr;
            if (!ActivateBestChainStep(state, chainparams, pindexMostWork, pblock && pblock->GetHash() == pindexMostWork->GetBlockHash() ? pblock : nullBlockPtr, fInvalidFound, connectTrace))
                return false;

            if (fInvalidFound) {
                // Wipe cache, we may need another branch now.
                pindexMostWork = nullptr;
            }
            pindexNewTip = chainActive.Tip();
            pindexFork = chainActive.FindFork(pindexOldTip);
            fInitialDownload = IsInitialBlockDownload();

            for (const PerBlockConnectTrace& trace : connectTrace.GetBlocksConnected()) {
                assert(trace.pblock && trace.pindex);
                GetMainSignals().BlockConnected(trace.pblock, trace.pindex, trace.vGameTx, trace.conflictedTxs, trace.txNameConflicts);
            }
        }
        // When we reach this point, we switched to a new tip (stored in pindexNewTip).

        // Notifications/callbacks that can run without cs_main

        // Notify external listeners about the new tip.
        GetMainSignals().UpdatedBlockTip(pindexNewTip, pindexFork, fInitialDownload);

        // Always notify the UI if a new block tip was connected
        if (pindexFork != pindexNewTip) {
            uiInterface.NotifyBlockTip(fInitialDownload, pindexNewTip);
        }

        if (nStopAtHeight && pindexNewTip && pindexNewTip->nHeight >= nStopAtHeight) StartShutdown();

        // We check shutdown only after giving ActivateBestChainStep a chance to run once so that we
        // never shutdown before connecting the genesis block during LoadChainTip(). Previously this
        // caused an assert() failure during shutdown in such cases as the UTXO DB flushing checks
        // that the best block hash is non-null.
        if (ShutdownRequested())
            break;
    } while (pindexNewTip != pindexMostWork);
    CheckBlockIndex(chainparams.GetConsensus());

    // Write changes periodically to disk, after relay.
    if (!FlushStateToDisk(chainparams, state, FLUSH_STATE_PERIODIC)) {
        return false;
    }

    return true;
}
bool ActivateBestChain(CValidationState &state, const CChainParams& chainparams, std::shared_ptr<const CBlock> pblock) {
    return g_chainstate.ActivateBestChain(state, chainparams, std::move(pblock));
}

bool CChainState::PreciousBlock(CValidationState& state, const CChainParams& params, CBlockIndex *pindex)
{
    {
        LOCK(cs_main);
        if (pindex->nChainWork < chainActive.Tip()->nChainWork) {
            // Nothing to do, this block is not at the tip.
            return true;
        }
        if (chainActive.Tip()->nChainWork > nLastPreciousChainwork) {
            // The chain has been extended since the last call, reset the counter.
            nBlockReverseSequenceId = -1;
        }
        nLastPreciousChainwork = chainActive.Tip()->nChainWork;
        setBlockIndexCandidates.erase(pindex);
        pindex->nSequenceId = nBlockReverseSequenceId;
        if (nBlockReverseSequenceId > std::numeric_limits<int32_t>::min()) {
            // We can't keep reducing the counter if somebody really wants to
            // call preciousblock 2**31-1 times on the same set of tips...
            nBlockReverseSequenceId--;
        }
        if (pindex->IsValid(BLOCK_VALID_TRANSACTIONS) && pindex->nChainTx) {
            setBlockIndexCandidates.insert(pindex);
            PruneBlockIndexCandidates();
        }
    }

    return ActivateBestChain(state, params, std::shared_ptr<const CBlock>());
}
bool PreciousBlock(CValidationState& state, const CChainParams& params, CBlockIndex *pindex) {
    return g_chainstate.PreciousBlock(state, params, pindex);
}

bool CChainState::InvalidateBlock(CValidationState& state, const CChainParams& chainparams, CBlockIndex *pindex)
{
    AssertLockHeld(cs_main);

    // We first disconnect backwards and then mark the blocks as invalid.
    // This prevents a case where pruned nodes may fail to invalidateblock
    // and be left unable to start as they have no tip candidates (as there
    // are no blocks that meet the "have data and are not invalid per
    // nStatus" criteria for inclusion in setBlockIndexCandidates).

    bool pindex_was_in_chain = false;
    CBlockIndex *invalid_walk_tip = chainActive.Tip();

    DisconnectedBlockTransactions disconnectpool;
    while (chainActive.Contains(pindex)) {
        pindex_was_in_chain = true;
        // ActivateBestChain considers blocks already in chainActive
        // unconditionally valid already, so force disconnect away from it.
        if (!DisconnectTip(state, chainparams, &disconnectpool)) {
            // It's probably hopeless to try to make the mempool consistent
            // here if DisconnectTip failed, but we can try.
            UpdateMempoolForReorg(disconnectpool, false);
            return false;
        }
    }

    // Now mark the blocks we just disconnected as descendants invalid
    // (note this may not be all descendants).
    while (pindex_was_in_chain && invalid_walk_tip != pindex) {
        invalid_walk_tip->nStatus |= BLOCK_FAILED_CHILD;
        setDirtyBlockIndex.insert(invalid_walk_tip);
        setBlockIndexCandidates.erase(invalid_walk_tip);
        invalid_walk_tip = invalid_walk_tip->pprev;
    }

    // Mark the block itself as invalid.
    pindex->nStatus |= BLOCK_FAILED_VALID;
    setDirtyBlockIndex.insert(pindex);
    setBlockIndexCandidates.erase(pindex);
    g_failed_blocks.insert(pindex);

    // DisconnectTip will add transactions to disconnectpool; try to add these
    // back to the mempool.
    UpdateMempoolForReorg(disconnectpool, true);

    // The resulting new best tip may not be in setBlockIndexCandidates anymore, so
    // add it again.
    BlockMap::iterator it = mapBlockIndex.begin();
    while (it != mapBlockIndex.end()) {
        if (it->second->IsValid(BLOCK_VALID_TRANSACTIONS) && it->second->nChainTx && !setBlockIndexCandidates.value_comp()(it->second, chainActive.Tip())) {
            setBlockIndexCandidates.insert(it->second);
        }
        it++;
    }

    InvalidChainFound(pindex);
    uiInterface.NotifyBlockTip(IsInitialBlockDownload(), pindex->pprev);
    return true;
}
bool InvalidateBlock(CValidationState& state, const CChainParams& chainparams, CBlockIndex *pindex) {
    return g_chainstate.InvalidateBlock(state, chainparams, pindex);
}

bool CChainState::ResetBlockFailureFlags(CBlockIndex *pindex) {
    AssertLockHeld(cs_main);

    int nHeight = pindex->nHeight;

    // Remove the invalidity flag from this block and all its descendants.
    BlockMap::iterator it = mapBlockIndex.begin();
    while (it != mapBlockIndex.end()) {
        if (!it->second->IsValid() && it->second->GetAncestor(nHeight) == pindex) {
            it->second->nStatus &= ~BLOCK_FAILED_MASK;
            setDirtyBlockIndex.insert(it->second);
            if (it->second->IsValid(BLOCK_VALID_TRANSACTIONS) && it->second->nChainTx && setBlockIndexCandidates.value_comp()(chainActive.Tip(), it->second)) {
                setBlockIndexCandidates.insert(it->second);
            }
            if (it->second == pindexBestInvalid) {
                // Reset invalid block marker if it was pointing to one of those.
                pindexBestInvalid = nullptr;
            }
            g_failed_blocks.erase(it->second);
        }
        it++;
    }

    // Remove the invalidity flag from all ancestors too.
    while (pindex != nullptr) {
        if (pindex->nStatus & BLOCK_FAILED_MASK) {
            pindex->nStatus &= ~BLOCK_FAILED_MASK;
            setDirtyBlockIndex.insert(pindex);
        }
        pindex = pindex->pprev;
    }
    return true;
}
bool ResetBlockFailureFlags(CBlockIndex *pindex) {
    return g_chainstate.ResetBlockFailureFlags(pindex);
}

CBlockIndex* CChainState::AddToBlockIndex(const CBlockHeader& block)
{
    // Check for duplicate
    uint256 hash = block.GetHash();
    BlockMap::iterator it = mapBlockIndex.find(hash);
    if (it != mapBlockIndex.end())
        return it->second;

    // Construct new block index object
    CBlockIndex* pindexNew = new CBlockIndex(block);
    // We assign the sequence id to blocks only when the full data is available,
    // to avoid miners withholding blocks but broadcasting headers, to get a
    // competitive advantage.
    pindexNew->nSequenceId = 0;
    BlockMap::iterator mi = mapBlockIndex.insert(std::make_pair(hash, pindexNew)).first;
    pindexNew->phashBlock = &((*mi).first);
    BlockMap::iterator miPrev = mapBlockIndex.find(block.hashPrevBlock);
    if (miPrev != mapBlockIndex.end())
    {
        pindexNew->pprev = (*miPrev).second;
        pindexNew->nHeight = pindexNew->pprev->nHeight + 1;
        pindexNew->BuildSkip();
    }
    pindexNew->nTimeMax = (pindexNew->pprev ? std::max(pindexNew->pprev->nTimeMax, pindexNew->nTime) : pindexNew->nTime);
    pindexNew->nChainWork = (pindexNew->pprev ? pindexNew->pprev->nChainWork : 0) + GetBlockProof(*pindexNew);
    pindexNew->RaiseValidity(BLOCK_VALID_TREE);
    if (pindexBestHeader == nullptr || pindexBestHeader->nChainWork < pindexNew->nChainWork)
        pindexBestHeader = pindexNew;

    setDirtyBlockIndex.insert(pindexNew);

    return pindexNew;
}

/** Mark a block as having its data received and checked (up to BLOCK_VALID_TRANSACTIONS). */
bool CChainState::ReceivedBlockTransactions(const CBlock &block, CValidationState& state, CBlockIndex *pindexNew, const CDiskBlockPos& pos, const Consensus::Params& consensusParams)
{
    pindexNew->nTx = block.vtx.size();
    pindexNew->nChainTx = 0;
    pindexNew->nFile = pos.nFile;
    pindexNew->nDataPos = pos.nPos;
    pindexNew->nUndoPos = 0;
    pindexNew->nStatus |= BLOCK_HAVE_DATA;
    if (IsWitnessEnabled(pindexNew->pprev, consensusParams)) {
        pindexNew->nStatus |= BLOCK_OPT_WITNESS;
    }
    pindexNew->RaiseValidity(BLOCK_VALID_TRANSACTIONS);
    setDirtyBlockIndex.insert(pindexNew);

    if (pindexNew->pprev == nullptr || pindexNew->pprev->nChainTx) {
        // If pindexNew is the genesis block or all parents are BLOCK_VALID_TRANSACTIONS.
        std::deque<CBlockIndex*> queue;
        queue.push_back(pindexNew);

        // Recursively process any descendant blocks that now may be eligible to be connected.
        while (!queue.empty()) {
            CBlockIndex *pindex = queue.front();
            queue.pop_front();
            pindex->nChainTx = (pindex->pprev ? pindex->pprev->nChainTx : 0) + pindex->nTx;
            {
                LOCK(cs_nBlockSequenceId);
                pindex->nSequenceId = nBlockSequenceId++;
            }
            if (chainActive.Tip() == nullptr || !setBlockIndexCandidates.value_comp()(pindex, chainActive.Tip())) {
                setBlockIndexCandidates.insert(pindex);
            }
            std::pair<std::multimap<CBlockIndex*, CBlockIndex*>::iterator, std::multimap<CBlockIndex*, CBlockIndex*>::iterator> range = mapBlocksUnlinked.equal_range(pindex);
            while (range.first != range.second) {
                std::multimap<CBlockIndex*, CBlockIndex*>::iterator it = range.first;
                queue.push_back(it->second);
                range.first++;
                mapBlocksUnlinked.erase(it);
            }
        }
    } else {
        if (pindexNew->pprev && pindexNew->pprev->IsValid(BLOCK_VALID_TREE)) {
            mapBlocksUnlinked.insert(std::make_pair(pindexNew->pprev, pindexNew));
        }
    }

    return true;
}

static bool FindBlockPos(CDiskBlockPos &pos, unsigned int nAddSize, unsigned int nHeight, uint64_t nTime, bool fKnown = false)
{
    LOCK(cs_LastBlockFile);

    unsigned int nFile = fKnown ? pos.nFile : nLastBlockFile;
    if (vinfoBlockFile.size() <= nFile) {
        vinfoBlockFile.resize(nFile + 1);
    }

    if (!fKnown) {
        while (vinfoBlockFile[nFile].nSize + nAddSize >= MAX_BLOCKFILE_SIZE) {
            nFile++;
            if (vinfoBlockFile.size() <= nFile) {
                vinfoBlockFile.resize(nFile + 1);
            }
        }
        pos.nFile = nFile;
        pos.nPos = vinfoBlockFile[nFile].nSize;
    }

    if ((int)nFile != nLastBlockFile) {
        if (!fKnown) {
            LogPrintf("Leaving block file %i: %s\n", nLastBlockFile, vinfoBlockFile[nLastBlockFile].ToString());
        }
        FlushBlockFile(!fKnown);
        nLastBlockFile = nFile;
    }

    vinfoBlockFile[nFile].AddBlock(nHeight, nTime);
    if (fKnown)
        vinfoBlockFile[nFile].nSize = std::max(pos.nPos + nAddSize, vinfoBlockFile[nFile].nSize);
    else
        vinfoBlockFile[nFile].nSize += nAddSize;

    if (!fKnown) {
        unsigned int nOldChunks = (pos.nPos + BLOCKFILE_CHUNK_SIZE - 1) / BLOCKFILE_CHUNK_SIZE;
        unsigned int nNewChunks = (vinfoBlockFile[nFile].nSize + BLOCKFILE_CHUNK_SIZE - 1) / BLOCKFILE_CHUNK_SIZE;
        if (nNewChunks > nOldChunks) {
            if (fPruneMode)
                fCheckForPruning = true;
            if (CheckDiskSpace(nNewChunks * BLOCKFILE_CHUNK_SIZE - pos.nPos)) {
                FILE *file = OpenBlockFile(pos);
                if (file) {
                    LogPrintf("Pre-allocating up to position 0x%x in blk%05u.dat\n", nNewChunks * BLOCKFILE_CHUNK_SIZE, pos.nFile);
                    AllocateFileRange(file, pos.nPos, nNewChunks * BLOCKFILE_CHUNK_SIZE - pos.nPos);
                    fclose(file);
                }
            }
            else
                return error("out of disk space");
        }
    }

    setDirtyFileInfo.insert(nFile);
    return true;
}

static bool FindUndoPos(CValidationState &state, int nFile, CDiskBlockPos &pos, unsigned int nAddSize)
{
    pos.nFile = nFile;

    LOCK(cs_LastBlockFile);

    unsigned int nNewSize;
    pos.nPos = vinfoBlockFile[nFile].nUndoSize;
    nNewSize = vinfoBlockFile[nFile].nUndoSize += nAddSize;
    setDirtyFileInfo.insert(nFile);

    unsigned int nOldChunks = (pos.nPos + UNDOFILE_CHUNK_SIZE - 1) / UNDOFILE_CHUNK_SIZE;
    unsigned int nNewChunks = (nNewSize + UNDOFILE_CHUNK_SIZE - 1) / UNDOFILE_CHUNK_SIZE;
    if (nNewChunks > nOldChunks) {
        if (fPruneMode)
            fCheckForPruning = true;
        if (CheckDiskSpace(nNewChunks * UNDOFILE_CHUNK_SIZE - pos.nPos)) {
            FILE *file = OpenUndoFile(pos);
            if (file) {
                LogPrintf("Pre-allocating up to position 0x%x in rev%05u.dat\n", nNewChunks * UNDOFILE_CHUNK_SIZE, pos.nFile);
                AllocateFileRange(file, pos.nPos, nNewChunks * UNDOFILE_CHUNK_SIZE - pos.nPos);
                fclose(file);
            }
        }
        else
            return state.Error("out of disk space");
    }

    return true;
}

static bool CheckBlockHeader(const CBlockHeader& block, CValidationState& state, const Consensus::Params& consensusParams, bool fCheckPOW = true)
{
    // Check proof of work matches claimed amount
    if (fCheckPOW && !CheckProofOfWork(block, consensusParams))
        return state.DoS(50, false, REJECT_INVALID, "high-hash", false, "proof of work failed");

    return true;
}

bool CheckBlock(const CBlock& block, CValidationState& state, const Consensus::Params& consensusParams, bool fCheckPOW, bool fCheckMerkleRoot)
{
    // These are checks that are independent of context.

    if (block.fChecked)
        return true;

    // Check that the header is valid (particularly PoW).  This is mostly
    // redundant with the call in AcceptBlockHeader.
    if (!CheckBlockHeader(block, state, consensusParams, fCheckPOW))
        return false;

    // Check the merkle root.
    if (fCheckMerkleRoot) {
        bool mutated;
        uint256 hashMerkleRoot2 = BlockMerkleRoot(block, &mutated);
        if (block.hashMerkleRoot != hashMerkleRoot2)
            return state.DoS(100, false, REJECT_INVALID, "bad-txnmrklroot", true, "hashMerkleRoot mismatch");

        // Check for merkle tree malleability (CVE-2012-2459): repeating sequences
        // of transactions in a block without affecting the merkle root of a block,
        // while still invalidating it.
        if (mutated)
            return state.DoS(100, false, REJECT_INVALID, "bad-txns-duplicate", true, "duplicate transaction");
    }

    // All potential-corruption validation must be done before we do any
    // transaction validation, as otherwise we may mark the header as invalid
    // because we receive the wrong transactions for it.
    // Note that witness malleability is checked in ContextualCheckBlock, so no
    // checks that use witness data may be performed here.

    // Size limits
    if (block.vtx.empty() || block.vtx.size() * WITNESS_SCALE_FACTOR > MAX_BLOCK_WEIGHT || ::GetSerializeSize(block, SER_NETWORK, PROTOCOL_VERSION | SERIALIZE_TRANSACTION_NO_WITNESS) * WITNESS_SCALE_FACTOR > MAX_BLOCK_WEIGHT)
        return state.DoS(100, false, REJECT_INVALID, "bad-blk-length", false, "size limits failed");

    // First transaction must be coinbase, the rest must not be
    if (block.vtx.empty() || !block.vtx[0]->IsCoinBase())
        return state.DoS(100, false, REJECT_INVALID, "bad-cb-missing", false, "first tx is not coinbase");
    for (unsigned int i = 1; i < block.vtx.size(); i++)
        if (block.vtx[i]->IsCoinBase())
            return state.DoS(100, false, REJECT_INVALID, "bad-cb-multiple", false, "more than one coinbase");

    // No tx in the block can be a game tx
    for (unsigned int i = 0; i < block.vtx.size(); ++i)
        if (block.vtx[i]->IsGameTx())
            return state.DoS(100, error("%s: game tx in block", __func__),
                             REJECT_INVALID, "bad-gametx");

    // Check transactions
    for (const auto& tx : block.vtx)
        if (!CheckTransaction(*tx, state, false))
            return state.Invalid(false, state.GetRejectCode(), state.GetRejectReason(),
                                 strprintf("Transaction check failed (tx hash %s) %s", tx->GetHash().ToString(), state.GetDebugMessage()));

    unsigned int nSigOps = 0;
    for (const auto& tx : block.vtx)
    {
        nSigOps += GetLegacySigOpCount(*tx);
    }
    if (nSigOps * WITNESS_SCALE_FACTOR > MAX_BLOCK_SIGOPS_COST)
        return state.DoS(100, false, REJECT_INVALID, "bad-blk-sigops", false, "out-of-bounds SigOpCount");

    if (fCheckPOW && fCheckMerkleRoot)
        block.fChecked = true;

    return true;
}

bool IsWitnessEnabled(const CBlockIndex* pindexPrev, const Consensus::Params& params)
{
    LOCK(cs_main);
    return (VersionBitsState(pindexPrev, params, Consensus::DEPLOYMENT_SEGWIT, versionbitscache) == THRESHOLD_ACTIVE);
}

// Compute at which vout of the block's coinbase transaction the witness
// commitment occurs, or -1 if not found.
static int GetWitnessCommitmentIndex(const CBlock& block)
{
    int commitpos = -1;
    if (!block.vtx.empty()) {
        for (size_t o = 0; o < block.vtx[0]->vout.size(); o++) {
            if (block.vtx[0]->vout[o].scriptPubKey.size() >= 38 && block.vtx[0]->vout[o].scriptPubKey[0] == OP_RETURN && block.vtx[0]->vout[o].scriptPubKey[1] == 0x24 && block.vtx[0]->vout[o].scriptPubKey[2] == 0xaa && block.vtx[0]->vout[o].scriptPubKey[3] == 0x21 && block.vtx[0]->vout[o].scriptPubKey[4] == 0xa9 && block.vtx[0]->vout[o].scriptPubKey[5] == 0xed) {
                commitpos = o;
            }
        }
    }
    return commitpos;
}

void UpdateUncommittedBlockStructures(CBlock& block, const CBlockIndex* pindexPrev, const Consensus::Params& consensusParams)
{
    int commitpos = GetWitnessCommitmentIndex(block);
    static const std::vector<unsigned char> nonce(32, 0x00);
    if (commitpos != -1 && IsWitnessEnabled(pindexPrev, consensusParams) && !block.vtx[0]->HasWitness()) {
        CMutableTransaction tx(*block.vtx[0]);
        tx.vin[0].scriptWitness.stack.resize(1);
        tx.vin[0].scriptWitness.stack[0] = nonce;
        block.vtx[0] = MakeTransactionRef(std::move(tx));
    }
}

std::vector<unsigned char> GenerateCoinbaseCommitment(CBlock& block, const CBlockIndex* pindexPrev, const Consensus::Params& consensusParams)
{
    std::vector<unsigned char> commitment;
    int commitpos = GetWitnessCommitmentIndex(block);
    std::vector<unsigned char> ret(32, 0x00);
    if (consensusParams.vDeployments[Consensus::DEPLOYMENT_SEGWIT].nTimeout != 0) {
        if (commitpos == -1) {
            uint256 witnessroot = BlockWitnessMerkleRoot(block, nullptr);
            CHash256().Write(witnessroot.begin(), 32).Write(ret.data(), 32).Finalize(witnessroot.begin());
            CTxOut out;
            out.nValue = 0;
            out.scriptPubKey.resize(38);
            out.scriptPubKey[0] = OP_RETURN;
            out.scriptPubKey[1] = 0x24;
            out.scriptPubKey[2] = 0xaa;
            out.scriptPubKey[3] = 0x21;
            out.scriptPubKey[4] = 0xa9;
            out.scriptPubKey[5] = 0xed;
            memcpy(&out.scriptPubKey[6], witnessroot.begin(), 32);
            commitment = std::vector<unsigned char>(out.scriptPubKey.begin(), out.scriptPubKey.end());
            CMutableTransaction tx(*block.vtx[0]);
            tx.vout.push_back(out);
            block.vtx[0] = MakeTransactionRef(std::move(tx));
        }
    }
    UpdateUncommittedBlockStructures(block, pindexPrev, consensusParams);
    return commitment;
}

/** Context-dependent validity checks.
 *  By "context", we mean only the previous block headers, but not the UTXO
 *  set; UTXO-related validity checks are done in ConnectBlock().
 *  NOTE: This function is not currently invoked by ConnectBlock(), so we
 *  should consider upgrade issues if we change which consensus rules are
 *  enforced in this function (eg by adding a new consensus rule). See comment
 *  in ConnectBlock().
 *  Note that -reindex-chainstate skips the validation that happens here!
 */
static bool ContextualCheckBlockHeader(const CBlockHeader& block, CValidationState& state, const CChainParams& params, const CBlockIndex* pindexPrev, int64_t nAdjustedTime)
{
    assert(pindexPrev != nullptr);
    const int nHeight = pindexPrev->nHeight + 1;

    // Disallow legacy blocks after merge-mining start.
    const Consensus::Params& consensusParams = params.GetConsensus();
    if (!consensusParams.AllowLegacyBlocks(nHeight) && block.IsLegacy())
        return state.DoS(100, error("%s : legacy block after auxpow start",
                                    __func__),
                         REJECT_INVALID, "late-legacy-block");

    // Check proof of work
    if (block.nBits != GetNextWorkRequired(pindexPrev, &block, consensusParams))
        return state.DoS(100, false, REJECT_INVALID, "bad-diffbits", false, "incorrect proof of work");

    // Check against checkpoints
    if (fCheckpointsEnabled) {
        // Don't accept any forks from the main chain prior to last checkpoint.
        // GetLastCheckpoint finds the last checkpoint in MapCheckpoints that's in our
        // MapBlockIndex.
        CBlockIndex* pcheckpoint = Checkpoints::GetLastCheckpoint(params.Checkpoints());
        if (pcheckpoint && nHeight < pcheckpoint->nHeight)
            return state.DoS(100, error("%s: forked chain older than last checkpoint (height %d)", __func__, nHeight), REJECT_CHECKPOINT, "bad-fork-prior-to-checkpoint");
    }

    // Check timestamp against prev
    if (block.GetBlockTime() <= pindexPrev->GetMedianTimePast())
        return state.Invalid(false, REJECT_INVALID, "time-too-old", "block's timestamp is too early");

    // Check timestamp
    if (block.GetBlockTime() > nAdjustedTime + MAX_FUTURE_BLOCK_TIME)
        return state.Invalid(false, REJECT_INVALID, "time-too-new", "block timestamp too far in the future");

    // Reject outdated version blocks when 95% (75% on testnet) of the network has upgraded:
    // check for version 2, 3 and 4 upgrades
    if((block.GetBaseVersion() < 2 && nHeight >= consensusParams.BIP34Height) ||
       (block.GetBaseVersion() < 3 && nHeight >= consensusParams.BIP66Height) ||
       (block.GetBaseVersion() < 4 && nHeight >= consensusParams.BIP65Height))
            return state.Invalid(false, REJECT_OBSOLETE, strprintf("bad-version(0x%08x)", block.nVersion),
                                 strprintf("rejected nVersion=0x%08x block", block.nVersion));

    return true;
}

/** NOTE: This function is not currently invoked by ConnectBlock(), so we
 *  should consider upgrade issues if we change which consensus rules are
 *  enforced in this function (eg by adding a new consensus rule). See comment
 *  in ConnectBlock().
 *  Note that -reindex-chainstate skips the validation that happens here!
 */
static bool ContextualCheckBlock(const CBlock& block, CValidationState& state, const Consensus::Params& consensusParams, const CBlockIndex* pindexPrev)
{
    const int nHeight = pindexPrev == nullptr ? 0 : pindexPrev->nHeight + 1;

    // Start enforcing BIP113 (Median Time Past) using versionbits logic.
    int nLockTimeFlags = 0;
    if (VersionBitsState(pindexPrev, consensusParams, Consensus::DEPLOYMENT_CSV, versionbitscache) == THRESHOLD_ACTIVE) {
        nLockTimeFlags |= LOCKTIME_MEDIAN_TIME_PAST;
    }

    int64_t nLockTimeCutoff = (nLockTimeFlags & LOCKTIME_MEDIAN_TIME_PAST)
                              ? pindexPrev->GetMedianTimePast()
                              : block.GetBlockTime();

    // Check that all transactions are finalized
    for (const auto& tx : block.vtx) {
        if (!IsFinalTx(*tx, nHeight, nLockTimeCutoff)) {
            return state.DoS(10, false, REJECT_INVALID, "bad-txns-nonfinal", false, "non-final transaction");
        }
    }

    // Enforce rule that the coinbase starts with serialized block height
    if (nHeight >= consensusParams.BIP34Height)
    {
        CScript expect = CScript() << nHeight;
        if (block.vtx[0]->vin[0].scriptSig.size() < expect.size() ||
            !std::equal(expect.begin(), expect.end(), block.vtx[0]->vin[0].scriptSig.begin())) {
            return state.DoS(100, false, REJECT_INVALID, "bad-cb-height", false, "block height mismatch in coinbase");
        }
    }

    // Validation for witness commitments.
    // * We compute the witness hash (which is the hash including witnesses) of all the block's transactions, except the
    //   coinbase (where 0x0000....0000 is used instead).
    // * The coinbase scriptWitness is a stack of a single 32-byte vector, containing a witness nonce (unconstrained).
    // * We build a merkle tree with all those witness hashes as leaves (similar to the hashMerkleRoot in the block header).
    // * There must be at least one output whose scriptPubKey is a single 36-byte push, the first 4 bytes of which are
    //   {0xaa, 0x21, 0xa9, 0xed}, and the following 32 bytes are SHA256^2(witness root, witness nonce). In case there are
    //   multiple, the last one is used.
    bool fHaveWitness = false;
    if (VersionBitsState(pindexPrev, consensusParams, Consensus::DEPLOYMENT_SEGWIT, versionbitscache) == THRESHOLD_ACTIVE) {
        int commitpos = GetWitnessCommitmentIndex(block);
        if (commitpos != -1) {
            bool malleated = false;
            uint256 hashWitness = BlockWitnessMerkleRoot(block, &malleated);
            // The malleation check is ignored; as the transaction tree itself
            // already does not permit it, it is impossible to trigger in the
            // witness tree.
            if (block.vtx[0]->vin[0].scriptWitness.stack.size() != 1 || block.vtx[0]->vin[0].scriptWitness.stack[0].size() != 32) {
                return state.DoS(100, false, REJECT_INVALID, "bad-witness-nonce-size", true, strprintf("%s : invalid witness nonce size", __func__));
            }
            CHash256().Write(hashWitness.begin(), 32).Write(&block.vtx[0]->vin[0].scriptWitness.stack[0][0], 32).Finalize(hashWitness.begin());
            if (memcmp(hashWitness.begin(), &block.vtx[0]->vout[commitpos].scriptPubKey[6], 32)) {
                return state.DoS(100, false, REJECT_INVALID, "bad-witness-merkle-match", true, strprintf("%s : witness merkle commitment mismatch", __func__));
            }
            fHaveWitness = true;
        }
    }

    // No witness data is allowed in blocks that don't commit to witness data, as this would otherwise leave room for spam
    if (!fHaveWitness) {
      for (const auto& tx : block.vtx) {
            if (tx->HasWitness()) {
                return state.DoS(100, false, REJECT_INVALID, "unexpected-witness", true, strprintf("%s : unexpected witness data found", __func__));
            }
        }
    }

    // After the coinbase witness nonce and commitment are verified,
    // we can check if the block weight passes (before we've checked the
    // coinbase witness, it would be possible for the weight to be too
    // large by filling up the coinbase witness, which doesn't change
    // the block hash, so we couldn't mark the block as permanently
    // failed).
    if (GetBlockWeight(block) > MAX_BLOCK_WEIGHT) {
        return state.DoS(100, false, REJECT_INVALID, "bad-blk-weight", false, strprintf("%s : weight limit failed", __func__));
    }

    return true;
}

bool CChainState::AcceptBlockHeader(const CBlockHeader& block, CValidationState& state, const CChainParams& chainparams, CBlockIndex** ppindex)
{
    AssertLockHeld(cs_main);
    // Check for duplicate
    uint256 hash = block.GetHash();
    BlockMap::iterator miSelf = mapBlockIndex.find(hash);
    CBlockIndex *pindex = nullptr;
    if (hash != chainparams.GetConsensus().hashGenesisBlock) {

        if (miSelf != mapBlockIndex.end()) {
            // Block header is already known.
            pindex = miSelf->second;
            if (ppindex)
                *ppindex = pindex;
            if (pindex->nStatus & BLOCK_FAILED_MASK)
                return state.Invalid(error("%s: block %s is marked invalid", __func__, hash.ToString()), 0, "duplicate");
            return true;
        }

        if (!CheckBlockHeader(block, state, chainparams.GetConsensus()))
            return error("%s: Consensus::CheckBlockHeader: %s, %s", __func__, hash.ToString(), FormatStateMessage(state));

        // Get prev block index
        CBlockIndex* pindexPrev = nullptr;
        BlockMap::iterator mi = mapBlockIndex.find(block.hashPrevBlock);
        if (mi == mapBlockIndex.end())
            return state.DoS(10, error("%s: prev block not found", __func__), 0, "prev-blk-not-found");
        pindexPrev = (*mi).second;
        if (pindexPrev->nStatus & BLOCK_FAILED_MASK)
            return state.DoS(100, error("%s: prev block invalid", __func__), REJECT_INVALID, "bad-prevblk");
        if (!ContextualCheckBlockHeader(block, state, chainparams, pindexPrev, GetAdjustedTime()))
            return error("%s: Consensus::ContextualCheckBlockHeader: %s, %s", __func__, hash.ToString(), FormatStateMessage(state));

        if (!pindexPrev->IsValid(BLOCK_VALID_SCRIPTS)) {
            for (const CBlockIndex* failedit : g_failed_blocks) {
                if (pindexPrev->GetAncestor(failedit->nHeight) == failedit) {
                    assert(failedit->nStatus & BLOCK_FAILED_VALID);
                    CBlockIndex* invalid_walk = pindexPrev;
                    while (invalid_walk != failedit) {
                        invalid_walk->nStatus |= BLOCK_FAILED_CHILD;
                        setDirtyBlockIndex.insert(invalid_walk);
                        invalid_walk = invalid_walk->pprev;
                    }
                    return state.DoS(100, error("%s: prev block invalid", __func__), REJECT_INVALID, "bad-prevblk");
                }
            }
        }
    }
    if (pindex == nullptr)
        pindex = AddToBlockIndex(block);

    if (ppindex)
        *ppindex = pindex;

    CheckBlockIndex(chainparams.GetConsensus());

    return true;
}

// Exposed wrapper for AcceptBlockHeader
bool ProcessNewBlockHeaders(const std::vector<CBlockHeader>& headers, CValidationState& state, const CChainParams& chainparams, const CBlockIndex** ppindex, CBlockHeader *first_invalid)
{
    if (first_invalid != nullptr) first_invalid->SetNull();
    {
        LOCK(cs_main);
        for (const CBlockHeader& header : headers) {
            CBlockIndex *pindex = nullptr; // Use a temp pindex instead of ppindex to avoid a const_cast
            if (!g_chainstate.AcceptBlockHeader(header, state, chainparams, &pindex)) {
                if (first_invalid) *first_invalid = header;
                return false;
            }
            if (ppindex) {
                *ppindex = pindex;
            }
        }
    }
    NotifyHeaderTip();
    return true;
}

/** Store block on disk. If dbp is non-nullptr, the file is known to already reside on disk */
static CDiskBlockPos SaveBlockToDisk(const CBlock& block, int nHeight, const CChainParams& chainparams, const CDiskBlockPos* dbp) {
    unsigned int nBlockSize = ::GetSerializeSize(block, SER_DISK, CLIENT_VERSION);
    CDiskBlockPos blockPos;
    if (dbp != nullptr)
        blockPos = *dbp;
    if (!FindBlockPos(blockPos, nBlockSize+8, nHeight, block.GetBlockTime(), dbp != nullptr)) {
        error("%s: FindBlockPos failed", __func__);
        return CDiskBlockPos();
    }
    if (dbp == nullptr) {
        if (!WriteBlockToDisk(block, blockPos, chainparams.MessageStart())) {
            AbortNode("Failed to write block");
            return CDiskBlockPos();
        }
    }
    return blockPos;
}

/** Store block on disk. If dbp is non-nullptr, the file is known to already reside on disk */
bool CChainState::AcceptBlock(const std::shared_ptr<const CBlock>& pblock, CValidationState& state, const CChainParams& chainparams, CBlockIndex** ppindex, bool fRequested, const CDiskBlockPos* dbp, bool* fNewBlock)
{
    const CBlock& block = *pblock;

    if (fNewBlock) *fNewBlock = false;
    AssertLockHeld(cs_main);

    CBlockIndex *pindexDummy = nullptr;
    CBlockIndex *&pindex = ppindex ? *ppindex : pindexDummy;

    if (!AcceptBlockHeader(block, state, chainparams, &pindex))
        return false;

    // Try to process all requested blocks that we don't have, but only
    // process an unrequested block if it's new and has enough work to
    // advance our tip, and isn't too many blocks ahead.
    bool fAlreadyHave = pindex->nStatus & BLOCK_HAVE_DATA;
    bool fHasMoreOrSameWork = (chainActive.Tip() ? pindex->nChainWork >= chainActive.Tip()->nChainWork : true);
    // Blocks that are too out-of-order needlessly limit the effectiveness of
    // pruning, because pruning will not delete block files that contain any
    // blocks which are too close in height to the tip.  Apply this test
    // regardless of whether pruning is enabled; it should generally be safe to
    // not process unrequested blocks.
    bool fTooFarAhead = (pindex->nHeight > int(chainActive.Height() + MIN_BLOCKS_TO_KEEP));

    // TODO: Decouple this function from the block download logic by removing fRequested
    // This requires some new chain data structure to efficiently look up if a
    // block is in a chain leading to a candidate for best tip, despite not
    // being such a candidate itself.

    // TODO: deal better with return value and error conditions for duplicate
    // and unrequested blocks.
    if (fAlreadyHave) return true;
    if (!fRequested) {  // If we didn't ask for it:
        if (pindex->nTx != 0) return true;    // This is a previously-processed block that was pruned
        if (!fHasMoreOrSameWork) return true; // Don't process less-work chains
        if (fTooFarAhead) return true;        // Block height is too high

        // Protect against DoS attacks from low-work chains.
        // If our tip is behind, a peer could try to send us
        // low-work blocks on a fake chain that we would never
        // request; don't process these.
        if (pindex->nChainWork < nMinimumChainWork) return true;
    }
    if (fNewBlock) *fNewBlock = true;

    if (!CheckBlock(block, state, chainparams.GetConsensus()) ||
        !ContextualCheckBlock(block, state, chainparams.GetConsensus(), pindex->pprev)) {
        if (state.IsInvalid() && !state.CorruptionPossible()) {
            pindex->nStatus |= BLOCK_FAILED_VALID;
            setDirtyBlockIndex.insert(pindex);
        }
        return error("%s: %s", __func__, FormatStateMessage(state));
    }

    // Header is valid/has work, merkle tree and segwit merkle tree are good...RELAY NOW
    // (but if it does not build on our best tip, let the SendMessages loop relay it)
    if (!IsInitialBlockDownload() && chainActive.Tip() == pindex->pprev)
        GetMainSignals().NewPoWValidBlock(pindex, pblock);

    // Write block to history file
    try {
        CDiskBlockPos blockPos = SaveBlockToDisk(block, pindex->nHeight, chainparams, dbp);
        if (blockPos.IsNull()) {
            state.Error(strprintf("%s: Failed to find position to write new block to disk", __func__));
            return false;
        }
        if (!ReceivedBlockTransactions(block, state, pindex, blockPos, chainparams.GetConsensus()))
            return error("AcceptBlock(): ReceivedBlockTransactions failed");
    } catch (const std::runtime_error& e) {
        return AbortNode(state, std::string("System error: ") + e.what());
    }

    if (fCheckForPruning)
        FlushStateToDisk(chainparams, state, FLUSH_STATE_NONE); // we just allocated more disk space for block files

    CheckBlockIndex(chainparams.GetConsensus());

    return true;
}

bool ProcessNewBlock(const CChainParams& chainparams, const std::shared_ptr<const CBlock> pblock, bool fForceProcessing, bool *fNewBlock)
{
    AssertLockNotHeld(cs_main);

    {
        CBlockIndex *pindex = nullptr;
        if (fNewBlock) *fNewBlock = false;
        CValidationState state;
        // Ensure that CheckBlock() passes before calling AcceptBlock, as
        // belt-and-suspenders.
        bool ret = CheckBlock(*pblock, state, chainparams.GetConsensus());

        LOCK(cs_main);

        if (ret) {
            // Store to disk
            ret = g_chainstate.AcceptBlock(pblock, state, chainparams, &pindex, fForceProcessing, nullptr, fNewBlock);
        }
        if (!ret) {
            GetMainSignals().BlockChecked(*pblock, state);
            return error("%s: AcceptBlock FAILED (%s)", __func__, state.GetDebugMessage());
        }
    }

    NotifyHeaderTip();

    CValidationState state; // Only used to report errors, not invalidity - ignore it
    if (!g_chainstate.ActivateBestChain(state, chainparams, pblock))
        return error("%s: ActivateBestChain failed", __func__);

    return true;
}

bool TestBlockValidity(CValidationState& state, const CChainParams& chainparams, const CBlock& block, CBlockIndex* pindexPrev, bool fCheckPOW, bool fCheckMerkleRoot)
{
    AssertLockHeld(cs_main);
    assert(pindexPrev && pindexPrev == chainActive.Tip());
    CCoinsViewCache viewNew(pcoinsTip.get());
    uint256 block_hash(block.GetHash());
    CBlockIndex indexDummy(block);
    indexDummy.pprev = pindexPrev;
    indexDummy.nHeight = pindexPrev->nHeight + 1;
    indexDummy.phashBlock = &block_hash;

    // NOTE: CheckBlockHeader is called by CheckBlock
    if (!ContextualCheckBlockHeader(block, state, chainparams, pindexPrev, GetAdjustedTime()))
        return error("%s: Consensus::ContextualCheckBlockHeader: %s", __func__, FormatStateMessage(state));
    if (!CheckBlock(block, state, chainparams.GetConsensus(), fCheckPOW, fCheckMerkleRoot))
        return error("%s: Consensus::CheckBlock: %s", __func__, FormatStateMessage(state));
    if (!ContextualCheckBlock(block, state, chainparams.GetConsensus(), pindexPrev))
        return error("%s: Consensus::ContextualCheckBlock: %s", __func__, FormatStateMessage(state));
    if (!g_chainstate.ConnectBlock(block, state, &indexDummy, viewNew, chainparams, true))
        return false;
    assert(state.IsValid());

    return true;
}

/**
 * BLOCK PRUNING CODE
 */

/* Calculate the amount of disk space the block & undo files currently use */
uint64_t CalculateCurrentUsage()
{
    LOCK(cs_LastBlockFile);

    uint64_t retval = 0;
    for (const CBlockFileInfo &file : vinfoBlockFile) {
        retval += file.nSize + file.nUndoSize;
    }
    return retval;
}

/* Prune a block file (modify associated database entries)*/
void PruneOneBlockFile(const int fileNumber)
{
    LOCK(cs_LastBlockFile);

    for (const auto& entry : mapBlockIndex) {
        CBlockIndex* pindex = entry.second;
        if (pindex->nFile == fileNumber) {
            pindex->nStatus &= ~BLOCK_HAVE_DATA;
            pindex->nStatus &= ~BLOCK_HAVE_UNDO;
            pindex->nFile = 0;
            pindex->nDataPos = 0;
            pindex->nUndoPos = 0;
            setDirtyBlockIndex.insert(pindex);

            // Prune from mapBlocksUnlinked -- any block we prune would have
            // to be downloaded again in order to consider its chain, at which
            // point it would be considered as a candidate for
            // mapBlocksUnlinked or setBlockIndexCandidates.
            std::pair<std::multimap<CBlockIndex*, CBlockIndex*>::iterator, std::multimap<CBlockIndex*, CBlockIndex*>::iterator> range = mapBlocksUnlinked.equal_range(pindex->pprev);
            while (range.first != range.second) {
                std::multimap<CBlockIndex *, CBlockIndex *>::iterator _it = range.first;
                range.first++;
                if (_it->second == pindex) {
                    mapBlocksUnlinked.erase(_it);
                }
            }
        }
    }

    vinfoBlockFile[fileNumber].SetNull();
    setDirtyFileInfo.insert(fileNumber);
}


void UnlinkPrunedFiles(const std::set<int>& setFilesToPrune)
{
    for (std::set<int>::iterator it = setFilesToPrune.begin(); it != setFilesToPrune.end(); ++it) {
        CDiskBlockPos pos(*it, 0);
        fs::remove(GetBlockPosFilename(pos, "blk"));
        fs::remove(GetBlockPosFilename(pos, "rev"));
        LogPrintf("Prune: %s deleted blk/rev (%05u)\n", __func__, *it);
    }
}

/* Calculate the block/rev files to delete based on height specified by user with RPC command pruneblockchain */
static void FindFilesToPruneManual(std::set<int>& setFilesToPrune, int nManualPruneHeight)
{
    assert(fPruneMode && nManualPruneHeight > 0);

    LOCK2(cs_main, cs_LastBlockFile);
    if (chainActive.Tip() == nullptr)
        return;

    // last block to prune is the lesser of (user-specified height, MIN_BLOCKS_TO_KEEP from the tip)
    unsigned int nLastBlockWeCanPrune = std::min((unsigned)nManualPruneHeight, chainActive.Tip()->nHeight - MIN_BLOCKS_TO_KEEP);
    int count=0;
    for (int fileNumber = 0; fileNumber < nLastBlockFile; fileNumber++) {
        if (vinfoBlockFile[fileNumber].nSize == 0 || vinfoBlockFile[fileNumber].nHeightLast > nLastBlockWeCanPrune)
            continue;
        PruneOneBlockFile(fileNumber);
        setFilesToPrune.insert(fileNumber);
        count++;
    }
    LogPrintf("Prune (Manual): prune_height=%d removed %d blk/rev pairs\n", nLastBlockWeCanPrune, count);
}

/* This function is called from the RPC code for pruneblockchain */
void PruneBlockFilesManual(int nManualPruneHeight)
{
    CValidationState state;
    const CChainParams& chainparams = Params();
    FlushStateToDisk(chainparams, state, FLUSH_STATE_NONE, nManualPruneHeight);
}

/**
 * Prune block and undo files (blk???.dat and undo???.dat) so that the disk space used is less than a user-defined target.
 * The user sets the target (in MB) on the command line or in config file.  This will be run on startup and whenever new
 * space is allocated in a block or undo file, staying below the target. Changing back to unpruned requires a reindex
 * (which in this case means the blockchain must be re-downloaded.)
 *
 * Pruning functions are called from FlushStateToDisk when the global fCheckForPruning flag has been set.
 * Block and undo files are deleted in lock-step (when blk00003.dat is deleted, so is rev00003.dat.)
 * Pruning cannot take place until the longest chain is at least a certain length (100000 on mainnet, 1000 on testnet, 1000 on regtest).
 * Pruning will never delete a block within a defined distance (currently 288) from the active chain's tip.
 * The block index is updated by unsetting HAVE_DATA and HAVE_UNDO for any blocks that were stored in the deleted files.
 * A db flag records the fact that at least some block files have been pruned.
 *
 * @param[out]   setFilesToPrune   The set of file indices that can be unlinked will be returned
 */
static void FindFilesToPrune(std::set<int>& setFilesToPrune, uint64_t nPruneAfterHeight)
{
    LOCK2(cs_main, cs_LastBlockFile);
    if (chainActive.Tip() == nullptr || nPruneTarget == 0) {
        return;
    }
    if ((uint64_t)chainActive.Tip()->nHeight <= nPruneAfterHeight) {
        return;
    }

    unsigned int nLastBlockWeCanPrune = chainActive.Tip()->nHeight - MIN_BLOCKS_TO_KEEP;
    uint64_t nCurrentUsage = CalculateCurrentUsage();
    // We don't check to prune until after we've allocated new space for files
    // So we should leave a buffer under our target to account for another allocation
    // before the next pruning.
    uint64_t nBuffer = BLOCKFILE_CHUNK_SIZE + UNDOFILE_CHUNK_SIZE;
    uint64_t nBytesToPrune;
    int count=0;

    if (nCurrentUsage + nBuffer >= nPruneTarget) {
        for (int fileNumber = 0; fileNumber < nLastBlockFile; fileNumber++) {
            nBytesToPrune = vinfoBlockFile[fileNumber].nSize + vinfoBlockFile[fileNumber].nUndoSize;

            if (vinfoBlockFile[fileNumber].nSize == 0)
                continue;

            if (nCurrentUsage + nBuffer < nPruneTarget)  // are we below our target?
                break;

            // don't prune files that could have a block within MIN_BLOCKS_TO_KEEP of the main chain's tip but keep scanning
            if (vinfoBlockFile[fileNumber].nHeightLast > nLastBlockWeCanPrune)
                continue;

            PruneOneBlockFile(fileNumber);
            // Queue up the files for removal
            setFilesToPrune.insert(fileNumber);
            nCurrentUsage -= nBytesToPrune;
            count++;
        }
    }

    LogPrint(BCLog::PRUNE, "Prune: target=%dMiB actual=%dMiB diff=%dMiB max_prune_height=%d removed %d blk/rev pairs\n",
           nPruneTarget/1024/1024, nCurrentUsage/1024/1024,
           ((int64_t)nPruneTarget - (int64_t)nCurrentUsage)/1024/1024,
           nLastBlockWeCanPrune, count);
}

bool CheckDiskSpace(uint64_t nAdditionalBytes)
{
    uint64_t nFreeBytesAvailable = fs::space(GetDataDir()).available;

    // Check for nMinDiskSpace bytes (currently 50MB)
    if (nFreeBytesAvailable < nMinDiskSpace + nAdditionalBytes)
        return AbortNode("Disk space is low!", _("Error: Disk space is low!"));

    return true;
}

static FILE* OpenDiskFile(const CDiskBlockPos &pos, const char *prefix, bool fReadOnly)
{
    if (pos.IsNull())
        return nullptr;
    fs::path path = GetBlockPosFilename(pos, prefix);
    fs::create_directories(path.parent_path());
    FILE* file = fsbridge::fopen(path, fReadOnly ? "rb": "rb+");
    if (!file && !fReadOnly)
        file = fsbridge::fopen(path, "wb+");
    if (!file) {
        LogPrintf("Unable to open file %s\n", path.string());
        return nullptr;
    }
    if (pos.nPos) {
        if (fseek(file, pos.nPos, SEEK_SET)) {
            LogPrintf("Unable to seek to position %u of %s\n", pos.nPos, path.string());
            fclose(file);
            return nullptr;
        }
    }
    return file;
}

FILE* OpenBlockFile(const CDiskBlockPos &pos, bool fReadOnly) {
    return OpenDiskFile(pos, "blk", fReadOnly);
}

/** Open an undo file (rev?????.dat) */
static FILE* OpenUndoFile(const CDiskBlockPos &pos, bool fReadOnly) {
    return OpenDiskFile(pos, "rev", fReadOnly);
}

fs::path GetBlockPosFilename(const CDiskBlockPos &pos, const char *prefix)
{
    return GetDataDir() / "blocks" / strprintf("%s%05u.dat", prefix, pos.nFile);
}

CBlockIndex * CChainState::InsertBlockIndex(const uint256& hash)
{
    if (hash.IsNull())
        return nullptr;

    // Return existing
    BlockMap::iterator mi = mapBlockIndex.find(hash);
    if (mi != mapBlockIndex.end())
        return (*mi).second;

    // Create new
    CBlockIndex* pindexNew = new CBlockIndex();
    mi = mapBlockIndex.insert(std::make_pair(hash, pindexNew)).first;
    pindexNew->phashBlock = &((*mi).first);

    return pindexNew;
}

bool CChainState::LoadBlockIndex(const Consensus::Params& consensus_params, CBlockTreeDB& blocktree)
{
    if (!blocktree.LoadBlockIndexGuts(consensus_params, [this](const uint256& hash){ return this->InsertBlockIndex(hash); }))
        return false;

    boost::this_thread::interruption_point();

    // Calculate nChainWork
    std::vector<std::pair<int, CBlockIndex*> > vSortedByHeight;
    vSortedByHeight.reserve(mapBlockIndex.size());
    for (const std::pair<uint256, CBlockIndex*>& item : mapBlockIndex)
    {
        CBlockIndex* pindex = item.second;
        vSortedByHeight.push_back(std::make_pair(pindex->nHeight, pindex));
    }
    sort(vSortedByHeight.begin(), vSortedByHeight.end());
    for (const std::pair<int, CBlockIndex*>& item : vSortedByHeight)
    {
        CBlockIndex* pindex = item.second;
        pindex->nChainWork = (pindex->pprev ? pindex->pprev->nChainWork : 0) + GetBlockProof(*pindex);
        pindex->nTimeMax = (pindex->pprev ? std::max(pindex->pprev->nTimeMax, pindex->nTime) : pindex->nTime);
        // We can link the chain of blocks for which we've received transactions at some point.
        // Pruned nodes may have deleted the block.
        if (pindex->nTx > 0) {
            if (pindex->pprev) {
                if (pindex->pprev->nChainTx) {
                    pindex->nChainTx = pindex->pprev->nChainTx + pindex->nTx;
                } else {
                    pindex->nChainTx = 0;
                    mapBlocksUnlinked.insert(std::make_pair(pindex->pprev, pindex));
                }
            } else {
                pindex->nChainTx = pindex->nTx;
            }
        }
        if (!(pindex->nStatus & BLOCK_FAILED_MASK) && pindex->pprev && (pindex->pprev->nStatus & BLOCK_FAILED_MASK)) {
            pindex->nStatus |= BLOCK_FAILED_CHILD;
            setDirtyBlockIndex.insert(pindex);
        }
        if (pindex->IsValid(BLOCK_VALID_TRANSACTIONS) && (pindex->nChainTx || pindex->pprev == nullptr))
            setBlockIndexCandidates.insert(pindex);
        if (pindex->nStatus & BLOCK_FAILED_MASK && (!pindexBestInvalid || pindex->nChainWork > pindexBestInvalid->nChainWork))
            pindexBestInvalid = pindex;
        if (pindex->pprev)
            pindex->BuildSkip();
        if (pindex->IsValid(BLOCK_VALID_TREE) && (pindexBestHeader == nullptr || CBlockIndexWorkComparator()(pindexBestHeader, pindex)))
            pindexBestHeader = pindex;
    }

    return true;
}

bool static LoadBlockIndexDB(const CChainParams& chainparams)
{
    if (!g_chainstate.LoadBlockIndex(chainparams.GetConsensus(), *pblocktree))
        return false;

    // Load block file info
    pblocktree->ReadLastBlockFile(nLastBlockFile);
    vinfoBlockFile.resize(nLastBlockFile + 1);
    LogPrintf("%s: last block file = %i\n", __func__, nLastBlockFile);
    for (int nFile = 0; nFile <= nLastBlockFile; nFile++) {
        pblocktree->ReadBlockFileInfo(nFile, vinfoBlockFile[nFile]);
    }
    LogPrintf("%s: last block file info: %s\n", __func__, vinfoBlockFile[nLastBlockFile].ToString());
    for (int nFile = nLastBlockFile + 1; true; nFile++) {
        CBlockFileInfo info;
        if (pblocktree->ReadBlockFileInfo(nFile, info)) {
            vinfoBlockFile.push_back(info);
        } else {
            break;
        }
    }

    // Check presence of blk files
    LogPrintf("Checking all blk files are present...\n");
    std::set<int> setBlkDataFiles;
    for (const std::pair<uint256, CBlockIndex*>& item : mapBlockIndex)
    {
        CBlockIndex* pindex = item.second;
        if (pindex->nStatus & BLOCK_HAVE_DATA) {
            setBlkDataFiles.insert(pindex->nFile);
        }
    }
    for (std::set<int>::iterator it = setBlkDataFiles.begin(); it != setBlkDataFiles.end(); it++)
    {
        CDiskBlockPos pos(*it, 0);
        if (CAutoFile(OpenBlockFile(pos, true), SER_DISK, CLIENT_VERSION).IsNull()) {
            return false;
        }
    }

    // Check whether we have ever pruned block & undo files
    pblocktree->ReadFlag("prunedblockfiles", fHavePruned);
    if (fHavePruned)
        LogPrintf("LoadBlockIndexDB(): Block files have previously been pruned\n");

    // Check whether we need to continue reindexing
    bool fReindexing = false;
    pblocktree->ReadReindexing(fReindexing);
    if(fReindexing) fReindex = true;

    // Check whether we have a transaction index
    pblocktree->ReadFlag("txindex", fTxIndex);
    LogPrintf("%s: transaction index %s\n", __func__, fTxIndex ? "enabled" : "disabled");

    // Check whether we have the name history
    pblocktree->ReadFlag("namehistory", fNameHistory);
    LogPrintf("LoadBlockIndexDB(): name history %s\n", fNameHistory ? "enabled" : "disabled");

    return true;
}

bool LoadChainTip(const CChainParams& chainparams)
{
    if (chainActive.Tip() && chainActive.Tip()->GetBlockHash() == pcoinsTip->GetBestBlock()) return true;

    if (pcoinsTip->GetBestBlock().IsNull() && mapBlockIndex.size() == 1) {
        // In case we just added the genesis block, connect it now, so
        // that we always have a chainActive.Tip() when we return.
        LogPrintf("%s: Connecting genesis block...\n", __func__);
        CValidationState state;
        if (!ActivateBestChain(state, chainparams)) {
            return false;
        }
    }

    // Load pointer to end of best chain
    BlockMap::iterator it = mapBlockIndex.find(pcoinsTip->GetBestBlock());
    if (it == mapBlockIndex.end())
        return false;
    chainActive.SetTip(it->second);

    g_chainstate.PruneBlockIndexCandidates();

    LogPrintf("Loaded best chain: hashBestChain=%s height=%d date=%s progress=%f\n",
        chainActive.Tip()->GetBlockHash().ToString(), chainActive.Height(),
        DateTimeStrFormat("%Y-%m-%d %H:%M:%S", chainActive.Tip()->GetBlockTime()),
        GuessVerificationProgress(chainparams.TxData(), chainActive.Tip()));
    return true;
}

CVerifyDB::CVerifyDB()
{
    uiInterface.ShowProgress(_("Verifying blocks..."), 0, false);
}

CVerifyDB::~CVerifyDB()
{
    uiInterface.ShowProgress("", 100, false);
}

bool CVerifyDB::VerifyDB(const CChainParams& chainparams, CCoinsView *coinsview, int nCheckLevel, int nCheckDepth)
{
    LOCK(cs_main);
    if (chainActive.Tip() == nullptr || chainActive.Tip()->pprev == nullptr)
        return true;

    // Verify blocks in the best chain
    if (nCheckDepth <= 0 || nCheckDepth > chainActive.Height())
        nCheckDepth = chainActive.Height();
    nCheckLevel = std::max(0, std::min(4, nCheckLevel));
    LogPrintf("Verifying last %i blocks at level %i\n", nCheckDepth, nCheckLevel);
    CCoinsViewCache coins(coinsview);
    CBlockIndex* pindexState = chainActive.Tip();
    CBlockIndex* pindexFailure = nullptr;
    int nGoodTransactions = 0;
    CValidationState state;
    int reportDone = 0;
    LogPrintf("[0%%]...");
    for (CBlockIndex* pindex = chainActive.Tip(); pindex && pindex->pprev; pindex = pindex->pprev)
    {
        boost::this_thread::interruption_point();
        int percentageDone = std::max(1, std::min(99, (int)(((double)(chainActive.Height() - pindex->nHeight)) / (double)nCheckDepth * (nCheckLevel >= 4 ? 50 : 100))));
        if (reportDone < percentageDone/10) {
            // report every 10% step
            LogPrintf("[%d%%]...", percentageDone);
            reportDone = percentageDone/10;
        }
        uiInterface.ShowProgress(_("Verifying blocks..."), percentageDone, false);
        if (pindex->nHeight < chainActive.Height()-nCheckDepth)
            break;
        if (fPruneMode && !(pindex->nStatus & BLOCK_HAVE_DATA)) {
            // If pruning, only go back as far as we have data.
            LogPrintf("VerifyDB(): block verification stopping at height %d (pruning, no data)\n", pindex->nHeight);
            break;
        }
        CBlock block;
        // check level 0: read from disk
        if (!ReadBlockFromDisk(block, pindex, chainparams.GetConsensus()))
            return error("VerifyDB(): *** ReadBlockFromDisk failed at %d, hash=%s", pindex->nHeight, pindex->GetBlockHash().ToString());
        // check level 1: verify block validity
        if (nCheckLevel >= 1 && !CheckBlock(block, state, chainparams.GetConsensus()))
            return error("%s: *** found bad block at %d, hash=%s (%s)\n", __func__,
                         pindex->nHeight, pindex->GetBlockHash().ToString(), FormatStateMessage(state));
        // check level 2: verify undo validity
        if (nCheckLevel >= 2 && pindex) {
            CBlockUndo undo;
            if (!pindex->GetUndoPos().IsNull()) {
                if (!UndoReadFromDisk(undo, pindex)) {
                    return error("VerifyDB(): *** found bad undo data at %d, hash=%s\n", pindex->nHeight, pindex->GetBlockHash().ToString());
                }
            }
        }
        // check level 3: check for inconsistencies during memory-only disconnect of tip blocks
        if (nCheckLevel >= 3 && pindex == pindexState && (coins.DynamicMemoryUsage() + pcoinsTip->DynamicMemoryUsage()) <= nCoinCacheUsage) {
            assert(coins.GetBestBlock() == pindex->GetBlockHash());
            DisconnectResult res = g_chainstate.DisconnectBlock(block, pindex, coins);
            if (res == DISCONNECT_FAILED) {
                return error("VerifyDB(): *** irrecoverable inconsistency in block data at %d, hash=%s", pindex->nHeight, pindex->GetBlockHash().ToString());
            }
            pindexState = pindex->pprev;
            if (res == DISCONNECT_UNCLEAN) {
                nGoodTransactions = 0;
                pindexFailure = pindex;
            } else {
                nGoodTransactions += block.vtx.size();
            }
        }
        if (ShutdownRequested())
            return true;
    }
    if (pindexFailure)
        return error("VerifyDB(): *** coin database inconsistencies found (last %i blocks, %i good transactions before that)\n", chainActive.Height() - pindexFailure->nHeight + 1, nGoodTransactions);

    // check level 4: try reconnecting blocks
    if (nCheckLevel >= 4) {
        CBlockIndex *pindex = pindexState;

        /* Disable flushing of the game state cache.  During
           the connect operation, we need a lot of "old" game states
           (i. e., behind chainActive) that would otherwise be discarded
           and recomputed all the time.  Make sure to unset the flag
           again on leaving.  */
        struct SetGameCacheKeep
        {
            SetGameCacheKeep()
            {
                pgameDb->setKeepEverything(true);
            }
            ~SetGameCacheKeep()
            {
                pgameDb->setKeepEverything(false);
            }
        } setGameCacheKeep;

        /* TODO: Instead of completely disabling flushing, we could
           use a smarter policy that flushes only states that are no longer
           needed.  I. e., those behind the last 2,000 block level that
           is stored nevertheless.  */

        while (pindex != chainActive.Tip()) {
            boost::this_thread::interruption_point();
            uiInterface.ShowProgress(_("Verifying blocks..."), std::max(1, std::min(99, 100 - (int)(((double)(chainActive.Height() - pindex->nHeight)) / (double)nCheckDepth * 50))), false);
            pindex = chainActive.Next(pindex);
            CBlock block;
            if (!ReadBlockFromDisk(block, pindex, chainparams.GetConsensus()))
                return error("VerifyDB(): *** ReadBlockFromDisk failed at %d, hash=%s", pindex->nHeight, pindex->GetBlockHash().ToString());
            if (!g_chainstate.ConnectBlock(block, state, pindex, coins, chainparams))
                return error("VerifyDB(): *** found unconnectable block at %d, hash=%s", pindex->nHeight, pindex->GetBlockHash().ToString());
        }
    }

    LogPrintf("[DONE].\n");
    LogPrintf("No coin database inconsistencies in last %i blocks (%i transactions)\n", chainActive.Height() - pindexState->nHeight, nGoodTransactions);

    return true;
}

/** Apply the effects of a block on the utxo cache, ignoring that it may already have been applied. */
bool CChainState::RollforwardBlock(const CBlockIndex* pindex, CCoinsViewCache& inputs, const CChainParams& params)
{
    // TODO: merge with ConnectBlock
    CBlock block;
    if (!ReadBlockFromDisk(block, pindex, params.GetConsensus())) {
        return error("ReplayBlock(): ReadBlockFromDisk failed at %d, hash=%s", pindex->nHeight, pindex->GetBlockHash().ToString());
    }

    for (const CTransactionRef& tx : block.vtx) {
        if (!tx->IsCoinBase()) {
            for (const CTxIn &txin : tx->vin) {
                inputs.SpendCoin(txin.prevout);
            }
        }
        // Pass check = true as every addition may be an overwrite.
        AddCoins(inputs, *tx, pindex->nHeight, true);
    }
    return true;
}

bool CChainState::ReplayBlocks(const CChainParams& params, CCoinsView* view)
{
    LOCK(cs_main);

    CCoinsViewCache cache(view);

    std::vector<uint256> hashHeads = view->GetHeadBlocks();
    if (hashHeads.empty()) return true; // We're already in a consistent state.
    if (hashHeads.size() != 2) return error("ReplayBlocks(): unknown inconsistent state");

    uiInterface.ShowProgress(_("Replaying blocks..."), 0, false);
    LogPrintf("Replaying blocks\n");

    const CBlockIndex* pindexOld = nullptr;  // Old tip during the interrupted flush.
    const CBlockIndex* pindexNew;            // New tip during the interrupted flush.
    const CBlockIndex* pindexFork = nullptr; // Latest block common to both the old and the new tip.

    if (mapBlockIndex.count(hashHeads[0]) == 0) {
        return error("ReplayBlocks(): reorganization to unknown block requested");
    }
    pindexNew = mapBlockIndex[hashHeads[0]];

    if (!hashHeads[1].IsNull()) { // The old tip is allowed to be 0, indicating it's the first flush.
        if (mapBlockIndex.count(hashHeads[1]) == 0) {
            return error("ReplayBlocks(): reorganization from unknown block requested");
        }
        pindexOld = mapBlockIndex[hashHeads[1]];
        pindexFork = LastCommonAncestor(pindexOld, pindexNew);
        assert(pindexFork != nullptr);
    }

    // Rollback along the old branch.
    while (pindexOld != pindexFork) {
        if (pindexOld->nHeight > 0) { // Never disconnect the genesis block.
            CBlock block;
            if (!ReadBlockFromDisk(block, pindexOld, params.GetConsensus())) {
                return error("RollbackBlock(): ReadBlockFromDisk() failed at %d, hash=%s", pindexOld->nHeight, pindexOld->GetBlockHash().ToString());
            }
            LogPrintf("Rolling back %s (%i)\n", pindexOld->GetBlockHash().ToString(), pindexOld->nHeight);
            DisconnectResult res = DisconnectBlock(block, pindexOld, cache);
            if (res == DISCONNECT_FAILED) {
                return error("RollbackBlock(): DisconnectBlock failed at %d, hash=%s", pindexOld->nHeight, pindexOld->GetBlockHash().ToString());
            }
            // If DISCONNECT_UNCLEAN is returned, it means a non-existing UTXO was deleted, or an existing UTXO was
            // overwritten. It corresponds to cases where the block-to-be-disconnect never had all its operations
            // applied to the UTXO set. However, as both writing a UTXO and deleting a UTXO are idempotent operations,
            // the result is still a version of the UTXO set with the effects of that block undone.
        }
        pindexOld = pindexOld->pprev;
    }

    // Roll forward from the forking point to the new tip.
    int nForkHeight = pindexFork ? pindexFork->nHeight : 0;
    for (int nHeight = nForkHeight + 1; nHeight <= pindexNew->nHeight; ++nHeight) {
        const CBlockIndex* pindex = pindexNew->GetAncestor(nHeight);
        LogPrintf("Rolling forward %s (%i)\n", pindex->GetBlockHash().ToString(), nHeight);
        if (!RollforwardBlock(pindex, cache, params)) return false;
    }

    cache.SetBestBlock(pindexNew->GetBlockHash());
    cache.Flush();
    uiInterface.ShowProgress("", 100, false);
    return true;
}

bool ReplayBlocks(const CChainParams& params, CCoinsView* view) {
    return g_chainstate.ReplayBlocks(params, view);
}

bool CChainState::RewindBlockIndex(const CChainParams& params)
{
    LOCK(cs_main);

    // Note that during -reindex-chainstate we are called with an empty chainActive!

    int nHeight = 1;
    while (nHeight <= chainActive.Height()) {
        if (IsWitnessEnabled(chainActive[nHeight - 1], params.GetConsensus()) && !(chainActive[nHeight]->nStatus & BLOCK_OPT_WITNESS)) {
            break;
        }
        nHeight++;
    }

    // nHeight is now the height of the first insufficiently-validated block, or tipheight + 1
    CValidationState state;
    CBlockIndex* pindex = chainActive.Tip();
    while (chainActive.Height() >= nHeight) {
        if (fPruneMode && !(chainActive.Tip()->nStatus & BLOCK_HAVE_DATA)) {
            // If pruning, don't try rewinding past the HAVE_DATA point;
            // since older blocks can't be served anyway, there's
            // no need to walk further, and trying to DisconnectTip()
            // will fail (and require a needless reindex/redownload
            // of the blockchain).
            break;
        }
        if (!DisconnectTip(state, params, nullptr)) {
            return error("RewindBlockIndex: unable to disconnect block at height %i", pindex->nHeight);
        }
        // Occasionally flush state to disk.
        if (!FlushStateToDisk(params, state, FLUSH_STATE_PERIODIC))
            return false;
    }

    // Reduce validity flag and have-data flags.
    // We do this after actual disconnecting, otherwise we'll end up writing the lack of data
    // to disk before writing the chainstate, resulting in a failure to continue if interrupted.
    for (const auto& entry : mapBlockIndex) {
        CBlockIndex* pindexIter = entry.second;

        // Note: If we encounter an insufficiently validated block that
        // is on chainActive, it must be because we are a pruning node, and
        // this block or some successor doesn't HAVE_DATA, so we were unable to
        // rewind all the way.  Blocks remaining on chainActive at this point
        // must not have their validity reduced.
        if (IsWitnessEnabled(pindexIter->pprev, params.GetConsensus()) && !(pindexIter->nStatus & BLOCK_OPT_WITNESS) && !chainActive.Contains(pindexIter)) {
            // Reduce validity
            pindexIter->nStatus = std::min<unsigned int>(pindexIter->nStatus & BLOCK_VALID_MASK, BLOCK_VALID_TREE) | (pindexIter->nStatus & ~BLOCK_VALID_MASK);
            // Remove have-data flags.
            pindexIter->nStatus &= ~(BLOCK_HAVE_DATA | BLOCK_HAVE_UNDO);
            // Remove storage location.
            pindexIter->nFile = 0;
            pindexIter->nDataPos = 0;
            pindexIter->nUndoPos = 0;
            // Remove various other things
            pindexIter->nTx = 0;
            pindexIter->nChainTx = 0;
            pindexIter->nSequenceId = 0;
            // Make sure it gets written.
            setDirtyBlockIndex.insert(pindexIter);
            // Update indexes
            setBlockIndexCandidates.erase(pindexIter);
            std::pair<std::multimap<CBlockIndex*, CBlockIndex*>::iterator, std::multimap<CBlockIndex*, CBlockIndex*>::iterator> ret = mapBlocksUnlinked.equal_range(pindexIter->pprev);
            while (ret.first != ret.second) {
                if (ret.first->second == pindexIter) {
                    mapBlocksUnlinked.erase(ret.first++);
                } else {
                    ++ret.first;
                }
            }
        } else if (pindexIter->IsValid(BLOCK_VALID_TRANSACTIONS) && pindexIter->nChainTx) {
            setBlockIndexCandidates.insert(pindexIter);
        }
    }

    if (chainActive.Tip() != nullptr) {
        // We can't prune block index candidates based on our tip if we have
        // no tip due to chainActive being empty!
        PruneBlockIndexCandidates();

        CheckBlockIndex(params.GetConsensus());
    }

    return true;
}

bool RewindBlockIndex(const CChainParams& params) {
    if (!g_chainstate.RewindBlockIndex(params)) {
        return false;
    }

    if (chainActive.Tip() != nullptr) {
        // FlushStateToDisk can possibly read chainActive. Be conservative
        // and skip it here, we're about to -reindex-chainstate anyway, so
        // it'll get called a bunch real soon.
        CValidationState state;
        if (!FlushStateToDisk(params, state, FLUSH_STATE_ALWAYS)) {
            return false;
        }
    }

    return true;
}

void CChainState::UnloadBlockIndex() {
    nBlockSequenceId = 1;
    g_failed_blocks.clear();
    setBlockIndexCandidates.clear();
}

// May NOT be used after any connections are up as much
// of the peer-processing logic assumes a consistent
// block index state
void UnloadBlockIndex()
{
    LOCK(cs_main);
    chainActive.SetTip(nullptr);
    pindexBestInvalid = nullptr;
    pindexBestHeader = nullptr;
    mempool.clear();
    mapBlocksUnlinked.clear();
    vinfoBlockFile.clear();
    nLastBlockFile = 0;
    setDirtyBlockIndex.clear();
    setDirtyFileInfo.clear();
    versionbitscache.Clear();
    for (int b = 0; b < VERSIONBITS_NUM_BITS; b++) {
        warningcache[b].clear();
    }

    for (BlockMap::value_type& entry : mapBlockIndex) {
        delete entry.second;
    }
    mapBlockIndex.clear();
    fHavePruned = false;

    g_chainstate.UnloadBlockIndex();
}

bool LoadBlockIndex(const CChainParams& chainparams)
{
    // Load block index from databases
    bool needs_init = fReindex;
    if (!fReindex) {
        bool ret = LoadBlockIndexDB(chainparams);
        if (!ret) return false;
        needs_init = mapBlockIndex.empty();
    }

    if (needs_init) {
        // Everything here is for *new* reindex/DBs. Thus, though
        // LoadBlockIndexDB may have set fReindex if we shut down
        // mid-reindex previously, we don't check fReindex and
        // instead only check it prior to LoadBlockIndexDB to set
        // needs_init.

        LogPrintf("Initializing databases...\n");
        // Use the provided setting for -txindex in the new database
        fTxIndex = gArgs.GetBoolArg("-txindex", DEFAULT_TXINDEX);
        pblocktree->WriteFlag("txindex", fTxIndex);
        fNameHistory = gArgs.GetBoolArg("-namehistory", false);
        pblocktree->WriteFlag("namehistory", fNameHistory);
    }
    return true;
}

bool CChainState::LoadGenesisBlock(const CChainParams& chainparams)
{
    LOCK(cs_main);

    // Check whether we're already initialized by checking for genesis in
    // mapBlockIndex. Note that we can't use chainActive here, since it is
    // set based on the coins db, not the block index db, which is the only
    // thing loaded at this point.
    if (mapBlockIndex.count(chainparams.GenesisBlock().GetHash()))
        return true;

    try {
        CBlock &block = const_cast<CBlock&>(chainparams.GenesisBlock());
        CDiskBlockPos blockPos = SaveBlockToDisk(block, 0, chainparams, nullptr);
        if (blockPos.IsNull())
            return error("%s: writing genesis block to disk failed", __func__);
        CBlockIndex *pindex = AddToBlockIndex(block);
        CValidationState state;
        if (!ReceivedBlockTransactions(block, state, pindex, blockPos, chainparams.GetConsensus()))
            return error("%s: genesis block not accepted", __func__);
    } catch (const std::runtime_error& e) {
        return error("%s: failed to write genesis block: %s", __func__, e.what());
    }

    return true;
}

bool LoadGenesisBlock(const CChainParams& chainparams)
{
    return g_chainstate.LoadGenesisBlock(chainparams);
}

bool LoadExternalBlockFile(const CChainParams& chainparams, FILE* fileIn, CDiskBlockPos *dbp)
{
    // Map of disk positions for blocks with unknown parent (only used for reindex)
    static std::multimap<uint256, CDiskBlockPos> mapBlocksUnknownParent;
    int64_t nStart = GetTimeMillis();

    int nLoaded = 0;
    try {
        // This takes over fileIn and calls fclose() on it in the CBufferedFile destructor
        CBufferedFile blkdat(fileIn, 2*MAX_BLOCK_SERIALIZED_SIZE, MAX_BLOCK_SERIALIZED_SIZE+8, SER_DISK, CLIENT_VERSION);
        uint64_t nRewind = blkdat.GetPos();
        while (!blkdat.eof()) {
            boost::this_thread::interruption_point();

            blkdat.SetPos(nRewind);
            nRewind++; // start one byte further next time, in case of failure
            blkdat.SetLimit(); // remove former limit
            unsigned int nSize = 0;
            try {
                // locate a header
                unsigned char buf[CMessageHeader::MESSAGE_START_SIZE];
                blkdat.FindByte(chainparams.MessageStart()[0]);
                nRewind = blkdat.GetPos()+1;
                blkdat >> FLATDATA(buf);
                if (memcmp(buf, chainparams.MessageStart(), CMessageHeader::MESSAGE_START_SIZE))
                    continue;
                // read size
                blkdat >> nSize;
                if (nSize < 80 || nSize > MAX_BLOCK_SERIALIZED_SIZE)
                    continue;
            } catch (const std::exception&) {
                // no valid block header found; don't complain
                break;
            }
            try {
                // read block
                uint64_t nBlockPos = blkdat.GetPos();
                if (dbp)
                    dbp->nPos = nBlockPos;
                blkdat.SetLimit(nBlockPos + nSize);
                blkdat.SetPos(nBlockPos);
                std::shared_ptr<CBlock> pblock = std::make_shared<CBlock>();
                CBlock& block = *pblock;
                blkdat >> block;
                nRewind = blkdat.GetPos();

                // detect out of order blocks, and store them for later
                uint256 hash = block.GetHash();
                if (hash != chainparams.GetConsensus().hashGenesisBlock && mapBlockIndex.find(block.hashPrevBlock) == mapBlockIndex.end()) {
                    LogPrint(BCLog::REINDEX, "%s: Out of order block %s, parent %s not known\n", __func__, hash.ToString(),
                            block.hashPrevBlock.ToString());
                    if (dbp)
                        mapBlocksUnknownParent.insert(std::make_pair(block.hashPrevBlock, *dbp));
                    continue;
                }

                // process in case the block isn't known yet
                if (mapBlockIndex.count(hash) == 0 || (mapBlockIndex[hash]->nStatus & BLOCK_HAVE_DATA) == 0) {
                    LOCK(cs_main);
                    CValidationState state;
                    if (g_chainstate.AcceptBlock(pblock, state, chainparams, nullptr, true, dbp, nullptr))
                        nLoaded++;
                    if (state.IsError())
                        break;
                } else if (hash != chainparams.GetConsensus().hashGenesisBlock && mapBlockIndex[hash]->nHeight % 1000 == 0) {
                    LogPrint(BCLog::REINDEX, "Block Import: already had block %s at height %d\n", hash.ToString(), mapBlockIndex[hash]->nHeight);
                }

                // Activate the genesis block so normal node progress can continue
                if (hash == chainparams.GetConsensus().hashGenesisBlock) {
                    CValidationState state;
                    if (!ActivateBestChain(state, chainparams)) {
                        break;
                    }
                }

                NotifyHeaderTip();

                // Recursively process earlier encountered successors of this block
                std::deque<uint256> queue;
                queue.push_back(hash);
                while (!queue.empty()) {
                    uint256 head = queue.front();
                    queue.pop_front();
                    std::pair<std::multimap<uint256, CDiskBlockPos>::iterator, std::multimap<uint256, CDiskBlockPos>::iterator> range = mapBlocksUnknownParent.equal_range(head);
                    while (range.first != range.second) {
                        std::multimap<uint256, CDiskBlockPos>::iterator it = range.first;
                        std::shared_ptr<CBlock> pblockrecursive = std::make_shared<CBlock>();
                        if (ReadBlockFromDisk(*pblockrecursive, it->second, chainparams.GetConsensus()))
                        {
                            LogPrint(BCLog::REINDEX, "%s: Processing out of order child %s of %s\n", __func__, pblockrecursive->GetHash().ToString(),
                                    head.ToString());
                            LOCK(cs_main);
                            CValidationState dummy;
                            if (g_chainstate.AcceptBlock(pblockrecursive, dummy, chainparams, nullptr, true, &it->second, nullptr))
                            {
                                nLoaded++;
                                queue.push_back(pblockrecursive->GetHash());
                            }
                        }
                        range.first++;
                        mapBlocksUnknownParent.erase(it);
                        NotifyHeaderTip();
                    }
                }
            } catch (const std::exception& e) {
                LogPrintf("%s: Deserialize or I/O error - %s\n", __func__, e.what());
            }
        }
    } catch (const std::runtime_error& e) {
        AbortNode(std::string("System error: ") + e.what());
    }
    if (nLoaded > 0)
        LogPrintf("Loaded %i blocks from external file in %dms\n", nLoaded, GetTimeMillis() - nStart);
    return nLoaded > 0;
}

void CChainState::CheckBlockIndex(const Consensus::Params& consensusParams)
{
    if (!fCheckBlockIndex) {
        return;
    }

    LOCK(cs_main);

    // During a reindex, we read the genesis block and call CheckBlockIndex before ActivateBestChain,
    // so we have the genesis block in mapBlockIndex but no active chain.  (A few of the tests when
    // iterating the block tree require that chainActive has been initialized.)
    if (chainActive.Height() < 0) {
        assert(mapBlockIndex.size() <= 1);
        return;
    }

    // Verify that all entries are non-NULL.
    for (BlockMap::const_iterator it = mapBlockIndex.begin();
         it != mapBlockIndex.end(); ++it)
        assert(it->second);

    // Build forward-pointing map of the entire block tree.
    std::multimap<CBlockIndex*,CBlockIndex*> forward;
    for (auto& entry : mapBlockIndex) {
        forward.insert(std::make_pair(entry.second->pprev, entry.second));
    }

    assert(forward.size() == mapBlockIndex.size());

    std::pair<std::multimap<CBlockIndex*,CBlockIndex*>::iterator,std::multimap<CBlockIndex*,CBlockIndex*>::iterator> rangeGenesis = forward.equal_range(nullptr);
    CBlockIndex *pindex = rangeGenesis.first->second;
    rangeGenesis.first++;
    assert(rangeGenesis.first == rangeGenesis.second); // There is only one index entry with parent nullptr.

    // Iterate over the entire block tree, using depth-first search.
    // Along the way, remember whether there are blocks on the path from genesis
    // block being explored which are the first to have certain properties.
    size_t nNodes = 0;
    int nHeight = 0;
    CBlockIndex* pindexFirstInvalid = nullptr; // Oldest ancestor of pindex which is invalid.
    CBlockIndex* pindexFirstMissing = nullptr; // Oldest ancestor of pindex which does not have BLOCK_HAVE_DATA.
    CBlockIndex* pindexFirstNeverProcessed = nullptr; // Oldest ancestor of pindex for which nTx == 0.
    CBlockIndex* pindexFirstNotTreeValid = nullptr; // Oldest ancestor of pindex which does not have BLOCK_VALID_TREE (regardless of being valid or not).
    CBlockIndex* pindexFirstNotTransactionsValid = nullptr; // Oldest ancestor of pindex which does not have BLOCK_VALID_TRANSACTIONS (regardless of being valid or not).
    CBlockIndex* pindexFirstNotChainValid = nullptr; // Oldest ancestor of pindex which does not have BLOCK_VALID_CHAIN (regardless of being valid or not).
    CBlockIndex* pindexFirstNotScriptsValid = nullptr; // Oldest ancestor of pindex which does not have BLOCK_VALID_SCRIPTS (regardless of being valid or not).
    while (pindex != nullptr) {
        nNodes++;
        if (pindexFirstInvalid == nullptr && pindex->nStatus & BLOCK_FAILED_VALID) pindexFirstInvalid = pindex;
        if (pindexFirstMissing == nullptr && !(pindex->nStatus & BLOCK_HAVE_DATA)) pindexFirstMissing = pindex;
        if (pindexFirstNeverProcessed == nullptr && pindex->nTx == 0) pindexFirstNeverProcessed = pindex;
        if (pindex->pprev != nullptr && pindexFirstNotTreeValid == nullptr && (pindex->nStatus & BLOCK_VALID_MASK) < BLOCK_VALID_TREE) pindexFirstNotTreeValid = pindex;
        if (pindex->pprev != nullptr && pindexFirstNotTransactionsValid == nullptr && (pindex->nStatus & BLOCK_VALID_MASK) < BLOCK_VALID_TRANSACTIONS) pindexFirstNotTransactionsValid = pindex;
        if (pindex->pprev != nullptr && pindexFirstNotChainValid == nullptr && (pindex->nStatus & BLOCK_VALID_MASK) < BLOCK_VALID_CHAIN) pindexFirstNotChainValid = pindex;
        if (pindex->pprev != nullptr && pindexFirstNotScriptsValid == nullptr && (pindex->nStatus & BLOCK_VALID_MASK) < BLOCK_VALID_SCRIPTS) pindexFirstNotScriptsValid = pindex;

        // Begin: actual consistency checks.
        if (pindex->pprev == nullptr) {
            // Genesis block checks.
            assert(pindex->GetBlockHash() == consensusParams.hashGenesisBlock); // Genesis block's hash must match.
            assert(pindex == chainActive.Genesis()); // The current active chain's genesis block must be this block.
        }
        if (pindex->nChainTx == 0) assert(pindex->nSequenceId <= 0);  // nSequenceId can't be set positive for blocks that aren't linked (negative is used for preciousblock)
        // VALID_TRANSACTIONS is equivalent to nTx > 0 for all nodes (whether or not pruning has occurred).
        // HAVE_DATA is only equivalent to nTx > 0 (or VALID_TRANSACTIONS) if no pruning has occurred.
        if (!fHavePruned) {
            // If we've never pruned, then HAVE_DATA should be equivalent to nTx > 0
            assert(!(pindex->nStatus & BLOCK_HAVE_DATA) == (pindex->nTx == 0));
            assert(pindexFirstMissing == pindexFirstNeverProcessed);
        } else {
            // If we have pruned, then we can only say that HAVE_DATA implies nTx > 0
            if (pindex->nStatus & BLOCK_HAVE_DATA) assert(pindex->nTx > 0);
        }
        if (pindex->nStatus & BLOCK_HAVE_UNDO) assert(pindex->nStatus & BLOCK_HAVE_DATA);
        assert(((pindex->nStatus & BLOCK_VALID_MASK) >= BLOCK_VALID_TRANSACTIONS) == (pindex->nTx > 0)); // This is pruning-independent.
        // All parents having had data (at some point) is equivalent to all parents being VALID_TRANSACTIONS, which is equivalent to nChainTx being set.
        assert((pindexFirstNeverProcessed != nullptr) == (pindex->nChainTx == 0)); // nChainTx != 0 is used to signal that all parent blocks have been processed (but may have been pruned).
        assert((pindexFirstNotTransactionsValid != nullptr) == (pindex->nChainTx == 0));
        assert(pindex->nHeight == nHeight); // nHeight must be consistent.
        assert(pindex->pprev == nullptr || pindex->nChainWork >= pindex->pprev->nChainWork); // For every block except the genesis block, the chainwork must be larger than the parent's.
        assert(nHeight < 2 || (pindex->pskip && (pindex->pskip->nHeight < nHeight))); // The pskip pointer must point back for all but the first 2 blocks.
        assert(pindexFirstNotTreeValid == nullptr); // All mapBlockIndex entries must at least be TREE valid
        if ((pindex->nStatus & BLOCK_VALID_MASK) >= BLOCK_VALID_TREE) assert(pindexFirstNotTreeValid == nullptr); // TREE valid implies all parents are TREE valid
        if ((pindex->nStatus & BLOCK_VALID_MASK) >= BLOCK_VALID_CHAIN) assert(pindexFirstNotChainValid == nullptr); // CHAIN valid implies all parents are CHAIN valid
        if ((pindex->nStatus & BLOCK_VALID_MASK) >= BLOCK_VALID_SCRIPTS) assert(pindexFirstNotScriptsValid == nullptr); // SCRIPTS valid implies all parents are SCRIPTS valid
        if (pindexFirstInvalid == nullptr) {
            // Checks for not-invalid blocks.
            assert((pindex->nStatus & BLOCK_FAILED_MASK) == 0); // The failed mask cannot be set for blocks without invalid parents.
        }
        if (!CBlockIndexWorkComparator()(pindex, chainActive.Tip()) && pindexFirstNeverProcessed == nullptr) {
            if (pindexFirstInvalid == nullptr) {
                // If this block sorts at least as good as the current tip and
                // is valid and we have all data for its parents, it must be in
                // setBlockIndexCandidates.  chainActive.Tip() must also be there
                // even if some data has been pruned.
                if (pindexFirstMissing == nullptr || pindex == chainActive.Tip()) {
                    assert(setBlockIndexCandidates.count(pindex));
                }
                // If some parent is missing, then it could be that this block was in
                // setBlockIndexCandidates but had to be removed because of the missing data.
                // In this case it must be in mapBlocksUnlinked -- see test below.
            }
        } else { // If this block sorts worse than the current tip or some ancestor's block has never been seen, it cannot be in setBlockIndexCandidates.
            assert(setBlockIndexCandidates.count(pindex) == 0);
        }
        // Check whether this block is in mapBlocksUnlinked.
        std::pair<std::multimap<CBlockIndex*,CBlockIndex*>::iterator,std::multimap<CBlockIndex*,CBlockIndex*>::iterator> rangeUnlinked = mapBlocksUnlinked.equal_range(pindex->pprev);
        bool foundInUnlinked = false;
        while (rangeUnlinked.first != rangeUnlinked.second) {
            assert(rangeUnlinked.first->first == pindex->pprev);
            if (rangeUnlinked.first->second == pindex) {
                foundInUnlinked = true;
                break;
            }
            rangeUnlinked.first++;
        }
        if (pindex->pprev && (pindex->nStatus & BLOCK_HAVE_DATA) && pindexFirstNeverProcessed != nullptr && pindexFirstInvalid == nullptr) {
            // If this block has block data available, some parent was never received, and has no invalid parents, it must be in mapBlocksUnlinked.
            assert(foundInUnlinked);
        }
        if (!(pindex->nStatus & BLOCK_HAVE_DATA)) assert(!foundInUnlinked); // Can't be in mapBlocksUnlinked if we don't HAVE_DATA
        if (pindexFirstMissing == nullptr) assert(!foundInUnlinked); // We aren't missing data for any parent -- cannot be in mapBlocksUnlinked.
        if (pindex->pprev && (pindex->nStatus & BLOCK_HAVE_DATA) && pindexFirstNeverProcessed == nullptr && pindexFirstMissing != nullptr) {
            // We HAVE_DATA for this block, have received data for all parents at some point, but we're currently missing data for some parent.
            assert(fHavePruned); // We must have pruned.
            // This block may have entered mapBlocksUnlinked if:
            //  - it has a descendant that at some point had more work than the
            //    tip, and
            //  - we tried switching to that descendant but were missing
            //    data for some intermediate block between chainActive and the
            //    tip.
            // So if this block is itself better than chainActive.Tip() and it wasn't in
            // setBlockIndexCandidates, then it must be in mapBlocksUnlinked.
            if (!CBlockIndexWorkComparator()(pindex, chainActive.Tip()) && setBlockIndexCandidates.count(pindex) == 0) {
                if (pindexFirstInvalid == nullptr) {
                    assert(foundInUnlinked);
                }
            }
        }
        // assert(pindex->GetBlockHash() == pindex->GetBlockHeader().GetHash()); // Perhaps too slow
        // End: actual consistency checks.

        // Try descending into the first subnode.
        std::pair<std::multimap<CBlockIndex*,CBlockIndex*>::iterator,std::multimap<CBlockIndex*,CBlockIndex*>::iterator> range = forward.equal_range(pindex);
        if (range.first != range.second) {
            // A subnode was found.
            pindex = range.first->second;
            nHeight++;
            continue;
        }
        // This is a leaf node.
        // Move upwards until we reach a node of which we have not yet visited the last child.
        while (pindex) {
            // We are going to either move to a parent or a sibling of pindex.
            // If pindex was the first with a certain property, unset the corresponding variable.
            if (pindex == pindexFirstInvalid) pindexFirstInvalid = nullptr;
            if (pindex == pindexFirstMissing) pindexFirstMissing = nullptr;
            if (pindex == pindexFirstNeverProcessed) pindexFirstNeverProcessed = nullptr;
            if (pindex == pindexFirstNotTreeValid) pindexFirstNotTreeValid = nullptr;
            if (pindex == pindexFirstNotTransactionsValid) pindexFirstNotTransactionsValid = nullptr;
            if (pindex == pindexFirstNotChainValid) pindexFirstNotChainValid = nullptr;
            if (pindex == pindexFirstNotScriptsValid) pindexFirstNotScriptsValid = nullptr;
            // Find our parent.
            CBlockIndex* pindexPar = pindex->pprev;
            // Find which child we just visited.
            std::pair<std::multimap<CBlockIndex*,CBlockIndex*>::iterator,std::multimap<CBlockIndex*,CBlockIndex*>::iterator> rangePar = forward.equal_range(pindexPar);
            while (rangePar.first->second != pindex) {
                assert(rangePar.first != rangePar.second); // Our parent must have at least the node we're coming from as child.
                rangePar.first++;
            }
            // Proceed to the next one.
            rangePar.first++;
            if (rangePar.first != rangePar.second) {
                // Move to the sibling.
                pindex = rangePar.first->second;
                break;
            } else {
                // Move up further.
                pindex = pindexPar;
                nHeight--;
                continue;
            }
        }
    }

    // Check that we actually traversed the entire map.
    assert(nNodes == forward.size());
}

std::string CBlockFileInfo::ToString() const
{
    return strprintf("CBlockFileInfo(blocks=%u, size=%u, heights=%u...%u, time=%s...%s)", nBlocks, nSize, nHeightFirst, nHeightLast, DateTimeStrFormat("%Y-%m-%d", nTimeFirst), DateTimeStrFormat("%Y-%m-%d", nTimeLast));
}

CBlockFileInfo* GetBlockFileInfo(size_t n)
{
    LOCK(cs_LastBlockFile);

    return &vinfoBlockFile.at(n);
}

ThresholdState VersionBitsTipState(const Consensus::Params& params, Consensus::DeploymentPos pos)
{
    LOCK(cs_main);
    return VersionBitsState(chainActive.Tip(), params, pos, versionbitscache);
}

BIP9Stats VersionBitsTipStatistics(const Consensus::Params& params, Consensus::DeploymentPos pos)
{
    LOCK(cs_main);
    return VersionBitsStatistics(chainActive.Tip(), params, pos);
}

int VersionBitsTipStateSinceHeight(const Consensus::Params& params, Consensus::DeploymentPos pos)
{
    LOCK(cs_main);
    return VersionBitsStateSinceHeight(chainActive.Tip(), params, pos, versionbitscache);
}

static const uint64_t MEMPOOL_DUMP_VERSION = 1;

bool LoadMempool(void)
{
    const CChainParams& chainparams = Params();
    int64_t nExpiryTimeout = gArgs.GetArg("-mempoolexpiry", DEFAULT_MEMPOOL_EXPIRY) * 60 * 60;
    FILE* filestr = fsbridge::fopen(GetDataDir() / "mempool.dat", "rb");
    CAutoFile file(filestr, SER_DISK, CLIENT_VERSION);
    if (file.IsNull()) {
        LogPrintf("Failed to open mempool file from disk. Continuing anyway.\n");
        return false;
    }

    int64_t count = 0;
    int64_t expired = 0;
    int64_t failed = 0;
    int64_t already_there = 0;
    int64_t nNow = GetTime();

    try {
        uint64_t version;
        file >> version;
        if (version != MEMPOOL_DUMP_VERSION) {
            return false;
        }
        uint64_t num;
        file >> num;
        while (num--) {
            CTransactionRef tx;
            int64_t nTime;
            int64_t nFeeDelta;
            file >> tx;
            file >> nTime;
            file >> nFeeDelta;

            CAmount amountdelta = nFeeDelta;
            if (amountdelta) {
                mempool.PrioritiseTransaction(tx->GetHash(), amountdelta);
            }
            CValidationState state;
            if (nTime + nExpiryTimeout > nNow) {
                LOCK(cs_main);
                AcceptToMemoryPoolWithTime(chainparams, mempool, state, tx, nullptr /* pfMissingInputs */, nTime,
                                           nullptr /* plTxnReplaced */, false /* bypass_limits */, 0 /* nAbsurdFee */);
                if (state.IsValid()) {
                    ++count;
                } else {
                    // mempool may contain the transaction already, e.g. from
                    // wallet(s) having loaded it while we were processing
                    // mempool transactions; consider these as valid, instead of
                    // failed, but mark them as 'already there'
                    if (mempool.exists(tx->GetHash())) {
                        ++already_there;
                    } else {
                        ++failed;
                    }
                }
            } else {
                ++expired;
            }
            if (ShutdownRequested())
                return false;
        }
        std::map<uint256, CAmount> mapDeltas;
        file >> mapDeltas;

        for (const auto& i : mapDeltas) {
            mempool.PrioritiseTransaction(i.first, i.second);
        }
    } catch (const std::exception& e) {
        LogPrintf("Failed to deserialize mempool data on disk: %s. Continuing anyway.\n", e.what());
        return false;
    }

    LogPrintf("Imported mempool transactions from disk: %i succeeded, %i failed, %i expired, %i already there\n", count, failed, expired, already_there);
    return true;
}

bool DumpMempool(void)
{
    int64_t start = GetTimeMicros();

    std::map<uint256, CAmount> mapDeltas;
    std::vector<TxMempoolInfo> vinfo;

    {
        LOCK(mempool.cs);
        for (const auto &i : mempool.mapDeltas) {
            mapDeltas[i.first] = i.second;
        }
        vinfo = mempool.infoAll();
    }

    int64_t mid = GetTimeMicros();

    try {
        FILE* filestr = fsbridge::fopen(GetDataDir() / "mempool.dat.new", "wb");
        if (!filestr) {
            return false;
        }

        CAutoFile file(filestr, SER_DISK, CLIENT_VERSION);

        uint64_t version = MEMPOOL_DUMP_VERSION;
        file << version;

        file << (uint64_t)vinfo.size();
        for (const auto& i : vinfo) {
            file << *(i.tx);
            file << (int64_t)i.nTime;
            file << (int64_t)i.nFeeDelta;
            mapDeltas.erase(i.tx->GetHash());
        }

        file << mapDeltas;
        FileCommit(file.Get());
        file.fclose();
        RenameOver(GetDataDir() / "mempool.dat.new", GetDataDir() / "mempool.dat");
        int64_t last = GetTimeMicros();
        LogPrintf("Dumped mempool: %gs to copy, %gs to dump\n", (mid-start)*MICRO, (last-mid)*MICRO);
    } catch (const std::exception& e) {
        LogPrintf("Failed to dump mempool: %s. Continuing anyway.\n", e.what());
        return false;
    }
    return true;
}

//! Guess how far we are in the verification process at the given block index
//! require cs_main if pindex has not been validated yet (because nChainTx might be unset)
double GuessVerificationProgress(const ChainTxData& data, const CBlockIndex *pindex) {
    if (pindex == nullptr)
        return 0.0;

    int64_t nNow = time(nullptr);

    double fTxTotal;

    if (pindex->nChainTx <= data.nTxCount) {
        fTxTotal = data.nTxCount + (nNow - data.nTime) * data.dTxRate;
    } else {
        fTxTotal = pindex->nChainTx + (nNow - pindex->GetBlockTime()) * data.dTxRate;
    }

    return pindex->nChainTx / fTxTotal;
}

class CMainCleanup
{
public:
    CMainCleanup() {}
    ~CMainCleanup() {
        // block headers
        BlockMap::iterator it1 = mapBlockIndex.begin();
        for (; it1 != mapBlockIndex.end(); it1++)
            delete (*it1).second;
        mapBlockIndex.clear();
    }
} instance_of_cmaincleanup;<|MERGE_RESOLUTION|>--- conflicted
+++ resolved
@@ -2044,22 +2044,8 @@
     // FIXME: Enable strict check after appropriate fork.
     bool fEnforceBIP30 = (!pindex->phashBlock) || // Enforce on CreateNewBlock invocations which don't have a hash.
                           !(true);
-<<<<<<< HEAD
-
-    // Once BIP34 activated it was not possible to create new duplicate coinbases and thus other than starting
-    // with the 2 existing duplicate coinbase pairs, not possible to create overwriting txs.  But by the
-    // time BIP34 activated, in each of the existing pairs the duplicate coinbase had overwritten the first
-    // before the first had been spent.  Since those coinbases are sufficiently buried its no longer possible to create further
-    // duplicate transactions descending from the known pairs either.
-    // If we're on the known chain at height greater than where BIP34 activated, we can save the db accesses needed for the BIP30 check.
     // Only continue to enforce if we're below BIP34 activation height.
     fEnforceBIP30 = fEnforceBIP30 && (pindex->nHeight < chainparams.GetConsensus().BIP34Height);
-=======
-    assert(pindex->pprev);
-    CBlockIndex *pindexBIP34height = pindex->pprev->GetAncestor(chainparams.GetConsensus().BIP34Height);
-    //Only continue to enforce if we're below BIP34 activation height or the block hash at that height doesn't correspond.
-    fEnforceBIP30 = fEnforceBIP30 && (!pindexBIP34height || !(pindexBIP34height->GetBlockHash() == chainparams.GetConsensus().BIP34Hash));
->>>>>>> 2e16d794
 
     if (fEnforceBIP30) {
         for (const auto& tx : block.vtx) {
