--- conflicted
+++ resolved
@@ -20,173 +20,42 @@
 
 #include <unordered_map>
 
-<<<<<<< HEAD
 class CGameDB;
-class CTxInUndo;
-
-/** 
- * Pruned version of CTransaction: only retains metadata and unspent transaction outputs
- *
- * Serialized format:
- * - VARINT(nVersion)
- * - VARINT(nCode)
- * - unspentness bitvector, for vout[2] and further; least significant byte first
- * - the non-spent CTxOuts (via CTxOutCompressor)
- * - VARINT(nHeight)
- *
- * The nCode value consists of:
- * - bit 1: IsCoinBase()
- * - bit 2: IsGameTx()
- * - bit 4: vout[0] is not spent
- * - bit 8: vout[1] is not spent
- * - The higher bits encode N, the number of non-zero bytes in the following bitvector.
- *   - In case both bit 4 and bit 8 are unset, they encode N-1, as there must be at
- *     least one non-spent output).
- *
- * NOTE: Examples invalid for Huntercoin!
- *
- * Example: 0104835800816115944e077fe7c803cfa57f29b36bf87c1d358bb85e
- *          <><><--------------------------------------------><---->
- *          |  \                  |                             /
- *    version   code             vout[1]                  height
- *
- *    - version = 1
- *    - code = 4 (vout[1] is not spent, and 0 non-zero bytes of bitvector follow)
- *    - unspentness bitvector: as 0 non-zero bytes follow, it has length 0
- *    - vout[1]: 835800816115944e077fe7c803cfa57f29b36bf87c1d35
- *               * 8358: compact amount representation for 60000000000 (600 BTC)
- *               * 00: special txout type pay-to-pubkey-hash
- *               * 816115944e077fe7c803cfa57f29b36bf87c1d35: address uint160
- *    - height = 203998
- *
- *
- * Example: 0109044086ef97d5790061b01caab50f1b8e9c50a5057eb43c2d9563a4eebbd123008c988f1a4a4de2161e0f50aac7f17e7f9555caa486af3b
- *          <><><--><--------------------------------------------------><----------------------------------------------><---->
- *         /  \   \                     |                                                           |                     /
- *  version  code  unspentness       vout[4]                                                     vout[16]           height
- *
- *  - version = 1
- *  - code = 9 (coinbase, neither vout[0] or vout[1] are unspent,
- *                2 (1, +1 because both bit 1 and bit 2 are unset) non-zero bitvector bytes follow)
- *  - unspentness bitvector: bits 2 (0x04) and 14 (0x4000) are set, so vout[2+2] and vout[14+2] are unspent
- *  - vout[4]: 86ef97d5790061b01caab50f1b8e9c50a5057eb43c2d9563a4ee
- *             * 86ef97d579: compact amount representation for 234925952 (2.35 BTC)
- *             * 00: special txout type pay-to-pubkey-hash
- *             * 61b01caab50f1b8e9c50a5057eb43c2d9563a4ee: address uint160
- *  - vout[16]: bbd123008c988f1a4a4de2161e0f50aac7f17e7f9555caa4
- *              * bbd123: compact amount representation for 110397 (0.001 BTC)
- *              * 00: special txout type pay-to-pubkey-hash
- *              * 8c988f1a4a4de2161e0f50aac7f17e7f9555caa4: address uint160
- *  - height = 120891
-=======
+
 /**
  * A UTXO entry.
  *
  * Serialized format:
  * - VARINT((coinbase ? 1 : 0) | (height << 1))
  * - the non-spent CTxOut (via CTxOutCompressor)
->>>>>>> 898593f1
  */
 class Coin
 {
 public:
-<<<<<<< HEAD
-    //! whether transaction is a coinbase
-    bool fCoinBase;
-    //! whether transaction is a game tx
-    bool fGameTx;
-
-    //! unspent transaction outputs; spent outputs are .IsNull(); spent outputs at the end of the array are dropped
-    std::vector<CTxOut> vout;
-=======
     //! unspent transaction output
     CTxOut out;
->>>>>>> 898593f1
 
     //! whether containing transaction was a coinbase
     unsigned int fCoinBase : 1;
-
-<<<<<<< HEAD
-    //! version of the CTransaction; accesses to this value should probably check for nHeight as well,
-    //! as new tx version will probably only be introduced at certain heights
-    int nVersion;
-
-    void FromTx(const CTransaction &tx, int nHeightIn) {
-        fCoinBase = tx.IsCoinBase();
-        fGameTx = tx.IsGameTx();
-        vout = tx.vout;
-        nHeight = nHeightIn;
-        nVersion = tx.nVersion;
-        ClearUnspendable();
-    }
-=======
+    //! whether containing transaction was a game tx
+    unsigned int fGameTx : 1;
+
     //! at which height this containing transaction was included in the active block chain
-    uint32_t nHeight : 31;
->>>>>>> 898593f1
+    uint32_t nHeight : 30;
 
     //! construct a Coin from a CTxOut and height/coinbase information.
-    Coin(CTxOut&& outIn, int nHeightIn, bool fCoinBaseIn) : out(std::move(outIn)), fCoinBase(fCoinBaseIn), nHeight(nHeightIn) {}
-    Coin(const CTxOut& outIn, int nHeightIn, bool fCoinBaseIn) : out(outIn), fCoinBase(fCoinBaseIn),nHeight(nHeightIn) {}
+    Coin(CTxOut&& outIn, int nHeightIn, bool fCoinBaseIn, bool fGameTxIn) : out(std::move(outIn)), fCoinBase(fCoinBaseIn), fGameTx(fGameTxIn), nHeight(nHeightIn) {}
+    Coin(const CTxOut& outIn, int nHeightIn, bool fCoinBaseIn, bool fGameTxIn) : out(outIn), fCoinBase(fCoinBaseIn), fGameTx(fGameTxIn), nHeight(nHeightIn) {}
 
     void Clear() {
         out.SetNull();
         fCoinBase = false;
-<<<<<<< HEAD
         fGameTx = false;
-        std::vector<CTxOut>().swap(vout);
-=======
->>>>>>> 898593f1
         nHeight = 0;
     }
 
     //! empty constructor
-<<<<<<< HEAD
-    CCoins() : fCoinBase(false), fGameTx(false),
-               vout(0), nHeight(0), nVersion(0) { }
-
-    //!remove spent outputs at the end of vout
-    void Cleanup() {
-        while (vout.size() > 0 && vout.back().IsNull())
-            vout.pop_back();
-        if (vout.empty())
-            std::vector<CTxOut>().swap(vout);
-    }
-
-    void ClearUnspendable() {
-        BOOST_FOREACH(CTxOut &txout, vout) {
-            if (txout.scriptPubKey.IsUnspendable())
-                txout.SetNull();
-        }
-        Cleanup();
-    }
-
-    void swap(CCoins &to) {
-        std::swap(to.fCoinBase, fCoinBase);
-        std::swap(to.fGameTx, fGameTx);
-        to.vout.swap(vout);
-        std::swap(to.nHeight, nHeight);
-        std::swap(to.nVersion, nVersion);
-    }
-
-    //! equality test
-    friend bool operator==(const CCoins &a, const CCoins &b) {
-         // Empty CCoins objects are always equal.
-         if (a.IsPruned() && b.IsPruned())
-             return true;
-         return a.fCoinBase == b.fCoinBase &&
-                a.fGameTx == b.fGameTx &&
-                a.nHeight == b.nHeight &&
-                a.nVersion == b.nVersion &&
-                a.vout == b.vout;
-    }
-    friend bool operator!=(const CCoins &a, const CCoins &b) {
-        return !(a == b);
-    }
-
-    void CalcMaskSize(unsigned int &nBytes, unsigned int &nNonzeroBytes) const;
-=======
-    Coin() : fCoinBase(false), nHeight(0) { }
->>>>>>> 898593f1
+    Coin() : fCoinBase(false), fGameTx(false), nHeight(0) { }
 
     bool IsCoinBase() const {
         return fCoinBase;
@@ -198,81 +67,20 @@
 
     template<typename Stream>
     void Serialize(Stream &s) const {
-<<<<<<< HEAD
-        unsigned int nMaskSize = 0, nMaskCode = 0;
-        CalcMaskSize(nMaskSize, nMaskCode);
-        bool fFirst = vout.size() > 0 && !vout[0].IsNull();
-        bool fSecond = vout.size() > 1 && !vout[1].IsNull();
-        assert(fFirst || fSecond || nMaskCode);
-        unsigned int nCode = 16*(nMaskCode - (fFirst || fSecond ? 0 : 1)) + (fCoinBase ? 1 : 0) + (fGameTx ? 2 : 0) + (fFirst ? 4 : 0) + (fSecond ? 8 : 0);
-        // version
-        ::Serialize(s, VARINT(this->nVersion));
-        // header code
-        ::Serialize(s, VARINT(nCode));
-        // spentness bitmask
-        for (unsigned int b = 0; b<nMaskSize; b++) {
-            unsigned char chAvail = 0;
-            for (unsigned int i = 0; i < 8 && 2+b*8+i < vout.size(); i++)
-                if (!vout[2+b*8+i].IsNull())
-                    chAvail |= (1 << i);
-            ::Serialize(s, chAvail);
-        }
-        // txouts themself
-        for (unsigned int i = 0; i < vout.size(); i++) {
-            if (!vout[i].IsNull())
-                ::Serialize(s, CTxOutCompressor(REF(vout[i])));
-        }
-        // coinbase height
-        ::Serialize(s, VARINT(nHeight));
-=======
         assert(!IsSpent());
-        uint32_t code = nHeight * 2 + fCoinBase;
+        uint32_t code = nHeight * 4 + fCoinBase + fGameTx * 2;
         ::Serialize(s, VARINT(code));
         ::Serialize(s, CTxOutCompressor(REF(out)));
->>>>>>> 898593f1
     }
 
     template<typename Stream>
     void Unserialize(Stream &s) {
-<<<<<<< HEAD
-        unsigned int nCode = 0;
-        // version
-        ::Unserialize(s, VARINT(this->nVersion));
-        // header code
-        ::Unserialize(s, VARINT(nCode));
-        fCoinBase = nCode & 1;
-        fGameTx = nCode & 2;
-        std::vector<bool> vAvail(2, false);
-        vAvail[0] = (nCode & 4) != 0;
-        vAvail[1] = (nCode & 8) != 0;
-        unsigned int nMaskCode = (nCode / 16) + ((nCode & 12) != 0 ? 0 : 1);
-        // spentness bitmask
-        while (nMaskCode > 0) {
-            unsigned char chAvail = 0;
-            ::Unserialize(s, chAvail);
-            for (unsigned int p = 0; p < 8; p++) {
-                bool f = (chAvail & (1 << p)) != 0;
-                vAvail.push_back(f);
-            }
-            if (chAvail != 0)
-                nMaskCode--;
-        }
-        // txouts themself
-        vout.assign(vAvail.size(), CTxOut());
-        for (unsigned int i = 0; i < vAvail.size(); i++) {
-            if (vAvail[i])
-                ::Unserialize(s, REF(CTxOutCompressor(vout[i])));
-        }
-        // coinbase height
-        ::Unserialize(s, VARINT(nHeight));
-        Cleanup();
-=======
         uint32_t code = 0;
         ::Unserialize(s, VARINT(code));
-        nHeight = code >> 1;
+        nHeight = code >> 2;
         fCoinBase = code & 1;
+        fGameTx = static_cast<bool>(code & 2);
         ::Unserialize(s, REF(CTxOutCompressor(out)));
->>>>>>> 898593f1
     }
 
     bool IsSpent() const {
@@ -400,16 +208,10 @@
     bool GetNameHistory(const valtype& name, CNameHistory& data) const;
     CNameIterator* IterateNames() const;
     void SetBackend(CCoinsView &viewIn);
-<<<<<<< HEAD
-    bool BatchWrite(CCoinsMap &mapCoins, const uint256 &hashBlock, const CNameCache &names);
-    CCoinsViewCursor *Cursor() const;
-    bool ValidateNameDB(CGameDB& gameDb) const;
-=======
     bool BatchWrite(CCoinsMap &mapCoins, const uint256 &hashBlock, const CNameCache &names) override;
     CCoinsViewCursor *Cursor() const override;
     size_t EstimateSize() const override;
-    bool ValidateNameDB() const;
->>>>>>> 898593f1
+    bool ValidateNameDB(CGameDB& gameDb) const;
 };
 
 
