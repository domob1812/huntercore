--- conflicted
+++ resolved
@@ -202,19 +202,7 @@
    * @param revived The set of revived names.
    * @param removed Put removed tx here.
    */
-<<<<<<< HEAD
-  void removeReviveConflicts (const std::set<valtype>& revived,
-                              std::vector<CTransactionRef>* removed);
-=======
-  void removeUnexpireConflicts (const std::set<valtype>& unexpired);
-  /**
-   * Remove conflicts in the mempool due to expired names.  This removes
-   * conflicting name updates that are no longer possible.
-   * @param expired The set of expired names.
-   * @param removed Put removed tx here.
-   */
-  void removeExpireConflicts (const std::set<valtype>& expired);
->>>>>>> b07b49e9
+  void removeReviveConflicts (const std::set<valtype>& revived);
 
   /**
    * Perform sanity checks.  Throws if it fails.
