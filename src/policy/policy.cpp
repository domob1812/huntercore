--- conflicted
+++ resolved
@@ -16,7 +16,6 @@
 
 #include <boost/foreach.hpp>
 
-<<<<<<< HEAD
 /* Minimum mandatory fee for name_update transactions.  Transactions with
    a lower fee are valid but non-standard, to enforce protection against
    transaction spam in the blockchain.  If the transaction would require
@@ -27,10 +26,7 @@
    transaction size is larger, the latter will be used instead.  */
 static const CAmount NAME_UPDATE_LEN_FEE = COIN / 500;
 
-CAmount GetDustThreshold(const CTxOut& txout, const CFeeRate& dustRelayFee)
-=======
 CAmount GetDustThreshold(const CTxOut& txout, const CFeeRate& dustRelayFeeIn)
->>>>>>> 898593f1
 {
     // "Dust" is defined in terms of dustRelayFee,
     // which has units satoshis-per-kilobyte.
