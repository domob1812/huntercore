// Copyright (c) 2010 Satoshi Nakamoto
// Copyright (c) 2009-2016 The Bitcoin Core developers
// Distributed under the MIT software license, see the accompanying
// file COPYING or http://www.opensource.org/licenses/mit-license.php.

#include "base58.h"
#include "amount.h"
#include "chain.h"
#include "chainparams.h"
#include "consensus/consensus.h"
#include "consensus/params.h"
#include "consensus/validation.h"
#include "core_io.h"
#include "init.h"
#include "validation.h"
#include "miner.h"
#include "net.h"
#include "policy/fees.h"
#include "pow.h"
#include "rpc/blockchain.h"
#include "rpc/mining.h"
#include "rpc/server.h"
#include "txmempool.h"
#include "util.h"
#include "utilstrencodings.h"
#include "validationinterface.h"

#include <memory>
#include <stdint.h>
#include <utility>

#include <univalue.h>

/**
 * Return average network hashes per second based on the last 'lookup' blocks,
 * or from the last difficulty change if 'lookup' is nonpositive.
 * If 'height' is nonnegative, compute the estimate at the time when a given block was found.
 */
UniValue GetNetworkHashPS(int lookup, int height) {
    CBlockIndex *pb = chainActive.Tip();

    if (height >= 0 && height < chainActive.Height())
        pb = chainActive[height];

    if (pb == NULL || !pb->nHeight)
        return 0;

    // If lookup is -1, then use blocks since last difficulty change.
    if (lookup <= 0)
        lookup = pb->nHeight % Params().GetConsensus().DifficultyAdjustmentInterval() + 1;

    // If lookup is larger than chain, then set it to chain length.
    if (lookup > pb->nHeight)
        lookup = pb->nHeight;

    CBlockIndex *pb0 = pb;
    int64_t minTime = pb0->GetBlockTime();
    int64_t maxTime = minTime;
    for (int i = 0; i < lookup; i++) {
        pb0 = pb0->pprev;
        int64_t time = pb0->GetBlockTime();
        minTime = std::min(time, minTime);
        maxTime = std::max(time, maxTime);
    }

    // In case there's a situation where minTime == maxTime, we don't want a divide by zero exception.
    if (minTime == maxTime)
        return 0;

    arith_uint256 workDiff = pb->nChainWork - pb0->nChainWork;
    int64_t timeDiff = maxTime - minTime;

    return workDiff.getdouble() / timeDiff;
}

/* Decode an algorithm-selection parameter.  Throws error in case the algorithm
   selected is invalid.  */
PowAlgo
DecodeAlgoParam (const UniValue& param)
{
  int val;

  /* We have to accept both an integer (as it should be) and a string.
     In the latter case, we convert manually.  This is necessary since we
     cannot automatically convert in the client due to getauxblock's
     "complex" interface.  */

  if (param.isNum ())
    val = param.get_int ();
  else
    {
      const std::string& str = param.get_str ();
      const UniValue convVal(UniValue::VNUM, str);
      val = convVal.get_int ();
    }

  switch (val)
    {
    case ALGO_SHA256D:
    case ALGO_SCRYPT:
      return static_cast<PowAlgo> (val);

    default:
      throw JSONRPCError (RPC_INVALID_PARAMETER, "invalid algo selection");
    }

  assert (false);
}

UniValue getnetworkhashps(const JSONRPCRequest& request)
{
    if (request.fHelp || request.params.size() > 2)
        throw std::runtime_error(
            "getnetworkhashps ( nblocks height )\n"
            "\nReturns the estimated network hashes per second based on the last n blocks.\n"
            "Pass in [blocks] to override # of blocks, -1 specifies since last difficulty change.\n"
            "Pass in [height] to estimate the network speed at the time when a certain block was found.\n"
            "\nArguments:\n"
            "1. nblocks     (numeric, optional, default=120) The number of blocks, or -1 for blocks since last difficulty change.\n"
            "2. height      (numeric, optional, default=-1) To estimate at the time of the given height.\n"
            "\nResult:\n"
            "x             (numeric) Hashes per second estimated\n"
            "\nExamples:\n"
            + HelpExampleCli("getnetworkhashps", "")
            + HelpExampleRpc("getnetworkhashps", "")
       );

    LOCK(cs_main);
    return GetNetworkHashPS(request.params.size() > 0 ? request.params[0].get_int() : 120, request.params.size() > 1 ? request.params[1].get_int() : -1);
}

UniValue generateBlocks(std::shared_ptr<CReserveScript> coinbaseScript, int nGenerate, PowAlgo algo, uint64_t nMaxTries, bool keepScript)
{
    static const int nInnerLoopCount = 0x10000;
    int nHeightEnd = 0;
    int nHeight = 0;

    {   // Don't keep cs_main locked
        LOCK(cs_main);
        nHeight = chainActive.Height();
        nHeightEnd = nHeight+nGenerate;
    }
    unsigned int nExtraNonce = 0;
    UniValue blockHashes(UniValue::VARR);
    while (nHeight < nHeightEnd)
    {
        std::unique_ptr<CBlockTemplate> pblocktemplate(BlockAssembler(Params()).CreateNewBlock(algo, coinbaseScript->reserveScript));
        if (!pblocktemplate.get())
            throw JSONRPCError(RPC_INTERNAL_ERROR, "Couldn't create new block");
        CBlock *pblock = &pblocktemplate->block;
        {
            LOCK(cs_main);
            IncrementExtraNonce(pblock, chainActive.Tip(), nExtraNonce);
        }
        CAuxPow::initAuxPow(*pblock);
        CPureBlockHeader& miningHeader = pblock->auxpow->parentBlock;
        while (nMaxTries > 0 && miningHeader.nNonce < nInnerLoopCount && !CheckProofOfWork(miningHeader.GetPowHash(algo), pblock->nBits, algo, Params().GetConsensus())) {
            ++miningHeader.nNonce;
            --nMaxTries;
        }
        if (nMaxTries == 0) {
            break;
        }
        if (miningHeader.nNonce == nInnerLoopCount) {
            continue;
        }
        std::shared_ptr<const CBlock> shared_pblock = std::make_shared<const CBlock>(*pblock);
        if (!ProcessNewBlock(Params(), shared_pblock, true, NULL))
            throw JSONRPCError(RPC_INTERNAL_ERROR, "ProcessNewBlock, block not accepted");
        ++nHeight;
        blockHashes.push_back(pblock->GetHash().GetHex());

        //mark script as important because it was used at least for one coinbase output if the script came from the wallet
        if (keepScript)
        {
            coinbaseScript->KeepScript();
        }
    }
    return blockHashes;
}

<<<<<<< HEAD
UniValue generate(const JSONRPCRequest& request)
{
    if (request.fHelp || request.params.size() < 1 || request.params.size() > 3)
        throw std::runtime_error(
            "generate nblocks ( algo ( maxtries ) )\n"
            "\nMine up to nblocks blocks immediately (before the RPC call returns)\n"
            "\nArguments:\n"
            "1. nblocks      (numeric, required) How many blocks are generated immediately.\n"
            "2. algo         (numeric, optional) Algorithm to use (default: SHA256D).\n"
            "3. maxtries     (numeric, optional) How many iterations to try (default = 1000000).\n"
            "\nResult:\n"
            "[ blockhashes ]     (array) hashes of blocks generated\n"
            "\nExamples:\n"
            "\nGenerate 11 blocks\n"
            + HelpExampleCli("generate", "11")
        );

    int nGenerate = request.params[0].get_int();
    uint64_t nMaxTries = 1000000;
    if (request.params.size() > 2) {
        nMaxTries = request.params[2].get_int();
    }

    std::shared_ptr<CReserveScript> coinbaseScript;
    GetMainSignals().ScriptForMining(coinbaseScript);

    PowAlgo algo = ALGO_SHA256D;
    if (request.params.size () >= 2)
        algo = DecodeAlgoParam(request.params[1]);

    // If the keypool is exhausted, no script is returned at all.  Catch this.
    if (!coinbaseScript)
        throw JSONRPCError(RPC_WALLET_KEYPOOL_RAN_OUT, "Error: Keypool ran out, please call keypoolrefill first");

    //throw an error if no script was provided
    if (coinbaseScript->reserveScript.empty())
        throw JSONRPCError(RPC_INTERNAL_ERROR, "No coinbase script available (mining requires a wallet)");

    return generateBlocks(coinbaseScript, nGenerate, algo, nMaxTries, true);
}

=======
>>>>>>> c3b88a0f
UniValue generatetoaddress(const JSONRPCRequest& request)
{
    if (request.fHelp || request.params.size() < 2 || request.params.size() > 4)
        throw std::runtime_error(
            "generatetoaddress nblocks address (algo (maxtries))\n"
            "\nMine blocks immediately to a specified address (before the RPC call returns)\n"
            "\nArguments:\n"
            "1. nblocks      (numeric, required) How many blocks are generated immediately.\n"
            "2. address      (string, required) The address to send the newly generated huntercoin to.\n"
            "3. algo         (numeric, optional) Algorithm to use (default: SHA256D).\n"
            "4. maxtries     (numeric, optional) How many iterations to try (default = 1000000).\n"
            "\nResult:\n"
            "[ blockhashes ]     (array) hashes of blocks generated\n"
            "\nExamples:\n"
            "\nGenerate 11 blocks to myaddress\n"
            + HelpExampleCli("generatetoaddress", "11 \"myaddress\"")
        );

    int nGenerate = request.params[0].get_int();
    uint64_t nMaxTries = 1000000;
    if (request.params.size() > 3) {
        nMaxTries = request.params[3].get_int();
    }

    CBitcoinAddress address(request.params[1].get_str());
    if (!address.IsValid())
        throw JSONRPCError(RPC_INVALID_ADDRESS_OR_KEY, "Error: Invalid address");

    PowAlgo algo = ALGO_SHA256D;
    if (request.params.size () >= 3)
        algo = DecodeAlgoParam(request.params[2]);
    
    std::shared_ptr<CReserveScript> coinbaseScript = std::make_shared<CReserveScript>();
    coinbaseScript->reserveScript = GetScriptForDestination(address.Get());

    return generateBlocks(coinbaseScript, nGenerate, algo, nMaxTries, false);
}

UniValue getmininginfo(const JSONRPCRequest& request)
{
    if (request.fHelp || request.params.size() != 0)
        throw std::runtime_error(
            "getmininginfo\n"
            "\nReturns a json object containing mining-related information."
            "\nResult:\n"
            "{\n"
            "  \"blocks\": nnn,             (numeric) The current block\n"
            "  \"currentblocksize\": nnn,   (numeric) The last block size\n"
            "  \"currentblockweight\": nnn, (numeric) The last block weight\n"
            "  \"currentblocktx\": nnn,     (numeric) The last block transaction\n"
            "  \"difficulty_algo\": xxx.xxxxx (numeric) The current difficulty for algo\n"
            "  \"errors\": \"...\"            (string) Current errors\n"
            "  \"networkhashps\": nnn,      (numeric) The network hashes per second\n"
            "  \"pooledtx\": n              (numeric) The size of the mempool\n"
            "  \"chain\": \"xxxx\",           (string) current network name as defined in BIP70 (main, test, regtest)\n"
            "}\n"
            "\nExamples:\n"
            + HelpExampleCli("getmininginfo", "")
            + HelpExampleRpc("getmininginfo", "")
        );


    LOCK(cs_main);

    UniValue obj(UniValue::VOBJ);
    obj.push_back(Pair("blocks",           (int)chainActive.Height()));
    obj.push_back(Pair("currentblocksize", (uint64_t)nLastBlockSize));
    obj.push_back(Pair("currentblockweight", (uint64_t)nLastBlockWeight));
    obj.push_back(Pair("currentblocktx",   (uint64_t)nLastBlockTx));
    obj.push_back(Pair("difficulty_sha256d", (double)GetDifficulty(ALGO_SHA256D)));
    obj.push_back(Pair("difficulty_scrypt", (double)GetDifficulty(ALGO_SCRYPT)));
    obj.push_back(Pair("errors",           GetWarnings("statusbar")));
    obj.push_back(Pair("networkhashps",    getnetworkhashps(request)));
    obj.push_back(Pair("pooledtx",         (uint64_t)mempool.size()));
    obj.push_back(Pair("chain",            Params().NetworkIDString()));
    return obj;
}


// NOTE: Unlike wallet RPC (which use BTC values), mining RPCs follow GBT (BIP 22) in using satoshi amounts
UniValue prioritisetransaction(const JSONRPCRequest& request)
{
    if (request.fHelp || request.params.size() != 3)
        throw std::runtime_error(
            "prioritisetransaction <txid> <dummy value> <fee delta>\n"
            "Accepts the transaction into mined blocks at a higher (or lower) priority\n"
            "\nArguments:\n"
            "1. \"txid\"       (string, required) The transaction id.\n"
            "2. dummy          (numeric, optional) API-Compatibility for previous API. Must be zero or null.\n"
            "                  DEPRECATED. For forward compatibility use named arguments and omit this parameter.\n"
            "3. fee_delta      (numeric, required) The fee value (in satoshis) to add (or subtract, if negative).\n"
            "                  The fee is not actually paid, only the algorithm for selecting transactions into a block\n"
            "                  considers the transaction as it would have paid a higher (or lower) fee.\n"
            "\nResult:\n"
            "true              (boolean) Returns true\n"
            "\nExamples:\n"
            + HelpExampleCli("prioritisetransaction", "\"txid\" 0.0 10000")
            + HelpExampleRpc("prioritisetransaction", "\"txid\", 0.0, 10000")
        );

    LOCK(cs_main);

    uint256 hash = ParseHashStr(request.params[0].get_str(), "txid");
    CAmount nAmount = request.params[2].get_int64();

    if (!(request.params[1].isNull() || request.params[1].get_real() == 0)) {
        throw JSONRPCError(RPC_INVALID_PARAMETER, "Priority is no longer supported, dummy argument to prioritisetransaction must be 0.");
    }

    mempool.PrioritiseTransaction(hash, nAmount);
    return true;
}


// NOTE: Assumes a conclusive result; if result is inconclusive, it must be handled by caller
static UniValue BIP22ValidationResult(const CValidationState& state)
{
    if (state.IsValid())
        return NullUniValue;

    std::string strRejectReason = state.GetRejectReason();
    if (state.IsError())
        throw JSONRPCError(RPC_VERIFY_ERROR, strRejectReason);
    if (state.IsInvalid())
    {
        if (strRejectReason.empty())
            return "rejected";
        return strRejectReason;
    }
    // Should be impossible
    return "valid?";
}

std::string gbt_vb_name(const Consensus::DeploymentPos pos) {
    const struct VBDeploymentInfo& vbinfo = VersionBitsDeploymentInfo[pos];
    std::string s = vbinfo.name;
    if (!vbinfo.gbt_force) {
        s.insert(s.begin(), '!');
    }
    return s;
}

UniValue getblocktemplate(const JSONRPCRequest& request)
{
    if (request.fHelp || request.params.size() > 1)
        throw std::runtime_error(
            "getblocktemplate ( TemplateRequest )\n"
            "\nIf the request parameters include a 'mode' key, that is used to explicitly select between the default 'template' request or a 'proposal'.\n"
            "It returns data needed to construct a block to work on.\n"
            "For full specification, see BIPs 22, 23, 9, and 145:\n"
            "    https://github.com/bitcoin/bips/blob/master/bip-0022.mediawiki\n"
            "    https://github.com/bitcoin/bips/blob/master/bip-0023.mediawiki\n"
            "    https://github.com/bitcoin/bips/blob/master/bip-0009.mediawiki#getblocktemplate_changes\n"
            "    https://github.com/bitcoin/bips/blob/master/bip-0145.mediawiki\n"

            "\nArguments:\n"
            "1. template_request         (json object, optional) A json object in the following spec\n"
            "     {\n"
            "       \"mode\":\"template\"    (string, optional) This must be set to \"template\", \"proposal\" (see BIP 23), or omitted\n"
            "       \"capabilities\":[     (array, optional) A list of strings\n"
            "           \"support\"          (string) client side supported feature, 'longpoll', 'coinbasetxn', 'coinbasevalue', 'proposal', 'serverlist', 'workid'\n"
            "           ,...\n"
            "       ],\n"
            "       \"rules\":[            (array, optional) A list of strings\n"
            "           \"support\"          (string) client side supported softfork deployment\n"
            "           ,...\n"
            "       ]\n"
            "     }\n"
            "\n"

            "\nResult:\n"
            "{\n"
            "  \"version\" : n,                    (numeric) The preferred block version\n"
            "  \"rules\" : [ \"rulename\", ... ],    (array of strings) specific block rules that are to be enforced\n"
            "  \"vbavailable\" : {                 (json object) set of pending, supported versionbit (BIP 9) softfork deployments\n"
            "      \"rulename\" : bitnumber          (numeric) identifies the bit number as indicating acceptance and readiness for the named softfork rule\n"
            "      ,...\n"
            "  },\n"
            "  \"vbrequired\" : n,                 (numeric) bit mask of versionbits the server requires set in submissions\n"
            "  \"previousblockhash\" : \"xxxx\",     (string) The hash of current highest block\n"
            "  \"transactions\" : [                (array) contents of non-coinbase transactions that should be included in the next block\n"
            "      {\n"
            "         \"data\" : \"xxxx\",             (string) transaction data encoded in hexadecimal (byte-for-byte)\n"
            "         \"txid\" : \"xxxx\",             (string) transaction id encoded in little-endian hexadecimal\n"
            "         \"hash\" : \"xxxx\",             (string) hash encoded in little-endian hexadecimal (including witness data)\n"
            "         \"depends\" : [                (array) array of numbers \n"
            "             n                          (numeric) transactions before this one (by 1-based index in 'transactions' list) that must be present in the final block if this one is\n"
            "             ,...\n"
            "         ],\n"
            "         \"fee\": n,                    (numeric) difference in value between transaction inputs and outputs (in Satoshis); for coinbase transactions, this is a negative Number of the total collected block fees (ie, not including the block subsidy); if key is not present, fee is unknown and clients MUST NOT assume there isn't one\n"
            "         \"sigops\" : n,                (numeric) total SigOps cost, as counted for purposes of block limits; if key is not present, sigop cost is unknown and clients MUST NOT assume it is zero\n"
            "         \"weight\" : n,                (numeric) total transaction weight, as counted for purposes of block limits\n"
            "         \"required\" : true|false      (boolean) if provided and true, this transaction must be in the final block\n"
            "      }\n"
            "      ,...\n"
            "  ],\n"
            "  \"coinbaseaux\" : {                 (json object) data that should be included in the coinbase's scriptSig content\n"
            "      \"flags\" : \"xx\"                  (string) key name is to be ignored, and value included in scriptSig\n"
            "  },\n"
            "  \"coinbasevalue\" : n,              (numeric) maximum allowable input to coinbase transaction, including the generation award and transaction fees (in Satoshis)\n"
            "  \"coinbasetxn\" : { ... },          (json object) information for coinbase transaction\n"
            "  \"target\" : \"xxxx\",                (string) The hash target\n"
            "  \"mintime\" : xxx,                  (numeric) The minimum timestamp appropriate for next block time in seconds since epoch (Jan 1 1970 GMT)\n"
            "  \"mutable\" : [                     (array of string) list of ways the block template may be changed \n"
            "     \"value\"                          (string) A way the block template may be changed, e.g. 'time', 'transactions', 'prevblock'\n"
            "     ,...\n"
            "  ],\n"
            "  \"noncerange\" : \"00000000ffffffff\",(string) A range of valid nonces\n"
            "  \"sigoplimit\" : n,                 (numeric) limit of sigops in blocks\n"
            "  \"sizelimit\" : n,                  (numeric) limit of block size\n"
            "  \"weightlimit\" : n,                (numeric) limit of block weight\n"
            "  \"curtime\" : ttt,                  (numeric) current timestamp in seconds since epoch (Jan 1 1970 GMT)\n"
            "  \"bits\" : \"xxxxxxxx\",              (string) compressed target of next block\n"
            "  \"height\" : n                      (numeric) The height of the next block\n"
            "}\n"

            "\nExamples:\n"
            + HelpExampleCli("getblocktemplate", "")
            + HelpExampleRpc("getblocktemplate", "")
         );

    LOCK(cs_main);

    std::string strMode = "template";
    UniValue lpval = NullUniValue;
    std::set<std::string> setClientRules;
    int64_t nMaxVersionPreVB = -1;
    if (request.params.size() > 0)
    {
        const UniValue& oparam = request.params[0].get_obj();
        const UniValue& modeval = find_value(oparam, "mode");
        if (modeval.isStr())
            strMode = modeval.get_str();
        else if (modeval.isNull())
        {
            /* Do nothing */
        }
        else
            throw JSONRPCError(RPC_INVALID_PARAMETER, "Invalid mode");
        lpval = find_value(oparam, "longpollid");

        if (strMode == "proposal")
        {
            const UniValue& dataval = find_value(oparam, "data");
            if (!dataval.isStr())
                throw JSONRPCError(RPC_TYPE_ERROR, "Missing data String key for proposal");

            CBlock block;
            if (!DecodeHexBlk(block, dataval.get_str()))
                throw JSONRPCError(RPC_DESERIALIZATION_ERROR, "Block decode failed");

            uint256 hash = block.GetHash();
            BlockMap::iterator mi = mapBlockIndex.find(hash);
            if (mi != mapBlockIndex.end()) {
                CBlockIndex *pindex = mi->second;
                if (pindex->IsValid(BLOCK_VALID_SCRIPTS))
                    return "duplicate";
                if (pindex->nStatus & BLOCK_FAILED_MASK)
                    return "duplicate-invalid";
                return "duplicate-inconclusive";
            }

            CBlockIndex* const pindexPrev = chainActive.Tip();
            // TestBlockValidity only supports blocks built on the current Tip
            if (block.hashPrevBlock != pindexPrev->GetBlockHash())
                return "inconclusive-not-best-prevblk";
            CValidationState state;
            TestBlockValidity(state, Params(), block, pindexPrev, false, true);
            return BIP22ValidationResult(state);
        }

        const UniValue& aClientRules = find_value(oparam, "rules");
        if (aClientRules.isArray()) {
            for (unsigned int i = 0; i < aClientRules.size(); ++i) {
                const UniValue& v = aClientRules[i];
                setClientRules.insert(v.get_str());
            }
        } else {
            // NOTE: It is important that this NOT be read if versionbits is supported
            const UniValue& uvMaxVersion = find_value(oparam, "maxversion");
            if (uvMaxVersion.isNum()) {
                nMaxVersionPreVB = uvMaxVersion.get_int64();
            }
        }
    }

    if (strMode != "template")
        throw JSONRPCError(RPC_INVALID_PARAMETER, "Invalid mode");

    if(!g_connman)
        throw JSONRPCError(RPC_CLIENT_P2P_DISABLED, "Error: Peer-to-peer functionality missing or disabled");

    if (g_connman->GetNodeCount(CConnman::CONNECTIONS_ALL) == 0)
        throw JSONRPCError(RPC_CLIENT_NOT_CONNECTED, "Huntercoin is not connected!");

    if (IsInitialBlockDownload())
        throw JSONRPCError(RPC_CLIENT_IN_INITIAL_DOWNLOAD, "Huntercoin is downloading blocks...");

    static unsigned int nTransactionsUpdatedLast;

    if (!lpval.isNull())
    {
        // Wait to respond until either the best block changes, OR a minute has passed and there are more transactions
        uint256 hashWatchedChain;
        boost::system_time checktxtime;
        unsigned int nTransactionsUpdatedLastLP;

        if (lpval.isStr())
        {
            // Format: <hashBestChain><nTransactionsUpdatedLast>
            std::string lpstr = lpval.get_str();

            hashWatchedChain.SetHex(lpstr.substr(0, 64));
            nTransactionsUpdatedLastLP = atoi64(lpstr.substr(64));
        }
        else
        {
            // NOTE: Spec does not specify behaviour for non-string longpollid, but this makes testing easier
            hashWatchedChain = chainActive.Tip()->GetBlockHash();
            nTransactionsUpdatedLastLP = nTransactionsUpdatedLast;
        }

        // Release the wallet and main lock while waiting
        LEAVE_CRITICAL_SECTION(cs_main);
        {
            checktxtime = boost::get_system_time() + boost::posix_time::minutes(1);

            boost::unique_lock<boost::mutex> lock(csBestBlock);
            while (chainActive.Tip()->GetBlockHash() == hashWatchedChain && IsRPCRunning())
            {
                if (!cvBlockChange.timed_wait(lock, checktxtime))
                {
                    // Timeout: Check transactions for update
                    if (mempool.GetTransactionsUpdated() != nTransactionsUpdatedLastLP)
                        break;
                    checktxtime += boost::posix_time::seconds(10);
                }
            }
        }
        ENTER_CRITICAL_SECTION(cs_main);

        if (!IsRPCRunning())
            throw JSONRPCError(RPC_CLIENT_NOT_CONNECTED, "Shutting down");
        // TODO: Maybe recheck connections/IBD and (if something wrong) send an expires-immediately template to stop miners?
    }

    const struct VBDeploymentInfo& segwit_info = VersionBitsDeploymentInfo[Consensus::DEPLOYMENT_SEGWIT];
    // If the caller is indicating segwit support, then allow CreateNewBlock()
    // to select witness transactions, after segwit activates (otherwise
    // don't).
    bool fSupportsSegwit = setClientRules.find(segwit_info.name) != setClientRules.end();

    // Update block
    static CBlockIndex* pindexPrev;
    static int64_t nStart;
    static std::unique_ptr<CBlockTemplate> pblocktemplate;
    // Cache whether the last invocation was with segwit support, to avoid returning
    // a segwit-block to a non-segwit caller.
    static bool fLastTemplateSupportsSegwit = true;
    if (pindexPrev != chainActive.Tip() ||
        (mempool.GetTransactionsUpdated() != nTransactionsUpdatedLast && GetTime() - nStart > 5) ||
        fLastTemplateSupportsSegwit != fSupportsSegwit)
    {
        // Clear pindexPrev so future calls make a new block, despite any failures from here on
        pindexPrev = nullptr;

        // Store the pindexBest used before CreateNewBlock, to avoid races
        nTransactionsUpdatedLast = mempool.GetTransactionsUpdated();
        CBlockIndex* pindexPrevNew = chainActive.Tip();
        nStart = GetTime();
        fLastTemplateSupportsSegwit = fSupportsSegwit;

        // Create new block
        CScript scriptDummy = CScript() << OP_TRUE;
        pblocktemplate = BlockAssembler(Params()).CreateNewBlock(ALGO_SHA256D, fSupportsSegwit);
        if (!pblocktemplate)
            throw JSONRPCError(RPC_OUT_OF_MEMORY, "Out of memory");

        // Need to update only after we know CreateNewBlock succeeded
        pindexPrev = pindexPrevNew;
    }
    CBlock* pblock = &pblocktemplate->block; // pointer for convenience
    const Consensus::Params& consensusParams = Params().GetConsensus();

    // Update nTime
    UpdateTime(pblock, consensusParams, pindexPrev);
    pblock->nNonce = 0;

    // NOTE: If at some point we support pre-segwit miners post-segwit-activation, this needs to take segwit support into consideration
    const bool fPreSegWit = (THRESHOLD_ACTIVE != VersionBitsState(pindexPrev, consensusParams, Consensus::DEPLOYMENT_SEGWIT, versionbitscache));

    UniValue aCaps(UniValue::VARR); aCaps.push_back("proposal");

    UniValue transactions(UniValue::VARR);
    std::map<uint256, int64_t> setTxIndex;
    int i = 0;
    for (const auto& it : pblock->vtx) {
        const CTransaction& tx = *it;
        uint256 txHash = tx.GetHash();
        setTxIndex[txHash] = i++;

        if (tx.IsCoinBase())
            continue;

        UniValue entry(UniValue::VOBJ);

        entry.push_back(Pair("data", EncodeHexTx(tx)));
        entry.push_back(Pair("txid", txHash.GetHex()));
        entry.push_back(Pair("hash", tx.GetWitnessHash().GetHex()));

        UniValue deps(UniValue::VARR);
        for (const CTxIn &in : tx.vin)
        {
            if (setTxIndex.count(in.prevout.hash))
                deps.push_back(setTxIndex[in.prevout.hash]);
        }
        entry.push_back(Pair("depends", deps));

        int index_in_template = i - 1;
        entry.push_back(Pair("fee", pblocktemplate->vTxFees[index_in_template]));
        int64_t nTxSigOps = pblocktemplate->vTxSigOpsCost[index_in_template];
        if (fPreSegWit) {
            assert(nTxSigOps % WITNESS_SCALE_FACTOR == 0);
            nTxSigOps /= WITNESS_SCALE_FACTOR;
        }
        entry.push_back(Pair("sigops", nTxSigOps));
        entry.push_back(Pair("weight", GetTransactionWeight(tx)));

        transactions.push_back(entry);
    }

    UniValue aux(UniValue::VOBJ);
    aux.push_back(Pair("flags", HexStr(COINBASE_FLAGS.begin(), COINBASE_FLAGS.end())));

    arith_uint256 hashTarget = arith_uint256().SetCompact(pblock->nBits);

    UniValue aMutable(UniValue::VARR);
    aMutable.push_back("time");
    aMutable.push_back("transactions");
    aMutable.push_back("prevblock");

    UniValue result(UniValue::VOBJ);
    result.push_back(Pair("capabilities", aCaps));

    UniValue aRules(UniValue::VARR);
    UniValue vbavailable(UniValue::VOBJ);
    for (int j = 0; j < (int)Consensus::MAX_VERSION_BITS_DEPLOYMENTS; ++j) {
        Consensus::DeploymentPos pos = Consensus::DeploymentPos(j);
        ThresholdState state = VersionBitsState(pindexPrev, consensusParams, pos, versionbitscache);
        switch (state) {
            case THRESHOLD_DEFINED:
            case THRESHOLD_FAILED:
                // Not exposed to GBT at all
                break;
            case THRESHOLD_LOCKED_IN:
                // Ensure bit is set in block version
                pblock->nVersion |= VersionBitsMask(consensusParams, pos);
                // FALL THROUGH to get vbavailable set...
            case THRESHOLD_STARTED:
            {
                const struct VBDeploymentInfo& vbinfo = VersionBitsDeploymentInfo[pos];
                vbavailable.push_back(Pair(gbt_vb_name(pos), consensusParams.vDeployments[pos].bit));
                if (setClientRules.find(vbinfo.name) == setClientRules.end()) {
                    if (!vbinfo.gbt_force) {
                        // If the client doesn't support this, don't indicate it in the [default] version
                        pblock->nVersion &= ~VersionBitsMask(consensusParams, pos);
                    }
                }
                break;
            }
            case THRESHOLD_ACTIVE:
            {
                // Add to rules only
                const struct VBDeploymentInfo& vbinfo = VersionBitsDeploymentInfo[pos];
                aRules.push_back(gbt_vb_name(pos));
                if (setClientRules.find(vbinfo.name) == setClientRules.end()) {
                    // Not supported by the client; make sure it's safe to proceed
                    if (!vbinfo.gbt_force) {
                        // If we do anything other than throw an exception here, be sure version/force isn't sent to old clients
                        throw JSONRPCError(RPC_INVALID_PARAMETER, strprintf("Support for '%s' rule requires explicit client support", vbinfo.name));
                    }
                }
                break;
            }
        }
    }
    result.push_back(Pair("version", pblock->nVersion));
    result.push_back(Pair("rules", aRules));
    result.push_back(Pair("vbavailable", vbavailable));
    result.push_back(Pair("vbrequired", int(0)));

    if (nMaxVersionPreVB >= 2) {
        // If VB is supported by the client, nMaxVersionPreVB is -1, so we won't get here
        // Because BIP 34 changed how the generation transaction is serialized, we can only use version/force back to v2 blocks
        // This is safe to do [otherwise-]unconditionally only because we are throwing an exception above if a non-force deployment gets activated
        // Note that this can probably also be removed entirely after the first BIP9 non-force deployment (ie, probably segwit) gets activated
        aMutable.push_back("version/force");
    }

    result.push_back(Pair("previousblockhash", pblock->hashPrevBlock.GetHex()));
    result.push_back(Pair("transactions", transactions));
    result.push_back(Pair("coinbaseaux", aux));
    result.push_back(Pair("coinbasevalue", (int64_t)pblock->vtx[0]->vout[0].nValue));
    result.push_back(Pair("longpollid", chainActive.Tip()->GetBlockHash().GetHex() + i64tostr(nTransactionsUpdatedLast)));
    result.push_back(Pair("target", hashTarget.GetHex()));
    result.push_back(Pair("mintime", (int64_t)pindexPrev->GetMedianTimePast()+1));
    result.push_back(Pair("mutable", aMutable));
    result.push_back(Pair("noncerange", "00000000ffffffff"));
    int64_t nSigOpLimit = MAX_BLOCK_SIGOPS_COST;
    int64_t nSizeLimit = MAX_BLOCK_SERIALIZED_SIZE;
    if (fPreSegWit) {
        assert(nSigOpLimit % WITNESS_SCALE_FACTOR == 0);
        nSigOpLimit /= WITNESS_SCALE_FACTOR;
        assert(nSizeLimit % WITNESS_SCALE_FACTOR == 0);
        nSizeLimit /= WITNESS_SCALE_FACTOR;
    }
    result.push_back(Pair("sigoplimit", nSigOpLimit));
    result.push_back(Pair("sizelimit", nSizeLimit));
    if (!fPreSegWit) {
        result.push_back(Pair("weightlimit", (int64_t)MAX_BLOCK_WEIGHT));
    }
    result.push_back(Pair("curtime", pblock->GetBlockTime()));
    result.push_back(Pair("bits", strprintf("%08x", pblock->nBits)));
    result.push_back(Pair("height", (int64_t)(pindexPrev->nHeight+1)));

    if (!pblocktemplate->vchCoinbaseCommitment.empty() && fSupportsSegwit) {
        result.push_back(Pair("default_witness_commitment", HexStr(pblocktemplate->vchCoinbaseCommitment.begin(), pblocktemplate->vchCoinbaseCommitment.end())));
    }

    return result;
}

class submitblock_StateCatcher : public CValidationInterface
{
public:
    uint256 hash;
    bool found;
    CValidationState state;

    submitblock_StateCatcher(const uint256 &hashIn) : hash(hashIn), found(false), state() {}

protected:
    void BlockChecked(const CBlock& block, const CValidationState& stateIn) override {
        if (block.GetHash() != hash)
            return;
        found = true;
        state = stateIn;
    }
};

UniValue submitblock(const JSONRPCRequest& request)
{
    // We allow 2 arguments for compliance with BIP22. Argument 2 is ignored.
    if (request.fHelp || request.params.size() < 1 || request.params.size() > 2) {
        throw std::runtime_error(
            "submitblock \"hexdata\"  ( \"dummy\" )\n"
            "\nAttempts to submit new block to network.\n"
            "See https://en.bitcoin.it/wiki/BIP_0022 for full specification.\n"

            "\nArguments\n"
            "1. \"hexdata\"        (string, required) the hex-encoded block data to submit\n"
            "2. \"dummy\"          (optional) dummy value, for compatibility with BIP22. This value is ignored.\n"
            "\nResult:\n"
            "\nExamples:\n"
            + HelpExampleCli("submitblock", "\"mydata\"")
            + HelpExampleRpc("submitblock", "\"mydata\"")
        );
    }

    std::shared_ptr<CBlock> blockptr = std::make_shared<CBlock>();
    CBlock& block = *blockptr;
    if (!DecodeHexBlk(block, request.params[0].get_str())) {
        throw JSONRPCError(RPC_DESERIALIZATION_ERROR, "Block decode failed");
    }

    if (block.vtx.empty() || !block.vtx[0]->IsCoinBase()) {
        throw JSONRPCError(RPC_DESERIALIZATION_ERROR, "Block does not start with a coinbase");
    }

    uint256 hash = block.GetHash();
    bool fBlockPresent = false;
    {
        LOCK(cs_main);
        BlockMap::iterator mi = mapBlockIndex.find(hash);
        if (mi != mapBlockIndex.end()) {
            CBlockIndex *pindex = mi->second;
            if (pindex->IsValid(BLOCK_VALID_SCRIPTS)) {
                return "duplicate";
            }
            if (pindex->nStatus & BLOCK_FAILED_MASK) {
                return "duplicate-invalid";
            }
            // Otherwise, we might only have the header - process the block before returning
            fBlockPresent = true;
        }
    }

    {
        LOCK(cs_main);
        BlockMap::iterator mi = mapBlockIndex.find(block.hashPrevBlock);
        if (mi != mapBlockIndex.end()) {
            UpdateUncommittedBlockStructures(block, mi->second, Params().GetConsensus());
        }
    }

    submitblock_StateCatcher sc(block.GetHash());
    RegisterValidationInterface(&sc);
    bool fAccepted = ProcessNewBlock(Params(), blockptr, true, NULL);
    UnregisterValidationInterface(&sc);
    if (fBlockPresent) {
        if (fAccepted && !sc.found) {
            return "duplicate-inconclusive";
        }
        return "duplicate";
    }
    if (!sc.found) {
        return "inconclusive";
    }
    return BIP22ValidationResult(sc.state);
}

UniValue estimatefee(const JSONRPCRequest& request)
{
    if (request.fHelp || request.params.size() != 1)
        throw std::runtime_error(
            "estimatefee nblocks\n"
            "\nDEPRECATED. Please use estimatesmartfee for more intelligent estimates."
            "\nEstimates the approximate fee per kilobyte needed for a transaction to begin\n"
            "confirmation within nblocks blocks. Uses virtual transaction size of transaction\n"
            "as defined in BIP 141 (witness data is discounted).\n"
            "\nArguments:\n"
            "1. nblocks     (numeric, required)\n"
            "\nResult:\n"
            "n              (numeric) estimated fee-per-kilobyte\n"
            "\n"
            "A negative value is returned if not enough transactions and blocks\n"
            "have been observed to make an estimate.\n"
            "-1 is always returned for nblocks == 1 as it is impossible to calculate\n"
            "a fee that is high enough to get reliably included in the next block.\n"
            "\nExample:\n"
            + HelpExampleCli("estimatefee", "6")
            );

    RPCTypeCheck(request.params, {UniValue::VNUM});

    int nBlocks = request.params[0].get_int();
    if (nBlocks < 1)
        nBlocks = 1;

    CFeeRate feeRate = ::feeEstimator.estimateFee(nBlocks);
    if (feeRate == CFeeRate(0))
        return -1.0;

    return ValueFromAmount(feeRate.GetFeePerK());
}

UniValue estimatesmartfee(const JSONRPCRequest& request)
{
    if (request.fHelp || request.params.size() < 1 || request.params.size() > 2)
        throw std::runtime_error(
            "estimatesmartfee nblocks (conservative)\n"
            "\nEstimates the approximate fee per kilobyte needed for a transaction to begin\n"
            "confirmation within nblocks blocks if possible and return the number of blocks\n"
            "for which the estimate is valid. Uses virtual transaction size as defined\n"
            "in BIP 141 (witness data is discounted).\n"
            "\nArguments:\n"
            "1. nblocks       (numeric)\n"
            "2. conservative  (bool, optional, default=true) Whether to return a more conservative estimate which\n"
            "                 also satisfies a longer history. A conservative estimate potentially returns a higher\n"
            "                 feerate and is more likely to be sufficient for the desired target, but is not as\n"
            "                 responsive to short term drops in the prevailing fee market\n"
            "\nResult:\n"
            "{\n"
            "  \"feerate\" : x.x,     (numeric) estimate fee-per-kilobyte (in BTC)\n"
            "  \"blocks\" : n         (numeric) block number where estimate was found\n"
            "}\n"
            "\n"
            "A negative value is returned if not enough transactions and blocks\n"
            "have been observed to make an estimate for any number of blocks.\n"
            "However it will not return a value below the mempool reject fee.\n"
            "\nExample:\n"
            + HelpExampleCli("estimatesmartfee", "6")
            );

    RPCTypeCheck(request.params, {UniValue::VNUM});

    int nBlocks = request.params[0].get_int();
    bool conservative = true;
    if (request.params.size() > 1 && !request.params[1].isNull()) {
        RPCTypeCheckArgument(request.params[1], UniValue::VBOOL);
        conservative = request.params[1].get_bool();
    }

    UniValue result(UniValue::VOBJ);
    FeeCalculation feeCalc;
    CFeeRate feeRate = ::feeEstimator.estimateSmartFee(nBlocks, &feeCalc, ::mempool, conservative);
    result.push_back(Pair("feerate", feeRate == CFeeRate(0) ? -1.0 : ValueFromAmount(feeRate.GetFeePerK())));
    result.push_back(Pair("blocks", feeCalc.returnedTarget));
    return result;
}

UniValue estimaterawfee(const JSONRPCRequest& request)
{
    if (request.fHelp || request.params.size() < 1 || request.params.size() > 2)
        throw std::runtime_error(
            "estimaterawfee nblocks (threshold)\n"
            "\nWARNING: This interface is unstable and may disappear or change!\n"
            "\nWARNING: This is an advanced API call that is tightly coupled to the specific\n"
            "         implementation of fee estimation. The parameters it can be called with\n"
            "         and the results it returns will change if the internal implementation changes.\n"
            "\nEstimates the approximate fee per kilobyte needed for a transaction to begin\n"
            "confirmation within nblocks blocks if possible. Uses virtual transaction size as defined\n"
            "in BIP 141 (witness data is discounted).\n"
            "\nArguments:\n"
            "1. nblocks     (numeric) Confirmation target in blocks (1 - 1008)\n"
            "2. threshold   (numeric, optional) The proportion of transactions in a given feerate range that must have been\n"
            "               confirmed within nblocks in order to consider those feerates as high enough and proceed to check\n"
            "               lower buckets.  Default: 0.95\n"
            "\nResult:\n"
            "{\n"
            "  \"short\" : {            (json object, optional) estimate for short time horizon\n"
            "      \"feerate\" : x.x,        (numeric, optional) estimate fee-per-kilobyte (in BTC)\n"
            "      \"decay\" : x.x,          (numeric) exponential decay (per block) for historical moving average of confirmation data\n"
            "      \"scale\" : x,            (numeric) The resolution of confirmation targets at this time horizon\n"
            "      \"pass\" : {              (json object, optional) information about the lowest range of feerates to succeed in meeting the threshold\n"
            "          \"startrange\" : x.x,     (numeric) start of feerate range\n"
            "          \"endrange\" : x.x,       (numeric) end of feerate range\n"
            "          \"withintarget\" : x.x,   (numeric) number of txs over history horizon in the feerate range that were confirmed within target\n"
            "          \"totalconfirmed\" : x.x, (numeric) number of txs over history horizon in the feerate range that were confirmed at any point\n"
            "          \"inmempool\" : x.x,      (numeric) current number of txs in mempool in the feerate range unconfirmed for at least target blocks\n"
            "          \"leftmempool\" : x.x,    (numeric) number of txs over history horizon in the feerate range that left mempool unconfirmed after target\n"
            "      },\n"
            "      \"fail\" : { ... },       (json object, optional) information about the highest range of feerates to fail to meet the threshold\n"
            "      \"errors\":  [ str... ]   (json array of strings, optional) Errors encountered during processing\n"
            "  },\n"
            "  \"medium\" : { ... },    (json object, optional) estimate for medium time horizon\n"
            "  \"long\" : { ... }       (json object) estimate for long time horizon\n"
            "}\n"
            "\n"
            "Results are returned for any horizon which tracks blocks up to the confirmation target.\n"
            "\nExample:\n"
            + HelpExampleCli("estimaterawfee", "6 0.9")
            );

    RPCTypeCheck(request.params, {UniValue::VNUM, UniValue::VNUM, UniValue::VNUM}, true);
    RPCTypeCheckArgument(request.params[0], UniValue::VNUM);
    int nBlocks = request.params[0].get_int();
    if (nBlocks < 1 || (unsigned int)nBlocks > ::feeEstimator.HighestTargetTracked(FeeEstimateHorizon::LONG_HALFLIFE)) {
        throw JSONRPCError(RPC_INVALID_PARAMETER, "Invalid nblocks");
    }
    double threshold = 0.95;
    if (!request.params[1].isNull()) {
        threshold = request.params[1].get_real();
    }
    if (threshold < 0 || threshold > 1) {
        throw JSONRPCError(RPC_INVALID_PARAMETER, "Invalid threshold");
    }

    UniValue result(UniValue::VOBJ);

    for (FeeEstimateHorizon horizon : {FeeEstimateHorizon::SHORT_HALFLIFE, FeeEstimateHorizon::MED_HALFLIFE, FeeEstimateHorizon::LONG_HALFLIFE}) {
        CFeeRate feeRate;
        EstimationResult buckets;

        // Only output results for horizons which track the target
        if ((unsigned int)nBlocks > ::feeEstimator.HighestTargetTracked(horizon)) continue;

        feeRate = ::feeEstimator.estimateRawFee(nBlocks, threshold, horizon, &buckets);
        UniValue horizon_result(UniValue::VOBJ);
        UniValue errors(UniValue::VARR);
        UniValue passbucket(UniValue::VOBJ);
        passbucket.push_back(Pair("startrange", round(buckets.pass.start)));
        passbucket.push_back(Pair("endrange", round(buckets.pass.end)));
        passbucket.push_back(Pair("withintarget", round(buckets.pass.withinTarget * 100.0) / 100.0));
        passbucket.push_back(Pair("totalconfirmed", round(buckets.pass.totalConfirmed * 100.0) / 100.0));
        passbucket.push_back(Pair("inmempool", round(buckets.pass.inMempool * 100.0) / 100.0));
        passbucket.push_back(Pair("leftmempool", round(buckets.pass.leftMempool * 100.0) / 100.0));
        UniValue failbucket(UniValue::VOBJ);
        failbucket.push_back(Pair("startrange", round(buckets.fail.start)));
        failbucket.push_back(Pair("endrange", round(buckets.fail.end)));
        failbucket.push_back(Pair("withintarget", round(buckets.fail.withinTarget * 100.0) / 100.0));
        failbucket.push_back(Pair("totalconfirmed", round(buckets.fail.totalConfirmed * 100.0) / 100.0));
        failbucket.push_back(Pair("inmempool", round(buckets.fail.inMempool * 100.0) / 100.0));
        failbucket.push_back(Pair("leftmempool", round(buckets.fail.leftMempool * 100.0) / 100.0));

        // CFeeRate(0) is used to indicate error as a return value from estimateRawFee
        if (feeRate != CFeeRate(0)) {
            horizon_result.push_back(Pair("feerate", ValueFromAmount(feeRate.GetFeePerK())));
            horizon_result.push_back(Pair("decay", buckets.decay));
            horizon_result.push_back(Pair("scale", (int)buckets.scale));
            horizon_result.push_back(Pair("pass", passbucket));
            // buckets.fail.start == -1 indicates that all buckets passed, there is no fail bucket to output
            if (buckets.fail.start != -1) horizon_result.push_back(Pair("fail", failbucket));
        } else {
            // Output only information that is still meaningful in the event of error
            horizon_result.push_back(Pair("decay", buckets.decay));
            horizon_result.push_back(Pair("scale", (int)buckets.scale));
            horizon_result.push_back(Pair("fail", failbucket));
            errors.push_back("Insufficient data or no feerate found which meets threshold");
            horizon_result.push_back(Pair("errors",errors));
        }
        result.push_back(Pair(StringForFeeEstimateHorizon(horizon), horizon_result));
    }
    return result;
}

/* ************************************************************************** */
/* Merge mining.  */

namespace {

/**
 * The variables below are used to keep track of created and not yet
 * submitted auxpow blocks.  Lock them to be sure even for multiple
 * RPC threads running in parallel.
 */
CCriticalSection cs_auxblockCache;
std::map<uint256, CBlock*> mapNewBlock;
std::vector<std::unique_ptr<CBlockTemplate>> vNewBlockTemplate;

void AuxMiningCheck()
{
  if(!g_connman)
    throw JSONRPCError(RPC_CLIENT_P2P_DISABLED,
                       "Error: Peer-to-peer functionality missing or disabled");

  if (g_connman->GetNodeCount(CConnman::CONNECTIONS_ALL) == 0
        && !Params().MineBlocksOnDemand())
    throw JSONRPCError(RPC_CLIENT_NOT_CONNECTED,
                       "Huntercoin is not connected!");

  if (IsInitialBlockDownload() && !Params().MineBlocksOnDemand())
    throw JSONRPCError(RPC_CLIENT_IN_INITIAL_DOWNLOAD,
                       "Huntercoin is downloading blocks...");
}

<<<<<<< HEAD
static 
UniValue AuxMiningCreateBlock(const CScript& scriptPubKey, const PowAlgo algo)
=======
} // anonymous namespace

UniValue AuxMiningCreateBlock(const CScript& scriptPubKey)
>>>>>>> c3b88a0f
{
    AuxMiningCheck();

    LOCK(cs_auxblockCache);

    static unsigned nTransactionsUpdatedLast;
    static const CBlockIndex* pindexPrev = nullptr;
    static uint64_t nStart;
    static CBlock* pblock = nullptr;
    static unsigned nExtraNonce = 0;

    // Update block
    /* TODO: One could keep a block for each algo ready so that
       we don't recreate it when the algo parameter is changed.
       Not sure how much impact this has on practical mining operations.  */
    {
    LOCK(cs_main);
    if (pindexPrev != chainActive.Tip()
        || pblock->GetAlgo() != algo
        || (mempool.GetTransactionsUpdated() != nTransactionsUpdatedLast
            && GetTime() - nStart > 60))
    {
        if (pindexPrev != chainActive.Tip())
        {
            // Clear old blocks since they're obsolete now.
            mapNewBlock.clear();
            vNewBlockTemplate.clear();
            pblock = nullptr;
        }

        // Create new block with nonce = 0 and extraNonce = 1
        std::unique_ptr<CBlockTemplate> newBlock
            = BlockAssembler(Params()).CreateNewBlock(algo, scriptPubKey);
        if (!newBlock)
            throw JSONRPCError(RPC_OUT_OF_MEMORY, "out of memory");

        // Update state only when CreateNewBlock succeeded
        nTransactionsUpdatedLast = mempool.GetTransactionsUpdated();
        pindexPrev = chainActive.Tip();
        nStart = GetTime();

        // Finalise it by setting the version and building the merkle root
        IncrementExtraNonce(&newBlock->block, pindexPrev, nExtraNonce);
        newBlock->block.SetAuxpowVersion(true);

        // Save
        pblock = &newBlock->block;
        mapNewBlock[pblock->GetHash()] = pblock;
        vNewBlockTemplate.push_back(std::move(newBlock));
    }
    }

    // At this point, pblock is always initialised:  If we make it here
    // without creating a new block above, it means that, in particular,
    // pindexPrev == chainActive.Tip().  But for that to happen, we must
    // already have created a pblock in a previous call, as pindexPrev is
    // initialised only when pblock is.
    assert(pblock);

    arith_uint256 target;
    bool fNegative, fOverflow;
    target.SetCompact(pblock->nBits, &fNegative, &fOverflow);
    if (fNegative || fOverflow || target == 0)
        throw std::runtime_error("invalid difficulty bits in block");

    UniValue result(UniValue::VOBJ);
    result.pushKV("hash", pblock->GetHash().GetHex());
    result.pushKV("chainid", pblock->GetChainId());
    result.pushKV("algo", pblock->GetAlgo());
    result.pushKV("previousblockhash", pblock->hashPrevBlock.GetHex());
    result.pushKV("coinbasevalue", (int64_t)pblock->vtx[0]->vout[0].nValue);
    result.pushKV("bits", strprintf("%08x", pblock->nBits));
    result.pushKV("height", static_cast<int64_t> (pindexPrev->nHeight + 1));
    result.pushKV("_target", HexStr(BEGIN(target), END(target)));

    return result;
}

bool AuxMiningSubmitBlock(const std::string& hashHex,
                          const std::string& auxpowHex)
{
    AuxMiningCheck();

    LOCK(cs_auxblockCache);

    uint256 hash;
    hash.SetHex(hashHex);

    const std::map<uint256, CBlock*>::iterator mit = mapNewBlock.find(hash);
    if (mit == mapNewBlock.end())
        throw JSONRPCError(RPC_INVALID_PARAMETER, "block hash unknown");
    CBlock& block = *mit->second;

    const std::vector<unsigned char> vchAuxPow = ParseHex(auxpowHex);
    CDataStream ss(vchAuxPow, SER_GETHASH, PROTOCOL_VERSION);
    CAuxPow pow;
    ss >> pow;
    block.SetAuxpow(new CAuxPow(pow));
    assert(block.GetHash() == hash);

    submitblock_StateCatcher sc(block.GetHash());
    RegisterValidationInterface(&sc);
    std::shared_ptr<const CBlock> shared_block 
      = std::make_shared<const CBlock>(block);
    bool fAccepted = ProcessNewBlock(Params(), shared_block, true, nullptr);
    UnregisterValidationInterface(&sc);

    return fAccepted;
}

<<<<<<< HEAD
UniValue getauxblock(const JSONRPCRequest& request)
{
    if (request.fHelp || request.params.size() > 2)
        throw std::runtime_error(
            "getauxblock (algo | hash auxpow)\n"
            "\nCreate or submit a merge-mined block.\n"
            "\nWith zero or one argument, create a new block and return\n"
            "information required to merge-mine it.  The optional argument\n"
            "determines the hashing algorithm (default: SHA256D).\n"
            "\nWith two arguments, submit a solved auxpow for a previously\n"
            "returned block.\n"
            "\nArguments first form:\n"
            "1. algo      (numeric, optional) algorithm for the block\n"
            "\nArguments second form:\n"
            "1. hash      (string, required) hash of the block to submit\n"
            "2. auxpow    (string, required) serialised auxpow found\n"
            "\nResult first form:\n"
            "{\n"
            "  \"hash\"               (string) hash of the created block\n"
            "  \"chainid\"            (numeric) chain ID for this block\n"
            "  \"algo\"               (numeric) algorithm for the block\n"
            "  \"previousblockhash\"  (string) hash of the previous block\n"
            "  \"coinbasevalue\"      (numeric) value of the block's coinbase\n"
            "  \"bits\"               (string) compressed target of the block\n"
            "  \"height\"             (numeric) height of the block\n"
            "  \"_target\"            (string) target in reversed byte order, deprecated\n"
            "}\n"
            "\nResult second form:\n"
            "xxxxx        (boolean) whether the submitted block was correct\n"
            "\nExamples:\n"
            + HelpExampleCli("getauxblock", "")
            + HelpExampleCli("getauxblock", "1")
            + HelpExampleCli("getauxblock", "\"hash\" \"serialised auxpow\"")
            + HelpExampleRpc("getauxblock", "")
            );

    std::shared_ptr<CReserveScript> coinbaseScript;
    GetMainSignals().ScriptForMining(coinbaseScript);

    // If the keypool is exhausted, no script is returned at all.  Catch this.
    if (!coinbaseScript)
        throw JSONRPCError(RPC_WALLET_KEYPOOL_RAN_OUT, "Error: Keypool ran out, please call keypoolrefill first");

    //throw an error if no script was provided
    if (!coinbaseScript->reserveScript.size())
        throw JSONRPCError(RPC_INTERNAL_ERROR, "No coinbase script available (mining requires a wallet)");

    /* Create a new block */
    if (request.params.size() < 2)
    {
        PowAlgo algo = ALGO_SHA256D;
        if (request.params.size () >= 1)
          algo = DecodeAlgoParam (request.params[0]);

        return AuxMiningCreateBlock(coinbaseScript->reserveScript, algo);
    }

    /* Submit a block instead.  Note that this need not lock cs_main,
       since ProcessNewBlock below locks it instead.  */
    assert(request.params.size() == 2);
    bool fAccepted = AuxMiningSubmitBlock(request.params[0].get_str(), 
                                          request.params[1].get_str());
    if (fAccepted)
        coinbaseScript->KeepScript();

    return fAccepted;
}

=======
>>>>>>> c3b88a0f
UniValue createauxblock(const JSONRPCRequest& request)
{
    if (request.fHelp || request.params.size() < 1 || request.params.size() > 2)
        throw std::runtime_error(
            "createauxblock <address> (<algo>)\n"
            "\ncreate a new block and return information required to merge-mine it.\n"
            "\nArguments:\n"
            "1. address      (string, required) specify coinbase transaction payout address\n"
            "2. algo         (numeric, optional) algorithm for the block\n"
            "\nResult:\n"
            "{\n"
            "  \"hash\"               (string) hash of the created block\n"
            "  \"chainid\"            (numeric) chain ID for this block\n"
            "  \"previousblockhash\"  (string) hash of the previous block\n"
            "  \"coinbasevalue\"      (numeric) value of the block's coinbase\n"
            "  \"bits\"               (string) compressed target of the block\n"
            "  \"height\"             (numeric) height of the block\n"
            "  \"_target\"            (string) target in reversed byte order, deprecated\n"
            "}\n"
            "\nExamples:\n"
            + HelpExampleCli("createauxblock", "\"address\"")
            + HelpExampleCli("createauxblock", "\"address\" 1")
            + HelpExampleRpc("createauxblock", "\"address\"")
            );

    // Check coinbase payout address
    CBitcoinAddress coinbaseAddress(request.params[0].get_str());
    if (!coinbaseAddress.IsValid())
        throw JSONRPCError(RPC_INVALID_PARAMETER,
                           "Invalid coinbase payout address");
    const CScript scriptPubKey
        = GetScriptForDestination(coinbaseAddress.Get());

    PowAlgo algo = ALGO_SHA256D;
    if (request.params.size () >= 2)
      algo = DecodeAlgoParam (request.params[1]);

    return AuxMiningCreateBlock(scriptPubKey, algo);
}

UniValue submitauxblock(const JSONRPCRequest& request)
{
    if (request.fHelp || request.params.size() != 2)
        throw std::runtime_error(
            "submitauxblock <hash> <auxpow>\n"
            "\nsubmit a solved auxpow for a previously block created by 'createauxblock'.\n"
            "\nArguments:\n"
            "1. hash      (string, required) hash of the block to submit\n"
            "2. auxpow    (string, required) serialised auxpow found\n"
            "\nResult:\n"
            "xxxxx        (boolean) whether the submitted block was correct\n"
            "\nExamples:\n"
            + HelpExampleCli("submitauxblock", "\"hash\" \"serialised auxpow\"")
            + HelpExampleRpc("submitauxblock", "\"hash\" \"serialised auxpow\"")
            );

    return AuxMiningSubmitBlock(request.params[0].get_str(), 
                                request.params[1].get_str());
}


/* ************************************************************************** */

static const CRPCCommand commands[] =
{ //  category              name                      actor (function)         okSafeMode
  //  --------------------- ------------------------  -----------------------  ----------
    { "mining",             "getnetworkhashps",       &getnetworkhashps,       true,  {"nblocks","height"} },
    { "mining",             "getmininginfo",          &getmininginfo,          true,  {} },
    { "mining",             "prioritisetransaction",  &prioritisetransaction,  true,  {"txid","dummy","fee_delta"} },
    { "mining",             "getblocktemplate",       &getblocktemplate,       true,  {"template_request"} },
<<<<<<< HEAD
    { "mining",             "submitblock",            &submitblock,            true,  {"hexdata","parameters"} },
    { "mining",             "getauxblock",            &getauxblock,            true,  {"hash", "auxpow"} },
    { "mining",             "createauxblock",         &createauxblock,         true,  {"address", "algo"} },
    { "mining",             "submitauxblock",         &submitauxblock,         true,  {"hash", "auxpow"} },

    { "generating",         "generate",               &generate,               true,  {"nblocks","algo","maxtries"} },
    { "generating",         "generatetoaddress",      &generatetoaddress,      true,  {"nblocks","address","algo","maxtries"} },
=======
    { "mining",             "submitblock",            &submitblock,            true,  {"hexdata","dummy"} },
    { "mining",             "createauxblock",         &createauxblock,         true,  {"address"} },
    { "mining",             "submitauxblock",         &submitauxblock,         true,  {"hash", "auxpow"} },

    { "generating",         "generatetoaddress",      &generatetoaddress,      true,  {"nblocks","address","maxtries"} },
>>>>>>> c3b88a0f

    { "util",               "estimatefee",            &estimatefee,            true,  {"nblocks"} },
    { "util",               "estimatesmartfee",       &estimatesmartfee,       true,  {"nblocks", "conservative"} },

    { "hidden",             "estimaterawfee",         &estimaterawfee,         true,  {"nblocks", "threshold"} },
};

void RegisterMiningRPCCommands(CRPCTable &t)
{
    for (unsigned int vcidx = 0; vcidx < ARRAYLEN(commands); vcidx++)
        t.appendCommand(commands[vcidx].name, &commands[vcidx]);
}<|MERGE_RESOLUTION|>--- conflicted
+++ resolved
@@ -16,7 +16,6 @@
 #include "miner.h"
 #include "net.h"
 #include "policy/fees.h"
-#include "pow.h"
 #include "rpc/blockchain.h"
 #include "rpc/mining.h"
 #include "rpc/server.h"
@@ -179,50 +178,6 @@
     return blockHashes;
 }
 
-<<<<<<< HEAD
-UniValue generate(const JSONRPCRequest& request)
-{
-    if (request.fHelp || request.params.size() < 1 || request.params.size() > 3)
-        throw std::runtime_error(
-            "generate nblocks ( algo ( maxtries ) )\n"
-            "\nMine up to nblocks blocks immediately (before the RPC call returns)\n"
-            "\nArguments:\n"
-            "1. nblocks      (numeric, required) How many blocks are generated immediately.\n"
-            "2. algo         (numeric, optional) Algorithm to use (default: SHA256D).\n"
-            "3. maxtries     (numeric, optional) How many iterations to try (default = 1000000).\n"
-            "\nResult:\n"
-            "[ blockhashes ]     (array) hashes of blocks generated\n"
-            "\nExamples:\n"
-            "\nGenerate 11 blocks\n"
-            + HelpExampleCli("generate", "11")
-        );
-
-    int nGenerate = request.params[0].get_int();
-    uint64_t nMaxTries = 1000000;
-    if (request.params.size() > 2) {
-        nMaxTries = request.params[2].get_int();
-    }
-
-    std::shared_ptr<CReserveScript> coinbaseScript;
-    GetMainSignals().ScriptForMining(coinbaseScript);
-
-    PowAlgo algo = ALGO_SHA256D;
-    if (request.params.size () >= 2)
-        algo = DecodeAlgoParam(request.params[1]);
-
-    // If the keypool is exhausted, no script is returned at all.  Catch this.
-    if (!coinbaseScript)
-        throw JSONRPCError(RPC_WALLET_KEYPOOL_RAN_OUT, "Error: Keypool ran out, please call keypoolrefill first");
-
-    //throw an error if no script was provided
-    if (coinbaseScript->reserveScript.empty())
-        throw JSONRPCError(RPC_INTERNAL_ERROR, "No coinbase script available (mining requires a wallet)");
-
-    return generateBlocks(coinbaseScript, nGenerate, algo, nMaxTries, true);
-}
-
-=======
->>>>>>> c3b88a0f
 UniValue generatetoaddress(const JSONRPCRequest& request)
 {
     if (request.fHelp || request.params.size() < 2 || request.params.size() > 4)
@@ -1059,14 +1014,9 @@
                        "Huntercoin is downloading blocks...");
 }
 
-<<<<<<< HEAD
-static 
+} // anonymous namespace
+
 UniValue AuxMiningCreateBlock(const CScript& scriptPubKey, const PowAlgo algo)
-=======
-} // anonymous namespace
-
-UniValue AuxMiningCreateBlock(const CScript& scriptPubKey)
->>>>>>> c3b88a0f
 {
     AuxMiningCheck();
 
@@ -1177,77 +1127,6 @@
     return fAccepted;
 }
 
-<<<<<<< HEAD
-UniValue getauxblock(const JSONRPCRequest& request)
-{
-    if (request.fHelp || request.params.size() > 2)
-        throw std::runtime_error(
-            "getauxblock (algo | hash auxpow)\n"
-            "\nCreate or submit a merge-mined block.\n"
-            "\nWith zero or one argument, create a new block and return\n"
-            "information required to merge-mine it.  The optional argument\n"
-            "determines the hashing algorithm (default: SHA256D).\n"
-            "\nWith two arguments, submit a solved auxpow for a previously\n"
-            "returned block.\n"
-            "\nArguments first form:\n"
-            "1. algo      (numeric, optional) algorithm for the block\n"
-            "\nArguments second form:\n"
-            "1. hash      (string, required) hash of the block to submit\n"
-            "2. auxpow    (string, required) serialised auxpow found\n"
-            "\nResult first form:\n"
-            "{\n"
-            "  \"hash\"               (string) hash of the created block\n"
-            "  \"chainid\"            (numeric) chain ID for this block\n"
-            "  \"algo\"               (numeric) algorithm for the block\n"
-            "  \"previousblockhash\"  (string) hash of the previous block\n"
-            "  \"coinbasevalue\"      (numeric) value of the block's coinbase\n"
-            "  \"bits\"               (string) compressed target of the block\n"
-            "  \"height\"             (numeric) height of the block\n"
-            "  \"_target\"            (string) target in reversed byte order, deprecated\n"
-            "}\n"
-            "\nResult second form:\n"
-            "xxxxx        (boolean) whether the submitted block was correct\n"
-            "\nExamples:\n"
-            + HelpExampleCli("getauxblock", "")
-            + HelpExampleCli("getauxblock", "1")
-            + HelpExampleCli("getauxblock", "\"hash\" \"serialised auxpow\"")
-            + HelpExampleRpc("getauxblock", "")
-            );
-
-    std::shared_ptr<CReserveScript> coinbaseScript;
-    GetMainSignals().ScriptForMining(coinbaseScript);
-
-    // If the keypool is exhausted, no script is returned at all.  Catch this.
-    if (!coinbaseScript)
-        throw JSONRPCError(RPC_WALLET_KEYPOOL_RAN_OUT, "Error: Keypool ran out, please call keypoolrefill first");
-
-    //throw an error if no script was provided
-    if (!coinbaseScript->reserveScript.size())
-        throw JSONRPCError(RPC_INTERNAL_ERROR, "No coinbase script available (mining requires a wallet)");
-
-    /* Create a new block */
-    if (request.params.size() < 2)
-    {
-        PowAlgo algo = ALGO_SHA256D;
-        if (request.params.size () >= 1)
-          algo = DecodeAlgoParam (request.params[0]);
-
-        return AuxMiningCreateBlock(coinbaseScript->reserveScript, algo);
-    }
-
-    /* Submit a block instead.  Note that this need not lock cs_main,
-       since ProcessNewBlock below locks it instead.  */
-    assert(request.params.size() == 2);
-    bool fAccepted = AuxMiningSubmitBlock(request.params[0].get_str(), 
-                                          request.params[1].get_str());
-    if (fAccepted)
-        coinbaseScript->KeepScript();
-
-    return fAccepted;
-}
-
-=======
->>>>>>> c3b88a0f
 UniValue createauxblock(const JSONRPCRequest& request)
 {
     if (request.fHelp || request.params.size() < 1 || request.params.size() > 2)
@@ -1318,21 +1197,11 @@
     { "mining",             "getmininginfo",          &getmininginfo,          true,  {} },
     { "mining",             "prioritisetransaction",  &prioritisetransaction,  true,  {"txid","dummy","fee_delta"} },
     { "mining",             "getblocktemplate",       &getblocktemplate,       true,  {"template_request"} },
-<<<<<<< HEAD
-    { "mining",             "submitblock",            &submitblock,            true,  {"hexdata","parameters"} },
-    { "mining",             "getauxblock",            &getauxblock,            true,  {"hash", "auxpow"} },
+    { "mining",             "submitblock",            &submitblock,            true,  {"hexdata","dummy"} },
     { "mining",             "createauxblock",         &createauxblock,         true,  {"address", "algo"} },
     { "mining",             "submitauxblock",         &submitauxblock,         true,  {"hash", "auxpow"} },
 
-    { "generating",         "generate",               &generate,               true,  {"nblocks","algo","maxtries"} },
     { "generating",         "generatetoaddress",      &generatetoaddress,      true,  {"nblocks","address","algo","maxtries"} },
-=======
-    { "mining",             "submitblock",            &submitblock,            true,  {"hexdata","dummy"} },
-    { "mining",             "createauxblock",         &createauxblock,         true,  {"address"} },
-    { "mining",             "submitauxblock",         &submitauxblock,         true,  {"hash", "auxpow"} },
-
-    { "generating",         "generatetoaddress",      &generatetoaddress,      true,  {"nblocks","address","maxtries"} },
->>>>>>> c3b88a0f
 
     { "util",               "estimatefee",            &estimatefee,            true,  {"nblocks"} },
     { "util",               "estimatesmartfee",       &estimatesmartfee,       true,  {"nblocks", "conservative"} },
