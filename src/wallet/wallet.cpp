// Copyright (c) 2009-2010 Satoshi Nakamoto
// Copyright (c) 2009-2016 The Bitcoin Core developers
// Distributed under the MIT software license, see the accompanying
// file COPYING or http://www.opensource.org/licenses/mit-license.php.

#include "wallet/wallet.h"

#include "base58.h"
#include "checkpoints.h"
#include "chain.h"
#include "wallet/coincontrol.h"
#include "consensus/consensus.h"
#include "consensus/validation.h"
#include "fs.h"
#include "game/tx.h"
#include "key.h"
#include "keystore.h"
#include "validation.h"
#include "net.h"
#include "policy/fees.h"
#include "policy/policy.h"
#include "policy/rbf.h"
#include "primitives/block.h"
#include "primitives/transaction.h"
#include "script/script.h"
#include "script/sign.h"
#include "scheduler.h"
#include "timedata.h"
#include "txmempool.h"
#include "util.h"
#include "ui_interface.h"
#include "utilmoneystr.h"

#include <assert.h>

#include <boost/algorithm/string/replace.hpp>
#include <boost/thread.hpp>

CWallet* pwalletMain = NULL;
/** Transaction fee set by the user */
CFeeRate payTxFee(DEFAULT_TRANSACTION_FEE);
unsigned int nTxConfirmTarget = DEFAULT_TX_CONFIRM_TARGET;
bool bSpendZeroConfChange = DEFAULT_SPEND_ZEROCONF_CHANGE;
bool fWalletRbf = DEFAULT_WALLET_RBF;

const char * DEFAULT_WALLET_DAT = "wallet.dat";
const uint32_t BIP32_HARDENED_KEY_LIMIT = 0x80000000;

/**
 * Fees smaller than this (in satoshi) are considered zero fee (for transaction creation)
 * Override with -mintxfee
 */
CFeeRate CWallet::minTxFee = CFeeRate(DEFAULT_TRANSACTION_MINFEE);
/**
 * If fee estimation does not have enough data to provide estimates, use this fee instead.
 * Has no effect if not using fee estimation
 * Override with -fallbackfee
 */
CFeeRate CWallet::fallbackFee = CFeeRate(DEFAULT_FALLBACK_FEE);

/** @defgroup mapWallet
 *
 * @{
 */

struct CompareValueOnly
{
    bool operator()(const CInputCoin& t1,
                    const CInputCoin& t2) const
    {
        return t1.txout.nValue < t2.txout.nValue;
    }
};

std::string COutput::ToString() const
{
    return strprintf("COutput(%s, %d, %d) [%s]", tx->GetHash().ToString(), i, nDepth, FormatMoney(tx->tx->vout[i].nValue));
}

const CWalletTx* CWallet::GetWalletTx(const uint256& hash) const
{
    LOCK(cs_wallet);
    std::map<uint256, CWalletTx>::const_iterator it = mapWallet.find(hash);
    if (it == mapWallet.end())
        return NULL;
    return &(it->second);
}

CPubKey CWallet::GenerateNewKey(bool internal)
{
    AssertLockHeld(cs_wallet); // mapKeyMetadata
    bool fCompressed = CanSupportFeature(FEATURE_COMPRPUBKEY); // default to compressed public keys if we want 0.6.0 wallets

    CKey secret;

    // Create new metadata
    int64_t nCreationTime = GetTime();
    CKeyMetadata metadata(nCreationTime);

    // use HD key derivation if HD was enabled during wallet creation
    if (IsHDEnabled()) {
        DeriveNewChildKey(metadata, secret, (CanSupportFeature(FEATURE_HD_SPLIT) ? internal : false));
    } else {
        secret.MakeNewKey(fCompressed);
    }

    // Compressed public keys were introduced in version 0.6.0
    if (fCompressed)
        SetMinVersion(FEATURE_COMPRPUBKEY);

    CPubKey pubkey = secret.GetPubKey();
    assert(secret.VerifyPubKey(pubkey));

    mapKeyMetadata[pubkey.GetID()] = metadata;
    UpdateTimeFirstKey(nCreationTime);

    if (!AddKeyPubKey(secret, pubkey))
        throw std::runtime_error(std::string(__func__) + ": AddKey failed");
    return pubkey;
}

void CWallet::DeriveNewChildKey(CKeyMetadata& metadata, CKey& secret, bool internal)
{
    // for now we use a fixed keypath scheme of m/0'/0'/k
    CKey key;                      //master key seed (256bit)
    CExtKey masterKey;             //hd master key
    CExtKey accountKey;            //key at m/0'
    CExtKey chainChildKey;         //key at m/0'/0' (external) or m/0'/1' (internal)
    CExtKey childKey;              //key at m/0'/0'/<n>'

    // try to get the master key
    if (!GetKey(hdChain.masterKeyID, key))
        throw std::runtime_error(std::string(__func__) + ": Master key not found");

    masterKey.SetMaster(key.begin(), key.size());

    // derive m/0'
    // use hardened derivation (child keys >= 0x80000000 are hardened after bip32)
    masterKey.Derive(accountKey, BIP32_HARDENED_KEY_LIMIT);

    // derive m/0'/0' (external chain) OR m/0'/1' (internal chain)
    assert(internal ? CanSupportFeature(FEATURE_HD_SPLIT) : true);
    accountKey.Derive(chainChildKey, BIP32_HARDENED_KEY_LIMIT+(internal ? 1 : 0));

    // derive child key at next index, skip keys already known to the wallet
    do {
        // always derive hardened keys
        // childIndex | BIP32_HARDENED_KEY_LIMIT = derive childIndex in hardened child-index-range
        // example: 1 | BIP32_HARDENED_KEY_LIMIT == 0x80000001 == 2147483649
        if (internal) {
            chainChildKey.Derive(childKey, hdChain.nInternalChainCounter | BIP32_HARDENED_KEY_LIMIT);
            metadata.hdKeypath = "m/0'/1'/" + std::to_string(hdChain.nInternalChainCounter) + "'";
            hdChain.nInternalChainCounter++;
        }
        else {
            chainChildKey.Derive(childKey, hdChain.nExternalChainCounter | BIP32_HARDENED_KEY_LIMIT);
            metadata.hdKeypath = "m/0'/0'/" + std::to_string(hdChain.nExternalChainCounter) + "'";
            hdChain.nExternalChainCounter++;
        }
    } while (HaveKey(childKey.key.GetPubKey().GetID()));
    secret = childKey.key;
    metadata.hdMasterKeyID = hdChain.masterKeyID;
    // update the chain model in the database
    if (!CWalletDB(*dbw).WriteHDChain(hdChain))
        throw std::runtime_error(std::string(__func__) + ": Writing HD chain model failed");
}

bool CWallet::AddKeyPubKey(const CKey& secret, const CPubKey &pubkey)
{
    AssertLockHeld(cs_wallet); // mapKeyMetadata
    if (!CCryptoKeyStore::AddKeyPubKey(secret, pubkey))
        return false;

    // check if we need to remove from watch-only
    CScript script;
    script = GetScriptForDestination(pubkey.GetID());
    if (HaveWatchOnly(script))
        RemoveWatchOnly(script);
    script = GetScriptForRawPubKey(pubkey);
    if (HaveWatchOnly(script))
        RemoveWatchOnly(script);

    if (!IsCrypted()) {
        return CWalletDB(*dbw).WriteKey(pubkey,
                                                 secret.GetPrivKey(),
                                                 mapKeyMetadata[pubkey.GetID()]);
    }
    return true;
}

bool CWallet::AddCryptedKey(const CPubKey &vchPubKey,
                            const std::vector<unsigned char> &vchCryptedSecret)
{
    if (!CCryptoKeyStore::AddCryptedKey(vchPubKey, vchCryptedSecret))
        return false;
    {
        LOCK(cs_wallet);
        if (pwalletdbEncryption)
            return pwalletdbEncryption->WriteCryptedKey(vchPubKey,
                                                        vchCryptedSecret,
                                                        mapKeyMetadata[vchPubKey.GetID()]);
        else
            return CWalletDB(*dbw).WriteCryptedKey(vchPubKey,
                                                            vchCryptedSecret,
                                                            mapKeyMetadata[vchPubKey.GetID()]);
    }
    return false;
}

bool CWallet::LoadKeyMetadata(const CTxDestination& keyID, const CKeyMetadata &meta)
{
    AssertLockHeld(cs_wallet); // mapKeyMetadata
    UpdateTimeFirstKey(meta.nCreateTime);
    mapKeyMetadata[keyID] = meta;
    return true;
}

bool CWallet::LoadCryptedKey(const CPubKey &vchPubKey, const std::vector<unsigned char> &vchCryptedSecret)
{
    return CCryptoKeyStore::AddCryptedKey(vchPubKey, vchCryptedSecret);
}

void CWallet::UpdateTimeFirstKey(int64_t nCreateTime)
{
    AssertLockHeld(cs_wallet);
    if (nCreateTime <= 1) {
        // Cannot determine birthday information, so set the wallet birthday to
        // the beginning of time.
        nTimeFirstKey = 1;
    } else if (!nTimeFirstKey || nCreateTime < nTimeFirstKey) {
        nTimeFirstKey = nCreateTime;
    }
}

bool CWallet::AddCScript(const CScript& redeemScript)
{
    if (!CCryptoKeyStore::AddCScript(redeemScript))
        return false;
    return CWalletDB(*dbw).WriteCScript(Hash160(redeemScript), redeemScript);
}

bool CWallet::LoadCScript(const CScript& redeemScript)
{
    /* A sanity check was added in pull #3843 to avoid adding redeemScripts
     * that never can be redeemed. However, old wallets may still contain
     * these. Do not add them to the wallet and warn. */
    if (redeemScript.size() > MAX_SCRIPT_ELEMENT_SIZE)
    {
        std::string strAddr = CBitcoinAddress(CScriptID(redeemScript)).ToString();
        LogPrintf("%s: Warning: This wallet contains a redeemScript of size %i which exceeds maximum size %i thus can never be redeemed. Do not use address %s.\n",
            __func__, redeemScript.size(), MAX_SCRIPT_ELEMENT_SIZE, strAddr);
        return true;
    }

    return CCryptoKeyStore::AddCScript(redeemScript);
}

bool CWallet::AddWatchOnly(const CScript& dest)
{
    if (!CCryptoKeyStore::AddWatchOnly(dest))
        return false;
    const CKeyMetadata& meta = mapKeyMetadata[CScriptID(dest)];
    UpdateTimeFirstKey(meta.nCreateTime);
    NotifyWatchonlyChanged(true);
    return CWalletDB(*dbw).WriteWatchOnly(dest, meta);
}

bool CWallet::AddWatchOnly(const CScript& dest, int64_t nCreateTime)
{
    mapKeyMetadata[CScriptID(dest)].nCreateTime = nCreateTime;
    return AddWatchOnly(dest);
}

bool CWallet::RemoveWatchOnly(const CScript &dest)
{
    AssertLockHeld(cs_wallet);
    if (!CCryptoKeyStore::RemoveWatchOnly(dest))
        return false;
    if (!HaveWatchOnly())
        NotifyWatchonlyChanged(false);
    if (!CWalletDB(*dbw).EraseWatchOnly(dest))
        return false;

    return true;
}

bool CWallet::LoadWatchOnly(const CScript &dest)
{
    return CCryptoKeyStore::AddWatchOnly(dest);
}

bool CWallet::Unlock(const SecureString& strWalletPassphrase)
{
    CCrypter crypter;
    CKeyingMaterial _vMasterKey;

    {
        LOCK(cs_wallet);
        BOOST_FOREACH(const MasterKeyMap::value_type& pMasterKey, mapMasterKeys)
        {
            if(!crypter.SetKeyFromPassphrase(strWalletPassphrase, pMasterKey.second.vchSalt, pMasterKey.second.nDeriveIterations, pMasterKey.second.nDerivationMethod))
                return false;
            if (!crypter.Decrypt(pMasterKey.second.vchCryptedKey, _vMasterKey))
                continue; // try another master key
            if (CCryptoKeyStore::Unlock(_vMasterKey))
                return true;
        }
    }
    return false;
}

bool CWallet::ChangeWalletPassphrase(const SecureString& strOldWalletPassphrase, const SecureString& strNewWalletPassphrase)
{
    bool fWasLocked = IsLocked();

    {
        LOCK(cs_wallet);
        Lock();

        CCrypter crypter;
        CKeyingMaterial _vMasterKey;
        BOOST_FOREACH(MasterKeyMap::value_type& pMasterKey, mapMasterKeys)
        {
            if(!crypter.SetKeyFromPassphrase(strOldWalletPassphrase, pMasterKey.second.vchSalt, pMasterKey.second.nDeriveIterations, pMasterKey.second.nDerivationMethod))
                return false;
            if (!crypter.Decrypt(pMasterKey.second.vchCryptedKey, _vMasterKey))
                return false;
            if (CCryptoKeyStore::Unlock(_vMasterKey))
            {
                int64_t nStartTime = GetTimeMillis();
                crypter.SetKeyFromPassphrase(strNewWalletPassphrase, pMasterKey.second.vchSalt, pMasterKey.second.nDeriveIterations, pMasterKey.second.nDerivationMethod);
                pMasterKey.second.nDeriveIterations = pMasterKey.second.nDeriveIterations * (100 / ((double)(GetTimeMillis() - nStartTime)));

                nStartTime = GetTimeMillis();
                crypter.SetKeyFromPassphrase(strNewWalletPassphrase, pMasterKey.second.vchSalt, pMasterKey.second.nDeriveIterations, pMasterKey.second.nDerivationMethod);
                pMasterKey.second.nDeriveIterations = (pMasterKey.second.nDeriveIterations + pMasterKey.second.nDeriveIterations * 100 / ((double)(GetTimeMillis() - nStartTime))) / 2;

                if (pMasterKey.second.nDeriveIterations < 25000)
                    pMasterKey.second.nDeriveIterations = 25000;

                LogPrintf("Wallet passphrase changed to an nDeriveIterations of %i\n", pMasterKey.second.nDeriveIterations);

                if (!crypter.SetKeyFromPassphrase(strNewWalletPassphrase, pMasterKey.second.vchSalt, pMasterKey.second.nDeriveIterations, pMasterKey.second.nDerivationMethod))
                    return false;
                if (!crypter.Encrypt(_vMasterKey, pMasterKey.second.vchCryptedKey))
                    return false;
                CWalletDB(*dbw).WriteMasterKey(pMasterKey.first, pMasterKey.second);
                if (fWasLocked)
                    Lock();
                return true;
            }
        }
    }

    return false;
}

void CWallet::SetBestChain(const CBlockLocator& loc)
{
    CWalletDB walletdb(*dbw);
    walletdb.WriteBestBlock(loc);
}

bool CWallet::SetMinVersion(enum WalletFeature nVersion, CWalletDB* pwalletdbIn, bool fExplicit)
{
    LOCK(cs_wallet); // nWalletVersion
    if (nWalletVersion >= nVersion)
        return true;

    // when doing an explicit upgrade, if we pass the max version permitted, upgrade all the way
    if (fExplicit && nVersion > nWalletMaxVersion)
            nVersion = FEATURE_LATEST;

    nWalletVersion = nVersion;

    if (nVersion > nWalletMaxVersion)
        nWalletMaxVersion = nVersion;

    {
        CWalletDB* pwalletdb = pwalletdbIn ? pwalletdbIn : new CWalletDB(*dbw);
        if (nWalletVersion > 40000)
            pwalletdb->WriteMinVersion(nWalletVersion);
        if (!pwalletdbIn)
            delete pwalletdb;
    }

    return true;
}

bool CWallet::SetMaxVersion(int nVersion)
{
    LOCK(cs_wallet); // nWalletVersion, nWalletMaxVersion
    // cannot downgrade below current version
    if (nWalletVersion > nVersion)
        return false;

    nWalletMaxVersion = nVersion;

    return true;
}

std::set<uint256> CWallet::GetConflicts(const uint256& txid) const
{
    std::set<uint256> result;
    AssertLockHeld(cs_wallet);

    std::map<uint256, CWalletTx>::const_iterator it = mapWallet.find(txid);
    if (it == mapWallet.end())
        return result;
    const CWalletTx& wtx = it->second;

    std::pair<TxSpends::const_iterator, TxSpends::const_iterator> range;

    BOOST_FOREACH(const CTxIn& txin, wtx.tx->vin)
    {
        if (mapTxSpends.count(txin.prevout) <= 1)
            continue;  // No conflict if zero or one spends
        range = mapTxSpends.equal_range(txin.prevout);
        for (TxSpends::const_iterator _it = range.first; _it != range.second; ++_it)
            result.insert(_it->second);
    }
    return result;
}

bool CWallet::HasWalletSpend(const uint256& txid) const
{
    AssertLockHeld(cs_wallet);
    auto iter = mapTxSpends.lower_bound(COutPoint(txid, 0));
    return (iter != mapTxSpends.end() && iter->first.hash == txid);
}

void CWallet::Flush(bool shutdown)
{
    dbw->Flush(shutdown);
}

bool CWallet::Verify()
{
    if (GetBoolArg("-disablewallet", DEFAULT_DISABLE_WALLET))
        return true;

    uiInterface.InitMessage(_("Verifying wallet..."));
    std::string walletFile = GetArg("-wallet", DEFAULT_WALLET_DAT);

    std::string strError;
    if (!CWalletDB::VerifyEnvironment(walletFile, GetDataDir().string(), strError))
        return InitError(strError);

    if (GetBoolArg("-salvagewallet", false))
    {
        // Recover readable keypairs:
        CWallet dummyWallet;
        if (!CWalletDB::Recover(walletFile, (void *)&dummyWallet, CWalletDB::RecoverKeysOnlyFilter))
            return false;
    }

    std::string strWarning;
    bool dbV = CWalletDB::VerifyDatabaseFile(walletFile, GetDataDir().string(), strWarning, strError);
    if (!strWarning.empty())
        InitWarning(strWarning);
    if (!dbV)
    {
        InitError(strError);
        return false;
    }
    return true;
}

void CWallet::SyncMetaData(std::pair<TxSpends::iterator, TxSpends::iterator> range)
{
    // We want all the wallet transactions in range to have the same metadata as
    // the oldest (smallest nOrderPos).
    // So: find smallest nOrderPos:

    int nMinOrderPos = std::numeric_limits<int>::max();
    const CWalletTx* copyFrom = NULL;
    for (TxSpends::iterator it = range.first; it != range.second; ++it)
    {
        const uint256& hash = it->second;
        int n = mapWallet[hash].nOrderPos;
        if (n < nMinOrderPos)
        {
            nMinOrderPos = n;
            copyFrom = &mapWallet[hash];
        }
    }
    // Now copy data from copyFrom to rest:
    for (TxSpends::iterator it = range.first; it != range.second; ++it)
    {
        const uint256& hash = it->second;
        CWalletTx* copyTo = &mapWallet[hash];
        if (copyFrom == copyTo) continue;
        if (!copyFrom->IsEquivalentTo(*copyTo)) continue;
        copyTo->mapValue = copyFrom->mapValue;
        copyTo->vOrderForm = copyFrom->vOrderForm;
        // fTimeReceivedIsTxTime not copied on purpose
        // nTimeReceived not copied on purpose
        copyTo->nTimeSmart = copyFrom->nTimeSmart;
        copyTo->fFromMe = copyFrom->fFromMe;
        copyTo->strFromAccount = copyFrom->strFromAccount;
        // nOrderPos not copied on purpose
        // cached members not copied on purpose
    }
}

/**
 * Outpoint is spent if any non-conflicted transaction
 * spends it:
 */
bool CWallet::IsSpent(const uint256& hash, unsigned int n) const
{
    const COutPoint outpoint(hash, n);
    std::pair<TxSpends::const_iterator, TxSpends::const_iterator> range;
    range = mapTxSpends.equal_range(outpoint);

    for (TxSpends::const_iterator it = range.first; it != range.second; ++it)
    {
        const uint256& wtxid = it->second;
        std::map<uint256, CWalletTx>::const_iterator mit = mapWallet.find(wtxid);
        if (mit != mapWallet.end()) {
            int depth = mit->second.GetDepthInMainChain();
            if (depth > 0  || (depth == 0 && !mit->second.isAbandoned()))
                return true; // Spent
        }
    }
    return false;
}

void CWallet::AddToSpends(const COutPoint& outpoint, const uint256& wtxid)
{
    mapTxSpends.insert(std::make_pair(outpoint, wtxid));

    std::pair<TxSpends::iterator, TxSpends::iterator> range;
    range = mapTxSpends.equal_range(outpoint);
    SyncMetaData(range);
}


void CWallet::AddToSpends(const uint256& wtxid)
{
    assert(mapWallet.count(wtxid));
    CWalletTx& thisTx = mapWallet[wtxid];
    // Coinbases and bounties do not spend anything.
    if (thisTx.IsCoinBase() || thisTx.IsBountyTx())
        return;

    BOOST_FOREACH(const CTxIn& txin, thisTx.tx->vin)
        AddToSpends(txin.prevout, wtxid);
}

bool CWallet::EncryptWallet(const SecureString& strWalletPassphrase)
{
    if (IsCrypted())
        return false;

    CKeyingMaterial _vMasterKey;

    _vMasterKey.resize(WALLET_CRYPTO_KEY_SIZE);
    GetStrongRandBytes(&_vMasterKey[0], WALLET_CRYPTO_KEY_SIZE);

    CMasterKey kMasterKey;

    kMasterKey.vchSalt.resize(WALLET_CRYPTO_SALT_SIZE);
    GetStrongRandBytes(&kMasterKey.vchSalt[0], WALLET_CRYPTO_SALT_SIZE);

    CCrypter crypter;
    int64_t nStartTime = GetTimeMillis();
    crypter.SetKeyFromPassphrase(strWalletPassphrase, kMasterKey.vchSalt, 25000, kMasterKey.nDerivationMethod);
    kMasterKey.nDeriveIterations = 2500000 / ((double)(GetTimeMillis() - nStartTime));

    nStartTime = GetTimeMillis();
    crypter.SetKeyFromPassphrase(strWalletPassphrase, kMasterKey.vchSalt, kMasterKey.nDeriveIterations, kMasterKey.nDerivationMethod);
    kMasterKey.nDeriveIterations = (kMasterKey.nDeriveIterations + kMasterKey.nDeriveIterations * 100 / ((double)(GetTimeMillis() - nStartTime))) / 2;

    if (kMasterKey.nDeriveIterations < 25000)
        kMasterKey.nDeriveIterations = 25000;

    LogPrintf("Encrypting Wallet with an nDeriveIterations of %i\n", kMasterKey.nDeriveIterations);

    if (!crypter.SetKeyFromPassphrase(strWalletPassphrase, kMasterKey.vchSalt, kMasterKey.nDeriveIterations, kMasterKey.nDerivationMethod))
        return false;
    if (!crypter.Encrypt(_vMasterKey, kMasterKey.vchCryptedKey))
        return false;

    {
        LOCK(cs_wallet);
        mapMasterKeys[++nMasterKeyMaxID] = kMasterKey;
        assert(!pwalletdbEncryption);
        pwalletdbEncryption = new CWalletDB(*dbw);
        if (!pwalletdbEncryption->TxnBegin()) {
            delete pwalletdbEncryption;
            pwalletdbEncryption = NULL;
            return false;
        }
        pwalletdbEncryption->WriteMasterKey(nMasterKeyMaxID, kMasterKey);

        if (!EncryptKeys(_vMasterKey))
        {
            pwalletdbEncryption->TxnAbort();
            delete pwalletdbEncryption;
            // We now probably have half of our keys encrypted in memory, and half not...
            // die and let the user reload the unencrypted wallet.
            assert(false);
        }

        // Encryption was introduced in version 0.4.0
        SetMinVersion(FEATURE_WALLETCRYPT, pwalletdbEncryption, true);

        if (!pwalletdbEncryption->TxnCommit()) {
            delete pwalletdbEncryption;
            // We now have keys encrypted in memory, but not on disk...
            // die to avoid confusion and let the user reload the unencrypted wallet.
            assert(false);
        }

        delete pwalletdbEncryption;
        pwalletdbEncryption = NULL;

        Lock();
        Unlock(strWalletPassphrase);

        // if we are using HD, replace the HD master key (seed) with a new one
        if (IsHDEnabled()) {
            if (!SetHDMasterKey(GenerateNewHDMasterKey())) {
                return false;
            }
        }

        NewKeyPool();
        Lock();

        // Need to completely rewrite the wallet file; if we don't, bdb might keep
        // bits of the unencrypted private key in slack space in the database file.
        dbw->Rewrite();

    }
    NotifyStatusChanged(this);

    return true;
}

DBErrors CWallet::ReorderTransactions()
{
    LOCK(cs_wallet);
    CWalletDB walletdb(*dbw);

    // Old wallets didn't have any defined order for transactions
    // Probably a bad idea to change the output of this

    // First: get all CWalletTx and CAccountingEntry into a sorted-by-time multimap.
    typedef std::pair<CWalletTx*, CAccountingEntry*> TxPair;
    typedef std::multimap<int64_t, TxPair > TxItems;
    TxItems txByTime;

    for (std::map<uint256, CWalletTx>::iterator it = mapWallet.begin(); it != mapWallet.end(); ++it)
    {
        CWalletTx* wtx = &((*it).second);
        txByTime.insert(std::make_pair(wtx->nTimeReceived, TxPair(wtx, (CAccountingEntry*)0)));
    }
    std::list<CAccountingEntry> acentries;
    walletdb.ListAccountCreditDebit("", acentries);
    BOOST_FOREACH(CAccountingEntry& entry, acentries)
    {
        txByTime.insert(std::make_pair(entry.nTime, TxPair((CWalletTx*)0, &entry)));
    }

    nOrderPosNext = 0;
    std::vector<int64_t> nOrderPosOffsets;
    for (TxItems::iterator it = txByTime.begin(); it != txByTime.end(); ++it)
    {
        CWalletTx *const pwtx = (*it).second.first;
        CAccountingEntry *const pacentry = (*it).second.second;
        int64_t& nOrderPos = (pwtx != 0) ? pwtx->nOrderPos : pacentry->nOrderPos;

        if (nOrderPos == -1)
        {
            nOrderPos = nOrderPosNext++;
            nOrderPosOffsets.push_back(nOrderPos);

            if (pwtx)
            {
                if (!walletdb.WriteTx(*pwtx))
                    return DB_LOAD_FAIL;
            }
            else
                if (!walletdb.WriteAccountingEntry(pacentry->nEntryNo, *pacentry))
                    return DB_LOAD_FAIL;
        }
        else
        {
            int64_t nOrderPosOff = 0;
            BOOST_FOREACH(const int64_t& nOffsetStart, nOrderPosOffsets)
            {
                if (nOrderPos >= nOffsetStart)
                    ++nOrderPosOff;
            }
            nOrderPos += nOrderPosOff;
            nOrderPosNext = std::max(nOrderPosNext, nOrderPos + 1);

            if (!nOrderPosOff)
                continue;

            // Since we're changing the order, write it back
            if (pwtx)
            {
                if (!walletdb.WriteTx(*pwtx))
                    return DB_LOAD_FAIL;
            }
            else
                if (!walletdb.WriteAccountingEntry(pacentry->nEntryNo, *pacentry))
                    return DB_LOAD_FAIL;
        }
    }
    walletdb.WriteOrderPosNext(nOrderPosNext);

    return DB_LOAD_OK;
}

int64_t CWallet::IncOrderPosNext(CWalletDB *pwalletdb)
{
    AssertLockHeld(cs_wallet); // nOrderPosNext
    int64_t nRet = nOrderPosNext++;
    if (pwalletdb) {
        pwalletdb->WriteOrderPosNext(nOrderPosNext);
    } else {
        CWalletDB(*dbw).WriteOrderPosNext(nOrderPosNext);
    }
    return nRet;
}

bool CWallet::AccountMove(std::string strFrom, std::string strTo, CAmount nAmount, std::string strComment)
{
    CWalletDB walletdb(*dbw);
    if (!walletdb.TxnBegin())
        return false;

    int64_t nNow = GetAdjustedTime();

    // Debit
    CAccountingEntry debit;
    debit.nOrderPos = IncOrderPosNext(&walletdb);
    debit.strAccount = strFrom;
    debit.nCreditDebit = -nAmount;
    debit.nTime = nNow;
    debit.strOtherAccount = strTo;
    debit.strComment = strComment;
    AddAccountingEntry(debit, &walletdb);

    // Credit
    CAccountingEntry credit;
    credit.nOrderPos = IncOrderPosNext(&walletdb);
    credit.strAccount = strTo;
    credit.nCreditDebit = nAmount;
    credit.nTime = nNow;
    credit.strOtherAccount = strFrom;
    credit.strComment = strComment;
    AddAccountingEntry(credit, &walletdb);

    if (!walletdb.TxnCommit())
        return false;

    return true;
}

bool CWallet::GetAccountPubkey(CPubKey &pubKey, std::string strAccount, bool bForceNew)
{
    CWalletDB walletdb(*dbw);

    CAccount account;
    walletdb.ReadAccount(strAccount, account);

    if (!bForceNew) {
        if (!account.vchPubKey.IsValid())
            bForceNew = true;
        else {
            // Check if the current key has been used
            CScript scriptPubKey = GetScriptForDestination(account.vchPubKey.GetID());
            for (std::map<uint256, CWalletTx>::iterator it = mapWallet.begin();
                 it != mapWallet.end() && account.vchPubKey.IsValid();
                 ++it)
                BOOST_FOREACH(const CTxOut& txout, (*it).second.tx->vout)
                    if (txout.scriptPubKey == scriptPubKey) {
                        bForceNew = true;
                        break;
                    }
        }
    }

    // Generate a new key
    if (bForceNew) {
        if (!GetKeyFromPool(account.vchPubKey, false))
            return false;

        SetAddressBook(account.vchPubKey.GetID(), strAccount, "receive");
        walletdb.WriteAccount(strAccount, account);
    }

    pubKey = account.vchPubKey;

    return true;
}

void CWallet::MarkDirty()
{
    {
        LOCK(cs_wallet);
        BOOST_FOREACH(PAIRTYPE(const uint256, CWalletTx)& item, mapWallet)
            item.second.MarkDirty();
    }
}

bool CWallet::MarkReplaced(const uint256& originalHash, const uint256& newHash)
{
    LOCK(cs_wallet);

    auto mi = mapWallet.find(originalHash);

    // There is a bug if MarkReplaced is not called on an existing wallet transaction.
    assert(mi != mapWallet.end());

    CWalletTx& wtx = (*mi).second;

    // Ensure for now that we're not overwriting data
    assert(wtx.mapValue.count("replaced_by_txid") == 0);

    wtx.mapValue["replaced_by_txid"] = newHash.ToString();

    CWalletDB walletdb(*dbw, "r+");

    bool success = true;
    if (!walletdb.WriteTx(wtx)) {
        LogPrintf("%s: Updating walletdb tx %s failed", __func__, wtx.GetHash().ToString());
        success = false;
    }

    NotifyTransactionChanged(this, originalHash, CT_UPDATED);

    return success;
}

bool CWallet::AddToWallet(const CWalletTx& wtxIn, bool fFlushOnClose)
{
    LOCK(cs_wallet);

    CWalletDB walletdb(*dbw, "r+", fFlushOnClose);

    uint256 hash = wtxIn.GetHash();

    // Inserts only if not already there, returns tx inserted or tx found
    std::pair<std::map<uint256, CWalletTx>::iterator, bool> ret = mapWallet.insert(std::make_pair(hash, wtxIn));
    CWalletTx& wtx = (*ret.first).second;
    wtx.BindWallet(this);
    bool fInsertedNew = ret.second;
    if (fInsertedNew)
    {
        wtx.nTimeReceived = GetAdjustedTime();
        wtx.nOrderPos = IncOrderPosNext(&walletdb);
        wtxOrdered.insert(std::make_pair(wtx.nOrderPos, TxPair(&wtx, (CAccountingEntry*)0)));
        wtx.nTimeSmart = ComputeTimeSmart(wtx);
        AddToSpends(hash);
    }

    bool fUpdated = false;
    if (!fInsertedNew)
    {
        // Merge
        if (!wtxIn.hashUnset() && wtxIn.hashBlock != wtx.hashBlock)
        {
            wtx.hashBlock = wtxIn.hashBlock;
            fUpdated = true;
        }
        // If no longer abandoned, update
        if (wtxIn.hashBlock.IsNull() && wtx.isAbandoned())
        {
            wtx.hashBlock = wtxIn.hashBlock;
            fUpdated = true;
        }
        if (wtxIn.nIndex != -1 && (wtxIn.nIndex != wtx.nIndex))
        {
            wtx.nIndex = wtxIn.nIndex;
            fUpdated = true;
        }
        if (wtxIn.fFromMe && wtxIn.fFromMe != wtx.fFromMe)
        {
            wtx.fFromMe = wtxIn.fFromMe;
            fUpdated = true;
        }
    }

    //// debug print
    LogPrintf("AddToWallet %s  %s%s\n", wtxIn.GetHash().ToString(), (fInsertedNew ? "new" : ""), (fUpdated ? "update" : ""));

    // Write to disk
    if (fInsertedNew || fUpdated)
        if (!walletdb.WriteTx(wtx))
            return false;

    // Break debit/credit balance caches:
    wtx.MarkDirty();

    // Notify UI of new or updated transaction
    NotifyTransactionChanged(this, hash, fInsertedNew ? CT_NEW : CT_UPDATED);

    // notify an external script when a wallet transaction comes in or is updated
    std::string strCmd = GetArg("-walletnotify", "");

    if ( !strCmd.empty())
    {
        boost::replace_all(strCmd, "%s", wtxIn.GetHash().GetHex());
        boost::thread t(runCommand, strCmd); // thread runs free
    }

    return true;
}

bool CWallet::LoadToWallet(const CWalletTx& wtxIn)
{
    uint256 hash = wtxIn.GetHash();

    mapWallet[hash] = wtxIn;
    CWalletTx& wtx = mapWallet[hash];
    wtx.BindWallet(this);
    wtxOrdered.insert(std::make_pair(wtx.nOrderPos, TxPair(&wtx, (CAccountingEntry*)0)));
    AddToSpends(hash);
    BOOST_FOREACH(const CTxIn& txin, wtx.tx->vin) {
        if (mapWallet.count(txin.prevout.hash)) {
            CWalletTx& prevtx = mapWallet[txin.prevout.hash];
            /* Game transactions have precisely prevtx.nIndex == -1, but
               we should not mark them as conflicted because of that.  */
            if (prevtx.nIndex == -1 && !prevtx.hashUnset() && !prevtx.IsGameTx()) {
                MarkConflicted(prevtx.hashBlock, wtx.GetHash());
            }
        }
    }

    return true;
}

/**
 * Add a transaction to the wallet, or update it.  pIndex and posInBlock should
 * be set when the transaction was known to be included in a block.  When
 * pIndex == NULL, then wallet state is not updated in AddToWallet, but
 * notifications happen and cached balances are marked dirty.
 *
 * If fUpdate is true, existing transactions will be updated.
 * TODO: One exception to this is that the abandoned state is cleared under the
 * assumption that any further notification of a transaction that was considered
 * abandoned is an indication that it is not safe to be considered abandoned.
 * Abandoned state should probably be more carefully tracked via different
 * posInBlock signals or by checking mempool presence when necessary.
 */
bool CWallet::AddToWalletIfInvolvingMe(const CTransactionRef& ptx, const CBlockIndex* pIndex, int posInBlock, bool fUpdate)
{
    const CTransaction& tx = *ptx;
    {
        AssertLockHeld(cs_wallet);

        if (pIndex != NULL) {
            BOOST_FOREACH(const CTxIn& txin, tx.vin) {
                std::pair<TxSpends::const_iterator, TxSpends::const_iterator> range = mapTxSpends.equal_range(txin.prevout);
                while (range.first != range.second) {
                    if (range.first->second != tx.GetHash()) {
                        LogPrintf("Transaction %s (in block %s) conflicts with wallet transaction %s (both spend %s:%i)\n", tx.GetHash().ToString(), pIndex->GetBlockHash().ToString(), range.first->second.ToString(), range.first->first.hash.ToString(), range.first->first.n);
                        MarkConflicted(pIndex->GetBlockHash(), range.first->second);
                    }
                    range.first++;
                }
            }
        }

        bool fExisted = mapWallet.count(tx.GetHash()) != 0;
        if (fExisted && !fUpdate) return false;
        if (fExisted || IsMine(tx) || IsFromMe(tx))
        {
            CWalletTx wtx(this, ptx);

            // Get merkle branch if transaction was found in a block
            if (pIndex != NULL)
                wtx.SetMerkleBranch(pIndex, posInBlock);

            return AddToWallet(wtx, false);
        }
    }
    return false;
}

bool CWallet::TransactionCanBeAbandoned(const uint256& hashTx) const
{
    LOCK2(cs_main, cs_wallet);
    const CWalletTx* wtx = GetWalletTx(hashTx);
    return wtx && !wtx->isAbandoned() && wtx->GetDepthInMainChain() <= 0 && !wtx->InMempool();
}

bool CWallet::AbandonTransaction(const uint256& hashTx)
{
    LOCK2(cs_main, cs_wallet);

    CWalletDB walletdb(*dbw, "r+");

    std::set<uint256> todo;
    std::set<uint256> done;

    // Can't mark abandoned if confirmed or in mempool
    assert(mapWallet.count(hashTx));
    CWalletTx& origtx = mapWallet[hashTx];
    if (origtx.GetDepthInMainChain() > 0 || origtx.InMempool()) {
        return false;
    }

    todo.insert(hashTx);

    while (!todo.empty()) {
        uint256 now = *todo.begin();
        todo.erase(now);
        done.insert(now);
        assert(mapWallet.count(now));
        CWalletTx& wtx = mapWallet[now];
        int currentconfirm = wtx.GetDepthInMainChain();
        // If the orig tx was not in block, none of its spends can be
        assert(currentconfirm <= 0);
        // if (currentconfirm < 0) {Tx and spends are already conflicted, no need to abandon}
        if (currentconfirm == 0 && !wtx.isAbandoned()) {
            // If the orig tx was not in block/mempool, none of its spends can be in mempool
            assert(!wtx.InMempool());
            wtx.nIndex = -1;
            wtx.setAbandoned();
            wtx.MarkDirty();
            walletdb.WriteTx(wtx);
            NotifyTransactionChanged(this, wtx.GetHash(), CT_UPDATED);
            // Iterate over all its outputs, and mark transactions in the wallet that spend them abandoned too
            TxSpends::const_iterator iter = mapTxSpends.lower_bound(COutPoint(hashTx, 0));
            while (iter != mapTxSpends.end() && iter->first.hash == now) {
                if (!done.count(iter->second)) {
                    todo.insert(iter->second);
                }
                iter++;
            }
            // If a transaction changes 'conflicted' state, that changes the balance
            // available of the outputs it spends. So force those to be recomputed
            BOOST_FOREACH(const CTxIn& txin, wtx.tx->vin)
            {
                if (mapWallet.count(txin.prevout.hash))
                    mapWallet[txin.prevout.hash].MarkDirty();
            }
        }
    }

    return true;
}

void CWallet::MarkConflicted(const uint256& hashBlock, const uint256& hashTx)
{
    LOCK2(cs_main, cs_wallet);

    int conflictconfirms = 0;
    if (mapBlockIndex.count(hashBlock)) {
        CBlockIndex* pindex = mapBlockIndex[hashBlock];
        if (chainActive.Contains(pindex)) {
            conflictconfirms = -(chainActive.Height() - pindex->nHeight + 1);
        }
    }
    // If number of conflict confirms cannot be determined, this means
    // that the block is still unknown or not yet part of the main chain,
    // for example when loading the wallet during a reindex. Do nothing in that
    // case.
    if (conflictconfirms >= 0)
        return;

    // Do not flush the wallet here for performance reasons
    CWalletDB walletdb(*dbw, "r+", false);

    std::set<uint256> todo;
    std::set<uint256> done;

    todo.insert(hashTx);

    while (!todo.empty()) {
        uint256 now = *todo.begin();
        todo.erase(now);
        done.insert(now);
        assert(mapWallet.count(now));
        CWalletTx& wtx = mapWallet[now];

        /* If we have a game transaction, GetDepthInMainChain will not
           return a proper "negative conflict score".  They are always
           only confirm=0 in case of an orphaned block that created them.
           Thus ignore those for the logic here.  */
        if (wtx.IsGameTx())
            continue;

        int currentconfirm = wtx.GetDepthInMainChain();
        if (conflictconfirms < currentconfirm) {
            // Block is 'more conflicted' than current confirm; update.
            // Mark transaction as conflicted with this block.
            wtx.nIndex = -1;
            wtx.hashBlock = hashBlock;
            wtx.MarkDirty();
            walletdb.WriteTx(wtx);
            // Iterate over all its outputs, and mark transactions in the wallet that spend them conflicted too
            TxSpends::const_iterator iter = mapTxSpends.lower_bound(COutPoint(now, 0));
            while (iter != mapTxSpends.end() && iter->first.hash == now) {
                 if (!done.count(iter->second)) {
                     todo.insert(iter->second);
                 }
                 iter++;
            }
            // If a transaction changes 'conflicted' state, that changes the balance
            // available of the outputs it spends. So force those to be recomputed
            BOOST_FOREACH(const CTxIn& txin, wtx.tx->vin)
            {
                if (mapWallet.count(txin.prevout.hash))
                    mapWallet[txin.prevout.hash].MarkDirty();
            }
        }
    }
}

void CWallet::SyncTransaction(const CTransactionRef& ptx, const CBlockIndex *pindex, int posInBlock) {
    const CTransaction& tx = *ptx;

    if (!AddToWalletIfInvolvingMe(ptx, pindex, posInBlock, true))
        return; // Not one of ours

    // If a transaction changes 'conflicted' state, that changes the balance
    // available of the outputs it spends. So force those to be
    // recomputed, also:
    BOOST_FOREACH(const CTxIn& txin, tx.vin)
    {
        if (mapWallet.count(txin.prevout.hash))
            mapWallet[txin.prevout.hash].MarkDirty();
    }
}

void CWallet::NameConflict(const CTransactionRef& ptx, const uint256& hashBlock)
{
    LOCK2(cs_main, cs_wallet);
    const uint256& txHash = ptx->GetHash();

    LogPrint (BCLog::NAMES, "name conflict: %s, wallet: %u\n",
              txHash.GetHex().c_str(), mapWallet.count(txHash));

    if (mapWallet.count(txHash))
        MarkConflicted(hashBlock, txHash);
}

void CWallet::TransactionAddedToMempool(const CTransactionRef& ptx) {
    LOCK2(cs_main, cs_wallet);
    SyncTransaction(ptx);
}

void CWallet::BlockConnected(const std::shared_ptr<const CBlock>& pblock, const CBlockIndex *pindex, const std::vector<CTransactionRef>& vGameTx, const std::vector<CTransactionRef>& vtxConflicted, const std::vector<CTransactionRef>& vNameConflicts) {
    LOCK2(cs_main, cs_wallet);
    // TODO: Temporarily ensure that mempool removals are notified before
    // connected transactions.  This shouldn't matter, but the abandoned
    // state of transactions in our wallet is currently cleared when we
    // receive another notification and there is a race condition where
    // notification of a connected conflict might cause an outside process
    // to abandon a transaction and then have it inadvertently cleared by
    // the notification that the conflicted transaction was evicted.

    for (const CTransactionRef& ptx : vtxConflicted) {
        SyncTransaction(ptx);
    }
    for (const CTransactionRef& ptx : vNameConflicts) {
        NameConflict(ptx, pindex->GetBlockHash());
    }
    for (size_t i = 0; i < pblock->vtx.size(); i++) {
        SyncTransaction(pblock->vtx[i], pindex, i);
    }
    for (size_t i = 0; i < vGameTx.size(); i++) {
        SyncTransaction(vGameTx[i], pindex, pblock->vtx.size() + i);
    }
}

void CWallet::BlockDisconnected(const std::shared_ptr<const CBlock>& pblock, const CBlockIndex* pindexDelete, const std::vector<CTransactionRef>& vGameTx, const std::vector<CTransactionRef>& vNameConflicts) {
    LOCK2(cs_main, cs_wallet);

    for (const CTransactionRef& ptx : pblock->vtx) {
        SyncTransaction(ptx);
    }
    for (const CTransactionRef& ptx : vGameTx) {
        SyncTransaction(ptx);
    }
    for (const CTransactionRef& ptx : vNameConflicts) {
        NameConflict(ptx, pindexDelete->pprev->GetBlockHash());
    }
}



isminetype CWallet::IsMine(const CTxIn &txin) const
{
    {
        LOCK(cs_wallet);
        std::map<uint256, CWalletTx>::const_iterator mi = mapWallet.find(txin.prevout.hash);
        if (mi != mapWallet.end())
        {
            const CWalletTx& prev = (*mi).second;
            if (txin.prevout.n < prev.tx->vout.size())
                return IsMine(prev.tx->vout[txin.prevout.n]);
        }
    }
    return ISMINE_NO;
}

// Note that this function doesn't distinguish between a 0-valued input,
// and a not-"is mine" (according to the filter) input.
CAmount CWallet::GetDebit(const CTxIn &txin, const isminefilter& filter, bool fExcludeNames) const
{
    {
        LOCK(cs_wallet);
        std::map<uint256, CWalletTx>::const_iterator mi = mapWallet.find(txin.prevout.hash);
        if (mi != mapWallet.end())
        {
            const CWalletTx& prev = (*mi).second;
            if (txin.prevout.n < prev.tx->vout.size())
            {
                const CTxOut& prevout = prev.tx->vout[txin.prevout.n];
                if (fExcludeNames
                    && CNameScript::isNameScript(prevout.scriptPubKey))
                    return 0;

                if (IsMine(prevout) & filter)
                    return prevout.nValue;
            }
        }
    }
    return 0;
}

isminetype CWallet::IsMine(const CTxOut& txout) const
{
    return ::IsMine(*this, txout.scriptPubKey);
}

CAmount CWallet::GetCredit(const CTxOut& txout, const isminefilter& filter) const
{
    if (!MoneyRange(txout.nValue))
        throw std::runtime_error(std::string(__func__) + ": value out of range");
    if (CNameScript::isNameScript (txout.scriptPubKey))
        return 0;
    return ((IsMine(txout) & filter) ? txout.nValue : 0);
}

bool CWallet::IsChange(const CTxOut& txout) const
{
    // TODO: fix handling of 'change' outputs. The assumption is that any
    // payment to a script that is ours, but is not in the address book
    // is change. That assumption is likely to break when we implement multisignature
    // wallets that return change back into a multi-signature-protected address;
    // a better way of identifying which outputs are 'the send' and which are
    // 'the change' will need to be implemented (maybe extend CWalletTx to remember
    // which output, if any, was change).
    if (::IsMine(*this, txout.scriptPubKey))
    {
        CTxDestination address;
        if (!ExtractDestination(txout.scriptPubKey, address))
            return true;

        LOCK(cs_wallet);
        if (!mapAddressBook.count(address))
            return true;
    }
    return false;
}

CAmount CWallet::GetChange(const CTxOut& txout) const
{
    if (!MoneyRange(txout.nValue))
        throw std::runtime_error(std::string(__func__) + ": value out of range");
    return (IsChange(txout) ? txout.nValue : 0);
}

bool CWallet::IsMine(const CTransaction& tx) const
{
    BOOST_FOREACH(const CTxOut& txout, tx.vout)
        if (IsMine(txout))
            return true;
    return false;
}

bool CWallet::IsFromMe(const CTransaction& tx) const
{
    return (GetDebit(tx, ISMINE_ALL, false) > 0);
}

CAmount CWallet::GetDebit(const CTransaction& tx, const isminefilter& filter, bool fExcludeNames) const
{
    CAmount nDebit = 0;
    BOOST_FOREACH(const CTxIn& txin, tx.vin)
    {
        nDebit += GetDebit(txin, filter, fExcludeNames);
        if (!MoneyRange(nDebit))
            throw std::runtime_error(std::string(__func__) + ": value out of range");
    }
    return nDebit;
}

bool CWallet::IsAllFromMe(const CTransaction& tx, const isminefilter& filter) const
{
    LOCK(cs_wallet);

    BOOST_FOREACH(const CTxIn& txin, tx.vin)
    {
        auto mi = mapWallet.find(txin.prevout.hash);
        if (mi == mapWallet.end())
            return false; // any unknown inputs can't be from us

        const CWalletTx& prev = (*mi).second;

        if (txin.prevout.n >= prev.tx->vout.size())
            return false; // invalid input!

        if (!(IsMine(prev.tx->vout[txin.prevout.n]) & filter))
            return false;
    }
    return true;
}

CAmount CWallet::GetCredit(const CTransaction& tx, const isminefilter& filter) const
{
    CAmount nCredit = 0;
    BOOST_FOREACH(const CTxOut& txout, tx.vout)
    {
        nCredit += GetCredit(txout, filter);
        if (!MoneyRange(nCredit))
            throw std::runtime_error(std::string(__func__) + ": value out of range");
    }
    return nCredit;
}

CAmount CWallet::GetChange(const CTransaction& tx) const
{
    CAmount nChange = 0;
    BOOST_FOREACH(const CTxOut& txout, tx.vout)
    {
        nChange += GetChange(txout);
        if (!MoneyRange(nChange))
            throw std::runtime_error(std::string(__func__) + ": value out of range");
    }
    return nChange;
}

CPubKey CWallet::GenerateNewHDMasterKey()
{
    CKey key;
    key.MakeNewKey(true);

    int64_t nCreationTime = GetTime();
    CKeyMetadata metadata(nCreationTime);

    // calculate the pubkey
    CPubKey pubkey = key.GetPubKey();
    assert(key.VerifyPubKey(pubkey));

    // set the hd keypath to "m" -> Master, refers the masterkeyid to itself
    metadata.hdKeypath     = "m";
    metadata.hdMasterKeyID = pubkey.GetID();

    {
        LOCK(cs_wallet);

        // mem store the metadata
        mapKeyMetadata[pubkey.GetID()] = metadata;

        // write the key&metadata to the database
        if (!AddKeyPubKey(key, pubkey))
            throw std::runtime_error(std::string(__func__) + ": AddKeyPubKey failed");
    }

    return pubkey;
}

bool CWallet::SetHDMasterKey(const CPubKey& pubkey)
{
    LOCK(cs_wallet);
    // store the keyid (hash160) together with
    // the child index counter in the database
    // as a hdchain object
    CHDChain newHdChain;
    newHdChain.nVersion = CanSupportFeature(FEATURE_HD_SPLIT) ? CHDChain::VERSION_HD_CHAIN_SPLIT : CHDChain::VERSION_HD_BASE;
    newHdChain.masterKeyID = pubkey.GetID();
    SetHDChain(newHdChain, false);

    return true;
}

bool CWallet::SetHDChain(const CHDChain& chain, bool memonly)
{
    LOCK(cs_wallet);
    if (!memonly && !CWalletDB(*dbw).WriteHDChain(chain))
        throw std::runtime_error(std::string(__func__) + ": writing chain failed");

    hdChain = chain;
    return true;
}

bool CWallet::IsHDEnabled() const
{
    return !hdChain.masterKeyID.IsNull();
}

int64_t CWalletTx::GetTxTime() const
{
    int64_t n = nTimeSmart;
    return n ? n : nTimeReceived;
}

int CWalletTx::GetRequestCount() const
{
    // Returns -1 if it wasn't being tracked
    int nRequests = -1;
    {
        LOCK(pwallet->cs_wallet);
        // FIXME: Also do for game tx?
        if (IsCoinBase())
        {
            // Generated block
            if (!hashUnset())
            {
                std::map<uint256, int>::const_iterator mi = pwallet->mapRequestCount.find(hashBlock);
                if (mi != pwallet->mapRequestCount.end())
                    nRequests = (*mi).second;
            }
        }
        else
        {
            // Did anyone request this transaction?
            std::map<uint256, int>::const_iterator mi = pwallet->mapRequestCount.find(GetHash());
            if (mi != pwallet->mapRequestCount.end())
            {
                nRequests = (*mi).second;

                // How about the block it's in?
                if (nRequests == 0 && !hashUnset())
                {
                    std::map<uint256, int>::const_iterator _mi = pwallet->mapRequestCount.find(hashBlock);
                    if (_mi != pwallet->mapRequestCount.end())
                        nRequests = (*_mi).second;
                    else
                        nRequests = 1; // If it's in someone else's block it must have got out
                }
            }
        }
    }
    return nRequests;
}

void CWalletTx::GetAmounts(std::list<COutputEntry>& listReceived,
                           std::list<COutputEntry>& listSent, CAmount& nFee, std::string& strSentAccount, const isminefilter& filter) const
{
    nFee = 0;
    listReceived.clear();
    listSent.clear();
    strSentAccount = strFromAccount;

    // Compute fee:
    CAmount nDebit = GetDebit(filter);
    if (nDebit > 0) // debit>0 means we signed/sent this transaction
    {
        CAmount nValueOut = tx->GetValueOut(true);
        nFee = nDebit - nValueOut;
    }

    // If this is a kill tx, we need special handling since there
    // are no vouts but we still want to show it as a "sent".
    if (IsKillTx())
    {
        for (unsigned int i = 0; i < tx->vin.size(); ++i)
        {
            if (pwallet->IsMine(tx->vin[i]))
            {
                COutputEntry output;
                output.destination = CNoDestination();
                output.nameOp = "killed";
                output.amount = 0;
                output.vout = i;

                valtype vch;
                if (NameFromGameTransactionInput(tx->vin[i].scriptSig, vch))
                    output.nameOp = "killed: " + ValtypeToString(vch);

                listSent.push_back(output);
            }
        }
        return;
    }

    // Sent/received.
    for (unsigned int i = 0; i < tx->vout.size(); ++i)
    {
        const CTxOut& txout = tx->vout[i];
        isminetype fIsMine = pwallet->IsMine(txout);
        const CNameScript nameOp(txout.scriptPubKey);
        // Only need to handle txouts if AT LEAST one of these is true:
        //   1) they debit from us (sent)
        //   2) the output is to us (received)
        if (nDebit > 0)
        {
            // Don't report 'change' txouts, but keep names in all cases
            if (pwallet->IsChange(txout) && !nameOp.isNameOp())
                continue;
        }
        else if (!(fIsMine & filter))
            continue;

        // In either case, we need to get the destination address
        CTxDestination address;

        if (!ExtractDestination(txout.scriptPubKey, address) && !txout.scriptPubKey.IsUnspendable())
        {
            LogPrintf("CWalletTx::GetAmounts: Unknown transaction type found, txid %s\n",
                     this->GetHash().ToString());
            address = CNoDestination();
        }

        COutputEntry output = {address, "", txout.nValue, (int)i};

        // If we have a name script, set the "name" parameter.
        if (nameOp.isNameOp())
        {
            if (nameOp.isAnyUpdate())
                output.nameOp = "update: " + ValtypeToString(nameOp.getOpName());
            else
                output.nameOp = "new: " + HexStr(nameOp.getOpHash());
            output.amount = 0;
        }

        // If we are debited by the transaction, add the output as a "sent" entry
        if (nDebit > 0)
            listSent.push_back(output);

        // If we are receiving the output, add it as a "received" entry
        // For names, only do this if we did not also add it as "sent"
        if ((fIsMine & filter)
            && (!nameOp.isNameOp() || !(nDebit > 0)))
            listReceived.push_back(output);
    }

}

/**
 * Scan the block chain (starting in pindexStart) for transactions
 * from or to us. If fUpdate is true, found transactions that already
 * exist in the wallet will be updated.
 *
 * Returns null if scan was successful. Otherwise, if a complete rescan was not
 * possible (due to pruning or corruption), returns pointer to the most recent
 * block that could not be scanned.
 */
CBlockIndex* CWallet::ScanForWalletTransactions(CBlockIndex* pindexStart, bool fUpdate)
{
    int64_t nNow = GetTime();
    const CChainParams& chainParams = Params();

    CBlockIndex* pindex = pindexStart;
    CBlockIndex* ret = nullptr;
    {
        LOCK2(cs_main, cs_wallet);
        fAbortRescan = false;
        fScanningWallet = true;

        // no need to read and scan block, if block was created before
        // our wallet birthday (as adjusted for block time variability)
        while (pindex && nTimeFirstKey && (pindex->GetBlockTime() < (nTimeFirstKey - TIMESTAMP_WINDOW)))
            pindex = chainActive.Next(pindex);

        ShowProgress(_("Rescanning..."), 0); // show rescan progress in GUI as dialog or on splashscreen, if -rescan on startup
        double dProgressStart = GuessVerificationProgress(chainParams.TxData(), pindex);
        double dProgressTip = GuessVerificationProgress(chainParams.TxData(), chainActive.Tip());
        while (pindex && !fAbortRescan)
        {
            if (pindex->nHeight % 100 == 0 && dProgressTip - dProgressStart > 0.0)
                ShowProgress(_("Rescanning..."), std::max(1, std::min(99, (int)((GuessVerificationProgress(chainParams.TxData(), pindex) - dProgressStart) / (dProgressTip - dProgressStart) * 100))));
            if (GetTime() >= nNow + 60) {
                nNow = GetTime();
                LogPrintf("Still rescanning. At block %d. Progress=%f\n", pindex->nHeight, GuessVerificationProgress(chainParams.TxData(), pindex));
            }

            CBlock block;
            std::vector<CTransactionRef> vGameTx;
            if (ReadBlockFromDisk(block, vGameTx, pindex, Params().GetConsensus())) {
                for (size_t posInBlock = 0; posInBlock < block.vtx.size(); ++posInBlock) {
                    AddToWalletIfInvolvingMe(block.vtx[posInBlock], pindex, posInBlock, fUpdate);
                }
<<<<<<< HEAD
                for (unsigned i = 0; i < vGameTx.size(); ++i)
                    AddToWalletIfInvolvingMe(vGameTx[i], pindex, block.vtx.size() + i, fUpdate);
                if (!ret) {
                    ret = pindex;
                }
=======
>>>>>>> 898593f1
            } else {
                ret = pindex;
            }
            pindex = chainActive.Next(pindex);
        }
        if (pindex && fAbortRescan) {
            LogPrintf("Rescan aborted at block %d. Progress=%f\n", pindex->nHeight, GuessVerificationProgress(chainParams.TxData(), pindex));
        }
        ShowProgress(_("Rescanning..."), 100); // hide progress dialog in GUI

        fScanningWallet = false;
    }
    return ret;
}

void CWallet::ReacceptWalletTransactions()
{
    // If transactions aren't being broadcasted, don't let them into local mempool either
    if (!fBroadcastTransactions)
        return;
    LOCK2(cs_main, cs_wallet);
    std::map<int64_t, CWalletTx*> mapSorted;

    // Sort pending wallet transactions based on their initial wallet insertion order
    BOOST_FOREACH(PAIRTYPE(const uint256, CWalletTx)& item, mapWallet)
    {
        const uint256& wtxid = item.first;
        CWalletTx& wtx = item.second;
        assert(wtx.GetHash() == wtxid);

        int nDepth = wtx.GetDepthInMainChain();

        if (!wtx.IsCoinBase() && !wtx.IsGameTx()
              && (nDepth == 0 && !wtx.isAbandoned())) {
            mapSorted.insert(std::make_pair(wtx.nOrderPos, &wtx));
        }
    }

    // Try to add wallet transactions to memory pool
    BOOST_FOREACH(PAIRTYPE(const int64_t, CWalletTx*)& item, mapSorted)
    {
        CWalletTx& wtx = *(item.second);

        LOCK(mempool.cs);
        CValidationState state;
        wtx.AcceptToMemoryPool(maxTxFee, state);
    }
}

bool CWalletTx::RelayWalletTransaction(CConnman* connman)
{
    assert(pwallet->GetBroadcastTransactions());
    if (!IsCoinBase() && !IsGameTx() && !isAbandoned() && GetDepthInMainChain() == 0)
    {
        CValidationState state;
        /* GetDepthInMainChain already catches known conflicts. */
        if (InMempool() || AcceptToMemoryPool(maxTxFee, state)) {
            LogPrintf("Relaying wtx %s\n", GetHash().ToString());
            if (connman) {
                CInv inv(MSG_TX, GetHash());
                connman->ForEachNode([&inv](CNode* pnode)
                {
                    pnode->PushInventory(inv);
                });
                return true;
            }
        }
    }
    return false;
}

std::set<uint256> CWalletTx::GetConflicts() const
{
    std::set<uint256> result;
    if (pwallet != NULL)
    {
        uint256 myHash = GetHash();
        result = pwallet->GetConflicts(myHash);
        result.erase(myHash);
    }
    return result;
}

CAmount CWalletTx::GetDebit(const isminefilter& filter, bool fExcludeNames) const
{
    if (tx->vin.empty())
        return 0;

    CAmount debit = 0;
    if(filter & ISMINE_SPENDABLE)
    {
        if (!fDebitCached)
        {
            nDebitCached = pwallet->GetDebit(*this, ISMINE_SPENDABLE, true);
            nDebitWithNamesCached = pwallet->GetDebit(*this, ISMINE_SPENDABLE, false);
            fDebitCached = true;
        }
        debit += (fExcludeNames ? nDebitCached : nDebitWithNamesCached);
    }
    if(filter & ISMINE_WATCH_ONLY)
    {
        if (!fWatchDebitCached)
        {
            nWatchDebitCached = pwallet->GetDebit(*this, ISMINE_WATCH_ONLY, true);
            nWatchDebitWithNamesCached = pwallet->GetDebit(*this, ISMINE_WATCH_ONLY, false);
            fWatchDebitCached = true;
        }
        debit += (fExcludeNames ? nWatchDebitCached : nWatchDebitWithNamesCached);
    }
    return debit;
}

CAmount CWalletTx::GetCredit(const isminefilter& filter) const
{
    // Must wait until coinbase is safely deep enough in the chain before valuing it
    if ((IsCoinBase() || IsGameTx()) && GetBlocksToMaturity() > 0)
        return 0;

    CAmount credit = 0;
    if (filter & ISMINE_SPENDABLE)
    {
        // GetBalance can assume transactions in mapWallet won't change
        if (fCreditCached)
            credit += nCreditCached;
        else
        {
            nCreditCached = pwallet->GetCredit(*this, ISMINE_SPENDABLE);
            fCreditCached = true;
            credit += nCreditCached;
        }
    }
    if (filter & ISMINE_WATCH_ONLY)
    {
        if (fWatchCreditCached)
            credit += nWatchCreditCached;
        else
        {
            nWatchCreditCached = pwallet->GetCredit(*this, ISMINE_WATCH_ONLY);
            fWatchCreditCached = true;
            credit += nWatchCreditCached;
        }
    }
    return credit;
}

CAmount CWalletTx::GetImmatureCredit(bool fUseCache) const
{
    if ((IsCoinBase() || IsGameTx()) && GetBlocksToMaturity() > 0
          && IsInMainChain())
    {
        if (fUseCache && fImmatureCreditCached)
            return nImmatureCreditCached;
        nImmatureCreditCached = pwallet->GetCredit(*this, ISMINE_SPENDABLE);
        fImmatureCreditCached = true;
        return nImmatureCreditCached;
    }

    return 0;
}

CAmount CWalletTx::GetAvailableCredit(bool fUseCache) const
{
    if (pwallet == 0)
        return 0;

    // Must wait until coinbase is safely deep enough in the chain before valuing it
    if ((IsCoinBase() || IsGameTx()) && GetBlocksToMaturity() > 0)
        return 0;

    if (fUseCache && fAvailableCreditCached)
        return nAvailableCreditCached;

    CAmount nCredit = 0;
    uint256 hashTx = GetHash();
    for (unsigned int i = 0; i < tx->vout.size(); i++)
    {
        if (!pwallet->IsSpent(hashTx, i))
        {
            const CTxOut &txout = tx->vout[i];
            nCredit += pwallet->GetCredit(txout, ISMINE_SPENDABLE);
            if (!MoneyRange(nCredit))
                throw std::runtime_error("CWalletTx::GetAvailableCredit() : value out of range");
        }
    }

    nAvailableCreditCached = nCredit;
    fAvailableCreditCached = true;
    return nCredit;
}

CAmount CWalletTx::GetImmatureWatchOnlyCredit(const bool& fUseCache) const
{
    if ((IsCoinBase() || IsGameTx()) && GetBlocksToMaturity() > 0
          && IsInMainChain())
    {
        if (fUseCache && fImmatureWatchCreditCached)
            return nImmatureWatchCreditCached;
        nImmatureWatchCreditCached = pwallet->GetCredit(*this, ISMINE_WATCH_ONLY);
        fImmatureWatchCreditCached = true;
        return nImmatureWatchCreditCached;
    }

    return 0;
}

CAmount CWalletTx::GetAvailableWatchOnlyCredit(const bool& fUseCache) const
{
    if (pwallet == 0)
        return 0;

    // Must wait until coinbase is safely deep enough in the chain before valuing it
    if ((IsCoinBase() || IsGameTx()) && GetBlocksToMaturity() > 0)
        return 0;

    if (fUseCache && fAvailableWatchCreditCached)
        return nAvailableWatchCreditCached;

    CAmount nCredit = 0;
    for (unsigned int i = 0; i < tx->vout.size(); i++)
    {
        if (!pwallet->IsSpent(GetHash(), i))
        {
            const CTxOut &txout = tx->vout[i];
            nCredit += pwallet->GetCredit(txout, ISMINE_WATCH_ONLY);
            if (!MoneyRange(nCredit))
                throw std::runtime_error("CWalletTx::GetAvailableCredit() : value out of range");
        }
    }

    nAvailableWatchCreditCached = nCredit;
    fAvailableWatchCreditCached = true;
    return nCredit;
}

CAmount CWalletTx::GetChange() const
{
    if (fChangeCached)
        return nChangeCached;
    nChangeCached = pwallet->GetChange(*this);
    fChangeCached = true;
    return nChangeCached;
}

bool CWalletTx::InMempool() const
{
    LOCK(mempool.cs);
    return mempool.exists(GetHash());
}

bool CWalletTx::IsTrusted() const
{
    // Quick answer in most cases
    if (!CheckFinalTx(*this))
        return false;
    int nDepth = GetDepthInMainChain();
    if (nDepth >= 1)
        return true;
    if (nDepth < 0)
        return false;
    if (!bSpendZeroConfChange || !IsFromMe(ISMINE_ALL)) // using wtx's cached debit
        return false;

    // Don't trust unconfirmed transactions from us unless they are in the mempool.
    if (!InMempool())
        return false;

    // Trusted if all inputs are from us and are in the mempool:
    BOOST_FOREACH(const CTxIn& txin, tx->vin)
    {
        // Transactions not sent by us: not trusted
        const CWalletTx* parent = pwallet->GetWalletTx(txin.prevout.hash);
        if (parent == NULL)
            return false;
        const CTxOut& parentOut = parent->tx->vout[txin.prevout.n];
        if (pwallet->IsMine(parentOut) != ISMINE_SPENDABLE)
            return false;
    }
    return true;
}

bool CWalletTx::IsEquivalentTo(const CWalletTx& _tx) const
{
        CMutableTransaction tx1 = *this->tx;
        CMutableTransaction tx2 = *_tx.tx;
        for (auto& txin : tx1.vin) txin.scriptSig = CScript();
        for (auto& txin : tx2.vin) txin.scriptSig = CScript();
        return CTransaction(tx1) == CTransaction(tx2);
}

std::vector<uint256> CWallet::ResendWalletTransactionsBefore(int64_t nTime, CConnman* connman)
{
    std::vector<uint256> result;

    LOCK(cs_wallet);
    // Sort them in chronological order
    std::multimap<unsigned int, CWalletTx*> mapSorted;
    BOOST_FOREACH(PAIRTYPE(const uint256, CWalletTx)& item, mapWallet)
    {
        CWalletTx& wtx = item.second;
        // Don't rebroadcast if newer than nTime:
        if (wtx.nTimeReceived > nTime)
            continue;
        mapSorted.insert(std::make_pair(wtx.nTimeReceived, &wtx));
    }
    BOOST_FOREACH(PAIRTYPE(const unsigned int, CWalletTx*)& item, mapSorted)
    {
        CWalletTx& wtx = *item.second;
        if (wtx.RelayWalletTransaction(connman))
            result.push_back(wtx.GetHash());
    }
    return result;
}

void CWallet::ResendWalletTransactions(int64_t nBestBlockTime, CConnman* connman)
{
    // Do this infrequently and randomly to avoid giving away
    // that these are our transactions.
    if (GetTime() < nNextResend || !fBroadcastTransactions)
        return;
    bool fFirst = (nNextResend == 0);
    nNextResend = GetTime() + GetRand(30 * 60);
    if (fFirst)
        return;

    // Only do it if there's been a new block since last time
    if (nBestBlockTime < nLastResend)
        return;
    nLastResend = GetTime();

    // Rebroadcast unconfirmed txes older than 5 minutes before the last
    // block was found:
    std::vector<uint256> relayed = ResendWalletTransactionsBefore(nBestBlockTime-5*60, connman);
    if (!relayed.empty())
        LogPrintf("%s: rebroadcast %u unconfirmed transactions\n", __func__, relayed.size());
}

/** @} */ // end of mapWallet




/** @defgroup Actions
 *
 * @{
 */


CAmount CWallet::GetBalance() const
{
    CAmount nTotal = 0;
    {
        LOCK2(cs_main, cs_wallet);
        for (std::map<uint256, CWalletTx>::const_iterator it = mapWallet.begin(); it != mapWallet.end(); ++it)
        {
            const CWalletTx* pcoin = &(*it).second;
            if (pcoin->IsTrusted())
                nTotal += pcoin->GetAvailableCredit();
        }
    }

    return nTotal;
}

CAmount CWallet::GetUnconfirmedBalance() const
{
    CAmount nTotal = 0;
    {
        LOCK2(cs_main, cs_wallet);
        for (std::map<uint256, CWalletTx>::const_iterator it = mapWallet.begin(); it != mapWallet.end(); ++it)
        {
            const CWalletTx* pcoin = &(*it).second;
            if (!pcoin->IsTrusted() && pcoin->GetDepthInMainChain() == 0 && pcoin->InMempool())
                nTotal += pcoin->GetAvailableCredit();
        }
    }
    return nTotal;
}

CAmount CWallet::GetImmatureBalance() const
{
    CAmount nTotal = 0;
    {
        LOCK2(cs_main, cs_wallet);
        for (std::map<uint256, CWalletTx>::const_iterator it = mapWallet.begin(); it != mapWallet.end(); ++it)
        {
            const CWalletTx* pcoin = &(*it).second;
            nTotal += pcoin->GetImmatureCredit();
        }
    }
    return nTotal;
}

CAmount CWallet::GetWatchOnlyBalance() const
{
    CAmount nTotal = 0;
    {
        LOCK2(cs_main, cs_wallet);
        for (std::map<uint256, CWalletTx>::const_iterator it = mapWallet.begin(); it != mapWallet.end(); ++it)
        {
            const CWalletTx* pcoin = &(*it).second;
            if (pcoin->IsTrusted())
                nTotal += pcoin->GetAvailableWatchOnlyCredit();
        }
    }

    return nTotal;
}

CAmount CWallet::GetUnconfirmedWatchOnlyBalance() const
{
    CAmount nTotal = 0;
    {
        LOCK2(cs_main, cs_wallet);
        for (std::map<uint256, CWalletTx>::const_iterator it = mapWallet.begin(); it != mapWallet.end(); ++it)
        {
            const CWalletTx* pcoin = &(*it).second;
            if (!pcoin->IsTrusted() && pcoin->GetDepthInMainChain() == 0 && pcoin->InMempool())
                nTotal += pcoin->GetAvailableWatchOnlyCredit();
        }
    }
    return nTotal;
}

CAmount CWallet::GetImmatureWatchOnlyBalance() const
{
    CAmount nTotal = 0;
    {
        LOCK2(cs_main, cs_wallet);
        for (std::map<uint256, CWalletTx>::const_iterator it = mapWallet.begin(); it != mapWallet.end(); ++it)
        {
            const CWalletTx* pcoin = &(*it).second;
            nTotal += pcoin->GetImmatureWatchOnlyCredit();
        }
    }
    return nTotal;
}

// Calculate total balance in a different way from GetBalance. The biggest
// difference is that GetBalance sums up all unspent TxOuts paying to the
// wallet, while this sums up both spent and unspent TxOuts paying to the
// wallet, and then subtracts the values of TxIns spending from the wallet. This
// also has fewer restrictions on which unconfirmed transactions are considered
// trusted.
CAmount CWallet::GetLegacyBalance(const isminefilter& filter, int minDepth, const std::string* account) const
{
    LOCK2(cs_main, cs_wallet);

    CAmount balance = 0;
    for (const auto& entry : mapWallet) {
        const CWalletTx& wtx = entry.second;
        const int depth = wtx.GetDepthInMainChain();
        if (depth < 0 || !CheckFinalTx(*wtx.tx) || wtx.GetBlocksToMaturity() > 0) {
            continue;
        }

        // Loop through tx outputs and add incoming payments. For outgoing txs,
        // treat change outputs specially, as part of the amount debited.
        CAmount debit = wtx.GetDebit(filter);
        const bool outgoing = debit > 0;
        for (const CTxOut& out : wtx.tx->vout) {
            const CNameScript nameOp(out.scriptPubKey);
            if (nameOp.isNameOp())
                continue;
            if (outgoing && IsChange(out)) {
                debit -= out.nValue;
            } else if (IsMine(out) & filter && depth >= minDepth && (!account || *account == GetAccountName(out.scriptPubKey))) {
                balance += out.nValue;
            }
        }

        // For outgoing txs, subtract amount debited.
        if (outgoing && (!account || *account == wtx.strFromAccount)) {
            balance -= debit;
        }
    }

    if (account) {
        balance += CWalletDB(*dbw).GetAccountCreditDebit(*account);
    }

    return balance;
}

CAmount CWallet::GetAvailableBalance(const CCoinControl* coinControl) const
{
    LOCK2(cs_main, cs_wallet);

    CAmount balance = 0;
    std::vector<COutput> vCoins;
    AvailableCoins(vCoins, true, coinControl);
    for (const COutput& out : vCoins) {
        if (out.fSpendable) {
            balance += out.tx->tx->vout[out.i].nValue;
        }
    }
    return balance;
}

void CWallet::AvailableCoins(std::vector<COutput> &vCoins, bool fOnlySafe, const CCoinControl *coinControl, const CAmount &nMinimumAmount, const CAmount &nMaximumAmount, const CAmount &nMinimumSumAmount, const uint64_t &nMaximumCount, const int &nMinDepth, const int &nMaxDepth) const
{
    vCoins.clear();

    {
        LOCK2(cs_main, cs_wallet);

        CAmount nTotal = 0;

        for (std::map<uint256, CWalletTx>::const_iterator it = mapWallet.begin(); it != mapWallet.end(); ++it)
        {
            const uint256& wtxid = it->first;
            const CWalletTx* pcoin = &(*it).second;

            if (!CheckFinalTx(*pcoin))
                continue;

            if ((pcoin->IsCoinBase() || pcoin->IsGameTx())
                  && pcoin->GetBlocksToMaturity() > 0)
                continue;

            int nDepth = pcoin->GetDepthInMainChain();
            if (nDepth < 0)
                continue;

            // We should not consider coins which aren't at least in our mempool
            // It's possible for these to be conflicted via ancestors which we may never be able to detect
            if (nDepth == 0 && !pcoin->InMempool())
                continue;

            bool safeTx = pcoin->IsTrusted();

            // We should not consider coins from transactions that are replacing
            // other transactions.
            //
            // Example: There is a transaction A which is replaced by bumpfee
            // transaction B. In this case, we want to prevent creation of
            // a transaction B' which spends an output of B.
            //
            // Reason: If transaction A were initially confirmed, transactions B
            // and B' would no longer be valid, so the user would have to create
            // a new transaction C to replace B'. However, in the case of a
            // one-block reorg, transactions B' and C might BOTH be accepted,
            // when the user only wanted one of them. Specifically, there could
            // be a 1-block reorg away from the chain where transactions A and C
            // were accepted to another chain where B, B', and C were all
            // accepted.
            if (nDepth == 0 && pcoin->mapValue.count("replaces_txid")) {
                safeTx = false;
            }

            // Similarly, we should not consider coins from transactions that
            // have been replaced. In the example above, we would want to prevent
            // creation of a transaction A' spending an output of A, because if
            // transaction B were initially confirmed, conflicting with A and
            // A', we wouldn't want to the user to create a transaction D
            // intending to replace A', but potentially resulting in a scenario
            // where A, A', and D could all be accepted (instead of just B and
            // D, or just A and A' like the user would want).
            if (nDepth == 0 && pcoin->mapValue.count("replaced_by_txid")) {
                safeTx = false;
            }

            if (fOnlySafe && !safeTx) {
                continue;
            }

            if (nDepth < nMinDepth || nDepth > nMaxDepth)
                continue;

            for (unsigned int i = 0; i < pcoin->tx->vout.size(); i++) {
                if (pcoin->tx->vout[i].nValue < nMinimumAmount || pcoin->tx->vout[i].nValue > nMaximumAmount)
                    continue;

                if (coinControl && coinControl->HasSelected() && !coinControl->fAllowOtherInputs && !coinControl->IsSelected(COutPoint((*it).first, i)))
                    continue;

                if (IsLockedCoin((*it).first, i))
                    continue;

                if (IsSpent(wtxid, i))
                    continue;

                isminetype mine = IsMine(pcoin->tx->vout[i]);

                if (mine == ISMINE_NO) {
                    continue;
                }

                bool fSpendableIn = ((mine & ISMINE_SPENDABLE) != ISMINE_NO) || (coinControl && coinControl->fAllowWatchOnly && (mine & ISMINE_WATCH_SOLVABLE) != ISMINE_NO);
                if (CNameScript::isNameScript(pcoin->tx->vout[i].scriptPubKey))
                    fSpendableIn = false;
                bool fSolvableIn = (mine & (ISMINE_SPENDABLE | ISMINE_WATCH_SOLVABLE)) != ISMINE_NO;

                vCoins.push_back(COutput(pcoin, i, nDepth, fSpendableIn, fSolvableIn, safeTx));

                // Checks the sum amount of all UTXO's.
                if (nMinimumSumAmount != MAX_MONEY) {
                    nTotal += pcoin->tx->vout[i].nValue;

                    if (nTotal >= nMinimumSumAmount) {
                        return;
                    }
                }

                // Checks the maximum number of UTXO's.
                if (nMaximumCount > 0 && vCoins.size() >= nMaximumCount) {
                    return;
                }
            }
        }
    }
}

std::map<CTxDestination, std::vector<COutput>> CWallet::ListCoins() const
{
    // TODO: Add AssertLockHeld(cs_wallet) here.
    //
    // Because the return value from this function contains pointers to
    // CWalletTx objects, callers to this function really should acquire the
    // cs_wallet lock before calling it. However, the current caller doesn't
    // acquire this lock yet. There was an attempt to add the missing lock in
    // https://github.com/bitcoin/bitcoin/pull/10340, but that change has been
    // postponed until after https://github.com/bitcoin/bitcoin/pull/10244 to
    // avoid adding some extra complexity to the Qt code.

    std::map<CTxDestination, std::vector<COutput>> result;

    std::vector<COutput> availableCoins;
    AvailableCoins(availableCoins);

    LOCK2(cs_main, cs_wallet);
    for (auto& coin : availableCoins) {
        CTxDestination address;
        if (coin.fSpendable &&
            ExtractDestination(FindNonChangeParentOutput(*coin.tx->tx, coin.i).scriptPubKey, address)) {
            result[address].emplace_back(std::move(coin));
        }
    }

    std::vector<COutPoint> lockedCoins;
    ListLockedCoins(lockedCoins);
    for (const auto& output : lockedCoins) {
        auto it = mapWallet.find(output.hash);
        if (it != mapWallet.end()) {
            int depth = it->second.GetDepthInMainChain();
            if (depth >= 0 && output.n < it->second.tx->vout.size() &&
                IsMine(it->second.tx->vout[output.n]) == ISMINE_SPENDABLE) {
                CTxDestination address;
                if (ExtractDestination(FindNonChangeParentOutput(*it->second.tx, output.n).scriptPubKey, address)) {
                    result[address].emplace_back(
                        &it->second, output.n, depth, true /* spendable */, true /* solvable */, false /* safe */);
                }
            }
        }
    }

    return result;
}

const CTxOut& CWallet::FindNonChangeParentOutput(const CTransaction& tx, int output) const
{
    const CTransaction* ptx = &tx;
    int n = output;
    while (IsChange(ptx->vout[n]) && ptx->vin.size() > 0) {
        const COutPoint& prevout = ptx->vin[0].prevout;
        auto it = mapWallet.find(prevout.hash);
        if (it == mapWallet.end() || it->second.tx->vout.size() <= prevout.n ||
            !IsMine(it->second.tx->vout[prevout.n])) {
            break;
        }
        ptx = it->second.tx.get();
        n = prevout.n;
    }
    return ptx->vout[n];
}

static void ApproximateBestSubset(const std::vector<CInputCoin>& vValue, const CAmount& nTotalLower, const CAmount& nTargetValue,
                                  std::vector<char>& vfBest, CAmount& nBest, int iterations = 1000)
{
    std::vector<char> vfIncluded;

    vfBest.assign(vValue.size(), true);
    nBest = nTotalLower;

    FastRandomContext insecure_rand;

    for (int nRep = 0; nRep < iterations && nBest != nTargetValue; nRep++)
    {
        vfIncluded.assign(vValue.size(), false);
        CAmount nTotal = 0;
        bool fReachedTarget = false;
        for (int nPass = 0; nPass < 2 && !fReachedTarget; nPass++)
        {
            for (unsigned int i = 0; i < vValue.size(); i++)
            {
                //The solver here uses a randomized algorithm,
                //the randomness serves no real security purpose but is just
                //needed to prevent degenerate behavior and it is important
                //that the rng is fast. We do not use a constant random sequence,
                //because there may be some privacy improvement by making
                //the selection random.
                if (nPass == 0 ? insecure_rand.randbool() : !vfIncluded[i])
                {
                    nTotal += vValue[i].txout.nValue;
                    vfIncluded[i] = true;
                    if (nTotal >= nTargetValue)
                    {
                        fReachedTarget = true;
                        if (nTotal < nBest)
                        {
                            nBest = nTotal;
                            vfBest = vfIncluded;
                        }
                        nTotal -= vValue[i].txout.nValue;
                        vfIncluded[i] = false;
                    }
                }
            }
        }
    }
}

bool CWallet::SelectCoinsMinConf(const CAmount& nTargetValue, const int nConfMine, const int nConfTheirs, const uint64_t nMaxAncestors, std::vector<COutput> vCoins,
                                 std::set<CInputCoin>& setCoinsRet, CAmount& nValueRet) const
{
    setCoinsRet.clear();
    nValueRet = 0;

    // List of values less than target
    boost::optional<CInputCoin> coinLowestLarger;
    std::vector<CInputCoin> vValue;
    CAmount nTotalLower = 0;

    random_shuffle(vCoins.begin(), vCoins.end(), GetRandInt);

    BOOST_FOREACH(const COutput &output, vCoins)
    {
        if (!output.fSpendable)
            continue;

        const CWalletTx *pcoin = output.tx;

        if (output.nDepth < (pcoin->IsFromMe(ISMINE_ALL) ? nConfMine : nConfTheirs))
            continue;

        if (!mempool.TransactionWithinChainLimit(pcoin->GetHash(), nMaxAncestors))
            continue;

        int i = output.i;

        CInputCoin coin = CInputCoin(pcoin, i);

        if (coin.txout.nValue == nTargetValue)
        {
            setCoinsRet.insert(coin);
            nValueRet += coin.txout.nValue;
            return true;
        }
        else if (coin.txout.nValue < nTargetValue + MIN_CHANGE)
        {
            vValue.push_back(coin);
            nTotalLower += coin.txout.nValue;
        }
        else if (!coinLowestLarger || coin.txout.nValue < coinLowestLarger->txout.nValue)
        {
            coinLowestLarger = coin;
        }
    }

    if (nTotalLower == nTargetValue)
    {
        for (const auto& input : vValue)
        {
            setCoinsRet.insert(input);
            nValueRet += input.txout.nValue;
        }
        return true;
    }

    if (nTotalLower < nTargetValue)
    {
        if (!coinLowestLarger)
            return false;
        setCoinsRet.insert(coinLowestLarger.get());
        nValueRet += coinLowestLarger->txout.nValue;
        return true;
    }

    // Solve subset sum by stochastic approximation
    std::sort(vValue.begin(), vValue.end(), CompareValueOnly());
    std::reverse(vValue.begin(), vValue.end());
    std::vector<char> vfBest;
    CAmount nBest;

    ApproximateBestSubset(vValue, nTotalLower, nTargetValue, vfBest, nBest);
    if (nBest != nTargetValue && nTotalLower >= nTargetValue + MIN_CHANGE)
        ApproximateBestSubset(vValue, nTotalLower, nTargetValue + MIN_CHANGE, vfBest, nBest);

    // If we have a bigger coin and (either the stochastic approximation didn't find a good solution,
    //                                   or the next bigger coin is closer), return the bigger coin
    if (coinLowestLarger &&
        ((nBest != nTargetValue && nBest < nTargetValue + MIN_CHANGE) || coinLowestLarger->txout.nValue <= nBest))
    {
        setCoinsRet.insert(coinLowestLarger.get());
        nValueRet += coinLowestLarger->txout.nValue;
    }
    else {
        for (unsigned int i = 0; i < vValue.size(); i++)
            if (vfBest[i])
            {
                setCoinsRet.insert(vValue[i]);
                nValueRet += vValue[i].txout.nValue;
            }

        if (LogAcceptCategory(BCLog::SELECTCOINS)) {
            LogPrint(BCLog::SELECTCOINS, "SelectCoins() best subset: ");
            for (unsigned int i = 0; i < vValue.size(); i++) {
                if (vfBest[i]) {
                    LogPrint(BCLog::SELECTCOINS, "%s ", FormatMoney(vValue[i].txout.nValue));
                }
            }
            LogPrint(BCLog::SELECTCOINS, "total %s\n", FormatMoney(nBest));
        }
    }

    return true;
}

bool CWallet::SelectCoins(const std::vector<COutput>& vAvailableCoins, const CAmount& nTargetValue, std::set<CInputCoin>& setCoinsRet, CAmount& nValueRet, const CCoinControl* coinControl) const
{
    std::vector<COutput> vCoins(vAvailableCoins);

    // coin control -> return all selected outputs (we want all selected to go into the transaction for sure)
    if (coinControl && coinControl->HasSelected() && !coinControl->fAllowOtherInputs)
    {
        BOOST_FOREACH(const COutput& out, vCoins)
        {
            if (!out.fSpendable)
                 continue;
            nValueRet += out.tx->tx->vout[out.i].nValue;
            setCoinsRet.insert(CInputCoin(out.tx, out.i));
        }
        return (nValueRet >= nTargetValue);
    }

    // calculate value from preset inputs and store them
    std::set<CInputCoin> setPresetCoins;
    CAmount nValueFromPresetInputs = 0;

    std::vector<COutPoint> vPresetInputs;
    if (coinControl)
        coinControl->ListSelected(vPresetInputs);
    BOOST_FOREACH(const COutPoint& outpoint, vPresetInputs)
    {
        std::map<uint256, CWalletTx>::const_iterator it = mapWallet.find(outpoint.hash);
        if (it != mapWallet.end())
        {
            const CWalletTx* pcoin = &it->second;
            // Clearly invalid input, fail
            if (pcoin->tx->vout.size() <= outpoint.n)
                return false;
            nValueFromPresetInputs += pcoin->tx->vout[outpoint.n].nValue;
            setPresetCoins.insert(CInputCoin(pcoin, outpoint.n));
        } else
            return false; // TODO: Allow non-wallet inputs
    }

    // remove preset inputs from vCoins
    for (std::vector<COutput>::iterator it = vCoins.begin(); it != vCoins.end() && coinControl && coinControl->HasSelected();)
    {
        if (setPresetCoins.count(CInputCoin(it->tx, it->i)))
            it = vCoins.erase(it);
        else
            ++it;
    }

    size_t nMaxChainLength = std::min(GetArg("-limitancestorcount", DEFAULT_ANCESTOR_LIMIT), GetArg("-limitdescendantcount", DEFAULT_DESCENDANT_LIMIT));
    bool fRejectLongChains = GetBoolArg("-walletrejectlongchains", DEFAULT_WALLET_REJECT_LONG_CHAINS);

    bool res = nTargetValue <= nValueFromPresetInputs ||
        SelectCoinsMinConf(nTargetValue - nValueFromPresetInputs, 1, 6, 0, vCoins, setCoinsRet, nValueRet) ||
        SelectCoinsMinConf(nTargetValue - nValueFromPresetInputs, 1, 1, 0, vCoins, setCoinsRet, nValueRet) ||
        (bSpendZeroConfChange && SelectCoinsMinConf(nTargetValue - nValueFromPresetInputs, 0, 1, 2, vCoins, setCoinsRet, nValueRet)) ||
        (bSpendZeroConfChange && SelectCoinsMinConf(nTargetValue - nValueFromPresetInputs, 0, 1, std::min((size_t)4, nMaxChainLength/3), vCoins, setCoinsRet, nValueRet)) ||
        (bSpendZeroConfChange && SelectCoinsMinConf(nTargetValue - nValueFromPresetInputs, 0, 1, nMaxChainLength/2, vCoins, setCoinsRet, nValueRet)) ||
        (bSpendZeroConfChange && SelectCoinsMinConf(nTargetValue - nValueFromPresetInputs, 0, 1, nMaxChainLength, vCoins, setCoinsRet, nValueRet)) ||
        (bSpendZeroConfChange && !fRejectLongChains && SelectCoinsMinConf(nTargetValue - nValueFromPresetInputs, 0, 1, std::numeric_limits<uint64_t>::max(), vCoins, setCoinsRet, nValueRet));

    // because SelectCoinsMinConf clears the setCoinsRet, we now add the possible inputs to the coinset
    setCoinsRet.insert(setPresetCoins.begin(), setPresetCoins.end());

    // add preset inputs to the total value selected
    nValueRet += nValueFromPresetInputs;

    return res;
}

bool CWallet::SignTransaction(CMutableTransaction &tx)
{
    AssertLockHeld(cs_wallet); // mapWallet

    // sign the new tx
    CTransaction txNewConst(tx);
    int nIn = 0;
    for (const auto& input : tx.vin) {
        std::map<uint256, CWalletTx>::const_iterator mi = mapWallet.find(input.prevout.hash);
        if(mi == mapWallet.end() || input.prevout.n >= mi->second.tx->vout.size()) {
            return false;
        }
        const CScript& scriptPubKey = mi->second.tx->vout[input.prevout.n].scriptPubKey;
        const CAmount& amount = mi->second.tx->vout[input.prevout.n].nValue;
        SignatureData sigdata;
        if (!ProduceSignature(TransactionSignatureCreator(this, &txNewConst, nIn, amount, SIGHASH_ALL), scriptPubKey, sigdata)) {
            return false;
        }
        UpdateTransaction(tx, nIn, sigdata);
        nIn++;
    }
    return true;
}

bool CWallet::FundTransaction(CMutableTransaction& tx, CAmount& nFeeRet, int& nChangePosInOut, std::string& strFailReason, bool lockUnspents, const std::set<int>& setSubtractFeeFromOutputs, CCoinControl coinControl, bool keepReserveKey)
{
    std::vector<CRecipient> vecSend;

    // Turn the txout set into a CRecipient vector
    for (size_t idx = 0; idx < tx.vout.size(); idx++)
    {
        const CTxOut& txOut = tx.vout[idx];
        CRecipient recipient = {txOut.scriptPubKey, txOut.nValue, setSubtractFeeFromOutputs.count(idx) == 1};
        vecSend.push_back(recipient);
    }

    coinControl.fAllowOtherInputs = true;

    BOOST_FOREACH(const CTxIn& txin, tx.vin)
        coinControl.Select(txin.prevout);

    CReserveKey reservekey(this);
    CWalletTx wtx;
    if (!CreateTransaction(vecSend, NULL, wtx, reservekey, nFeeRet, nChangePosInOut, strFailReason, &coinControl, false))
        return false;

    if (nChangePosInOut != -1)
        tx.vout.insert(tx.vout.begin() + nChangePosInOut, wtx.tx->vout[nChangePosInOut]);

    // Copy output sizes from new transaction; they may have had the fee subtracted from them
    for (unsigned int idx = 0; idx < tx.vout.size(); idx++)
        tx.vout[idx].nValue = wtx.tx->vout[idx].nValue;

    // Add new txins (keeping original txin scriptSig/order)
    BOOST_FOREACH(const CTxIn& txin, wtx.tx->vin)
    {
        if (!coinControl.IsSelected(txin.prevout))
        {
            tx.vin.push_back(txin);

            if (lockUnspents)
            {
              LOCK2(cs_main, cs_wallet);
              LockCoin(txin.prevout);
            }
        }
    }

    // optionally keep the change output key
    if (keepReserveKey)
        reservekey.KeepKey();

    return true;
}

bool
CWallet::FindValueInNameInput (const CTxIn& nameInput,
                               CAmount& value, const CWalletTx*& walletTx,
                               std::string& strFailReason) const
{
  walletTx = GetWalletTx (nameInput.prevout.hash);
  if (!walletTx)
    {
      strFailReason = _("Input tx not found in wallet");
      return false;
    }

  const CTxOut& output = walletTx->tx->vout[nameInput.prevout.n];
  if (IsMine (output) != ISMINE_SPENDABLE)
    {
      strFailReason = _("Input tx is not mine");
      return false;
    }

  if (!CNameScript::isNameScript (output.scriptPubKey))
    {
      strFailReason = _("Input tx is not a name operation");
      return false;
    }

  value = output.nValue;
  return true;

}

bool CWallet::CreateTransaction(const std::vector<CRecipient>& vecSend,
                                const CTxIn* withInput,
                                CWalletTx& wtxNew, CReserveKey& reservekey, CAmount& nFeeRet,
                                int& nChangePosInOut, std::string& strFailReason, const CCoinControl* coinControl, bool sign)
{
    /* Initialise nFeeRet here so that SendMoney doesn't see an uninitialised
       value in case we error out earlier.  */
    nFeeRet = 0;

    CAmount nValue = 0;
    int nChangePosRequest = nChangePosInOut;
    unsigned int nSubtractFeeFromAmount = 0;
    bool isNamecoin = false;
    for (const auto& recipient : vecSend)
    {
        if (nValue < 0 || recipient.nAmount < 0)
        {
            strFailReason = _("Transaction amounts must not be negative");
            return false;
        }
        nValue += recipient.nAmount;

        if (recipient.fSubtractFeeFromAmount)
            nSubtractFeeFromAmount++;

        if (CNameScript::isNameScript (recipient.scriptPubKey))
            isNamecoin = true;
    }
    if (vecSend.empty())
    {
        strFailReason = _("Transaction must have at least one recipient");
        return false;
    }

    /* If we have an input to include, find its value.  This value will be
       subtracted later on during coin selection, since the input is added
       additionally to the selected coins.  */
    CAmount nInputValue = 0;
    const CWalletTx* withInputTx = nullptr;
    if (withInput)
    {
        if (!FindValueInNameInput (*withInput, nInputValue, withInputTx,
                                   strFailReason))
            return false;
    }

    wtxNew.fTimeReceivedIsTxTime = true;
    wtxNew.BindWallet(this);
    CMutableTransaction txNew;
    if (isNamecoin)
        txNew.SetNamecoin();

    // Discourage fee sniping.
    //
    // For a large miner the value of the transactions in the best block and
    // the mempool can exceed the cost of deliberately attempting to mine two
    // blocks to orphan the current best block. By setting nLockTime such that
    // only the next block can include the transaction, we discourage this
    // practice as the height restricted and limited blocksize gives miners
    // considering fee sniping fewer options for pulling off this attack.
    //
    // A simple way to think about this is from the wallet's point of view we
    // always want the blockchain to move forward. By setting nLockTime this
    // way we're basically making the statement that we only want this
    // transaction to appear in the next block; we don't want to potentially
    // encourage reorgs by allowing transactions to appear at lower heights
    // than the next block in forks of the best chain.
    //
    // Of course, the subsidy is high enough, and transaction volume low
    // enough, that fee sniping isn't a problem yet, but by implementing a fix
    // now we ensure code won't be written that makes assumptions about
    // nLockTime that preclude a fix later.
    txNew.nLockTime = chainActive.Height();

    // Secondly occasionally randomly pick a nLockTime even further back, so
    // that transactions that are delayed after signing for whatever reason,
    // e.g. high-latency mix networks and some CoinJoin implementations, have
    // better privacy.
    if (GetRandInt(10) == 0)
        txNew.nLockTime = std::max(0, (int)txNew.nLockTime - GetRandInt(100));

    assert(txNew.nLockTime <= (unsigned int)chainActive.Height());
    assert(txNew.nLockTime < LOCKTIME_THRESHOLD);

    {
        std::set<CInputCoin> setCoins;
        LOCK2(cs_main, cs_wallet);
        {
            std::vector<COutput> vAvailableCoins;
            AvailableCoins(vAvailableCoins, true, coinControl);

            nFeeRet = 0;
            // Start with no fee and loop until there is enough fee
            while (true)
            {
                nChangePosInOut = nChangePosRequest;
                txNew.vin.clear();
                txNew.vout.clear();
                wtxNew.fFromMe = true;
                bool fFirst = true;

                CAmount nValueToSelect = nValue - nInputValue;
                if (nSubtractFeeFromAmount == 0)
                    nValueToSelect += nFeeRet;
                // vouts to the payees
                for (const auto& recipient : vecSend)
                {
                    CTxOut txout(recipient.nAmount, recipient.scriptPubKey);

                    if (recipient.fSubtractFeeFromAmount)
                    {
                        txout.nValue -= nFeeRet / nSubtractFeeFromAmount; // Subtract fee equally from each selected recipient

                        if (fFirst) // first receiver pays the remainder not divisible by output count
                        {
                            fFirst = false;
                            txout.nValue -= nFeeRet % nSubtractFeeFromAmount;
                        }
                    }

                    if (IsDust(txout, ::dustRelayFee))
                    {
                        if (recipient.fSubtractFeeFromAmount && nFeeRet > 0)
                        {
                            if (txout.nValue < 0)
                                strFailReason = _("The transaction amount is too small to pay the fee");
                            else
                                strFailReason = _("The transaction amount is too small to send after the fee has been deducted");
                        }
                        else
                            strFailReason = _("Transaction amount too small");
                        return false;
                    }
                    txNew.vout.push_back(txout);
                }

                // Choose coins to use
                CAmount nValueIn = 0;
                setCoins.clear();
                if (!SelectCoins(vAvailableCoins, nValueToSelect, setCoins, nValueIn, coinControl))
                {
                    strFailReason = _("Insufficient funds");
                    return false;
                }
                if (withInput)
                    setCoins.insert(CInputCoin(withInputTx, withInput->prevout.n));

                const CAmount nChange = nValueIn - nValueToSelect;
                if (nChange > 0)
                {
                    // Fill a vout to ourself
                    // TODO: pass in scriptChange instead of reservekey so
                    // change transaction isn't always pay-to-bitcoin-address
                    CScript scriptChange;

                    // coin control: send change to custom address
                    if (coinControl && !boost::get<CNoDestination>(&coinControl->destChange))
                        scriptChange = GetScriptForDestination(coinControl->destChange);

                    // no coin control: send change to newly generated address
                    else
                    {
                        // Note: We use a new key here to keep it from being obvious which side is the change.
                        //  The drawback is that by not reusing a previous key, the change may be lost if a
                        //  backup is restored, if the backup doesn't have the new private key for the change.
                        //  If we reused the old key, it would be possible to add code to look for and
                        //  rediscover unknown transactions that were written with keys of ours to recover
                        //  post-backup change.

                        // Reserve a new key pair from key pool
                        CPubKey vchPubKey;
                        bool ret;
                        ret = reservekey.GetReservedKey(vchPubKey, true);
                        if (!ret)
                        {
                            strFailReason = _("Keypool ran out, please call keypoolrefill first");
                            return false;
                        }

                        scriptChange = GetScriptForDestination(vchPubKey.GetID());
                    }

                    CTxOut newTxOut(nChange, scriptChange);

                    // We do not move dust-change to fees, because the sender would end up paying more than requested.
                    // This would be against the purpose of the all-inclusive feature.
                    // So instead we raise the change and deduct from the recipient.
                    if (nSubtractFeeFromAmount > 0 && IsDust(newTxOut, ::dustRelayFee))
                    {
                        CAmount nDust = GetDustThreshold(newTxOut, ::dustRelayFee) - newTxOut.nValue;
                        newTxOut.nValue += nDust; // raise change until no more dust
                        for (unsigned int i = 0; i < vecSend.size(); i++) // subtract from first recipient
                        {
                            if (vecSend[i].fSubtractFeeFromAmount)
                            {
                                txNew.vout[i].nValue -= nDust;
                                if (IsDust(txNew.vout[i], ::dustRelayFee))
                                {
                                    strFailReason = _("The transaction amount is too small to send after the fee has been deducted");
                                    return false;
                                }
                                break;
                            }
                        }
                    }

                    // Never create dust outputs; if we would, just
                    // add the dust to the fee.
                    if (IsDust(newTxOut, ::dustRelayFee))
                    {
                        nChangePosInOut = -1;
                        nFeeRet += nChange;
                        reservekey.ReturnKey();
                    }
                    else
                    {
                        if (nChangePosInOut == -1)
                        {
                            // Insert change txn at random position:
                            nChangePosInOut = GetRandInt(txNew.vout.size()+1);
                        }
                        else if ((unsigned int)nChangePosInOut > txNew.vout.size())
                        {
                            strFailReason = _("Change index out of range");
                            return false;
                        }

                        std::vector<CTxOut>::iterator position = txNew.vout.begin()+nChangePosInOut;
                        txNew.vout.insert(position, newTxOut);
                    }
                } else {
                    reservekey.ReturnKey();
                    nChangePosInOut = -1;
                }

                // Fill vin
                //
                // Note how the sequence number is set to non-maxint so that
                // the nLockTime set above actually works.
                //
                // BIP125 defines opt-in RBF as any nSequence < maxint-1, so
                // we use the highest possible value in that range (maxint-2)
                // to avoid conflicting with other possible uses of nSequence,
                // and in the spirit of "smallest possible change from prior
                // behavior."
                bool rbf = coinControl ? coinControl->signalRbf : fWalletRbf;
                const uint32_t nSequence = rbf ? MAX_BIP125_RBF_SEQUENCE : (std::numeric_limits<unsigned int>::max() - 1);
                for (const auto& coin : setCoins)
                    txNew.vin.push_back(CTxIn(coin.outpoint,CScript(),
                                              nSequence));

                // Fill in dummy signatures for fee calculation.
                if (!DummySignTx(txNew, setCoins)) {
                    strFailReason = _("Signing transaction failed");
                    return false;
                }

                unsigned int nBytes = GetVirtualTransactionSize(txNew);

                CTransaction txNewConst(txNew);

                // Remove scriptSigs to eliminate the fee calculation dummy signatures
                for (auto& vin : txNew.vin) {
                    vin.scriptSig = CScript();
                    vin.scriptWitness.SetNull();
                }

                // Compute minimum Huntercoin fee.
                const CAmount minHucFee = GetHuntercoinMinFee (txNew);

                // Allow to override the default confirmation target over the CoinControl instance
                int currentConfirmationTarget = nTxConfirmTarget;
                if (coinControl && coinControl->nConfirmTarget > 0)
                    currentConfirmationTarget = coinControl->nConfirmTarget;

                CAmount nFeeNeeded = GetMinimumFee(nBytes, currentConfirmationTarget, ::mempool, ::feeEstimator);
<<<<<<< HEAD
                nFeeNeeded = std::max (nFeeNeeded, minHucFee);
                if (coinControl && nFeeNeeded > 0 && coinControl->nMinimumTotalFee > nFeeNeeded) {
                    nFeeNeeded = coinControl->nMinimumTotalFee;
                }
=======
>>>>>>> 898593f1
                if (coinControl && coinControl->fOverrideFeeRate)
                    nFeeNeeded = coinControl->nFeeRate.GetFee(nBytes);

                // If we made it here and we aren't even able to meet the relay fee on the next pass, give up
                // because we must be at the maximum allowed fee.
                if (nFeeNeeded < ::minRelayTxFee.GetFee(nBytes))
                {
                    strFailReason = _("Transaction too large for fee policy");
                    return false;
                }

                if (nFeeRet >= nFeeNeeded) {
                    // Reduce fee to only the needed amount if we have change
                    // output to increase.  This prevents potential overpayment
                    // in fees if the coins selected to meet nFeeNeeded result
                    // in a transaction that requires less fee than the prior
                    // iteration.
                    // TODO: The case where nSubtractFeeFromAmount > 0 remains
                    // to be addressed because it requires returning the fee to
                    // the payees and not the change output.
                    // TODO: The case where there is no change output remains
                    // to be addressed so we avoid creating too small an output.
                    if (nFeeRet > nFeeNeeded && nChangePosInOut != -1 && nSubtractFeeFromAmount == 0) {
                        CAmount extraFeePaid = nFeeRet - nFeeNeeded;
                        std::vector<CTxOut>::iterator change_position = txNew.vout.begin()+nChangePosInOut;
                        change_position->nValue += extraFeePaid;
                        nFeeRet -= extraFeePaid;
                    }
                    break; // Done, enough fee included.
                }

                // Try to reduce change to include necessary fee
                if (nChangePosInOut != -1 && nSubtractFeeFromAmount == 0) {
                    CAmount additionalFeeNeeded = nFeeNeeded - nFeeRet;
                    std::vector<CTxOut>::iterator change_position = txNew.vout.begin()+nChangePosInOut;
                    // Only reduce change if remaining amount is still a large enough output.
                    if (change_position->nValue >= MIN_FINAL_CHANGE + additionalFeeNeeded) {
                        change_position->nValue -= additionalFeeNeeded;
                        nFeeRet += additionalFeeNeeded;
                        break; // Done, able to increase fee from change
                    }
                }

                // Include more fee and try again.
                nFeeRet = nFeeNeeded;
                continue;
            }
        }

        if (sign)
        {
            CTransaction txNewConst(txNew);
            int nIn = 0;
            for (const auto& coin : setCoins)
            {
                const CScript& scriptPubKey = coin.txout.scriptPubKey;
                SignatureData sigdata;

                if (!ProduceSignature(TransactionSignatureCreator(this, &txNewConst, nIn, coin.txout.nValue, SIGHASH_ALL), scriptPubKey, sigdata))
                {
                    strFailReason = _("Signing transaction failed");
                    return false;
                } else {
                    UpdateTransaction(txNew, nIn, sigdata);
                }

                nIn++;
            }
        }

        // Embed the constructed transaction data in wtxNew.
        wtxNew.SetTx(MakeTransactionRef(std::move(txNew)));

        // Limit size
        if (GetTransactionWeight(wtxNew) >= MAX_STANDARD_TX_WEIGHT)
        {
            strFailReason = _("Transaction too large");
            return false;
        }
    }

    if (GetBoolArg("-walletrejectlongchains", DEFAULT_WALLET_REJECT_LONG_CHAINS)) {
        // Lastly, ensure this tx will pass the mempool's chain limits
        LockPoints lp;
        CTxMemPoolEntry entry(wtxNew.tx, 0, 0, 0, false, 0, lp);
        CTxMemPool::setEntries setAncestors;
        size_t nLimitAncestors = GetArg("-limitancestorcount", DEFAULT_ANCESTOR_LIMIT);
        size_t nLimitAncestorSize = GetArg("-limitancestorsize", DEFAULT_ANCESTOR_SIZE_LIMIT)*1000;
        size_t nLimitDescendants = GetArg("-limitdescendantcount", DEFAULT_DESCENDANT_LIMIT);
        size_t nLimitDescendantSize = GetArg("-limitdescendantsize", DEFAULT_DESCENDANT_SIZE_LIMIT)*1000;
        std::string errString;
        if (!mempool.CalculateMemPoolAncestors(entry, setAncestors, nLimitAncestors, nLimitAncestorSize, nLimitDescendants, nLimitDescendantSize, errString)) {
            strFailReason = _("Transaction has too long of a mempool chain");
            return false;
        }
    }
    return true;
}

/**
 * Call after CreateTransaction unless you want to abort
 */
bool CWallet::CommitTransaction(CWalletTx& wtxNew, CReserveKey& reservekey, CConnman* connman, CValidationState& state)
{
    {
        LOCK2(cs_main, cs_wallet);
        LogPrintf("CommitTransaction:\n%s", wtxNew.tx->ToString());
        {
            // Take key pair from key pool so it won't be used again
            reservekey.KeepKey();

            // Add tx to wallet, because if it has change it's also ours,
            // otherwise just for transaction history.
            AddToWallet(wtxNew);

            // Notify that old coins are spent
            BOOST_FOREACH(const CTxIn& txin, wtxNew.tx->vin)
            {
                CWalletTx &coin = mapWallet[txin.prevout.hash];
                coin.BindWallet(this);
                NotifyTransactionChanged(this, coin.GetHash(), CT_UPDATED);
            }
        }

        // Track how many getdata requests our transaction gets
        mapRequestCount[wtxNew.GetHash()] = 0;

        if (fBroadcastTransactions)
        {
            // Broadcast
            if (!wtxNew.AcceptToMemoryPool(maxTxFee, state)) {
                LogPrintf("CommitTransaction(): Transaction cannot be broadcast immediately, %s\n", state.GetRejectReason());
                // TODO: if we expect the failure to be long term or permanent, instead delete wtx from the wallet and return failure.
            } else {
                wtxNew.RelayWalletTransaction(connman);
            }
        }
    }
    return true;
}

void CWallet::ListAccountCreditDebit(const std::string& strAccount, std::list<CAccountingEntry>& entries) {
    CWalletDB walletdb(*dbw);
    return walletdb.ListAccountCreditDebit(strAccount, entries);
}

bool CWallet::AddAccountingEntry(const CAccountingEntry& acentry)
{
    CWalletDB walletdb(*dbw);

    return AddAccountingEntry(acentry, &walletdb);
}

bool CWallet::AddAccountingEntry(const CAccountingEntry& acentry, CWalletDB *pwalletdb)
{
    if (!pwalletdb->WriteAccountingEntry_Backend(acentry))
        return false;

    laccentries.push_back(acentry);
    CAccountingEntry & entry = laccentries.back();
    wtxOrdered.insert(std::make_pair(entry.nOrderPos, TxPair((CWalletTx*)0, &entry)));

    return true;
}

CAmount CWallet::GetRequiredFee(unsigned int nTxBytes)
{
    return std::max(minTxFee.GetFee(nTxBytes), ::minRelayTxFee.GetFee(nTxBytes));
}

CAmount CWallet::GetMinimumFee(unsigned int nTxBytes, unsigned int nConfirmTarget, const CTxMemPool& pool, const CBlockPolicyEstimator& estimator, bool ignoreGlobalPayTxFee)
{
    // payTxFee is the user-set global for desired feerate
    CAmount nFeeNeeded = payTxFee.GetFee(nTxBytes);
    // User didn't set: use -txconfirmtarget to estimate...
    if (nFeeNeeded == 0 || ignoreGlobalPayTxFee) {
        int estimateFoundTarget = nConfirmTarget;
        nFeeNeeded = estimator.estimateSmartFee(nConfirmTarget, &estimateFoundTarget, pool).GetFee(nTxBytes);
        // ... unless we don't have enough mempool data for estimatefee, then use fallbackFee
        if (nFeeNeeded == 0)
            nFeeNeeded = fallbackFee.GetFee(nTxBytes);
    }
    // prevent user from paying a fee below minRelayTxFee or minTxFee
    nFeeNeeded = std::max(nFeeNeeded, GetRequiredFee(nTxBytes));
    // But always obey the maximum
    if (nFeeNeeded > maxTxFee)
        nFeeNeeded = maxTxFee;
    return nFeeNeeded;
}




DBErrors CWallet::LoadWallet(bool& fFirstRunRet)
{
    fFirstRunRet = false;
    DBErrors nLoadWalletRet = CWalletDB(*dbw,"cr+").LoadWallet(this);
    if (nLoadWalletRet == DB_NEED_REWRITE)
    {
        if (dbw->Rewrite("\x04pool"))
        {
            LOCK(cs_wallet);
            setKeyPool.clear();
            // Note: can't top-up keypool here, because wallet is locked.
            // User will be prompted to unlock wallet the next operation
            // that requires a new key.
        }
    }

    if (nLoadWalletRet != DB_LOAD_OK)
        return nLoadWalletRet;
    fFirstRunRet = !vchDefaultKey.IsValid();

    uiInterface.LoadWallet(this);

    return DB_LOAD_OK;
}

DBErrors CWallet::ZapSelectTx(std::vector<uint256>& vHashIn, std::vector<uint256>& vHashOut)
{
    AssertLockHeld(cs_wallet); // mapWallet
    vchDefaultKey = CPubKey();
    DBErrors nZapSelectTxRet = CWalletDB(*dbw,"cr+").ZapSelectTx(vHashIn, vHashOut);
    for (uint256 hash : vHashOut)
        mapWallet.erase(hash);

    if (nZapSelectTxRet == DB_NEED_REWRITE)
    {
        if (dbw->Rewrite("\x04pool"))
        {
            setKeyPool.clear();
            // Note: can't top-up keypool here, because wallet is locked.
            // User will be prompted to unlock wallet the next operation
            // that requires a new key.
        }
    }

    if (nZapSelectTxRet != DB_LOAD_OK)
        return nZapSelectTxRet;

    MarkDirty();

    return DB_LOAD_OK;

}

DBErrors CWallet::ZapWalletTx(std::vector<CWalletTx>& vWtx)
{
    vchDefaultKey = CPubKey();
    DBErrors nZapWalletTxRet = CWalletDB(*dbw,"cr+").ZapWalletTx(vWtx);
    if (nZapWalletTxRet == DB_NEED_REWRITE)
    {
        if (dbw->Rewrite("\x04pool"))
        {
            LOCK(cs_wallet);
            setKeyPool.clear();
            // Note: can't top-up keypool here, because wallet is locked.
            // User will be prompted to unlock wallet the next operation
            // that requires a new key.
        }
    }

    if (nZapWalletTxRet != DB_LOAD_OK)
        return nZapWalletTxRet;

    return DB_LOAD_OK;
}


bool CWallet::SetAddressBook(const CTxDestination& address, const std::string& strName, const std::string& strPurpose)
{
    bool fUpdated = false;
    {
        LOCK(cs_wallet); // mapAddressBook
        std::map<CTxDestination, CAddressBookData>::iterator mi = mapAddressBook.find(address);
        fUpdated = mi != mapAddressBook.end();
        mapAddressBook[address].name = strName;
        if (!strPurpose.empty()) /* update purpose only if requested */
            mapAddressBook[address].purpose = strPurpose;
    }
    NotifyAddressBookChanged(this, address, strName, ::IsMine(*this, address) != ISMINE_NO,
                             strPurpose, (fUpdated ? CT_UPDATED : CT_NEW) );
    if (!strPurpose.empty() && !CWalletDB(*dbw).WritePurpose(CBitcoinAddress(address).ToString(), strPurpose))
        return false;
    return CWalletDB(*dbw).WriteName(CBitcoinAddress(address).ToString(), strName);
}

bool CWallet::DelAddressBook(const CTxDestination& address)
{
    {
        LOCK(cs_wallet); // mapAddressBook

        // Delete destdata tuples associated with address
        std::string strAddress = CBitcoinAddress(address).ToString();
        BOOST_FOREACH(const PAIRTYPE(std::string, std::string) &item, mapAddressBook[address].destdata)
        {
            CWalletDB(*dbw).EraseDestData(strAddress, item.first);
        }
        mapAddressBook.erase(address);
    }

    NotifyAddressBookChanged(this, address, "", ::IsMine(*this, address) != ISMINE_NO, "", CT_DELETED);

    CWalletDB(*dbw).ErasePurpose(CBitcoinAddress(address).ToString());
    return CWalletDB(*dbw).EraseName(CBitcoinAddress(address).ToString());
}

const std::string& CWallet::GetAccountName(const CScript& scriptPubKey) const
{
    CTxDestination address;
    if (ExtractDestination(scriptPubKey, address) && !scriptPubKey.IsUnspendable()) {
        auto mi = mapAddressBook.find(address);
        if (mi != mapAddressBook.end()) {
            return mi->second.name;
        }
    }
    // A scriptPubKey that doesn't have an entry in the address book is
    // associated with the default account ("").
    const static std::string DEFAULT_ACCOUNT_NAME;
    return DEFAULT_ACCOUNT_NAME;
}

bool CWallet::SetDefaultKey(const CPubKey &vchPubKey)
{
    if (!CWalletDB(*dbw).WriteDefaultKey(vchPubKey))
        return false;
    vchDefaultKey = vchPubKey;
    return true;
}

/**
 * Mark old keypool keys as used,
 * and generate all new keys
 */
bool CWallet::NewKeyPool()
{
    {
        LOCK(cs_wallet);
        CWalletDB walletdb(*dbw);
        BOOST_FOREACH(int64_t nIndex, setKeyPool)
            walletdb.ErasePool(nIndex);
        setKeyPool.clear();

        if (!TopUpKeyPool()) {
            return false;
        }
        LogPrintf("CWallet::NewKeyPool rewrote keypool\n");
    }
    return true;
}

size_t CWallet::KeypoolCountExternalKeys()
{
    AssertLockHeld(cs_wallet); // setKeyPool

    // immediately return setKeyPool's size if HD or HD_SPLIT is disabled or not supported
    if (!IsHDEnabled() || !CanSupportFeature(FEATURE_HD_SPLIT))
        return setKeyPool.size();

    CWalletDB walletdb(*dbw);

    // count amount of external keys
    size_t amountE = 0;
    for(const int64_t& id : setKeyPool)
    {
        CKeyPool tmpKeypool;
        if (!walletdb.ReadPool(id, tmpKeypool))
            throw std::runtime_error(std::string(__func__) + ": read failed");
        amountE += !tmpKeypool.fInternal;
    }

    return amountE;
}

bool CWallet::TopUpKeyPool(unsigned int kpSize)
{
    {
        LOCK(cs_wallet);

        if (IsLocked())
            return false;

        // Top up key pool
        unsigned int nTargetSize;
        if (kpSize > 0)
            nTargetSize = kpSize;
        else
            nTargetSize = std::max(GetArg("-keypool", DEFAULT_KEYPOOL_SIZE), (int64_t) 0);

        // count amount of available keys (internal, external)
        // make sure the keypool of external and internal keys fits the user selected target (-keypool)
        int64_t amountExternal = KeypoolCountExternalKeys();
        int64_t amountInternal = setKeyPool.size() - amountExternal;
        int64_t missingExternal = std::max(std::max((int64_t) nTargetSize, (int64_t) 1) - amountExternal, (int64_t) 0);
        int64_t missingInternal = std::max(std::max((int64_t) nTargetSize, (int64_t) 1) - amountInternal, (int64_t) 0);

        if (!IsHDEnabled() || !CanSupportFeature(FEATURE_HD_SPLIT))
        {
            // don't create extra internal keys
            missingInternal = 0;
        }
        bool internal = false;
        CWalletDB walletdb(*dbw);
        for (int64_t i = missingInternal + missingExternal; i--;)
        {
            int64_t nEnd = 1;
            if (i < missingInternal)
                internal = true;
            if (!setKeyPool.empty())
                nEnd = *(--setKeyPool.end()) + 1;
            if (!walletdb.WritePool(nEnd, CKeyPool(GenerateNewKey(internal), internal)))
                throw std::runtime_error(std::string(__func__) + ": writing generated key failed");
            setKeyPool.insert(nEnd);
            LogPrintf("keypool added key %d, size=%u, internal=%d\n", nEnd, setKeyPool.size(), internal);
        }
    }
    return true;
}

void CWallet::ReserveKeyFromKeyPool(int64_t& nIndex, CKeyPool& keypool, bool internal)
{
    nIndex = -1;
    keypool.vchPubKey = CPubKey();
    {
        LOCK(cs_wallet);

        if (!IsLocked())
            TopUpKeyPool();

        // Get the oldest key
        if(setKeyPool.empty())
            return;

        CWalletDB walletdb(*dbw);

        // try to find a key that matches the internal/external filter
        for(const int64_t& id : setKeyPool)
        {
            CKeyPool tmpKeypool;
            if (!walletdb.ReadPool(id, tmpKeypool))
                throw std::runtime_error(std::string(__func__) + ": read failed");
            if (!HaveKey(tmpKeypool.vchPubKey.GetID()))
                throw std::runtime_error(std::string(__func__) + ": unknown key in key pool");
            if (!IsHDEnabled() || !CanSupportFeature(FEATURE_HD_SPLIT) || tmpKeypool.fInternal == internal)
            {
                nIndex = id;
                keypool = tmpKeypool;
                setKeyPool.erase(id);
                assert(keypool.vchPubKey.IsValid());
                LogPrintf("keypool reserve %d\n", nIndex);
                return;
            }
        }
    }
}

void CWallet::KeepKey(int64_t nIndex)
{
    // Remove from key pool
    CWalletDB walletdb(*dbw);
    walletdb.ErasePool(nIndex);
    LogPrintf("keypool keep %d\n", nIndex);
}

void CWallet::ReturnKey(int64_t nIndex)
{
    // Return to key pool
    {
        LOCK(cs_wallet);
        setKeyPool.insert(nIndex);
    }
    LogPrintf("keypool return %d\n", nIndex);
}

bool CWallet::GetKeyFromPool(CPubKey& result, bool internal)
{
    CKeyPool keypool;
    {
        LOCK(cs_wallet);
        int64_t nIndex = 0;
        ReserveKeyFromKeyPool(nIndex, keypool, internal);
        if (nIndex == -1)
        {
            if (IsLocked()) return false;
            result = GenerateNewKey(internal);
            return true;
        }
        KeepKey(nIndex);
        result = keypool.vchPubKey;
    }
    return true;
}

int64_t CWallet::GetOldestKeyPoolTime()
{
    LOCK(cs_wallet);

    // if the keypool is empty, return <NOW>
    if (setKeyPool.empty())
        return GetTime();

    CKeyPool keypool;
    CWalletDB walletdb(*dbw);

    if (IsHDEnabled() && CanSupportFeature(FEATURE_HD_SPLIT))
    {
        // if HD & HD Chain Split is enabled, response max(oldest-internal-key, oldest-external-key)
        int64_t now = GetTime();
        int64_t oldest_external = now, oldest_internal = now;

        for(const int64_t& id : setKeyPool)
        {
            if (!walletdb.ReadPool(id, keypool)) {
                throw std::runtime_error(std::string(__func__) + ": read failed");
            }
            if (keypool.fInternal && keypool.nTime < oldest_internal) {
                oldest_internal = keypool.nTime;
            }
            else if (!keypool.fInternal && keypool.nTime < oldest_external) {
                oldest_external = keypool.nTime;
            }
            if (oldest_internal != now && oldest_external != now) {
                break;
            }
        }
        return std::max(oldest_internal, oldest_external);
    }
    // load oldest key from keypool, get time and return
    int64_t nIndex = *(setKeyPool.begin());
    if (!walletdb.ReadPool(nIndex, keypool))
        throw std::runtime_error(std::string(__func__) + ": read oldest key in keypool failed");
    assert(keypool.vchPubKey.IsValid());
    return keypool.nTime;
}

std::map<CTxDestination, CAmount> CWallet::GetAddressBalances()
{
    std::map<CTxDestination, CAmount> balances;

    {
        LOCK(cs_wallet);
        for (const auto& walletEntry : mapWallet)
        {
            const CWalletTx *pcoin = &walletEntry.second;

            if (!pcoin->IsTrusted())
                continue;

            if ((pcoin->IsCoinBase() || pcoin->IsGameTx())
                  && pcoin->GetBlocksToMaturity() > 0)
                continue;

            int nDepth = pcoin->GetDepthInMainChain();
            if (nDepth < (pcoin->IsFromMe(ISMINE_ALL) ? 0 : 1))
                continue;

            for (unsigned int i = 0; i < pcoin->tx->vout.size(); i++)
            {
                CTxDestination addr;
                if (!IsMine(pcoin->tx->vout[i]))
                    continue;
                if(!ExtractDestination(pcoin->tx->vout[i].scriptPubKey, addr))
                    continue;

                CAmount n = IsSpent(walletEntry.first, i) ? 0 : pcoin->tx->vout[i].nValue;

                if (!balances.count(addr))
                    balances[addr] = 0;
                balances[addr] += n;
            }
        }
    }

    return balances;
}

std::set< std::set<CTxDestination> > CWallet::GetAddressGroupings()
{
    AssertLockHeld(cs_wallet); // mapWallet
    std::set< std::set<CTxDestination> > groupings;
    std::set<CTxDestination> grouping;

    for (const auto& walletEntry : mapWallet)
    {
        const CWalletTx *pcoin = &walletEntry.second;

        if (pcoin->tx->vin.size() > 0)
        {
            bool any_mine = false;
            // group all input addresses with each other
            BOOST_FOREACH(CTxIn txin, pcoin->tx->vin)
            {
                CTxDestination address;
                if(!IsMine(txin)) /* If this input isn't mine, ignore it */
                    continue;
                if(!ExtractDestination(mapWallet[txin.prevout.hash].tx->vout[txin.prevout.n].scriptPubKey, address))
                    continue;
                grouping.insert(address);
                any_mine = true;
            }

            // group change with input addresses
            if (any_mine)
            {
               BOOST_FOREACH(CTxOut txout, pcoin->tx->vout)
                   if (IsChange(txout))
                   {
                       CTxDestination txoutAddr;
                       if(!ExtractDestination(txout.scriptPubKey, txoutAddr))
                           continue;
                       grouping.insert(txoutAddr);
                   }
            }
            if (grouping.size() > 0)
            {
                groupings.insert(grouping);
                grouping.clear();
            }
        }

        // group lone addrs by themselves
        for (const auto& txout : pcoin->tx->vout)
            if (IsMine(txout))
            {
                CTxDestination address;
                if(!ExtractDestination(txout.scriptPubKey, address))
                    continue;
                grouping.insert(address);
                groupings.insert(grouping);
                grouping.clear();
            }
    }

    std::set< std::set<CTxDestination>* > uniqueGroupings; // a set of pointers to groups of addresses
    std::map< CTxDestination, std::set<CTxDestination>* > setmap;  // map addresses to the unique group containing it
    BOOST_FOREACH(std::set<CTxDestination> _grouping, groupings)
    {
        // make a set of all the groups hit by this new group
        std::set< std::set<CTxDestination>* > hits;
        std::map< CTxDestination, std::set<CTxDestination>* >::iterator it;
        BOOST_FOREACH(CTxDestination address, _grouping)
            if ((it = setmap.find(address)) != setmap.end())
                hits.insert((*it).second);

        // merge all hit groups into a new single group and delete old groups
        std::set<CTxDestination>* merged = new std::set<CTxDestination>(_grouping);
        BOOST_FOREACH(std::set<CTxDestination>* hit, hits)
        {
            merged->insert(hit->begin(), hit->end());
            uniqueGroupings.erase(hit);
            delete hit;
        }
        uniqueGroupings.insert(merged);

        // update setmap
        BOOST_FOREACH(CTxDestination element, *merged)
            setmap[element] = merged;
    }

    std::set< std::set<CTxDestination> > ret;
    BOOST_FOREACH(std::set<CTxDestination>* uniqueGrouping, uniqueGroupings)
    {
        ret.insert(*uniqueGrouping);
        delete uniqueGrouping;
    }

    return ret;
}

std::set<CTxDestination> CWallet::GetAccountAddresses(const std::string& strAccount) const
{
    LOCK(cs_wallet);
    std::set<CTxDestination> result;
    BOOST_FOREACH(const PAIRTYPE(CTxDestination, CAddressBookData)& item, mapAddressBook)
    {
        const CTxDestination& address = item.first;
        const std::string& strName = item.second.name;
        if (strName == strAccount)
            result.insert(address);
    }
    return result;
}

bool CReserveKey::GetReservedKey(CPubKey& pubkey, bool internal)
{
    if (nIndex == -1)
    {
        CKeyPool keypool;
        pwallet->ReserveKeyFromKeyPool(nIndex, keypool, internal);
        if (nIndex != -1)
            vchPubKey = keypool.vchPubKey;
        else {
            return false;
        }
    }
    assert(vchPubKey.IsValid());
    pubkey = vchPubKey;
    return true;
}

void CReserveKey::KeepKey()
{
    if (nIndex != -1)
        pwallet->KeepKey(nIndex);
    nIndex = -1;
    vchPubKey = CPubKey();
}

void CReserveKey::ReturnKey()
{
    if (nIndex != -1)
        pwallet->ReturnKey(nIndex);
    nIndex = -1;
    vchPubKey = CPubKey();
}

void CWallet::GetAllReserveKeys(std::set<CKeyID>& setAddress) const
{
    setAddress.clear();

    CWalletDB walletdb(*dbw);

    LOCK2(cs_main, cs_wallet);
    BOOST_FOREACH(const int64_t& id, setKeyPool)
    {
        CKeyPool keypool;
        if (!walletdb.ReadPool(id, keypool))
            throw std::runtime_error(std::string(__func__) + ": read failed");
        assert(keypool.vchPubKey.IsValid());
        CKeyID keyID = keypool.vchPubKey.GetID();
        if (!HaveKey(keyID))
            throw std::runtime_error(std::string(__func__) + ": unknown key in key pool");
        setAddress.insert(keyID);
    }
}

void CWallet::GetScriptForMining(std::shared_ptr<CReserveScript> &script)
{
    std::shared_ptr<CReserveKey> rKey = std::make_shared<CReserveKey>(this);
    CPubKey pubkey;
    if (!rKey->GetReservedKey(pubkey))
        return;

    script = rKey;
    script->reserveScript = CScript() << ToByteVector(pubkey) << OP_CHECKSIG;
}

void CWallet::LockCoin(const COutPoint& output)
{
    AssertLockHeld(cs_wallet); // setLockedCoins
    setLockedCoins.insert(output);
}

void CWallet::UnlockCoin(const COutPoint& output)
{
    AssertLockHeld(cs_wallet); // setLockedCoins
    setLockedCoins.erase(output);
}

void CWallet::UnlockAllCoins()
{
    AssertLockHeld(cs_wallet); // setLockedCoins
    setLockedCoins.clear();
}

bool CWallet::IsLockedCoin(uint256 hash, unsigned int n) const
{
    AssertLockHeld(cs_wallet); // setLockedCoins
    COutPoint outpt(hash, n);

    return (setLockedCoins.count(outpt) > 0);
}

void CWallet::ListLockedCoins(std::vector<COutPoint>& vOutpts) const
{
    AssertLockHeld(cs_wallet); // setLockedCoins
    for (std::set<COutPoint>::iterator it = setLockedCoins.begin();
         it != setLockedCoins.end(); it++) {
        COutPoint outpt = (*it);
        vOutpts.push_back(outpt);
    }
}

/** @} */ // end of Actions

class CAffectedKeysVisitor : public boost::static_visitor<void> {
private:
    const CKeyStore &keystore;
    std::vector<CKeyID> &vKeys;

public:
    CAffectedKeysVisitor(const CKeyStore &keystoreIn, std::vector<CKeyID> &vKeysIn) : keystore(keystoreIn), vKeys(vKeysIn) {}

    void Process(const CScript &script) {
        txnouttype type;
        std::vector<CTxDestination> vDest;
        int nRequired;
        if (ExtractDestinations(script, type, vDest, nRequired)) {
            BOOST_FOREACH(const CTxDestination &dest, vDest)
                boost::apply_visitor(*this, dest);
        }
    }

    void operator()(const CKeyID &keyId) {
        if (keystore.HaveKey(keyId))
            vKeys.push_back(keyId);
    }

    void operator()(const CScriptID &scriptId) {
        CScript script;
        if (keystore.GetCScript(scriptId, script))
            Process(script);
    }

    void operator()(const CNoDestination &none) {}
};

void CWallet::GetKeyBirthTimes(std::map<CTxDestination, int64_t> &mapKeyBirth) const {
    AssertLockHeld(cs_wallet); // mapKeyMetadata
    mapKeyBirth.clear();

    // get birth times for keys with metadata
    for (const auto& entry : mapKeyMetadata) {
        if (entry.second.nCreateTime) {
            mapKeyBirth[entry.first] = entry.second.nCreateTime;
        }
    }

    // map in which we'll infer heights of other keys
    CBlockIndex *pindexMax = chainActive[std::max(0, chainActive.Height() - 144)]; // the tip can be reorganized; use a 144-block safety margin
    std::map<CKeyID, CBlockIndex*> mapKeyFirstBlock;
    std::set<CKeyID> setKeys;
    GetKeys(setKeys);
    BOOST_FOREACH(const CKeyID &keyid, setKeys) {
        if (mapKeyBirth.count(keyid) == 0)
            mapKeyFirstBlock[keyid] = pindexMax;
    }
    setKeys.clear();

    // if there are no such keys, we're done
    if (mapKeyFirstBlock.empty())
        return;

    // find first block that affects those keys, if there are any left
    std::vector<CKeyID> vAffected;
    for (std::map<uint256, CWalletTx>::const_iterator it = mapWallet.begin(); it != mapWallet.end(); it++) {
        // iterate over all wallet transactions...
        const CWalletTx &wtx = (*it).second;
        BlockMap::const_iterator blit = mapBlockIndex.find(wtx.hashBlock);
        if (blit != mapBlockIndex.end() && chainActive.Contains(blit->second)) {
            // ... which are already in a block
            int nHeight = blit->second->nHeight;
            BOOST_FOREACH(const CTxOut &txout, wtx.tx->vout) {
                // iterate over all their outputs
                CAffectedKeysVisitor(*this, vAffected).Process(txout.scriptPubKey);
                BOOST_FOREACH(const CKeyID &keyid, vAffected) {
                    // ... and all their affected keys
                    std::map<CKeyID, CBlockIndex*>::iterator rit = mapKeyFirstBlock.find(keyid);
                    if (rit != mapKeyFirstBlock.end() && nHeight < rit->second->nHeight)
                        rit->second = blit->second;
                }
                vAffected.clear();
            }
        }
    }

    // Extract block timestamps for those keys
    for (std::map<CKeyID, CBlockIndex*>::const_iterator it = mapKeyFirstBlock.begin(); it != mapKeyFirstBlock.end(); it++)
        mapKeyBirth[it->first] = it->second->GetBlockTime() - TIMESTAMP_WINDOW; // block times can be 2h off
}

/**
 * Compute smart timestamp for a transaction being added to the wallet.
 *
 * Logic:
 * - If sending a transaction, assign its timestamp to the current time.
 * - If receiving a transaction outside a block, assign its timestamp to the
 *   current time.
 * - If receiving a block with a future timestamp, assign all its (not already
 *   known) transactions' timestamps to the current time.
 * - If receiving a block with a past timestamp, before the most recent known
 *   transaction (that we care about), assign all its (not already known)
 *   transactions' timestamps to the same timestamp as that most-recent-known
 *   transaction.
 * - If receiving a block with a past timestamp, but after the most recent known
 *   transaction, assign all its (not already known) transactions' timestamps to
 *   the block time.
 *
 * For more information see CWalletTx::nTimeSmart,
 * https://bitcointalk.org/?topic=54527, or
 * https://github.com/bitcoin/bitcoin/pull/1393.
 */
unsigned int CWallet::ComputeTimeSmart(const CWalletTx& wtx) const
{
    unsigned int nTimeSmart = wtx.nTimeReceived;
    if (!wtx.hashUnset()) {
        if (mapBlockIndex.count(wtx.hashBlock)) {
            int64_t latestNow = wtx.nTimeReceived;
            int64_t latestEntry = 0;

            // Tolerate times up to the last timestamp in the wallet not more than 5 minutes into the future
            int64_t latestTolerated = latestNow + 300;
            const TxItems& txOrdered = wtxOrdered;
            for (auto it = txOrdered.rbegin(); it != txOrdered.rend(); ++it) {
                CWalletTx* const pwtx = it->second.first;
                if (pwtx == &wtx) {
                    continue;
                }
                CAccountingEntry* const pacentry = it->second.second;
                int64_t nSmartTime;
                if (pwtx) {
                    nSmartTime = pwtx->nTimeSmart;
                    if (!nSmartTime) {
                        nSmartTime = pwtx->nTimeReceived;
                    }
                } else {
                    nSmartTime = pacentry->nTime;
                }
                if (nSmartTime <= latestTolerated) {
                    latestEntry = nSmartTime;
                    if (nSmartTime > latestNow) {
                        latestNow = nSmartTime;
                    }
                    break;
                }
            }

            int64_t blocktime = mapBlockIndex[wtx.hashBlock]->GetBlockTime();
            nTimeSmart = std::max(latestEntry, std::min(blocktime, latestNow));
        } else {
            LogPrintf("%s: found %s in block %s not in index\n", __func__, wtx.GetHash().ToString(), wtx.hashBlock.ToString());
        }
    }
    return nTimeSmart;
}

bool CWallet::AddDestData(const CTxDestination &dest, const std::string &key, const std::string &value)
{
    if (boost::get<CNoDestination>(&dest))
        return false;

    mapAddressBook[dest].destdata.insert(std::make_pair(key, value));
    return CWalletDB(*dbw).WriteDestData(CBitcoinAddress(dest).ToString(), key, value);
}

bool CWallet::EraseDestData(const CTxDestination &dest, const std::string &key)
{
    if (!mapAddressBook[dest].destdata.erase(key))
        return false;
    return CWalletDB(*dbw).EraseDestData(CBitcoinAddress(dest).ToString(), key);
}

bool CWallet::LoadDestData(const CTxDestination &dest, const std::string &key, const std::string &value)
{
    mapAddressBook[dest].destdata.insert(std::make_pair(key, value));
    return true;
}

bool CWallet::GetDestData(const CTxDestination &dest, const std::string &key, std::string *value) const
{
    std::map<CTxDestination, CAddressBookData>::const_iterator i = mapAddressBook.find(dest);
    if(i != mapAddressBook.end())
    {
        CAddressBookData::StringMap::const_iterator j = i->second.destdata.find(key);
        if(j != i->second.destdata.end())
        {
            if(value)
                *value = j->second;
            return true;
        }
    }
    return false;
}

std::vector<std::string> CWallet::GetDestValues(const std::string& prefix) const
{
    LOCK(cs_wallet);
    std::vector<std::string> values;
    for (const auto& address : mapAddressBook) {
        for (const auto& data : address.second.destdata) {
            if (!data.first.compare(0, prefix.size(), prefix)) {
                values.emplace_back(data.second);
            }
        }
    }
    return values;
}

std::string CWallet::GetWalletHelpString(bool showDebug)
{
    std::string strUsage = HelpMessageGroup(_("Wallet options:"));
    strUsage += HelpMessageOpt("-disablewallet", _("Do not load the wallet and disable wallet RPC calls"));
    strUsage += HelpMessageOpt("-keypool=<n>", strprintf(_("Set key pool size to <n> (default: %u)"), DEFAULT_KEYPOOL_SIZE));
    strUsage += HelpMessageOpt("-fallbackfee=<amt>", strprintf(_("A fee rate (in %s/kB) that will be used when fee estimation has insufficient data (default: %s)"),
                                                               CURRENCY_UNIT, FormatMoney(DEFAULT_FALLBACK_FEE)));
    strUsage += HelpMessageOpt("-mintxfee=<amt>", strprintf(_("Fees (in %s/kB) smaller than this are considered zero fee for transaction creation (default: %s)"),
                                                            CURRENCY_UNIT, FormatMoney(DEFAULT_TRANSACTION_MINFEE)));
    strUsage += HelpMessageOpt("-paytxfee=<amt>", strprintf(_("Fee (in %s/kB) to add to transactions you send (default: %s)"),
                                                            CURRENCY_UNIT, FormatMoney(payTxFee.GetFeePerK())));
    strUsage += HelpMessageOpt("-rescan", _("Rescan the block chain for missing wallet transactions on startup"));
    strUsage += HelpMessageOpt("-salvagewallet", _("Attempt to recover private keys from a corrupt wallet on startup"));
    strUsage += HelpMessageOpt("-spendzeroconfchange", strprintf(_("Spend unconfirmed change when sending transactions (default: %u)"), DEFAULT_SPEND_ZEROCONF_CHANGE));
    strUsage += HelpMessageOpt("-txconfirmtarget=<n>", strprintf(_("If paytxfee is not set, include enough fee so transactions begin confirmation on average within n blocks (default: %u)"), DEFAULT_TX_CONFIRM_TARGET));
    strUsage += HelpMessageOpt("-usehd", _("Use hierarchical deterministic key generation (HD) after BIP32. Only has effect during wallet creation/first start") + " " + strprintf(_("(default: %u)"), DEFAULT_USE_HD_WALLET));
    strUsage += HelpMessageOpt("-walletrbf", strprintf(_("Send transactions with full-RBF opt-in enabled (default: %u)"), DEFAULT_WALLET_RBF));
    strUsage += HelpMessageOpt("-upgradewallet", _("Upgrade wallet to latest format on startup"));
    strUsage += HelpMessageOpt("-wallet=<file>", _("Specify wallet file (within data directory)") + " " + strprintf(_("(default: %s)"), DEFAULT_WALLET_DAT));
    strUsage += HelpMessageOpt("-walletbroadcast", _("Make the wallet broadcast transactions") + " " + strprintf(_("(default: %u)"), DEFAULT_WALLETBROADCAST));
    strUsage += HelpMessageOpt("-walletnotify=<cmd>", _("Execute command when a wallet transaction changes (%s in cmd is replaced by TxID)"));
    strUsage += HelpMessageOpt("-zapwallettxes=<mode>", _("Delete all wallet transactions and only recover those parts of the blockchain through -rescan on startup") +
                               " " + _("(1 = keep tx meta data e.g. account owner and payment request information, 2 = drop tx meta data)"));

    if (showDebug)
    {
        strUsage += HelpMessageGroup(_("Wallet debugging/testing options:"));

        strUsage += HelpMessageOpt("-dblogsize=<n>", strprintf("Flush wallet database activity from memory to disk log every <n> megabytes (default: %u)", DEFAULT_WALLET_DBLOGSIZE));
        strUsage += HelpMessageOpt("-flushwallet", strprintf("Run a thread to flush wallet periodically (default: %u)", DEFAULT_FLUSHWALLET));
        strUsage += HelpMessageOpt("-privdb", strprintf("Sets the DB_PRIVATE flag in the wallet db environment (default: %u)", DEFAULT_WALLET_PRIVDB));
        strUsage += HelpMessageOpt("-walletrejectlongchains", strprintf(_("Wallet will not create transactions that violate mempool chain limits (default: %u)"), DEFAULT_WALLET_REJECT_LONG_CHAINS));
    }

    return strUsage;
}

CWallet* CWallet::CreateWalletFromFile(const std::string walletFile)
{
    // needed to restore wallet transaction meta data after -zapwallettxes
    std::vector<CWalletTx> vWtx;

    if (GetBoolArg("-zapwallettxes", false)) {
        uiInterface.InitMessage(_("Zapping all transactions from wallet..."));

        std::unique_ptr<CWalletDBWrapper> dbw(new CWalletDBWrapper(&bitdb, walletFile));
        CWallet *tempWallet = new CWallet(std::move(dbw));
        DBErrors nZapWalletRet = tempWallet->ZapWalletTx(vWtx);
        if (nZapWalletRet != DB_LOAD_OK) {
            InitError(strprintf(_("Error loading %s: Wallet corrupted"), walletFile));
            return NULL;
        }

        delete tempWallet;
        tempWallet = NULL;
    }

    uiInterface.InitMessage(_("Loading wallet..."));

    int64_t nStart = GetTimeMillis();
    bool fFirstRun = true;
    std::unique_ptr<CWalletDBWrapper> dbw(new CWalletDBWrapper(&bitdb, walletFile));
    CWallet *walletInstance = new CWallet(std::move(dbw));
    DBErrors nLoadWalletRet = walletInstance->LoadWallet(fFirstRun);
    if (nLoadWalletRet != DB_LOAD_OK)
    {
        if (nLoadWalletRet == DB_CORRUPT) {
            InitError(strprintf(_("Error loading %s: Wallet corrupted"), walletFile));
            return NULL;
        }
        else if (nLoadWalletRet == DB_NONCRITICAL_ERROR)
        {
            InitWarning(strprintf(_("Error reading %s! All keys read correctly, but transaction data"
                                         " or address book entries might be missing or incorrect."),
                walletFile));
        }
        else if (nLoadWalletRet == DB_TOO_NEW) {
            InitError(strprintf(_("Error loading %s: Wallet requires newer version of %s"), walletFile, _(PACKAGE_NAME)));
            return NULL;
        }
        else if (nLoadWalletRet == DB_NEED_REWRITE)
        {
            InitError(strprintf(_("Wallet needed to be rewritten: restart %s to complete"), _(PACKAGE_NAME)));
            return NULL;
        }
        else {
            InitError(strprintf(_("Error loading %s"), walletFile));
            return NULL;
        }
    }

    if (GetBoolArg("-upgradewallet", fFirstRun))
    {
        int nMaxVersion = GetArg("-upgradewallet", 0);
        if (nMaxVersion == 0) // the -upgradewallet without argument case
        {
            LogPrintf("Performing wallet upgrade to %i\n", FEATURE_LATEST);
            nMaxVersion = CLIENT_VERSION;
            walletInstance->SetMinVersion(FEATURE_LATEST); // permanently upgrade the wallet immediately
        }
        else
            LogPrintf("Allowing wallet upgrade up to %i\n", nMaxVersion);
        if (nMaxVersion < walletInstance->GetVersion())
        {
            InitError(_("Cannot downgrade wallet"));
            return NULL;
        }
        walletInstance->SetMaxVersion(nMaxVersion);
    }

    if (fFirstRun)
    {
        // Create new keyUser and set as default key
        if (GetBoolArg("-usehd", DEFAULT_USE_HD_WALLET) && !walletInstance->IsHDEnabled()) {

            // ensure this wallet.dat can only be opened by clients supporting HD with chain split
            walletInstance->SetMinVersion(FEATURE_HD_SPLIT);

            // generate a new master key
            CPubKey masterPubKey = walletInstance->GenerateNewHDMasterKey();
            if (!walletInstance->SetHDMasterKey(masterPubKey))
                throw std::runtime_error(std::string(__func__) + ": Storing master key failed");
        }
        CPubKey newDefaultKey;
        if (walletInstance->GetKeyFromPool(newDefaultKey, false)) {
            walletInstance->SetDefaultKey(newDefaultKey);
            if (!walletInstance->SetAddressBook(walletInstance->vchDefaultKey.GetID(), "", "receive")) {
                InitError(_("Cannot write default address") += "\n");
                return NULL;
            }
        }

        walletInstance->SetBestChain(chainActive.GetLocator());
    }
    else if (IsArgSet("-usehd")) {
        bool useHD = GetBoolArg("-usehd", DEFAULT_USE_HD_WALLET);
        if (walletInstance->IsHDEnabled() && !useHD) {
            InitError(strprintf(_("Error loading %s: You can't disable HD on a already existing HD wallet"), walletFile));
            return NULL;
        }
        if (!walletInstance->IsHDEnabled() && useHD) {
            InitError(strprintf(_("Error loading %s: You can't enable HD on a already existing non-HD wallet"), walletFile));
            return NULL;
        }
    }

    LogPrintf(" wallet      %15dms\n", GetTimeMillis() - nStart);

    RegisterValidationInterface(walletInstance);

    CBlockIndex *pindexRescan = chainActive.Genesis();
    if (!GetBoolArg("-rescan", false))
    {
        CWalletDB walletdb(*walletInstance->dbw);
        CBlockLocator locator;
        if (walletdb.ReadBestBlock(locator))
            pindexRescan = FindForkInGlobalIndex(chainActive, locator);
    }
    if (chainActive.Tip() && chainActive.Tip() != pindexRescan)
    {
        //We can't rescan beyond non-pruned blocks, stop and throw an error
        //this might happen if a user uses a old wallet within a pruned node
        // or if he ran -disablewallet for a longer time, then decided to re-enable
        if (fPruneMode)
        {
            CBlockIndex *block = chainActive.Tip();
            while (block && block->pprev && (block->pprev->nStatus & BLOCK_HAVE_DATA) && block->pprev->nTx > 0 && pindexRescan != block)
                block = block->pprev;

            if (pindexRescan != block) {
                InitError(_("Prune: last wallet synchronisation goes beyond pruned data. You need to -reindex (download the whole blockchain again in case of pruned node)"));
                return NULL;
            }
        }

        uiInterface.InitMessage(_("Rescanning..."));
        LogPrintf("Rescanning last %i blocks (from block %i)...\n", chainActive.Height() - pindexRescan->nHeight, pindexRescan->nHeight);
        nStart = GetTimeMillis();
        walletInstance->ScanForWalletTransactions(pindexRescan, true);
        LogPrintf(" rescan      %15dms\n", GetTimeMillis() - nStart);
        walletInstance->SetBestChain(chainActive.GetLocator());
        CWalletDB::IncrementUpdateCounter();

        // Restore wallet transaction metadata after -zapwallettxes=1
        if (GetBoolArg("-zapwallettxes", false) && GetArg("-zapwallettxes", "1") != "2")
        {
            CWalletDB walletdb(*walletInstance->dbw);

            BOOST_FOREACH(const CWalletTx& wtxOld, vWtx)
            {
                uint256 hash = wtxOld.GetHash();
                std::map<uint256, CWalletTx>::iterator mi = walletInstance->mapWallet.find(hash);
                if (mi != walletInstance->mapWallet.end())
                {
                    const CWalletTx* copyFrom = &wtxOld;
                    CWalletTx* copyTo = &mi->second;
                    copyTo->mapValue = copyFrom->mapValue;
                    copyTo->vOrderForm = copyFrom->vOrderForm;
                    copyTo->nTimeReceived = copyFrom->nTimeReceived;
                    copyTo->nTimeSmart = copyFrom->nTimeSmart;
                    copyTo->fFromMe = copyFrom->fFromMe;
                    copyTo->strFromAccount = copyFrom->strFromAccount;
                    copyTo->nOrderPos = copyFrom->nOrderPos;
                    walletdb.WriteTx(*copyTo);
                }
            }
        }
    }
    walletInstance->SetBroadcastTransactions(GetBoolArg("-walletbroadcast", DEFAULT_WALLETBROADCAST));

    {
        LOCK(walletInstance->cs_wallet);
        LogPrintf("setKeyPool.size() = %u\n",      walletInstance->GetKeyPoolSize());
        LogPrintf("mapWallet.size() = %u\n",       walletInstance->mapWallet.size());
        LogPrintf("mapAddressBook.size() = %u\n",  walletInstance->mapAddressBook.size());
    }

    return walletInstance;
}

bool CWallet::InitLoadWallet()
{
    if (GetBoolArg("-disablewallet", DEFAULT_DISABLE_WALLET)) {
        pwalletMain = NULL;
        LogPrintf("Wallet disabled!\n");
        return true;
    }

    std::string walletFile = GetArg("-wallet", DEFAULT_WALLET_DAT);

    if (boost::filesystem::path(walletFile).filename() != walletFile) {
        return InitError(_("-wallet parameter must only specify a filename (not a path)"));
    } else if (SanitizeString(walletFile, SAFE_CHARS_FILENAME) != walletFile) {
        return InitError(_("Invalid characters in -wallet filename"));
    }

    CWallet * const pwallet = CreateWalletFromFile(walletFile);
    if (!pwallet) {
        return false;
    }
    pwalletMain = pwallet;

    return true;
}

std::atomic<bool> CWallet::fFlushScheduled(false);

void CWallet::postInitProcess(CScheduler& scheduler)
{
    // Add wallet transactions that aren't already in a block to mempool
    // Do this here as mempool requires genesis block to be loaded
    ReacceptWalletTransactions();

    // Run a thread to flush wallet periodically
    if (!CWallet::fFlushScheduled.exchange(true)) {
        scheduler.scheduleEvery(MaybeCompactWalletDB, 500);
    }
}

bool CWallet::ParameterInteraction()
{
    if (GetBoolArg("-disablewallet", DEFAULT_DISABLE_WALLET))
        return true;

    if (GetBoolArg("-blocksonly", DEFAULT_BLOCKSONLY) && SoftSetBoolArg("-walletbroadcast", false)) {
        LogPrintf("%s: parameter interaction: -blocksonly=1 -> setting -walletbroadcast=0\n", __func__);
    }

    if (GetBoolArg("-salvagewallet", false) && SoftSetBoolArg("-rescan", true)) {
        // Rewrite just private keys: rescan to find transactions
        LogPrintf("%s: parameter interaction: -salvagewallet=1 -> setting -rescan=1\n", __func__);
    }

    // -zapwallettx implies a rescan
    if (GetBoolArg("-zapwallettxes", false) && SoftSetBoolArg("-rescan", true)) {
        LogPrintf("%s: parameter interaction: -zapwallettxes=<mode> -> setting -rescan=1\n", __func__);
    }

    if (GetBoolArg("-sysperms", false))
        return InitError("-sysperms is not allowed in combination with enabled wallet functionality");
    if (GetArg("-prune", 0) && GetBoolArg("-rescan", false))
        return InitError(_("Rescans are not possible in pruned mode. You will need to use -reindex which will download the whole blockchain again."));

    if (::minRelayTxFee.GetFeePerK() > HIGH_TX_FEE_PER_KB)
        InitWarning(AmountHighWarn("-minrelaytxfee") + " " +
                    _("The wallet will avoid paying less than the minimum relay fee."));

    if (IsArgSet("-mintxfee"))
    {
        CAmount n = 0;
        if (!ParseMoney(GetArg("-mintxfee", ""), n) || 0 == n)
            return InitError(AmountErrMsg("mintxfee", GetArg("-mintxfee", "")));
        if (n > HIGH_TX_FEE_PER_KB)
            InitWarning(AmountHighWarn("-mintxfee") + " " +
                        _("This is the minimum transaction fee you pay on every transaction."));
        CWallet::minTxFee = CFeeRate(n);
    }
    if (IsArgSet("-fallbackfee"))
    {
        CAmount nFeePerK = 0;
        if (!ParseMoney(GetArg("-fallbackfee", ""), nFeePerK))
            return InitError(strprintf(_("Invalid amount for -fallbackfee=<amount>: '%s'"), GetArg("-fallbackfee", "")));
        if (nFeePerK > HIGH_TX_FEE_PER_KB)
            InitWarning(AmountHighWarn("-fallbackfee") + " " +
                        _("This is the transaction fee you may pay when fee estimates are not available."));
        CWallet::fallbackFee = CFeeRate(nFeePerK);
    }
    if (IsArgSet("-paytxfee"))
    {
        CAmount nFeePerK = 0;
        if (!ParseMoney(GetArg("-paytxfee", ""), nFeePerK))
            return InitError(AmountErrMsg("paytxfee", GetArg("-paytxfee", "")));
        if (nFeePerK > HIGH_TX_FEE_PER_KB)
            InitWarning(AmountHighWarn("-paytxfee") + " " +
                        _("This is the transaction fee you will pay if you send a transaction."));

        payTxFee = CFeeRate(nFeePerK, 1000);
        if (payTxFee < ::minRelayTxFee)
        {
            return InitError(strprintf(_("Invalid amount for -paytxfee=<amount>: '%s' (must be at least %s)"),
                                       GetArg("-paytxfee", ""), ::minRelayTxFee.ToString()));
        }
    }
    if (IsArgSet("-maxtxfee"))
    {
        CAmount nMaxFee = 0;
        if (!ParseMoney(GetArg("-maxtxfee", ""), nMaxFee))
            return InitError(AmountErrMsg("maxtxfee", GetArg("-maxtxfee", "")));
        if (nMaxFee > HIGH_MAX_TX_FEE)
            InitWarning(_("-maxtxfee is set very high! Fees this large could be paid on a single transaction."));
        maxTxFee = nMaxFee;
        if (CFeeRate(maxTxFee, 1000) < ::minRelayTxFee)
        {
            return InitError(strprintf(_("Invalid amount for -maxtxfee=<amount>: '%s' (must be at least the minrelay fee of %s to prevent stuck transactions)"),
                                       GetArg("-maxtxfee", ""), ::minRelayTxFee.ToString()));
        }
    }
    nTxConfirmTarget = GetArg("-txconfirmtarget", DEFAULT_TX_CONFIRM_TARGET);
    bSpendZeroConfChange = GetBoolArg("-spendzeroconfchange", DEFAULT_SPEND_ZEROCONF_CHANGE);
    fWalletRbf = GetBoolArg("-walletrbf", DEFAULT_WALLET_RBF);

    return true;
}

bool CWallet::BackupWallet(const std::string& strDest)
{
    return dbw->Backup(strDest);
}

CKeyPool::CKeyPool()
{
    nTime = GetTime();
    fInternal = false;
}

CKeyPool::CKeyPool(const CPubKey& vchPubKeyIn, bool internalIn)
{
    nTime = GetTime();
    vchPubKey = vchPubKeyIn;
    fInternal = internalIn;
}

CWalletKey::CWalletKey(int64_t nExpires)
{
    nTimeCreated = (nExpires ? GetTime() : 0);
    nTimeExpires = nExpires;
}<|MERGE_RESOLUTION|>--- conflicted
+++ resolved
@@ -1583,14 +1583,8 @@
                 for (size_t posInBlock = 0; posInBlock < block.vtx.size(); ++posInBlock) {
                     AddToWalletIfInvolvingMe(block.vtx[posInBlock], pindex, posInBlock, fUpdate);
                 }
-<<<<<<< HEAD
-                for (unsigned i = 0; i < vGameTx.size(); ++i)
+                for (size_t i = 0; i < vGameTx.size(); ++i)
                     AddToWalletIfInvolvingMe(vGameTx[i], pindex, block.vtx.size() + i, fUpdate);
-                if (!ret) {
-                    ret = pindex;
-                }
-=======
->>>>>>> 898593f1
             } else {
                 ret = pindex;
             }
@@ -2868,13 +2862,7 @@
                     currentConfirmationTarget = coinControl->nConfirmTarget;
 
                 CAmount nFeeNeeded = GetMinimumFee(nBytes, currentConfirmationTarget, ::mempool, ::feeEstimator);
-<<<<<<< HEAD
                 nFeeNeeded = std::max (nFeeNeeded, minHucFee);
-                if (coinControl && nFeeNeeded > 0 && coinControl->nMinimumTotalFee > nFeeNeeded) {
-                    nFeeNeeded = coinControl->nMinimumTotalFee;
-                }
-=======
->>>>>>> 898593f1
                 if (coinControl && coinControl->fOverrideFeeRate)
                     nFeeNeeded = coinControl->nFeeRate.GetFee(nBytes);
 
