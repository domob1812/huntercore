#!/usr/bin/env python3
# Copyright (c) 2014-2017 The Bitcoin Core developers
# Distributed under the MIT software license, see the accompanying
# file COPYING or http://www.opensource.org/licenses/mit-license.php.
"""Base class for RPC testing."""

from enum import Enum
import logging
import optparse
import os
import pdb
import shutil
import sys
import tempfile
import time

from .authproxy import JSONRPCException
from . import coverage
from .test_node import TestNode
from .util import (
    MAX_NODES,
    PortSeed,
    assert_equal,
    base_node_args,
    check_json_precision,
    connect_nodes_bi,
    disconnect_nodes,
    get_datadir_path,
    initialize_datadir,
    p2p_port,
    set_node_times,
    sync_blocks,
    sync_mempools,
)

class TestStatus(Enum):
    PASSED = 1
    FAILED = 2
    SKIPPED = 3

TEST_EXIT_PASSED = 0
TEST_EXIT_FAILED = 1
TEST_EXIT_SKIPPED = 77

class BitcoinTestFramework():
    """Base class for a bitcoin test script.

    Individual bitcoin test scripts should subclass this class and override the set_test_params() and run_test() methods.

    Individual tests can also override the following methods to customize the test setup:

    - add_options()
    - setup_chain()
    - setup_network()
    - setup_nodes()

    The __init__() and main() methods should not be overridden.

    This class also contains various public and private helper methods."""

    def __init__(self):
        """Sets test framework defaults. Do not override this method. Instead, override the set_test_params() method"""
        self.setup_clean_chain = False
        self.nodes = []
        self.mocktime = 0
        self.supports_cli = False
        self.bind_to_localhost_only = True
        self.set_test_params()

        assert hasattr(self, "num_nodes"), "Test must set self.num_nodes in set_test_params()"

    def main(self):
        """Main function. This should not be overridden by the subclass test scripts."""

        parser = optparse.OptionParser(usage="%prog [options]")
        parser.add_option("--nocleanup", dest="nocleanup", default=False, action="store_true",
                          help="Leave huntercoinds and test.* datadir on exit or error")
        parser.add_option("--noshutdown", dest="noshutdown", default=False, action="store_true",
                          help="Don't stop huntercoinds after the test execution")
        parser.add_option("--srcdir", dest="srcdir", default=os.path.normpath(os.path.dirname(os.path.realpath(__file__)) + "/../../../src"),
                          help="Source directory containing huntercoind/huntercoin-cli (default: %default)")
        parser.add_option("--cachedir", dest="cachedir", default=os.path.normpath(os.path.dirname(os.path.realpath(__file__)) + "/../../cache"),
                          help="Directory for caching pregenerated datadirs")
        parser.add_option("--tmpdir", dest="tmpdir", help="Root directory for datadirs")
        parser.add_option("-l", "--loglevel", dest="loglevel", default="INFO",
                          help="log events at this level and higher to the console. Can be set to DEBUG, INFO, WARNING, ERROR or CRITICAL. Passing --loglevel DEBUG will output all logs to console. Note that logs at all levels are always written to the test_framework.log file in the temporary test directory.")
        parser.add_option("--tracerpc", dest="trace_rpc", default=False, action="store_true",
                          help="Print out all RPC calls as they are made")
        parser.add_option("--portseed", dest="port_seed", default=os.getpid(), type='int',
                          help="The seed to use for assigning port numbers (default: current process id)")
        parser.add_option("--coveragedir", dest="coveragedir",
                          help="Write tested RPC commands into this directory")
        parser.add_option("--configfile", dest="configfile",
                          help="Location of the test framework config file")
        parser.add_option("--pdbonfailure", dest="pdbonfailure", default=False, action="store_true",
                          help="Attach a python debugger if test fails")
        parser.add_option("--usecli", dest="usecli", default=False, action="store_true",
                          help="use namecoin-cli instead of RPC for all commands")
        self.add_options(parser)
        (self.options, self.args) = parser.parse_args()

        PortSeed.n = self.options.port_seed

        os.environ['PATH'] = self.options.srcdir + os.pathsep + \
                             self.options.srcdir + os.path.sep + "qt" + os.pathsep + \
                             os.environ['PATH']

        check_json_precision()

        self.options.cachedir = os.path.abspath(self.options.cachedir)

        # Set up temp directory and start logging
        if self.options.tmpdir:
            self.options.tmpdir = os.path.abspath(self.options.tmpdir)
            os.makedirs(self.options.tmpdir, exist_ok=False)
        else:
            self.options.tmpdir = tempfile.mkdtemp(prefix="test")
        self._start_logging()

        success = TestStatus.FAILED

        try:
            if self.options.usecli and not self.supports_cli:
                raise SkipTest("--usecli specified but test does not support using CLI")
            self.setup_chain()
            self.setup_network()
            self.run_test()
            success = TestStatus.PASSED
        except JSONRPCException as e:
            self.log.exception("JSONRPC error")
        except SkipTest as e:
            self.log.warning("Test Skipped: %s" % e.message)
            success = TestStatus.SKIPPED
        except AssertionError as e:
            self.log.exception("Assertion failed")
        except KeyError as e:
            self.log.exception("Key error")
        except Exception as e:
            self.log.exception("Unexpected exception caught during testing")
        except KeyboardInterrupt as e:
            self.log.warning("Exiting after keyboard interrupt")

        if success == TestStatus.FAILED and self.options.pdbonfailure:
            print("Testcase failed. Attaching python debugger. Enter ? for help")
            pdb.set_trace()

        if not self.options.noshutdown:
            self.log.info("Stopping nodes")
            if self.nodes:
                self.stop_nodes()
        else:
            self.log.info("Note: huntercoinds were not stopped and may still be running")

        if not self.options.nocleanup and not self.options.noshutdown and success != TestStatus.FAILED:
            self.log.info("Cleaning up {} on exit".format(self.options.tmpdir))
            cleanup_tree_on_exit = True
        else:
            self.log.warning("Not cleaning up dir %s" % self.options.tmpdir)
            cleanup_tree_on_exit = False

        if success == TestStatus.PASSED:
            self.log.info("Tests successful")
            exit_code = TEST_EXIT_PASSED
        elif success == TestStatus.SKIPPED:
            self.log.info("Test skipped")
            exit_code = TEST_EXIT_SKIPPED
        else:
            self.log.error("Test failed. Test logging available at %s/test_framework.log", self.options.tmpdir)
            self.log.error("Hint: Call {} '{}' to consolidate all logs".format(os.path.normpath(os.path.dirname(os.path.realpath(__file__)) + "/../combine_logs.py"), self.options.tmpdir))
            exit_code = TEST_EXIT_FAILED
        logging.shutdown()
        if cleanup_tree_on_exit:
            shutil.rmtree(self.options.tmpdir)
        sys.exit(exit_code)

    # Methods to override in subclass test scripts.
    def set_test_params(self):
        """Tests must this method to change default values for number of nodes, topology, etc"""
        raise NotImplementedError

    def add_options(self, parser):
        """Override this method to add command-line options to the test"""
        pass

    def setup_chain(self):
        """Override this method to customize blockchain setup"""
        self.log.info("Initializing test directory " + self.options.tmpdir)
        if self.setup_clean_chain:
            self._initialize_chain_clean()
        else:
            self._initialize_chain()

    def setup_network(self):
        """Override this method to customize test network topology"""
        self.setup_nodes()

        # Connect the nodes as a "chain".  This allows us
        # to split the network between nodes 1 and 2 to get
        # two halves that can work on competing chains.
        for i in range(self.num_nodes - 1):
            connect_nodes_bi(self.nodes, i, i + 1)
        self.sync_all()

    def setup_nodes(self):
        """Override this method to customize test node setup"""
        extra_args = None
        if hasattr(self, "extra_args"):
            extra_args = self.extra_args
        self.add_nodes(self.num_nodes, extra_args)
        self.start_nodes()

    def run_test(self):
        """Tests must override this method to define test logic"""
        raise NotImplementedError

    # Public helper methods. These can be accessed by the subclass test scripts.

    def add_nodes(self, num_nodes, extra_args=None, rpchost=None, timewait=None, binary=None):
        """Instantiate TestNode objects"""
        if self.bind_to_localhost_only:
            extra_confs = [["bind=127.0.0.1"]] * num_nodes
        else:
            extra_confs = [[]] * num_nodes
        if extra_args is None:
            extra_args = [[]] * num_nodes
        if binary is None:
            binary = [None] * num_nodes
        assert_equal(len(extra_confs), num_nodes)
        assert_equal(len(extra_args), num_nodes)
        assert_equal(len(binary), num_nodes)
        for i in range(num_nodes):
            self.nodes.append(TestNode(i, get_datadir_path(self.options.tmpdir, i), rpchost=rpchost, timewait=timewait, binary=binary[i], stderr=None, mocktime=self.mocktime, coverage_dir=self.options.coveragedir, extra_conf=extra_confs[i], extra_args=extra_args[i], use_cli=self.options.usecli))

    def start_node(self, i, *args, **kwargs):
        """Start a bitcoind"""

        node = self.nodes[i]

        node.start(*args, **kwargs)
        node.wait_for_rpc_connection()

        if self.options.coveragedir is not None:
            coverage.write_all_rpc_commands(self.options.coveragedir, node.rpc)

    def start_nodes(self, extra_args=None, *args, **kwargs):
        """Start multiple bitcoinds"""

        if extra_args is None:
            extra_args = [None] * self.num_nodes
        assert_equal(len(extra_args), self.num_nodes)
        try:
            for i, node in enumerate(self.nodes):
                node.start(extra_args[i], *args, **kwargs)
            for node in self.nodes:
                node.wait_for_rpc_connection()
        except:
            # If one node failed to start, stop the others
            self.stop_nodes()
            raise

        if self.options.coveragedir is not None:
            for node in self.nodes:
                coverage.write_all_rpc_commands(self.options.coveragedir, node.rpc)

    def stop_node(self, i):
        """Stop a namecoind test node"""
        self.nodes[i].stop_node()
        self.nodes[i].wait_until_stopped()

    def stop_nodes(self):
        """Stop multiple namecoind test nodes"""
        for node in self.nodes:
            # Issue RPC to stop nodes
            node.stop_node()

        for node in self.nodes:
            # Wait for nodes to stop
            node.wait_until_stopped()

    def restart_node(self, i, extra_args=None):
        """Stop and start a test node"""
        self.stop_node(i)
        self.start_node(i, extra_args)

<<<<<<< HEAD
    def assert_start_raises_init_error(self, i, extra_args=None, expected_msg=None, *args, **kwargs):
        with tempfile.SpooledTemporaryFile(max_size=2**16) as log_stderr:
            try:
                self.start_node(i, extra_args, stderr=log_stderr, *args, **kwargs)
                self.stop_node(i)
            except Exception as e:
                assert 'huntercoind exited' in str(e)  # node must have shutdown
                self.nodes[i].running = False
                self.nodes[i].process = None
                if expected_msg is not None:
                    log_stderr.seek(0)
                    stderr = log_stderr.read().decode('utf-8')
                    if expected_msg not in stderr:
                        raise AssertionError("Expected error \"" + expected_msg + "\" not found in:\n" + stderr)
            else:
                if expected_msg is None:
                    assert_msg = "huntercoind should have exited with an error"
                else:
                    assert_msg = "huntercoind should have exited with expected error " + expected_msg
                raise AssertionError(assert_msg)

=======
>>>>>>> 85c3db42
    def wait_for_node_exit(self, i, timeout):
        self.nodes[i].process.wait(timeout)

    def split_network(self):
        """
        Split the network of four nodes into nodes 0/1 and 2/3.
        """
        disconnect_nodes(self.nodes[1], 2)
        disconnect_nodes(self.nodes[2], 1)
        self.sync_all([self.nodes[:2], self.nodes[2:]])

    def join_network(self):
        """
        Join the (previously split) network halves together.
        """
        connect_nodes_bi(self.nodes, 1, 2)

        # Only sync blocks after re-joining the network, since the mempools
        # might conflict.
        sync_blocks(self.nodes)

    def sync_all(self, node_groups=None):
        if not node_groups:
            node_groups = [self.nodes]

        for group in node_groups:
            sync_blocks(group)
            sync_mempools(group)

    def enable_mocktime(self):
        """Enable mocktime for the script.

        mocktime may be needed for scripts that use the cached version of the
        blockchain.  If the cached version of the blockchain is used without
        mocktime then the mempools will not sync due to IBD.

        For backward compatibility of the python scripts with previous
        versions of the cache, this helper function sets mocktime to Jan 1,
        2014 + (201 * 10 * 60)"""
        self.mocktime = 1388534400 + (201 * 10 * 60)

    def disable_mocktime(self):
        self.mocktime = 0

    # Private helper methods. These should not be accessed by the subclass test scripts.

    def _start_logging(self):
        # Add logger and logging handlers
        self.log = logging.getLogger('TestFramework')
        self.log.setLevel(logging.DEBUG)
        # Create file handler to log all messages
        fh = logging.FileHandler(self.options.tmpdir + '/test_framework.log')
        fh.setLevel(logging.DEBUG)
        # Create console handler to log messages to stderr. By default this logs only error messages, but can be configured with --loglevel.
        ch = logging.StreamHandler(sys.stdout)
        # User can provide log level as a number or string (eg DEBUG). loglevel was caught as a string, so try to convert it to an int
        ll = int(self.options.loglevel) if self.options.loglevel.isdigit() else self.options.loglevel.upper()
        ch.setLevel(ll)
        # Format logs the same as bitcoind's debug.log with microprecision (so log files can be concatenated and sorted)
        formatter = logging.Formatter(fmt='%(asctime)s.%(msecs)03d000Z %(name)s (%(levelname)s): %(message)s', datefmt='%Y-%m-%dT%H:%M:%S')
        formatter.converter = time.gmtime
        fh.setFormatter(formatter)
        ch.setFormatter(formatter)
        # add the handlers to the logger
        self.log.addHandler(fh)
        self.log.addHandler(ch)

        if self.options.trace_rpc:
            rpc_logger = logging.getLogger("BitcoinRPC")
            rpc_logger.setLevel(logging.DEBUG)
            rpc_handler = logging.StreamHandler(sys.stdout)
            rpc_handler.setLevel(logging.DEBUG)
            rpc_logger.addHandler(rpc_handler)

    def _initialize_chain(self):
        """Initialize a pre-mined blockchain for use by the test.

        Create a cache of a 200-block-long chain (with wallet) for MAX_NODES
        Afterward, create num_nodes copies from the cache."""

        assert self.num_nodes <= MAX_NODES
        create_cache = False
        for i in range(MAX_NODES):
            if not os.path.isdir(get_datadir_path(self.options.cachedir, i)):
                create_cache = True
                break

        if create_cache:
            self.log.debug("Creating data directories from cached datadir")

            # find and delete old cache directories if any exist
            for i in range(MAX_NODES):
                if os.path.isdir(get_datadir_path(self.options.cachedir, i)):
                    shutil.rmtree(get_datadir_path(self.options.cachedir, i))

            # Create cache directories, run bitcoinds:
            for i in range(MAX_NODES):
                datadir = initialize_datadir(self.options.cachedir, i)
                args = [os.getenv("BITCOIND", "huntercoind"), "-datadir=" + datadir]
                args.extend(base_node_args(i))
                if i > 0:
                    args.append("-connect=127.0.0.1:" + str(p2p_port(0)))
                self.nodes.append(TestNode(i, get_datadir_path(self.options.cachedir, i), extra_conf=["bind=127.0.0.1"], extra_args=[],rpchost=None, timewait=None, binary=None, stderr=None, mocktime=self.mocktime, coverage_dir=None))
                self.nodes[i].args = args
                self.start_node(i)

            # Wait for RPC connections to be ready
            for node in self.nodes:
                node.wait_for_rpc_connection()

            # Create a 200-block-long chain; each of the 4 first nodes
            # gets 25 mature blocks and 25 immature.
            # Note: To preserve compatibility with older versions of
            # initialize_chain, only 4 nodes will generate coins.
            #
            # blocks are created with timestamps 10 minutes apart
            # starting from 2010 minutes in the past
            self.enable_mocktime()
            block_time = self.mocktime - (201 * 10 * 60)
            for i in range(2):
                for peer in range(4):
                    for j in range(25):
                        set_node_times(self.nodes, block_time)
                        self.nodes[peer].generate(1)
                        block_time += 10 * 60
                    # Must sync before next peer starts generating blocks
                    sync_blocks(self.nodes)

            # Shut them down, and clean up cache directories:
            self.stop_nodes()
            self.nodes = []
            self.disable_mocktime()

            def cache_path(n, *paths):
                return os.path.join(get_datadir_path(self.options.cachedir, n), "regtest", *paths)

            for i in range(MAX_NODES):
                for entry in os.listdir(cache_path(i)):
                    if entry not in ['wallets', 'chainstate', 'blocks']:
                        os.remove(cache_path(i, entry))

        for i in range(self.num_nodes):
            from_dir = get_datadir_path(self.options.cachedir, i)
            to_dir = get_datadir_path(self.options.tmpdir, i)
            shutil.copytree(from_dir, to_dir)
            initialize_datadir(self.options.tmpdir, i)  # Overwrite port/rpcport in bitcoin.conf

    def _initialize_chain_clean(self):
        """Initialize empty blockchain for use by the test.

        Create an empty blockchain and num_nodes wallets.
        Useful if a test case wants complete control over initialization."""
        for i in range(self.num_nodes):
            initialize_datadir(self.options.tmpdir, i)

class ComparisonTestFramework(BitcoinTestFramework):
    """Test framework for doing p2p comparison testing

    Sets up some namecoind binaries:
    - 1 binary: test binary
    - 2 binaries: 1 test binary, 1 ref binary
    - n>2 binaries: 1 test binary, n-1 ref binaries"""

    def set_test_params(self):
        self.num_nodes = 2
        self.setup_clean_chain = True

    def add_options(self, parser):
        parser.add_option("--testbinary", dest="testbinary",
                          default=os.getenv("BITCOIND", "huntercoind"),
                          help="huntercoind binary to test")
        parser.add_option("--refbinary", dest="refbinary",
                          default=os.getenv("BITCOIND", "huntercoind"),
                          help="huntercoind binary to use for reference nodes (if any)")

    def setup_network(self):
        extra_args = [['-whitelist=127.0.0.1']] * self.num_nodes
        if hasattr(self, "extra_args"):
            extra_args = self.extra_args
        self.add_nodes(self.num_nodes, extra_args,
                       binary=[self.options.testbinary] +
                       [self.options.refbinary] * (self.num_nodes - 1))
        self.start_nodes()

class SkipTest(Exception):
    """This exception is raised to skip a test"""
    def __init__(self, message):
        self.message = message<|MERGE_RESOLUTION|>--- conflicted
+++ resolved
@@ -282,30 +282,6 @@
         self.stop_node(i)
         self.start_node(i, extra_args)
 
-<<<<<<< HEAD
-    def assert_start_raises_init_error(self, i, extra_args=None, expected_msg=None, *args, **kwargs):
-        with tempfile.SpooledTemporaryFile(max_size=2**16) as log_stderr:
-            try:
-                self.start_node(i, extra_args, stderr=log_stderr, *args, **kwargs)
-                self.stop_node(i)
-            except Exception as e:
-                assert 'huntercoind exited' in str(e)  # node must have shutdown
-                self.nodes[i].running = False
-                self.nodes[i].process = None
-                if expected_msg is not None:
-                    log_stderr.seek(0)
-                    stderr = log_stderr.read().decode('utf-8')
-                    if expected_msg not in stderr:
-                        raise AssertionError("Expected error \"" + expected_msg + "\" not found in:\n" + stderr)
-            else:
-                if expected_msg is None:
-                    assert_msg = "huntercoind should have exited with an error"
-                else:
-                    assert_msg = "huntercoind should have exited with expected error " + expected_msg
-                raise AssertionError(assert_msg)
-
-=======
->>>>>>> 85c3db42
     def wait_for_node_exit(self, i, timeout):
         self.nodes[i].process.wait(timeout)
 
@@ -444,7 +420,7 @@
 
             for i in range(MAX_NODES):
                 for entry in os.listdir(cache_path(i)):
-                    if entry not in ['wallets', 'chainstate', 'blocks']:
+                    if entry not in ['wallets', 'chainstate', 'blocks', 'gamestates']:
                         os.remove(cache_path(i, entry))
 
         for i in range(self.num_nodes):
