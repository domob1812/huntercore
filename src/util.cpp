// Copyright (c) 2009-2010 Satoshi Nakamoto
// Copyright (c) 2009-2016 The Bitcoin Core developers
// Distributed under the MIT software license, see the accompanying
// file COPYING or http://www.opensource.org/licenses/mit-license.php.

#if defined(HAVE_CONFIG_H)
#include "config/bitcoin-config.h"
#endif

#include "util.h"

#include "chainparamsbase.h"
#include "fs.h"
#include "random.h"
#include "serialize.h"
#include "sync.h"
#include "utilstrencodings.h"
#include "utiltime.h"

#include <stdarg.h>

#if (defined(__FreeBSD__) || defined(__OpenBSD__) || defined(__DragonFly__))
#include <pthread.h>
#include <pthread_np.h>
#endif

#ifndef WIN32
// for posix_fallocate
#ifdef __linux__

#ifdef _POSIX_C_SOURCE
#undef _POSIX_C_SOURCE
#endif

#define _POSIX_C_SOURCE 200112L

#endif // __linux__

#include <algorithm>
#include <fcntl.h>
#include <sys/resource.h>
#include <sys/stat.h>

#else

#ifdef _MSC_VER
#pragma warning(disable:4786)
#pragma warning(disable:4804)
#pragma warning(disable:4805)
#pragma warning(disable:4717)
#endif

#ifdef _WIN32_WINNT
#undef _WIN32_WINNT
#endif
#define _WIN32_WINNT 0x0501

#ifdef _WIN32_IE
#undef _WIN32_IE
#endif
#define _WIN32_IE 0x0501

#define WIN32_LEAN_AND_MEAN 1
#ifndef NOMINMAX
#define NOMINMAX
#endif

#include <io.h> /* for _commit */
#include <shlobj.h>
#endif

#ifdef HAVE_SYS_PRCTL_H
#include <sys/prctl.h>
#endif

#ifdef HAVE_MALLOPT_ARENA_MAX
#include <malloc.h>
#endif

#include <boost/algorithm/string/case_conv.hpp> // for to_lower()
#include <boost/algorithm/string/join.hpp>
#include <boost/algorithm/string/predicate.hpp> // for startswith() and endswith()
#include <boost/foreach.hpp>
#include <boost/program_options/detail/config_file.hpp>
#include <boost/program_options/parsers.hpp>
#include <boost/thread.hpp>
#include <openssl/crypto.h>
#include <openssl/rand.h>
#include <openssl/conf.h>

// Work around clang compilation problem in Boost 1.46:
// /usr/include/boost/program_options/detail/config_file.hpp:163:17: error: call to function 'to_internal' that is neither visible in the template definition nor found by argument-dependent lookup
// See also: http://stackoverflow.com/questions/10020179/compilation-fail-in-boost-librairies-program-options
//           http://clang.debian.net/status.php?version=3.0&key=CANNOT_FIND_FUNCTION
namespace boost {

    namespace program_options {
        std::string to_internal(const std::string&);
    }

} // namespace boost



const char * const BITCOIN_CONF_FILENAME = "huntercoin.conf";
const char * const BITCOIN_PID_FILENAME = "huntercoind.pid";

CCriticalSection cs_args;
std::map<std::string, std::string> mapArgs;
static std::map<std::string, std::vector<std::string> > _mapMultiArgs;
const std::map<std::string, std::vector<std::string> >& mapMultiArgs = _mapMultiArgs;
bool fPrintToConsole = false;
bool fPrintToDebugLog = true;

bool fLogTimestamps = DEFAULT_LOGTIMESTAMPS;
bool fLogTimeMicros = DEFAULT_LOGTIMEMICROS;
bool fLogIPs = DEFAULT_LOGIPS;
std::atomic<bool> fReopenDebugLog(false);
CTranslationInterface translationInterface;

/** Log categories bitfield. Leveldb/libevent need special handling if their flags are changed at runtime. */
std::atomic<uint32_t> logCategories(0);

/** Init OpenSSL library multithreading support */
static std::unique_ptr<CCriticalSection[]> ppmutexOpenSSL;
void locking_callback(int mode, int i, const char* file, int line) NO_THREAD_SAFETY_ANALYSIS
{
    if (mode & CRYPTO_LOCK) {
        ENTER_CRITICAL_SECTION(ppmutexOpenSSL[i]);
    } else {
        LEAVE_CRITICAL_SECTION(ppmutexOpenSSL[i]);
    }
}

// Singleton for wrapping OpenSSL setup/teardown.
class CInit
{
public:
    CInit()
    {
        // Init OpenSSL library multithreading support
        ppmutexOpenSSL.reset(new CCriticalSection[CRYPTO_num_locks()]);
        CRYPTO_set_locking_callback(locking_callback);

        // OpenSSL can optionally load a config file which lists optional loadable modules and engines.
        // We don't use them so we don't require the config. However some of our libs may call functions
        // which attempt to load the config file, possibly resulting in an exit() or crash if it is missing
        // or corrupt. Explicitly tell OpenSSL not to try to load the file. The result for our libs will be
        // that the config appears to have been loaded and there are no modules/engines available.
        OPENSSL_no_config();

#ifdef WIN32
        // Seed OpenSSL PRNG with current contents of the screen
        RAND_screen();
#endif

        // Seed OpenSSL PRNG with performance counter
        RandAddSeed();
    }
    ~CInit()
    {
        // Securely erase the memory used by the PRNG
        RAND_cleanup();
        // Shutdown OpenSSL library multithreading support
        CRYPTO_set_locking_callback(NULL);
        // Clear the set of locks now to maintain symmetry with the constructor.
        ppmutexOpenSSL.reset();
    }
}
instance_of_cinit;

/**
 * LogPrintf() has been broken a couple of times now
 * by well-meaning people adding mutexes in the most straightforward way.
 * It breaks because it may be called by global destructors during shutdown.
 * Since the order of destruction of static/global objects is undefined,
 * defining a mutex as a global object doesn't work (the mutex gets
 * destroyed, and then some later destructor calls OutputDebugStringF,
 * maybe indirectly, and you get a core dump at shutdown trying to lock
 * the mutex).
 */

static boost::once_flag debugPrintInitFlag = BOOST_ONCE_INIT;

/**
 * We use boost::call_once() to make sure mutexDebugLog and
 * vMsgsBeforeOpenLog are initialized in a thread-safe manner.
 *
 * NOTE: fileout, mutexDebugLog and sometimes vMsgsBeforeOpenLog
 * are leaked on exit. This is ugly, but will be cleaned up by
 * the OS/libc. When the shutdown sequence is fully audited and
 * tested, explicit destruction of these objects can be implemented.
 */
static FILE* fileout = NULL;
static boost::mutex* mutexDebugLog = NULL;
static std::list<std::string>* vMsgsBeforeOpenLog;

static int FileWriteStr(const std::string &str, FILE *fp)
{
    return fwrite(str.data(), 1, str.size(), fp);
}

static void DebugPrintInit()
{
    assert(mutexDebugLog == NULL);
    mutexDebugLog = new boost::mutex();
    vMsgsBeforeOpenLog = new std::list<std::string>;
}

void OpenDebugLog()
{
    boost::call_once(&DebugPrintInit, debugPrintInitFlag);
    boost::mutex::scoped_lock scoped_lock(*mutexDebugLog);

    assert(fileout == NULL);
    assert(vMsgsBeforeOpenLog);
    fs::path pathDebug = GetDataDir() / "debug.log";
    fileout = fsbridge::fopen(pathDebug, "a");
    if (fileout) {
        setbuf(fileout, NULL); // unbuffered
        // dump buffered messages from before we opened the log
        while (!vMsgsBeforeOpenLog->empty()) {
            FileWriteStr(vMsgsBeforeOpenLog->front(), fileout);
            vMsgsBeforeOpenLog->pop_front();
        }
    }

    delete vMsgsBeforeOpenLog;
    vMsgsBeforeOpenLog = NULL;
}

struct CLogCategoryDesc
{
    uint32_t flag;
    std::string category;
};

const CLogCategoryDesc LogCategories[] =
{
    {BCLog::NONE, "0"},
    {BCLog::NET, "net"},
    {BCLog::TOR, "tor"},
    {BCLog::MEMPOOL, "mempool"},
    {BCLog::HTTP, "http"},
    {BCLog::BENCH, "bench"},
    {BCLog::ZMQ, "zmq"},
    {BCLog::DB, "db"},
    {BCLog::RPC, "rpc"},
    {BCLog::ESTIMATEFEE, "estimatefee"},
    {BCLog::ADDRMAN, "addrman"},
    {BCLog::SELECTCOINS, "selectcoins"},
    {BCLog::REINDEX, "reindex"},
    {BCLog::CMPCTBLOCK, "cmpctblock"},
    {BCLog::RAND, "rand"},
    {BCLog::PRUNE, "prune"},
    {BCLog::PROXY, "proxy"},
    {BCLog::MEMPOOLREJ, "mempoolrej"},
    {BCLog::LIBEVENT, "libevent"},
    {BCLog::COINDB, "coindb"},
    {BCLog::QT, "qt"},
    {BCLog::LEVELDB, "leveldb"},
    {BCLog::NAMES, "names"},
    {BCLog::ALL, "1"},
    {BCLog::ALL, "all"},
};

bool GetLogCategory(uint32_t *f, const std::string *str)
{
    if (f && str) {
        if (*str == "") {
            *f = BCLog::ALL;
            return true;
        }
        for (unsigned int i = 0; i < ARRAYLEN(LogCategories); i++) {
            if (LogCategories[i].category == *str) {
                *f = LogCategories[i].flag;
                return true;
            }
        }
    }
    return false;
}

std::string ListLogCategories()
{
    std::string ret;
    int outcount = 0;
    for (unsigned int i = 0; i < ARRAYLEN(LogCategories); i++) {
        // Omit the special cases.
        if (LogCategories[i].flag != BCLog::NONE && LogCategories[i].flag != BCLog::ALL) {
            if (outcount != 0) ret += ", ";
            ret += LogCategories[i].category;
            outcount++;
        }
    }
    return ret;
}

/**
 * fStartedNewLine is a state variable held by the calling context that will
 * suppress printing of the timestamp when multiple calls are made that don't
 * end in a newline. Initialize it to true, and hold it, in the calling context.
 */
static std::string LogTimestampStr(const std::string &str, std::atomic_bool *fStartedNewLine)
{
    std::string strStamped;

    if (!fLogTimestamps)
        return str;

    if (*fStartedNewLine) {
        int64_t nTimeMicros = GetLogTimeMicros();
        strStamped = DateTimeStrFormat("%Y-%m-%d %H:%M:%S", nTimeMicros/1000000);
        if (fLogTimeMicros)
            strStamped += strprintf(".%06d", nTimeMicros%1000000);
        strStamped += ' ' + str;
    } else
        strStamped = str;

    if (!str.empty() && str[str.size()-1] == '\n')
        *fStartedNewLine = true;
    else
        *fStartedNewLine = false;

    return strStamped;
}

int LogPrintStr(const std::string &str)
{
    int ret = 0; // Returns total number of characters written
    static std::atomic_bool fStartedNewLine(true);

    std::string strTimestamped = LogTimestampStr(str, &fStartedNewLine);

    if (fPrintToConsole)
    {
        // print to console
        ret = fwrite(strTimestamped.data(), 1, strTimestamped.size(), stdout);
        fflush(stdout);
    }
    else if (fPrintToDebugLog)
    {
        boost::call_once(&DebugPrintInit, debugPrintInitFlag);
        boost::mutex::scoped_lock scoped_lock(*mutexDebugLog);

        // buffer if we haven't opened the log yet
        if (fileout == NULL) {
            assert(vMsgsBeforeOpenLog);
            ret = strTimestamped.length();
            vMsgsBeforeOpenLog->push_back(strTimestamped);
        }
        else
        {
            // reopen the log file, if requested
            if (fReopenDebugLog) {
                fReopenDebugLog = false;
                fs::path pathDebug = GetDataDir() / "debug.log";
                if (fsbridge::freopen(pathDebug,"a",fileout) != NULL)
                    setbuf(fileout, NULL); // unbuffered
            }

            ret = FileWriteStr(strTimestamped, fileout);
        }
    }
    return ret;
}

/** Interpret string as boolean, for argument parsing */
static bool InterpretBool(const std::string& strValue)
{
    if (strValue.empty())
        return true;
    return (atoi(strValue) != 0);
}

/** Turn -noX into -X=0 */
static void InterpretNegativeSetting(std::string& strKey, std::string& strValue)
{
    if (strKey.length()>3 && strKey[0]=='-' && strKey[1]=='n' && strKey[2]=='o')
    {
        strKey = "-" + strKey.substr(3);
        strValue = InterpretBool(strValue) ? "0" : "1";
    }
}

void ParseParameters(int argc, const char* const argv[])
{
    LOCK(cs_args);
    mapArgs.clear();
    _mapMultiArgs.clear();

    for (int i = 1; i < argc; i++)
    {
        std::string str(argv[i]);
        std::string strValue;
        size_t is_index = str.find('=');
        if (is_index != std::string::npos)
        {
            strValue = str.substr(is_index+1);
            str = str.substr(0, is_index);
        }
#ifdef WIN32
        boost::to_lower(str);
        if (boost::algorithm::starts_with(str, "/"))
            str = "-" + str.substr(1);
#endif

        if (str[0] != '-')
            break;

        // Interpret --foo as -foo.
        // If both --foo and -foo are set, the last takes effect.
        if (str.length() > 1 && str[1] == '-')
            str = str.substr(1);
        InterpretNegativeSetting(str, strValue);

        mapArgs[str] = strValue;
        _mapMultiArgs[str].push_back(strValue);
    }
}

bool IsArgSet(const std::string& strArg)
{
    LOCK(cs_args);
    return mapArgs.count(strArg);
}

std::string GetArg(const std::string& strArg, const std::string& strDefault)
{
    LOCK(cs_args);
    if (mapArgs.count(strArg))
        return mapArgs[strArg];
    return strDefault;
}

int64_t GetArg(const std::string& strArg, int64_t nDefault)
{
    LOCK(cs_args);
    if (mapArgs.count(strArg))
        return atoi64(mapArgs[strArg]);
    return nDefault;
}

bool GetBoolArg(const std::string& strArg, bool fDefault)
{
    LOCK(cs_args);
    if (mapArgs.count(strArg))
        return InterpretBool(mapArgs[strArg]);
    return fDefault;
}

bool SoftSetArg(const std::string& strArg, const std::string& strValue)
{
    LOCK(cs_args);
    if (mapArgs.count(strArg))
        return false;
    mapArgs[strArg] = strValue;
    return true;
}

bool SoftSetBoolArg(const std::string& strArg, bool fValue)
{
    if (fValue)
        return SoftSetArg(strArg, std::string("1"));
    else
        return SoftSetArg(strArg, std::string("0"));
}

void ForceSetArg(const std::string& strArg, const std::string& strValue)
{
    LOCK(cs_args);
    mapArgs[strArg] = strValue;
}



static const int screenWidth = 79;
static const int optIndent = 2;
static const int msgIndent = 7;

std::string HelpMessageGroup(const std::string &message) {
    return std::string(message) + std::string("\n\n");
}

std::string HelpMessageOpt(const std::string &option, const std::string &message) {
    return std::string(optIndent,' ') + std::string(option) +
           std::string("\n") + std::string(msgIndent,' ') +
           FormatParagraph(message, screenWidth - msgIndent, msgIndent) +
           std::string("\n\n");
}

static std::string FormatException(const std::exception* pex, const char* pszThread)
{
#ifdef WIN32
    char pszModule[MAX_PATH] = "";
    GetModuleFileNameA(NULL, pszModule, sizeof(pszModule));
#else
    const char* pszModule = "huntercoin";
#endif
    if (pex)
        return strprintf(
            "EXCEPTION: %s       \n%s       \n%s in %s       \n", typeid(*pex).name(), pex->what(), pszModule, pszThread);
    else
        return strprintf(
            "UNKNOWN EXCEPTION       \n%s in %s       \n", pszModule, pszThread);
}

void PrintExceptionContinue(const std::exception* pex, const char* pszThread)
{
    std::string message = FormatException(pex, pszThread);
    LogPrintf("\n\n************************\n%s\n", message);
    fprintf(stderr, "\n\n************************\n%s\n", message.c_str());
}

fs::path GetDefaultDataDir()
{
<<<<<<< HEAD
    namespace fs = boost::filesystem;
    // Windows < Vista: C:\Documents and Settings\Username\Application Data\Huntercoin
    // Windows >= Vista: C:\Users\Username\AppData\Roaming\Huntercoin
    // Mac: ~/Library/Application Support/Huntercoin
    // Unix: ~/.huntercoin
=======
    // Windows < Vista: C:\Documents and Settings\Username\Application Data\Namecoin
    // Windows >= Vista: C:\Users\Username\AppData\Roaming\Namecoin
    // Mac: ~/Library/Application Support/Namecoin
    // Unix: ~/.namecoin
>>>>>>> 6cc6d52e
#ifdef WIN32
    // Windows
    return GetSpecialFolderPath(CSIDL_APPDATA) / "Huntercoin";
#else
    fs::path pathRet;
    char* pszHome = getenv("HOME");
    if (pszHome == NULL || strlen(pszHome) == 0)
        pathRet = fs::path("/");
    else
        pathRet = fs::path(pszHome);
#ifdef MAC_OSX
    // Mac
    return pathRet / "Library/Application Support/Huntercoin";
#else
    // Unix
    return pathRet / ".huntercoin";
#endif
#endif
}

static fs::path pathCached;
static fs::path pathCachedNetSpecific;
static CCriticalSection csPathCached;

const fs::path &GetDataDir(bool fNetSpecific)
{

    LOCK(csPathCached);

    fs::path &path = fNetSpecific ? pathCachedNetSpecific : pathCached;

    // This can be called during exceptions by LogPrintf(), so we cache the
    // value so we don't have to do memory allocations after that.
    if (!path.empty())
        return path;

    if (IsArgSet("-datadir")) {
        path = fs::system_complete(GetArg("-datadir", ""));
        if (!fs::is_directory(path)) {
            path = "";
            return path;
        }
    } else {
        path = GetDefaultDataDir();
    }
    if (fNetSpecific)
        path /= BaseParams().DataDir();

    fs::create_directories(path);

    return path;
}

void ClearDatadirCache()
{
    LOCK(csPathCached);

    pathCached = fs::path();
    pathCachedNetSpecific = fs::path();
}

fs::path GetConfigFile(const std::string& confPath)
{
    fs::path pathConfigFile(confPath);
    if (!pathConfigFile.is_complete())
        pathConfigFile = GetDataDir(false) / pathConfigFile;

    return pathConfigFile;
}

void ReadConfigFile(const std::string& confPath)
{
    fs::ifstream streamConfig(GetConfigFile(confPath));
    if (!streamConfig.good())
        return; // No bitcoin.conf file is OK

    {
        LOCK(cs_args);
        std::set<std::string> setOptions;
        setOptions.insert("*");

        for (boost::program_options::detail::config_file_iterator it(streamConfig, setOptions), end; it != end; ++it)
        {
            // Don't overwrite existing settings so command line settings override bitcoin.conf
            std::string strKey = std::string("-") + it->string_key;
            std::string strValue = it->value[0];
            InterpretNegativeSetting(strKey, strValue);
            if (mapArgs.count(strKey) == 0)
                mapArgs[strKey] = strValue;
            _mapMultiArgs[strKey].push_back(strValue);
        }
    }
    // If datadir is changed in .conf file:
    ClearDatadirCache();
}

#ifndef WIN32
fs::path GetPidFile()
{
    fs::path pathPidFile(GetArg("-pid", BITCOIN_PID_FILENAME));
    if (!pathPidFile.is_complete()) pathPidFile = GetDataDir() / pathPidFile;
    return pathPidFile;
}

void CreatePidFile(const fs::path &path, pid_t pid)
{
    FILE* file = fsbridge::fopen(path, "w");
    if (file)
    {
        fprintf(file, "%d\n", pid);
        fclose(file);
    }
}
#endif

bool RenameOver(fs::path src, fs::path dest)
{
#ifdef WIN32
    return MoveFileExA(src.string().c_str(), dest.string().c_str(),
                       MOVEFILE_REPLACE_EXISTING) != 0;
#else
    int rc = std::rename(src.string().c_str(), dest.string().c_str());
    return (rc == 0);
#endif /* WIN32 */
}

/**
 * Ignores exceptions thrown by Boost's create_directory if the requested directory exists.
 * Specifically handles case where path p exists, but it wasn't possible for the user to
 * write to the parent directory.
 */
bool TryCreateDirectory(const fs::path& p)
{
    try
    {
        return fs::create_directory(p);
    } catch (const fs::filesystem_error&) {
        if (!fs::exists(p) || !fs::is_directory(p))
            throw;
    }

    // create_directory didn't create the directory, it had to have existed already
    return false;
}

void FileCommit(FILE *file)
{
    fflush(file); // harmless if redundantly called
#ifdef WIN32
    HANDLE hFile = (HANDLE)_get_osfhandle(_fileno(file));
    FlushFileBuffers(hFile);
#else
    #if defined(__linux__) || defined(__NetBSD__)
    fdatasync(fileno(file));
    #elif defined(__APPLE__) && defined(F_FULLFSYNC)
    fcntl(fileno(file), F_FULLFSYNC, 0);
    #else
    fsync(fileno(file));
    #endif
#endif
}

bool TruncateFile(FILE *file, unsigned int length) {
#if defined(WIN32)
    return _chsize(_fileno(file), length) == 0;
#else
    return ftruncate(fileno(file), length) == 0;
#endif
}

/**
 * this function tries to raise the file descriptor limit to the requested number.
 * It returns the actual file descriptor limit (which may be more or less than nMinFD)
 */
int RaiseFileDescriptorLimit(int nMinFD) {
#if defined(WIN32)
    return 2048;
#else
    struct rlimit limitFD;
    if (getrlimit(RLIMIT_NOFILE, &limitFD) != -1) {
        if (limitFD.rlim_cur < (rlim_t)nMinFD) {
            limitFD.rlim_cur = nMinFD;
            if (limitFD.rlim_cur > limitFD.rlim_max)
                limitFD.rlim_cur = limitFD.rlim_max;
            setrlimit(RLIMIT_NOFILE, &limitFD);
            getrlimit(RLIMIT_NOFILE, &limitFD);
        }
        return limitFD.rlim_cur;
    }
    return nMinFD; // getrlimit failed, assume it's fine
#endif
}

/**
 * this function tries to make a particular range of a file allocated (corresponding to disk space)
 * it is advisory, and the range specified in the arguments will never contain live data
 */
void AllocateFileRange(FILE *file, unsigned int offset, unsigned int length) {
#if defined(WIN32)
    // Windows-specific version
    HANDLE hFile = (HANDLE)_get_osfhandle(_fileno(file));
    LARGE_INTEGER nFileSize;
    int64_t nEndPos = (int64_t)offset + length;
    nFileSize.u.LowPart = nEndPos & 0xFFFFFFFF;
    nFileSize.u.HighPart = nEndPos >> 32;
    SetFilePointerEx(hFile, nFileSize, 0, FILE_BEGIN);
    SetEndOfFile(hFile);
#elif defined(MAC_OSX)
    // OSX specific version
    fstore_t fst;
    fst.fst_flags = F_ALLOCATECONTIG;
    fst.fst_posmode = F_PEOFPOSMODE;
    fst.fst_offset = 0;
    fst.fst_length = (off_t)offset + length;
    fst.fst_bytesalloc = 0;
    if (fcntl(fileno(file), F_PREALLOCATE, &fst) == -1) {
        fst.fst_flags = F_ALLOCATEALL;
        fcntl(fileno(file), F_PREALLOCATE, &fst);
    }
    ftruncate(fileno(file), fst.fst_length);
#elif defined(__linux__)
    // Version using posix_fallocate
    off_t nEndPos = (off_t)offset + length;
    posix_fallocate(fileno(file), 0, nEndPos);
#else
    // Fallback version
    // TODO: just write one byte per block
    static const char buf[65536] = {};
    fseek(file, offset, SEEK_SET);
    while (length > 0) {
        unsigned int now = 65536;
        if (length < now)
            now = length;
        fwrite(buf, 1, now, file); // allowed to fail; this function is advisory anyway
        length -= now;
    }
#endif
}

void ShrinkDebugFile()
{
    // Amount of debug.log to save at end when shrinking (must fit in memory)
    constexpr size_t RECENT_DEBUG_HISTORY_SIZE = 10 * 1000000;
    // Scroll debug.log if it's getting too big
    fs::path pathLog = GetDataDir() / "debug.log";
    FILE* file = fsbridge::fopen(pathLog, "r");
    // If debug.log file is more than 10% bigger the RECENT_DEBUG_HISTORY_SIZE
    // trim it down by saving only the last RECENT_DEBUG_HISTORY_SIZE bytes
    if (file && fs::file_size(pathLog) > 11 * (RECENT_DEBUG_HISTORY_SIZE / 10))
    {
        // Restart the file with some of the end
        std::vector<char> vch(RECENT_DEBUG_HISTORY_SIZE, 0);
        fseek(file, -((long)vch.size()), SEEK_END);
        int nBytes = fread(vch.data(), 1, vch.size(), file);
        fclose(file);

        file = fsbridge::fopen(pathLog, "w");
        if (file)
        {
            fwrite(vch.data(), 1, nBytes, file);
            fclose(file);
        }
    }
    else if (file != NULL)
        fclose(file);
}

#ifdef WIN32
fs::path GetSpecialFolderPath(int nFolder, bool fCreate)
{
    char pszPath[MAX_PATH] = "";

    if(SHGetSpecialFolderPathA(NULL, pszPath, nFolder, fCreate))
    {
        return fs::path(pszPath);
    }

    LogPrintf("SHGetSpecialFolderPathA() failed, could not obtain requested path.\n");
    return fs::path("");
}
#endif

void runCommand(const std::string& strCommand)
{
    int nErr = ::system(strCommand.c_str());
    if (nErr)
        LogPrintf("runCommand error: system(%s) returned %d\n", strCommand, nErr);
}

void RenameThread(const char* name)
{
#if defined(PR_SET_NAME)
    // Only the first 15 characters are used (16 - NUL terminator)
    ::prctl(PR_SET_NAME, name, 0, 0, 0);
#elif (defined(__FreeBSD__) || defined(__OpenBSD__) || defined(__DragonFly__))
    pthread_set_name_np(pthread_self(), name);

#elif defined(MAC_OSX)
    pthread_setname_np(name);
#else
    // Prevent warnings for unused parameters...
    (void)name;
#endif
}

void SetupEnvironment()
{
#ifdef HAVE_MALLOPT_ARENA_MAX
    // glibc-specific: On 32-bit systems set the number of arenas to 1.
    // By default, since glibc 2.10, the C library will create up to two heap
    // arenas per core. This is known to cause excessive virtual address space
    // usage in our usage. Work around it by setting the maximum number of
    // arenas to 1.
    if (sizeof(void*) == 4) {
        mallopt(M_ARENA_MAX, 1);
    }
#endif
    // On most POSIX systems (e.g. Linux, but not BSD) the environment's locale
    // may be invalid, in which case the "C" locale is used as fallback.
#if !defined(WIN32) && !defined(MAC_OSX) && !defined(__FreeBSD__) && !defined(__OpenBSD__)
    try {
        std::locale(""); // Raises a runtime error if current locale is invalid
    } catch (const std::runtime_error&) {
        setenv("LC_ALL", "C", 1);
    }
#endif
    // The path locale is lazy initialized and to avoid deinitialization errors
    // in multithreading environments, it is set explicitly by the main thread.
    // A dummy locale is used to extract the internal default locale, used by
    // fs::path, which is then used to explicitly imbue the path.
    std::locale loc = fs::path::imbue(std::locale::classic());
    fs::path::imbue(loc);
}

bool SetupNetworking()
{
#ifdef WIN32
    // Initialize Windows Sockets
    WSADATA wsadata;
    int ret = WSAStartup(MAKEWORD(2,2), &wsadata);
    if (ret != NO_ERROR || LOBYTE(wsadata.wVersion ) != 2 || HIBYTE(wsadata.wVersion) != 2)
        return false;
#endif
    return true;
}

int GetNumCores()
{
#if BOOST_VERSION >= 105600
    return boost::thread::physical_concurrency();
#else // Must fall back to hardware_concurrency, which unfortunately counts virtual cores
    return boost::thread::hardware_concurrency();
#endif
}

std::string CopyrightHolders(const std::string& strPrefix)
{
    std::string strCopyrightHolders = strPrefix + strprintf(_(COPYRIGHT_HOLDERS), _(COPYRIGHT_HOLDERS_SUBSTITUTION));
    return strCopyrightHolders;
}<|MERGE_RESOLUTION|>--- conflicted
+++ resolved
@@ -260,6 +260,7 @@
     {BCLog::QT, "qt"},
     {BCLog::LEVELDB, "leveldb"},
     {BCLog::NAMES, "names"},
+    {BCLog::GAME, "game"},
     {BCLog::ALL, "1"},
     {BCLog::ALL, "all"},
 };
@@ -514,18 +515,10 @@
 
 fs::path GetDefaultDataDir()
 {
-<<<<<<< HEAD
-    namespace fs = boost::filesystem;
     // Windows < Vista: C:\Documents and Settings\Username\Application Data\Huntercoin
     // Windows >= Vista: C:\Users\Username\AppData\Roaming\Huntercoin
     // Mac: ~/Library/Application Support/Huntercoin
     // Unix: ~/.huntercoin
-=======
-    // Windows < Vista: C:\Documents and Settings\Username\Application Data\Namecoin
-    // Windows >= Vista: C:\Users\Username\AppData\Roaming\Namecoin
-    // Mac: ~/Library/Application Support/Namecoin
-    // Unix: ~/.namecoin
->>>>>>> 6cc6d52e
 #ifdef WIN32
     // Windows
     return GetSpecialFolderPath(CSIDL_APPDATA) / "Huntercoin";
