#!/usr/bin/env python3
# Copyright (c) 2010 ArtForz -- public domain half-a-node
# Copyright (c) 2012 Jeff Garzik
# Copyright (c) 2010-2016 The Bitcoin Core developers
# Distributed under the MIT software license, see the accompanying
# file COPYING or http://www.opensource.org/licenses/mit-license.php.
"""Bitcoin P2P network half-a-node.

This python code was modified from ArtForz' public domain  half-a-node, as
found in the mini-node branch of http://github.com/jgarzik/pynode.

NodeConn: an object which manages p2p connectivity to a bitcoin node
NodeConnCB: a base class that describes the interface for receiving
            callbacks with network messages from a NodeConn
"""
import asyncore
from collections import defaultdict
from io import BytesIO
import logging
import socket
import struct
import sys
import time
from threading import RLock, Thread

<<<<<<< HEAD
from test_framework.siphash import siphash256
from test_framework.util import hex_str_to_bytes, bytes_to_hex_str, wait_until

MIN_VERSION_SUPPORTED = 60001
MY_VERSION = 2000015  # past bip-31 for ping/pong
MY_SUBVERSION = b"/python-mininode-tester:0.0.3/"
MY_RELAY = 1 # from version 70001 onwards, fRelay should be appended to version messages (BIP37)

MAX_INV_SZ = 50000
MAX_BLOCK_BASE_SIZE = 1000000

COIN = 100000000 # 1 btc in satoshis

NODE_NETWORK = (1 << 0)
# NODE_GETUTXO = (1 << 1)
# NODE_BLOOM = (1 << 2)
NODE_WITNESS = (1 << 3)
NODE_UNSUPPORTED_SERVICE_BIT_5 = (1 << 5)
NODE_UNSUPPORTED_SERVICE_BIT_7 = (1 << 7)

# Constants for the auxpow block version.
VERSION_AUXPOW = (1 << 8)
VERSION_CHAIN_START = (1 << 16)
CHAIN_ID = 1
=======
from test_framework.messages import *
>>>>>>> 70dd5604

# Namecoin tx version
NAMECOIN_TX_VERSION = 0x7100

logger = logging.getLogger("TestFramework.mininode")

MESSAGEMAP = {
    b"addr": msg_addr,
    b"block": msg_block,
    b"blocktxn": msg_blocktxn,
    b"cmpctblock": msg_cmpctblock,
    b"feefilter": msg_feefilter,
    b"getaddr": msg_getaddr,
    b"getblocks": msg_getblocks,
    b"getblocktxn": msg_getblocktxn,
    b"getdata": msg_getdata,
    b"getheaders": msg_getheaders,
    b"headers": msg_headers,
    b"inv": msg_inv,
    b"mempool": msg_mempool,
    b"ping": msg_ping,
    b"pong": msg_pong,
    b"reject": msg_reject,
    b"sendcmpct": msg_sendcmpct,
    b"sendheaders": msg_sendheaders,
    b"tx": msg_tx,
    b"verack": msg_verack,
    b"version": msg_version,
}

MAGIC_BYTES = {
    "mainnet": b"\xf9\xbe\xb4\xd9",   # mainnet
    "testnet3": b"\x0b\x11\x09\x07",  # testnet3
    "regtest": b"\xfa\xbf\xb5\xda",   # regtest
}

class NodeConnCB():
    """Callback and helper functions for P2P connection to a bitcoind node.

    Individual testcases should subclass this and override the on_* methods
    if they want to alter message handling behaviour."""
    def __init__(self):
        # Track whether we have a P2P connection open to the node
        self.connected = False
        self.connection = None

        # Track number of messages of each type received and the most recent
        # message of each type
        self.message_count = defaultdict(int)
        self.last_message = {}

        # A count of the number of ping messages we've sent to the node
        self.ping_counter = 1

    # Message receiving methods

    def deliver(self, conn, message):
        """Receive message and dispatch message to appropriate callback.

        We keep a count of how many of each message type has been received
        and the most recent message of each type."""
        with mininode_lock:
            try:
                command = message.command.decode('ascii')
                self.message_count[command] += 1
                self.last_message[command] = message
                getattr(self, 'on_' + command)(conn, message)
            except:
                print("ERROR delivering %s (%s)" % (repr(message),
                                                    sys.exc_info()[0]))
                raise

    # Callback methods. Can be overridden by subclasses in individual test
    # cases to provide custom message handling behaviour.

    def on_open(self, conn):
        self.connected = True

    def on_close(self, conn):
        self.connected = False
        self.connection = None

    def on_addr(self, conn, message): pass
    def on_block(self, conn, message): pass
    def on_blocktxn(self, conn, message): pass
    def on_cmpctblock(self, conn, message): pass
    def on_feefilter(self, conn, message): pass
    def on_getaddr(self, conn, message): pass
    def on_getblocks(self, conn, message): pass
    def on_getblocktxn(self, conn, message): pass
    def on_getdata(self, conn, message): pass
    def on_getheaders(self, conn, message): pass
    def on_headers(self, conn, message): pass
    def on_mempool(self, conn): pass
    def on_pong(self, conn, message): pass
    def on_reject(self, conn, message): pass
    def on_sendcmpct(self, conn, message): pass
    def on_sendheaders(self, conn, message): pass
    def on_tx(self, conn, message): pass

    def on_inv(self, conn, message):
        want = msg_getdata()
        for i in message.inv:
            if i.type != 0:
                want.inv.append(i)
        if len(want.inv):
            conn.send_message(want)

    def on_ping(self, conn, message):
        conn.send_message(msg_pong(message.nonce))

    def on_verack(self, conn, message):
        self.verack_received = True

    def on_version(self, conn, message):
        assert message.nVersion >= MIN_VERSION_SUPPORTED, "Version {} received. Test framework only supports versions greater than {}".format(message.nVersion, MIN_VERSION_SUPPORTED)
        conn.send_message(msg_verack())
        conn.nServices = message.nServices

    # Connection helper methods

    def add_connection(self, conn):
        self.connection = conn

    def wait_for_disconnect(self, timeout=60):
        test_function = lambda: not self.connected
        wait_until(test_function, timeout=timeout, lock=mininode_lock)

    # Message receiving helper methods

    def wait_for_block(self, blockhash, timeout=60):
        test_function = lambda: self.last_message.get("block") and self.last_message["block"].block.rehash() == blockhash
        wait_until(test_function, timeout=timeout, lock=mininode_lock)

    def wait_for_getdata(self, timeout=60):
        test_function = lambda: self.last_message.get("getdata")
        wait_until(test_function, timeout=timeout, lock=mininode_lock)

    def wait_for_getheaders(self, timeout=60):
        test_function = lambda: self.last_message.get("getheaders")
        wait_until(test_function, timeout=timeout, lock=mininode_lock)

    def wait_for_inv(self, expected_inv, timeout=60):
        """Waits for an INV message and checks that the first inv object in the message was as expected."""
        if len(expected_inv) > 1:
            raise NotImplementedError("wait_for_inv() will only verify the first inv object")
        test_function = lambda: self.last_message.get("inv") and \
                                self.last_message["inv"].inv[0].type == expected_inv[0].type and \
                                self.last_message["inv"].inv[0].hash == expected_inv[0].hash
        wait_until(test_function, timeout=timeout, lock=mininode_lock)

    def wait_for_verack(self, timeout=60):
        test_function = lambda: self.message_count["verack"]
        wait_until(test_function, timeout=timeout, lock=mininode_lock)

    # Message sending helper functions

    def send_message(self, message):
        if self.connection:
            self.connection.send_message(message)
        else:
            logger.error("Cannot send message. No connection to node!")

    def send_and_ping(self, message):
        self.send_message(message)
        self.sync_with_ping()

    # Sync up with the node
    def sync_with_ping(self, timeout=60):
        self.send_message(msg_ping(nonce=self.ping_counter))
        test_function = lambda: self.last_message.get("pong") and self.last_message["pong"].nonce == self.ping_counter
        wait_until(test_function, timeout=timeout, lock=mininode_lock)
        self.ping_counter += 1

class NodeConn(asyncore.dispatcher):
    """The actual NodeConn class

    This class provides an interface for a p2p connection to a specified node."""

    def __init__(self, dstaddr, dstport, callback, net="regtest", services=NODE_NETWORK|NODE_WITNESS, send_version=True):
        asyncore.dispatcher.__init__(self, map=mininode_socket_map)
        self.dstaddr = dstaddr
        self.dstport = dstport
        self.create_socket(socket.AF_INET, socket.SOCK_STREAM)
        self.socket.setsockopt(socket.IPPROTO_TCP, socket.TCP_NODELAY, 1)
        self.sendbuf = b""
        self.recvbuf = b""
        self.last_sent = 0
        self.state = "connecting"
        self.network = net
        self.cb = callback
        self.disconnect = False
        self.nServices = 0

        if send_version:
            # stuff version msg into sendbuf
            vt = msg_version()
            vt.nServices = services
            vt.addrTo.ip = self.dstaddr
            vt.addrTo.port = self.dstport
            vt.addrFrom.ip = "0.0.0.0"
            vt.addrFrom.port = 0
            self.send_message(vt, True)

        logger.info('Connecting to Bitcoin Node: %s:%d' % (self.dstaddr, self.dstport))

        try:
            self.connect((dstaddr, dstport))
        except:
            self.handle_close()

    # Connection and disconnection methods

    def handle_connect(self):
        if self.state != "connected":
            logger.debug("Connected & Listening: %s:%d" % (self.dstaddr, self.dstport))
            self.state = "connected"
            self.cb.on_open(self)

    def handle_close(self):
        logger.debug("Closing connection to: %s:%d" % (self.dstaddr, self.dstport))
        self.state = "closed"
        self.recvbuf = b""
        self.sendbuf = b""
        try:
            self.close()
        except:
            pass
        self.cb.on_close(self)

    def disconnect_node(self):
        """ Disconnect the p2p connection.

        Called by the test logic thread. Causes the p2p connection
        to be disconnected on the next iteration of the asyncore loop."""
        self.disconnect = True

    # Socket read methods

    def readable(self):
        return True

    def handle_read(self):
        t = self.recv(8192)
        if len(t) > 0:
            self.recvbuf += t
            self.got_data()

    def got_data(self):
        try:
            while True:
                if len(self.recvbuf) < 4:
                    return
                if self.recvbuf[:4] != MAGIC_BYTES[self.network]:
                    raise ValueError("got garbage %s" % repr(self.recvbuf))
                if len(self.recvbuf) < 4 + 12 + 4 + 4:
                    return
                command = self.recvbuf[4:4+12].split(b"\x00", 1)[0]
                msglen = struct.unpack("<i", self.recvbuf[4+12:4+12+4])[0]
                checksum = self.recvbuf[4+12+4:4+12+4+4]
                if len(self.recvbuf) < 4 + 12 + 4 + 4 + msglen:
                    return
                msg = self.recvbuf[4+12+4+4:4+12+4+4+msglen]
                th = sha256(msg)
                h = sha256(th)
                if checksum != h[:4]:
                    raise ValueError("got bad checksum " + repr(self.recvbuf))
                self.recvbuf = self.recvbuf[4+12+4+4+msglen:]
                if command not in MESSAGEMAP:
                    raise ValueError("Received unknown command from %s:%d: '%s' %s" % (self.dstaddr, self.dstport, command, repr(msg)))
                f = BytesIO(msg)
                t = MESSAGEMAP[command]()
                t.deserialize(f)
                self.got_message(t)
        except Exception as e:
            logger.exception('Error reading message:', repr(e))
            raise

    def got_message(self, message):
        if self.last_sent + 30 * 60 < time.time():
            self.send_message(MESSAGEMAP[b'ping']())
        self._log_message("receive", message)
        self.cb.deliver(self, message)

    # Socket write methods

    def writable(self):
        with mininode_lock:
            pre_connection = self.state == "connecting"
            length = len(self.sendbuf)
        return (length > 0 or pre_connection)

    def handle_write(self):
        with mininode_lock:
            # asyncore does not expose socket connection, only the first read/write
            # event, thus we must check connection manually here to know when we
            # actually connect
            if self.state == "connecting":
                self.handle_connect()
            if not self.writable():
                return

            try:
                sent = self.send(self.sendbuf)
            except:
                self.handle_close()
                return
            self.sendbuf = self.sendbuf[sent:]

    def send_message(self, message, pushbuf=False):
        if self.state != "connected" and not pushbuf:
            raise IOError('Not connected, no pushbuf')
        self._log_message("send", message)
        command = message.command
        data = message.serialize()
        tmsg = MAGIC_BYTES[self.network]
        tmsg += command
        tmsg += b"\x00" * (12 - len(command))
        tmsg += struct.pack("<I", len(data))
        th = sha256(data)
        h = sha256(th)
        tmsg += h[:4]
        tmsg += data
        with mininode_lock:
            if (len(self.sendbuf) == 0 and not pushbuf):
                try:
                    sent = self.send(tmsg)
                    self.sendbuf = tmsg[sent:]
                except BlockingIOError:
                    self.sendbuf = tmsg
            else:
                self.sendbuf += tmsg
            self.last_sent = time.time()

    # Class utility methods

    def _log_message(self, direction, msg):
        if direction == "send":
            log_message = "Send message to "
        elif direction == "receive":
            log_message = "Received message from "
        log_message += "%s:%d: %s" % (self.dstaddr, self.dstport, repr(msg)[:500])
        if len(log_message) > 500:
            log_message += "... (msg truncated)"
        logger.debug(log_message)


# Keep our own socket map for asyncore, so that we can track disconnects
# ourselves (to workaround an issue with closing an asyncore socket when
# using select)
mininode_socket_map = dict()

# One lock for synchronizing all data access between the networking thread (see
# NetworkThread below) and the thread running the test logic.  For simplicity,
# NodeConn acquires this lock whenever delivering a message to a NodeConnCB,
# and whenever adding anything to the send buffer (in send_message()).  This
# lock should be acquired in the thread running the test logic to synchronize
# access to any data shared with the NodeConnCB or NodeConn.
mininode_lock = RLock()

class NetworkThread(Thread):
    def run(self):
        while mininode_socket_map:
            # We check for whether to disconnect outside of the asyncore
            # loop to workaround the behavior of asyncore when using
            # select
            disconnected = []
            for fd, obj in mininode_socket_map.items():
                if obj.disconnect:
                    disconnected.append(obj)
            [obj.handle_close() for obj in disconnected]
            asyncore.loop(0.1, use_poll=True, map=mininode_socket_map, count=1)
        logger.debug("Network thread closing")<|MERGE_RESOLUTION|>--- conflicted
+++ resolved
@@ -23,34 +23,7 @@
 import time
 from threading import RLock, Thread
 
-<<<<<<< HEAD
-from test_framework.siphash import siphash256
-from test_framework.util import hex_str_to_bytes, bytes_to_hex_str, wait_until
-
-MIN_VERSION_SUPPORTED = 60001
-MY_VERSION = 2000015  # past bip-31 for ping/pong
-MY_SUBVERSION = b"/python-mininode-tester:0.0.3/"
-MY_RELAY = 1 # from version 70001 onwards, fRelay should be appended to version messages (BIP37)
-
-MAX_INV_SZ = 50000
-MAX_BLOCK_BASE_SIZE = 1000000
-
-COIN = 100000000 # 1 btc in satoshis
-
-NODE_NETWORK = (1 << 0)
-# NODE_GETUTXO = (1 << 1)
-# NODE_BLOOM = (1 << 2)
-NODE_WITNESS = (1 << 3)
-NODE_UNSUPPORTED_SERVICE_BIT_5 = (1 << 5)
-NODE_UNSUPPORTED_SERVICE_BIT_7 = (1 << 7)
-
-# Constants for the auxpow block version.
-VERSION_AUXPOW = (1 << 8)
-VERSION_CHAIN_START = (1 << 16)
-CHAIN_ID = 1
-=======
 from test_framework.messages import *
->>>>>>> 70dd5604
 
 # Namecoin tx version
 NAMECOIN_TX_VERSION = 0x7100
