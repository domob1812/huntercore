--- conflicted
+++ resolved
@@ -95,7 +95,7 @@
         parser.add_option("--pdbonfailure", dest="pdbonfailure", default=False, action="store_true",
                           help="Attach a python debugger if test fails")
         parser.add_option("--usecli", dest="usecli", default=False, action="store_true",
-                          help="use bitcoin-cli instead of RPC for all commands")
+                          help="use namecoin-cli instead of RPC for all commands")
         self.add_options(parser)
         (self.options, self.args) = parser.parse_args()
 
@@ -282,30 +282,6 @@
         self.stop_node(i)
         self.start_node(i, extra_args)
 
-<<<<<<< HEAD
-    def assert_start_raises_init_error(self, i, extra_args=None, expected_msg=None, *args, **kwargs):
-        with tempfile.SpooledTemporaryFile(max_size=2**16) as log_stderr:
-            try:
-                self.start_node(i, extra_args, stderr=log_stderr, *args, **kwargs)
-                self.stop_node(i)
-            except Exception as e:
-                assert 'namecoind exited' in str(e)  # node must have shutdown
-                self.nodes[i].running = False
-                self.nodes[i].process = None
-                if expected_msg is not None:
-                    log_stderr.seek(0)
-                    stderr = log_stderr.read().decode('utf-8')
-                    if expected_msg not in stderr:
-                        raise AssertionError("Expected error \"" + expected_msg + "\" not found in:\n" + stderr)
-            else:
-                if expected_msg is None:
-                    assert_msg = "namecoind should have exited with an error"
-                else:
-                    assert_msg = "namecoind should have exited with expected error " + expected_msg
-                raise AssertionError(assert_msg)
-
-=======
->>>>>>> f8ac829f
     def wait_for_node_exit(self, i, timeout):
         self.nodes[i].process.wait(timeout)
 
