--- conflicted
+++ resolved
@@ -329,8 +329,8 @@
 def run_tests(test_list, src_dir, build_dir, tmpdir, jobs=1, enable_coverage=False, args=[], combined_logs_len=0):
     # Warn if bitcoind is already running (unix only)
     try:
-        if subprocess.check_output(["pidof", "namecoind"]) is not None:
-            print("%sWARNING!%s There is already a namecoind process running on this system. Tests may fail unexpectedly due to resource contention!" % (BOLD[1], BOLD[0]))
+        if subprocess.check_output(["pidof", "huntercoind"]) is not None:
+            print("%sWARNING!%s There is already a huntercoind process running on this system. Tests may fail unexpectedly due to resource contention!" % (BOLD[1], BOLD[0]))
     except (OSError, subprocess.SubprocessError):
         pass
 
@@ -339,14 +339,6 @@
     if os.path.isdir(cache_dir):
         print("%sWARNING!%s There is a cache directory here: %s. If tests fail unexpectedly, try deleting the cache directory." % (BOLD[1], BOLD[0], cache_dir))
 
-<<<<<<< HEAD
-    #Set env vars
-    if "BITCOIND" not in os.environ:
-        os.environ["BITCOIND"] = build_dir + '/src/huntercoind' + exeext
-        os.environ["BITCOINCLI"] = build_dir + '/src/huntercoin-cli' + exeext
-
-=======
->>>>>>> c2496821
     tests_dir = src_dir + '/test/functional/'
 
     flags = ["--srcdir={}/src".format(build_dir)] + args
