// Copyright (c) 2009-2010 Satoshi Nakamoto
// Copyright (c) 2009-2015 The Bitcoin Core developers
// Distributed under the MIT software license, see the accompanying
// file COPYING or http://www.opensource.org/licenses/mit-license.php.

#if defined(HAVE_CONFIG_H)
#include "config/bitcoin-config.h"
#endif

#include "chainparamsbase.h"
#include "clientversion.h"
#include "rpc/client.h"
#include "rpc/protocol.h"
#include "util.h"
#include "utilstrencodings.h"

#include <boost/filesystem/operations.hpp>
#include <stdio.h>

#include <event2/event.h>
#include <event2/http.h>
#include <event2/buffer.h>
#include <event2/keyvalq_struct.h>

#include <univalue.h>

using namespace std;

static const char DEFAULT_RPCCONNECT[] = "127.0.0.1";
static const int DEFAULT_HTTP_CLIENT_TIMEOUT=900;

std::string HelpMessageCli()
{
    string strUsage;
    strUsage += HelpMessageGroup(_("Options:"));
    strUsage += HelpMessageOpt("-?", _("This help message"));
    strUsage += HelpMessageOpt("-conf=<file>", strprintf(_("Specify configuration file (default: %s)"), BITCOIN_CONF_FILENAME));
    strUsage += HelpMessageOpt("-datadir=<dir>", _("Specify data directory"));
    AppendParamsHelpMessages(strUsage);
    strUsage += HelpMessageOpt("-rpcconnect=<ip>", strprintf(_("Send commands to node running on <ip> (default: %s)"), DEFAULT_RPCCONNECT));
    strUsage += HelpMessageOpt("-rpcport=<port>", strprintf(_("Connect to JSON-RPC on <port> (default: %u or testnet: %u)"), BaseParams(CBaseChainParams::MAIN).RPCPort(), BaseParams(CBaseChainParams::TESTNET).RPCPort()));
    strUsage += HelpMessageOpt("-rpcwait", _("Wait for RPC server to start"));
    strUsage += HelpMessageOpt("-rpcuser=<user>", _("Username for JSON-RPC connections"));
    strUsage += HelpMessageOpt("-rpcpassword=<pw>", _("Password for JSON-RPC connections"));
    strUsage += HelpMessageOpt("-rpcclienttimeout=<n>", strprintf(_("Timeout during HTTP requests (default: %d)"), DEFAULT_HTTP_CLIENT_TIMEOUT));

    return strUsage;
}

//////////////////////////////////////////////////////////////////////////////
//
// Start
//

//
// Exception thrown on connection error.  This error is used to determine
// when to wait if -rpcwait is given.
//
class CConnectionFailed : public std::runtime_error
{
public:

    explicit inline CConnectionFailed(const std::string& msg) :
        std::runtime_error(msg)
    {}

};

static bool AppInitRPC(int argc, char* argv[])
{
    //
    // Parameters
    //
    ParseParameters(argc, argv);
    if (argc<2 || mapArgs.count("-?") || mapArgs.count("-h") || mapArgs.count("-help") || mapArgs.count("-version")) {
<<<<<<< HEAD
        std::string strUsage = _("Huntercoin Core RPC client version") + " " + FormatFullVersion() + "\n";
        if (!mapArgs.count("-version")) {
            strUsage += "\n" + _("Usage:") + "\n" +
                  "  huntercoin-cli [options] <command> [params]  " + _("Send command to Huntercoin Core") + "\n" +
                  "  huntercoin-cli [options] help                " + _("List commands") + "\n" +
                  "  huntercoin-cli [options] help <command>      " + _("Get help for a command") + "\n";
=======
        std::string strUsage = strprintf(_("%s RPC client version"), _(PACKAGE_NAME)) + " " + FormatFullVersion() + "\n";
        if (!mapArgs.count("-version")) {
            strUsage += "\n" + _("Usage:") + "\n" +
                  "  namecoin-cli [options] <command> [params]  " + strprintf(_("Send command to %s"), _(PACKAGE_NAME)) + "\n" +
                  "  namecoin-cli [options] help                " + _("List commands") + "\n" +
                  "  namecoin-cli [options] help <command>      " + _("Get help for a command") + "\n";
>>>>>>> cb765737

            strUsage += "\n" + HelpMessageCli();
        }

        fprintf(stdout, "%s", strUsage.c_str());
        return false;
    }
    if (!boost::filesystem::is_directory(GetDataDir(false))) {
        fprintf(stderr, "Error: Specified data directory \"%s\" does not exist.\n", mapArgs["-datadir"].c_str());
        return false;
    }
    try {
        ReadConfigFile(mapArgs, mapMultiArgs);
    } catch (const std::exception& e) {
        fprintf(stderr,"Error reading configuration file: %s\n", e.what());
        return false;
    }
    // Check for -testnet or -regtest parameter (BaseParams() calls are only valid after this clause)
    try {
        SelectBaseParams(ChainNameFromCommandLine());
    } catch (const std::exception& e) {
        fprintf(stderr, "Error: %s\n", e.what());
        return false;
    }
    if (GetBoolArg("-rpcssl", false))
    {
        fprintf(stderr, "Error: SSL mode for RPC (-rpcssl) is no longer supported.\n");
        return false;
    }
    return true;
}


/** Reply structure for request_done to fill in */
struct HTTPReply
{
    int status;
    std::string body;
};

static void http_request_done(struct evhttp_request *req, void *ctx)
{
    HTTPReply *reply = static_cast<HTTPReply*>(ctx);

    if (req == NULL) {
        /* If req is NULL, it means an error occurred while connecting, but
         * I'm not sure how to find out which one. We also don't really care.
         */
        reply->status = 0;
        return;
    }

    reply->status = evhttp_request_get_response_code(req);

    struct evbuffer *buf = evhttp_request_get_input_buffer(req);
    if (buf)
    {
        size_t size = evbuffer_get_length(buf);
        const char *data = (const char*)evbuffer_pullup(buf, size);
        if (data)
            reply->body = std::string(data, size);
        evbuffer_drain(buf, size);
    }
}

UniValue CallRPC(const string& strMethod, const UniValue& params)
{
    std::string host = GetArg("-rpcconnect", DEFAULT_RPCCONNECT);
    int port = GetArg("-rpcport", BaseParams().RPCPort());

    // Create event base
    struct event_base *base = event_base_new(); // TODO RAII
    if (!base)
        throw runtime_error("cannot create event_base");

    // Synchronously look up hostname
    struct evhttp_connection *evcon = evhttp_connection_base_new(base, NULL, host.c_str(), port); // TODO RAII
    if (evcon == NULL)
        throw runtime_error("create connection failed");
    evhttp_connection_set_timeout(evcon, GetArg("-rpcclienttimeout", DEFAULT_HTTP_CLIENT_TIMEOUT));

    HTTPReply response;
    struct evhttp_request *req = evhttp_request_new(http_request_done, (void*)&response); // TODO RAII
    if (req == NULL)
        throw runtime_error("create http request failed");

    // Get credentials
    std::string strRPCUserColonPass;
    if (mapArgs["-rpcpassword"] == "") {
        // Try fall back to cookie-based authentication if no password is provided
        if (!GetAuthCookie(&strRPCUserColonPass)) {
            throw runtime_error(strprintf(
                _("Could not locate RPC credentials. No authentication cookie could be found, and no rpcpassword is set in the configuration file (%s)"),
                    GetConfigFile().string().c_str()));

        }
    } else {
        strRPCUserColonPass = mapArgs["-rpcuser"] + ":" + mapArgs["-rpcpassword"];
    }

    struct evkeyvalq *output_headers = evhttp_request_get_output_headers(req);
    assert(output_headers);
    evhttp_add_header(output_headers, "Host", host.c_str());
    evhttp_add_header(output_headers, "Connection", "close");
    evhttp_add_header(output_headers, "Authorization", (std::string("Basic ") + EncodeBase64(strRPCUserColonPass)).c_str());

    // Attach request data
    std::string strRequest = JSONRPCRequest(strMethod, params, 1);
    struct evbuffer * output_buffer = evhttp_request_get_output_buffer(req);
    assert(output_buffer);
    evbuffer_add(output_buffer, strRequest.data(), strRequest.size());

    int r = evhttp_make_request(evcon, req, EVHTTP_REQ_POST, "/");
    if (r != 0) {
        evhttp_connection_free(evcon);
        event_base_free(base);
        throw CConnectionFailed("send http request failed");
    }

    event_base_dispatch(base);
    evhttp_connection_free(evcon);
    event_base_free(base);

    if (response.status == 0)
        throw CConnectionFailed("couldn't connect to server");
    else if (response.status == HTTP_UNAUTHORIZED)
        throw runtime_error("incorrect rpcuser or rpcpassword (authorization failed)");
    else if (response.status >= 400 && response.status != HTTP_BAD_REQUEST && response.status != HTTP_NOT_FOUND && response.status != HTTP_INTERNAL_SERVER_ERROR)
        throw runtime_error(strprintf("server returned HTTP error %d", response.status));
    else if (response.body.empty())
        throw runtime_error("no response from server");

    // Parse reply
    UniValue valReply(UniValue::VSTR);
    if (!valReply.read(response.body))
        throw runtime_error("couldn't parse reply from server");
    const UniValue& reply = valReply.get_obj();
    if (reply.empty())
        throw runtime_error("expected reply to have result, error and id properties");

    return reply;
}

int CommandLineRPC(int argc, char *argv[])
{
    string strPrint;
    int nRet = 0;
    try {
        // Skip switches
        while (argc > 1 && IsSwitchChar(argv[1][0])) {
            argc--;
            argv++;
        }

        // Method
        if (argc < 2)
            throw runtime_error("too few parameters");
        string strMethod = argv[1];

        // Parameters default to strings
        std::vector<std::string> strParams(&argv[2], &argv[argc]);
        UniValue params = RPCConvertValues(strMethod, strParams);

        // Execute and handle connection failures with -rpcwait
        const bool fWait = GetBoolArg("-rpcwait", false);
        do {
            try {
                const UniValue reply = CallRPC(strMethod, params);

                // Parse reply
                const UniValue& result = find_value(reply, "result");
                const UniValue& error  = find_value(reply, "error");

                if (!error.isNull()) {
                    // Error
                    int code = error["code"].get_int();
                    if (fWait && code == RPC_IN_WARMUP)
                        throw CConnectionFailed("server in warmup");
                    strPrint = "error: " + error.write();
                    nRet = abs(code);
                    if (error.isObject())
                    {
                        UniValue errCode = find_value(error, "code");
                        UniValue errMsg  = find_value(error, "message");
                        strPrint = errCode.isNull() ? "" : "error code: "+errCode.getValStr()+"\n";

                        if (errMsg.isStr())
                            strPrint += "error message:\n"+errMsg.get_str();
                    }
                } else {
                    // Result
                    if (result.isNull())
                        strPrint = "";
                    else if (result.isStr())
                        strPrint = result.get_str();
                    else
                        strPrint = result.write(2);
                }
                // Connection succeeded, no need to retry.
                break;
            }
            catch (const CConnectionFailed&) {
                if (fWait)
                    MilliSleep(1000);
                else
                    throw;
            }
        } while (fWait);
    }
    catch (const boost::thread_interrupted&) {
        throw;
    }
    catch (const std::exception& e) {
        strPrint = string("error: ") + e.what();
        nRet = EXIT_FAILURE;
    }
    catch (...) {
        PrintExceptionContinue(NULL, "CommandLineRPC()");
        throw;
    }

    if (strPrint != "") {
        fprintf((nRet == 0 ? stdout : stderr), "%s\n", strPrint.c_str());
    }
    return nRet;
}

int main(int argc, char* argv[])
{
    SetupEnvironment();
    if (!SetupNetworking()) {
        fprintf(stderr, "Error: Initializing networking failed\n");
        exit(1);
    }

    try {
        if(!AppInitRPC(argc, argv))
            return EXIT_FAILURE;
    }
    catch (const std::exception& e) {
        PrintExceptionContinue(&e, "AppInitRPC()");
        return EXIT_FAILURE;
    } catch (...) {
        PrintExceptionContinue(NULL, "AppInitRPC()");
        return EXIT_FAILURE;
    }

    int ret = EXIT_FAILURE;
    try {
        ret = CommandLineRPC(argc, argv);
    }
    catch (const std::exception& e) {
        PrintExceptionContinue(&e, "CommandLineRPC()");
    } catch (...) {
        PrintExceptionContinue(NULL, "CommandLineRPC()");
    }
    return ret;
}<|MERGE_RESOLUTION|>--- conflicted
+++ resolved
@@ -73,21 +73,12 @@
     //
     ParseParameters(argc, argv);
     if (argc<2 || mapArgs.count("-?") || mapArgs.count("-h") || mapArgs.count("-help") || mapArgs.count("-version")) {
-<<<<<<< HEAD
-        std::string strUsage = _("Huntercoin Core RPC client version") + " " + FormatFullVersion() + "\n";
-        if (!mapArgs.count("-version")) {
-            strUsage += "\n" + _("Usage:") + "\n" +
-                  "  huntercoin-cli [options] <command> [params]  " + _("Send command to Huntercoin Core") + "\n" +
-                  "  huntercoin-cli [options] help                " + _("List commands") + "\n" +
-                  "  huntercoin-cli [options] help <command>      " + _("Get help for a command") + "\n";
-=======
         std::string strUsage = strprintf(_("%s RPC client version"), _(PACKAGE_NAME)) + " " + FormatFullVersion() + "\n";
         if (!mapArgs.count("-version")) {
             strUsage += "\n" + _("Usage:") + "\n" +
-                  "  namecoin-cli [options] <command> [params]  " + strprintf(_("Send command to %s"), _(PACKAGE_NAME)) + "\n" +
-                  "  namecoin-cli [options] help                " + _("List commands") + "\n" +
-                  "  namecoin-cli [options] help <command>      " + _("Get help for a command") + "\n";
->>>>>>> cb765737
+                  "  huntercoin-cli [options] <command> [params]  " + strprintf(_("Send command to %s"), _(PACKAGE_NAME)) + "\n" +
+                  "  huntercoin-cli [options] help                " + _("List commands") + "\n" +
+                  "  huntercoin-cli [options] help <command>      " + _("Get help for a command") + "\n";
 
             strUsage += "\n" + HelpMessageCli();
         }
