--- conflicted
+++ resolved
@@ -3,51 +3,6 @@
 // Distributed under the MIT software license, see the accompanying
 // file COPYING or http://www.opensource.org/licenses/mit-license.php.
 
-<<<<<<< HEAD
-#include "validation.h"
-
-#include "arith_uint256.h"
-#include "auxpow.h"
-#include "chain.h"
-#include "chainparams.h"
-#include "checkpoints.h"
-#include "checkqueue.h"
-#include "consensus/consensus.h"
-#include "consensus/merkle.h"
-#include "consensus/tx_verify.h"
-#include "consensus/validation.h"
-#include "cuckoocache.h"
-#include "fs.h"
-#include "game/db.h"
-#include "game/move.h"
-#include "game/state.h"
-#include "game/tx.h"
-#include "hash.h"
-#include "init.h"
-#include "policy/fees.h"
-#include "policy/policy.h"
-#include "policy/rbf.h"
-#include "pow.h"
-#include "primitives/block.h"
-#include "primitives/transaction.h"
-#include "random.h"
-#include "reverse_iterator.h"
-#include "script/script.h"
-#include "script/sigcache.h"
-#include "script/standard.h"
-#include "timedata.h"
-#include "tinyformat.h"
-#include "txdb.h"
-#include "txmempool.h"
-#include "ui_interface.h"
-#include "undo.h"
-#include "util.h"
-#include "utilmoneystr.h"
-#include "utilstrencodings.h"
-#include "validationinterface.h"
-#include "versionbits.h"
-#include "warnings.h"
-=======
 #include <validation.h>
 
 #include <arith_uint256.h>
@@ -62,6 +17,10 @@
 #include <consensus/validation.h>
 #include <cuckoocache.h>
 #include <fs.h>
+#include <game/db.h>
+#include <game/move.h>
+#include <game/state.h>
+#include <game/tx.h>
 #include <hash.h>
 #include <init.h>
 #include <policy/fees.h>
@@ -87,7 +46,6 @@
 #include <validationinterface.h>
 #include <versionbits.h>
 #include <warnings.h>
->>>>>>> 70dd5604
 
 #include <atomic>
 #include <sstream>
@@ -2381,8 +2339,8 @@
     // Read block from disk.
     std::shared_ptr<CBlock> pblock = std::make_shared<CBlock>();
     CBlock& block = *pblock;
-    std::vector<CTransactionRef> vGameTx;
-    if (!ReadBlockFromDisk(block, vGameTx, pindexDelete, chainparams.GetConsensus()))
+    auto vGameTx = std::make_shared<std::vector<CTransactionRef>>();
+    if (!ReadBlockFromDisk(block, *vGameTx, pindexDelete, chainparams.GetConsensus()))
         return AbortNode(state, "Failed to read block");
     // Apply the block atomically to the chain state.
     int64_t nStart = GetTimeMicros();
@@ -2404,7 +2362,7 @@
 
     // Fix the pool for conflicts due to revived players.
     std::set<valtype> revivedNames;
-    for (const auto& tx : vGameTx) {
+    for (const auto& tx : *vGameTx) {
         if (tx->IsKillTx()) {
             for (const auto& txin : tx->vin) {
                 valtype name;
@@ -2447,10 +2405,10 @@
 struct PerBlockConnectTrace {
     CBlockIndex* pindex = nullptr;
     std::shared_ptr<const CBlock> pblock;
-    std::vector<CTransactionRef> vGameTx;
+    std::shared_ptr<std::vector<CTransactionRef>> vGameTx;
     std::shared_ptr<std::vector<CTransactionRef>> conflictedTxs;
     std::shared_ptr<std::vector<CTransactionRef>> txNameConflicts;
-    PerBlockConnectTrace() : vGameTx(),
+    PerBlockConnectTrace() : vGameTx(std::make_shared<std::vector<CTransactionRef>>()),
                              conflictedTxs(std::make_shared<std::vector<CTransactionRef>>()),
                              txNameConflicts(std::make_shared<std::vector<CTransactionRef>>()) {}
 };
@@ -2485,13 +2443,13 @@
         pool.NotifyEntryRemoved.disconnect(boost::bind(&ConnectTrace::NotifyEntryRemoved, this, _1, _2));
     }
 
-    void BlockConnected(CBlockIndex* pindex, std::shared_ptr<const CBlock> pblock, const std::vector<CTransactionRef>& vGameTx) {
+    void BlockConnected(CBlockIndex* pindex, std::shared_ptr<const CBlock> pblock, std::shared_ptr<std::vector<CTransactionRef>> vGameTx) {
         assert(!blocksConnected.back().pindex);
         assert(pindex);
         assert(pblock);
         blocksConnected.back().pindex = pindex;
         blocksConnected.back().pblock = std::move(pblock);
-        blocksConnected.back().vGameTx = vGameTx;
+        blocksConnected.back().vGameTx = std::move(vGameTx);
         blocksConnected.emplace_back();
     }
 
@@ -2502,7 +2460,7 @@
         // one waiting for the transactions from the next block. We pop
         // the last entry here to make sure the list we return is sane.
         assert(!blocksConnected.back().pindex);
-        assert(blocksConnected.back().vGameTx.empty());
+        assert(blocksConnected.back().vGameTx->empty());
         assert(blocksConnected.back().conflictedTxs->empty());
         assert(blocksConnected.back().txNameConflicts->empty());
         blocksConnected.pop_back();
@@ -2546,14 +2504,14 @@
         pthisBlock = pblock;
     }
     const CBlock& blockConnecting = *pthisBlock;
-    std::vector<CTransactionRef> vGameTx;
+    auto vGameTx = std::make_shared<std::vector<CTransactionRef>>();
     // Apply the block atomically to the chain state.
     int64_t nTime2 = GetTimeMicros(); nTimeReadFromDisk += nTime2 - nTime1;
     int64_t nTime3;
     LogPrint(BCLog::BENCH, "  - Load block from disk: %.2fms [%.2fs]\n", (nTime2 - nTime1) * MILLI, nTimeReadFromDisk * MICRO);
     {
         CCoinsViewCache view(pcoinsTip.get());
-        bool rv = ConnectBlockWithGameTx(blockConnecting, state, pindexNew, view, vGameTx, chainparams);
+        bool rv = ConnectBlockWithGameTx(blockConnecting, state, pindexNew, view, *vGameTx, chainparams);
         GetMainSignals().BlockChecked(blockConnecting, state);
         if (!rv) {
             if (state.IsInvalid())
@@ -2574,9 +2532,9 @@
     LogPrint(BCLog::BENCH, "  - Writing chainstate: %.2fms [%.2fs (%.2fms/blk)]\n", (nTime5 - nTime4) * MILLI, nTimeChainState * MICRO, nTimeChainState * MILLI / nBlocksTotal);
     // Remove conflicting transactions from the mempool.;
     mempool.removeForBlock(blockConnecting.vtx, pindexNew->nHeight);
-    mempool.removeForBlock(vGameTx, pindexNew->nHeight);
+    mempool.removeForBlock(*vGameTx, pindexNew->nHeight);
     disconnectpool.removeForBlock(blockConnecting.vtx);
-    disconnectpool.removeForBlock(vGameTx);
+    disconnectpool.removeForBlock(*vGameTx);
     // Update chainActive & related variables.
     UpdateTip(pindexNew, chainparams);
     CheckNameDB (false);
@@ -2585,7 +2543,7 @@
     LogPrint(BCLog::BENCH, "  - Connect postprocess: %.2fms [%.2fs (%.2fms/blk)]\n", (nTime6 - nTime5) * MILLI, nTimePostConnect * MICRO, nTimePostConnect * MILLI / nBlocksTotal);
     LogPrint(BCLog::BENCH, "- Connect block: %.2fms [%.2fs (%.2fms/blk)]\n", (nTime6 - nTime1) * MILLI, nTimeTotal * MICRO, nTimeTotal * MILLI / nBlocksTotal);
 
-    connectTrace.BlockConnected(pindexNew, std::move(pthisBlock), vGameTx);
+    connectTrace.BlockConnected(pindexNew, std::move(pthisBlock), std::move(vGameTx));
     return true;
 }
 
@@ -2814,11 +2772,7 @@
 
             for (const PerBlockConnectTrace& trace : connectTrace.GetBlocksConnected()) {
                 assert(trace.pblock && trace.pindex);
-<<<<<<< HEAD
-                GetMainSignals().BlockConnected(trace.pblock, trace.pindex, trace.vGameTx, *trace.conflictedTxs, *trace.txNameConflicts);
-=======
-                GetMainSignals().BlockConnected(trace.pblock, trace.pindex, trace.conflictedTxs, trace.txNameConflicts);
->>>>>>> 70dd5604
+                GetMainSignals().BlockConnected(trace.pblock, trace.pindex, trace.vGameTx, trace.conflictedTxs, trace.txNameConflicts);
             }
         }
         // When we reach this point, we switched to a new tip (stored in pindexNewTip).
