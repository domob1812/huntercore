// Copyright (c) 2009-2010 Satoshi Nakamoto
// Copyright (c) 2009-2015 The Bitcoin Core developers
// Distributed under the MIT software license, see the accompanying
// file COPYING or http://www.opensource.org/licenses/mit-license.php.

#include "wallet/wallet.h"

#include "base58.h"
#include "checkpoints.h"
#include "chain.h"
#include "coincontrol.h"
#include "consensus/consensus.h"
#include "consensus/validation.h"
#include "game/tx.h"
#include "key.h"
#include "keystore.h"
#include "main.h"
#include "net.h"
#include "policy/policy.h"
#include "primitives/block.h"
#include "primitives/transaction.h"
#include "script/script.h"
#include "script/sign.h"
#include "timedata.h"
#include "txmempool.h"
#include "util.h"
#include "ui_interface.h"
#include "utilmoneystr.h"

#include <assert.h>

#include <boost/algorithm/string/replace.hpp>
#include <boost/filesystem.hpp>
#include <boost/thread.hpp>

using namespace std;

CWallet* pwalletMain = NULL;
/** Transaction fee set by the user */
CFeeRate payTxFee(DEFAULT_TRANSACTION_FEE);
unsigned int nTxConfirmTarget = DEFAULT_TX_CONFIRM_TARGET;
bool bSpendZeroConfChange = DEFAULT_SPEND_ZEROCONF_CHANGE;
bool fSendFreeTransactions = DEFAULT_SEND_FREE_TRANSACTIONS;

const char * DEFAULT_WALLET_DAT = "wallet.dat";
const uint32_t BIP32_HARDENED_KEY_LIMIT = 0x80000000;

/**
 * Fees smaller than this (in satoshi) are considered zero fee (for transaction creation)
 * Override with -mintxfee
 */
CFeeRate CWallet::minTxFee = CFeeRate(DEFAULT_TRANSACTION_MINFEE);
/**
 * If fee estimation does not have enough data to provide estimates, use this fee instead.
 * Has no effect if not using fee estimation
 * Override with -fallbackfee
 */
CFeeRate CWallet::fallbackFee = CFeeRate(DEFAULT_FALLBACK_FEE);

/** @defgroup mapWallet
 *
 * @{
 */

struct CompareValueOnly
{
    bool operator()(const pair<CAmount, pair<const CWalletTx*, unsigned int> >& t1,
                    const pair<CAmount, pair<const CWalletTx*, unsigned int> >& t2) const
    {
        return t1.first < t2.first;
    }
};

std::string COutput::ToString() const
{
    return strprintf("COutput(%s, %d, %d) [%s]", tx->GetHash().ToString(), i, nDepth, FormatMoney(tx->vout[i].nValue));
}

const CWalletTx* CWallet::GetWalletTx(const uint256& hash) const
{
    LOCK(cs_wallet);
    std::map<uint256, CWalletTx>::const_iterator it = mapWallet.find(hash);
    if (it == mapWallet.end())
        return NULL;
    return &(it->second);
}

CPubKey CWallet::GenerateNewKey()
{
    AssertLockHeld(cs_wallet); // mapKeyMetadata
    bool fCompressed = CanSupportFeature(FEATURE_COMPRPUBKEY); // default to compressed public keys if we want 0.6.0 wallets

    CKey secret;

    // Create new metadata
    int64_t nCreationTime = GetTime();
    CKeyMetadata metadata(nCreationTime);

    // use HD key derivation if HD was enabled during wallet creation
    if (IsHDEnabled()) {
        // for now we use a fixed keypath scheme of m/0'/0'/k
        CKey key;                      //master key seed (256bit)
        CExtKey masterKey;             //hd master key
        CExtKey accountKey;            //key at m/0'
        CExtKey externalChainChildKey; //key at m/0'/0'
        CExtKey childKey;              //key at m/0'/0'/<n>'

        // try to get the master key
        if (!GetKey(hdChain.masterKeyID, key))
            throw std::runtime_error("CWallet::GenerateNewKey(): Master key not found");

        masterKey.SetMaster(key.begin(), key.size());

        // derive m/0'
        // use hardened derivation (child keys >= 0x80000000 are hardened after bip32)
        masterKey.Derive(accountKey, BIP32_HARDENED_KEY_LIMIT);

        // derive m/0'/0'
        accountKey.Derive(externalChainChildKey, BIP32_HARDENED_KEY_LIMIT);

        // derive child key at next index, skip keys already known to the wallet
        do
        {
            // always derive hardened keys
            // childIndex | BIP32_HARDENED_KEY_LIMIT = derive childIndex in hardened child-index-range
            // example: 1 | BIP32_HARDENED_KEY_LIMIT == 0x80000001 == 2147483649
            externalChainChildKey.Derive(childKey, hdChain.nExternalChainCounter | BIP32_HARDENED_KEY_LIMIT);
            metadata.hdKeypath     = "m/0'/0'/"+std::to_string(hdChain.nExternalChainCounter)+"'";
            metadata.hdMasterKeyID = hdChain.masterKeyID;
            // increment childkey index
            hdChain.nExternalChainCounter++;
        } while(HaveKey(childKey.key.GetPubKey().GetID()));
        secret = childKey.key;

        // update the chain model in the database
        if (!CWalletDB(strWalletFile).WriteHDChain(hdChain))
            throw std::runtime_error("CWallet::GenerateNewKey(): Writing HD chain model failed");
    } else {
        secret.MakeNewKey(fCompressed);
    }

    // Compressed public keys were introduced in version 0.6.0
    if (fCompressed)
        SetMinVersion(FEATURE_COMPRPUBKEY);

    CPubKey pubkey = secret.GetPubKey();
    assert(secret.VerifyPubKey(pubkey));

    mapKeyMetadata[pubkey.GetID()] = metadata;
    if (!nTimeFirstKey || nCreationTime < nTimeFirstKey)
        nTimeFirstKey = nCreationTime;

    if (!AddKeyPubKey(secret, pubkey))
        throw std::runtime_error("CWallet::GenerateNewKey(): AddKey failed");
    return pubkey;
}

bool CWallet::AddKeyPubKey(const CKey& secret, const CPubKey &pubkey)
{
    AssertLockHeld(cs_wallet); // mapKeyMetadata
    if (!CCryptoKeyStore::AddKeyPubKey(secret, pubkey))
        return false;

    // check if we need to remove from watch-only
    CScript script;
    script = GetScriptForDestination(pubkey.GetID());
    if (HaveWatchOnly(script))
        RemoveWatchOnly(script);
    script = GetScriptForRawPubKey(pubkey);
    if (HaveWatchOnly(script))
        RemoveWatchOnly(script);

    if (!fFileBacked)
        return true;
    if (!IsCrypted()) {
        return CWalletDB(strWalletFile).WriteKey(pubkey,
                                                 secret.GetPrivKey(),
                                                 mapKeyMetadata[pubkey.GetID()]);
    }
    return true;
}

bool CWallet::AddCryptedKey(const CPubKey &vchPubKey,
                            const vector<unsigned char> &vchCryptedSecret)
{
    if (!CCryptoKeyStore::AddCryptedKey(vchPubKey, vchCryptedSecret))
        return false;
    if (!fFileBacked)
        return true;
    {
        LOCK(cs_wallet);
        if (pwalletdbEncryption)
            return pwalletdbEncryption->WriteCryptedKey(vchPubKey,
                                                        vchCryptedSecret,
                                                        mapKeyMetadata[vchPubKey.GetID()]);
        else
            return CWalletDB(strWalletFile).WriteCryptedKey(vchPubKey,
                                                            vchCryptedSecret,
                                                            mapKeyMetadata[vchPubKey.GetID()]);
    }
    return false;
}

bool CWallet::LoadKeyMetadata(const CPubKey &pubkey, const CKeyMetadata &meta)
{
    AssertLockHeld(cs_wallet); // mapKeyMetadata
    if (meta.nCreateTime && (!nTimeFirstKey || meta.nCreateTime < nTimeFirstKey))
        nTimeFirstKey = meta.nCreateTime;

    mapKeyMetadata[pubkey.GetID()] = meta;
    return true;
}

bool CWallet::LoadCryptedKey(const CPubKey &vchPubKey, const std::vector<unsigned char> &vchCryptedSecret)
{
    return CCryptoKeyStore::AddCryptedKey(vchPubKey, vchCryptedSecret);
}

bool CWallet::AddCScript(const CScript& redeemScript)
{
    if (!CCryptoKeyStore::AddCScript(redeemScript))
        return false;
    if (!fFileBacked)
        return true;
    return CWalletDB(strWalletFile).WriteCScript(Hash160(redeemScript), redeemScript);
}

bool CWallet::LoadCScript(const CScript& redeemScript)
{
    /* A sanity check was added in pull #3843 to avoid adding redeemScripts
     * that never can be redeemed. However, old wallets may still contain
     * these. Do not add them to the wallet and warn. */
    if (redeemScript.size() > MAX_SCRIPT_ELEMENT_SIZE)
    {
        std::string strAddr = CBitcoinAddress(CScriptID(redeemScript)).ToString();
        LogPrintf("%s: Warning: This wallet contains a redeemScript of size %i which exceeds maximum size %i thus can never be redeemed. Do not use address %s.\n",
            __func__, redeemScript.size(), MAX_SCRIPT_ELEMENT_SIZE, strAddr);
        return true;
    }

    return CCryptoKeyStore::AddCScript(redeemScript);
}

bool CWallet::AddWatchOnly(const CScript &dest)
{
    if (!CCryptoKeyStore::AddWatchOnly(dest))
        return false;
    nTimeFirstKey = 1; // No birthday information for watch-only keys.
    NotifyWatchonlyChanged(true);
    if (!fFileBacked)
        return true;
    return CWalletDB(strWalletFile).WriteWatchOnly(dest);
}

bool CWallet::RemoveWatchOnly(const CScript &dest)
{
    AssertLockHeld(cs_wallet);
    if (!CCryptoKeyStore::RemoveWatchOnly(dest))
        return false;
    if (!HaveWatchOnly())
        NotifyWatchonlyChanged(false);
    if (fFileBacked)
        if (!CWalletDB(strWalletFile).EraseWatchOnly(dest))
            return false;

    return true;
}

bool CWallet::LoadWatchOnly(const CScript &dest)
{
    return CCryptoKeyStore::AddWatchOnly(dest);
}

bool CWallet::Unlock(const SecureString& strWalletPassphrase)
{
    CCrypter crypter;
    CKeyingMaterial vMasterKey;

    {
        LOCK(cs_wallet);
        BOOST_FOREACH(const MasterKeyMap::value_type& pMasterKey, mapMasterKeys)
        {
            if(!crypter.SetKeyFromPassphrase(strWalletPassphrase, pMasterKey.second.vchSalt, pMasterKey.second.nDeriveIterations, pMasterKey.second.nDerivationMethod))
                return false;
            if (!crypter.Decrypt(pMasterKey.second.vchCryptedKey, vMasterKey))
                continue; // try another master key
            if (CCryptoKeyStore::Unlock(vMasterKey))
                return true;
        }
    }
    return false;
}

bool CWallet::ChangeWalletPassphrase(const SecureString& strOldWalletPassphrase, const SecureString& strNewWalletPassphrase)
{
    bool fWasLocked = IsLocked();

    {
        LOCK(cs_wallet);
        Lock();

        CCrypter crypter;
        CKeyingMaterial vMasterKey;
        BOOST_FOREACH(MasterKeyMap::value_type& pMasterKey, mapMasterKeys)
        {
            if(!crypter.SetKeyFromPassphrase(strOldWalletPassphrase, pMasterKey.second.vchSalt, pMasterKey.second.nDeriveIterations, pMasterKey.second.nDerivationMethod))
                return false;
            if (!crypter.Decrypt(pMasterKey.second.vchCryptedKey, vMasterKey))
                return false;
            if (CCryptoKeyStore::Unlock(vMasterKey))
            {
                int64_t nStartTime = GetTimeMillis();
                crypter.SetKeyFromPassphrase(strNewWalletPassphrase, pMasterKey.second.vchSalt, pMasterKey.second.nDeriveIterations, pMasterKey.second.nDerivationMethod);
                pMasterKey.second.nDeriveIterations = pMasterKey.second.nDeriveIterations * (100 / ((double)(GetTimeMillis() - nStartTime)));

                nStartTime = GetTimeMillis();
                crypter.SetKeyFromPassphrase(strNewWalletPassphrase, pMasterKey.second.vchSalt, pMasterKey.second.nDeriveIterations, pMasterKey.second.nDerivationMethod);
                pMasterKey.second.nDeriveIterations = (pMasterKey.second.nDeriveIterations + pMasterKey.second.nDeriveIterations * 100 / ((double)(GetTimeMillis() - nStartTime))) / 2;

                if (pMasterKey.second.nDeriveIterations < 25000)
                    pMasterKey.second.nDeriveIterations = 25000;

                LogPrintf("Wallet passphrase changed to an nDeriveIterations of %i\n", pMasterKey.second.nDeriveIterations);

                if (!crypter.SetKeyFromPassphrase(strNewWalletPassphrase, pMasterKey.second.vchSalt, pMasterKey.second.nDeriveIterations, pMasterKey.second.nDerivationMethod))
                    return false;
                if (!crypter.Encrypt(vMasterKey, pMasterKey.second.vchCryptedKey))
                    return false;
                CWalletDB(strWalletFile).WriteMasterKey(pMasterKey.first, pMasterKey.second);
                if (fWasLocked)
                    Lock();
                return true;
            }
        }
    }

    return false;
}

void CWallet::SetBestChain(const CBlockLocator& loc)
{
    CWalletDB walletdb(strWalletFile);
    walletdb.WriteBestBlock(loc);
}

bool CWallet::SetMinVersion(enum WalletFeature nVersion, CWalletDB* pwalletdbIn, bool fExplicit)
{
    LOCK(cs_wallet); // nWalletVersion
    if (nWalletVersion >= nVersion)
        return true;

    // when doing an explicit upgrade, if we pass the max version permitted, upgrade all the way
    if (fExplicit && nVersion > nWalletMaxVersion)
            nVersion = FEATURE_LATEST;

    nWalletVersion = nVersion;

    if (nVersion > nWalletMaxVersion)
        nWalletMaxVersion = nVersion;

    if (fFileBacked)
    {
        CWalletDB* pwalletdb = pwalletdbIn ? pwalletdbIn : new CWalletDB(strWalletFile);
        if (nWalletVersion > 40000)
            pwalletdb->WriteMinVersion(nWalletVersion);
        if (!pwalletdbIn)
            delete pwalletdb;
    }

    return true;
}

bool CWallet::SetMaxVersion(int nVersion)
{
    LOCK(cs_wallet); // nWalletVersion, nWalletMaxVersion
    // cannot downgrade below current version
    if (nWalletVersion > nVersion)
        return false;

    nWalletMaxVersion = nVersion;

    return true;
}

set<uint256> CWallet::GetConflicts(const uint256& txid) const
{
    set<uint256> result;
    AssertLockHeld(cs_wallet);

    std::map<uint256, CWalletTx>::const_iterator it = mapWallet.find(txid);
    if (it == mapWallet.end())
        return result;
    const CWalletTx& wtx = it->second;

    std::pair<TxSpends::const_iterator, TxSpends::const_iterator> range;

    BOOST_FOREACH(const CTxIn& txin, wtx.vin)
    {
        if (mapTxSpends.count(txin.prevout) <= 1)
            continue;  // No conflict if zero or one spends
        range = mapTxSpends.equal_range(txin.prevout);
        for (TxSpends::const_iterator it = range.first; it != range.second; ++it)
            result.insert(it->second);
    }
    return result;
}

void CWallet::Flush(bool shutdown)
{
    bitdb.Flush(shutdown);
}

bool CWallet::Verify()
{
    LogPrintf("Using BerkeleyDB version %s\n", DbEnv::version(0, 0, 0));
    std::string walletFile = GetArg("-wallet", DEFAULT_WALLET_DAT);

    LogPrintf("Using wallet %s\n", walletFile);
    uiInterface.InitMessage(_("Verifying wallet..."));

    // Wallet file must be a plain filename without a directory
    if (walletFile != boost::filesystem::basename(walletFile) + boost::filesystem::extension(walletFile))
        return InitError(strprintf(_("Wallet %s resides outside data directory %s"), walletFile, GetDataDir().string()));

    if (!bitdb.Open(GetDataDir()))
    {
        // try moving the database env out of the way
        boost::filesystem::path pathDatabase = GetDataDir() / "database";
        boost::filesystem::path pathDatabaseBak = GetDataDir() / strprintf("database.%d.bak", GetTime());
        try {
            boost::filesystem::rename(pathDatabase, pathDatabaseBak);
            LogPrintf("Moved old %s to %s. Retrying.\n", pathDatabase.string(), pathDatabaseBak.string());
        } catch (const boost::filesystem::filesystem_error&) {
            // failure is ok (well, not really, but it's not worse than what we started with)
        }
        
        // try again
        if (!bitdb.Open(GetDataDir())) {
            // if it still fails, it probably means we can't even create the database env
            return InitError(strprintf(_("Error initializing wallet database environment %s!"), GetDataDir()));
        }
    }
    
    if (GetBoolArg("-salvagewallet", false))
    {
        // Recover readable keypairs:
        if (!CWalletDB::Recover(bitdb, walletFile, true))
            return false;
    }
    
    if (boost::filesystem::exists(GetDataDir() / walletFile))
    {
        CDBEnv::VerifyResult r = bitdb.Verify(walletFile, CWalletDB::Recover);
        if (r == CDBEnv::RECOVER_OK)
        {
            InitWarning(strprintf(_("Warning: Wallet file corrupt, data salvaged!"
                                         " Original %s saved as %s in %s; if"
                                         " your balance or transactions are incorrect you should"
                                         " restore from a backup."),
                walletFile, "wallet.{timestamp}.bak", GetDataDir()));
        }
        if (r == CDBEnv::RECOVER_FAIL)
            return InitError(strprintf(_("%s corrupt, salvage failed"), walletFile));
    }
    
    return true;
}

void CWallet::SyncMetaData(pair<TxSpends::iterator, TxSpends::iterator> range)
{
    // We want all the wallet transactions in range to have the same metadata as
    // the oldest (smallest nOrderPos).
    // So: find smallest nOrderPos:

    int nMinOrderPos = std::numeric_limits<int>::max();
    const CWalletTx* copyFrom = NULL;
    for (TxSpends::iterator it = range.first; it != range.second; ++it)
    {
        const uint256& hash = it->second;
        int n = mapWallet[hash].nOrderPos;
        if (n < nMinOrderPos)
        {
            nMinOrderPos = n;
            copyFrom = &mapWallet[hash];
        }
    }
    // Now copy data from copyFrom to rest:
    for (TxSpends::iterator it = range.first; it != range.second; ++it)
    {
        const uint256& hash = it->second;
        CWalletTx* copyTo = &mapWallet[hash];
        if (copyFrom == copyTo) continue;
        if (!copyFrom->IsEquivalentTo(*copyTo)) continue;
        copyTo->mapValue = copyFrom->mapValue;
        copyTo->vOrderForm = copyFrom->vOrderForm;
        // fTimeReceivedIsTxTime not copied on purpose
        // nTimeReceived not copied on purpose
        copyTo->nTimeSmart = copyFrom->nTimeSmart;
        copyTo->fFromMe = copyFrom->fFromMe;
        copyTo->strFromAccount = copyFrom->strFromAccount;
        // nOrderPos not copied on purpose
        // cached members not copied on purpose
    }
}

/**
 * Outpoint is spent if any non-conflicted transaction
 * spends it:
 */
bool CWallet::IsSpent(const uint256& hash, unsigned int n) const
{
    const COutPoint outpoint(hash, n);
    pair<TxSpends::const_iterator, TxSpends::const_iterator> range;
    range = mapTxSpends.equal_range(outpoint);

    for (TxSpends::const_iterator it = range.first; it != range.second; ++it)
    {
        const uint256& wtxid = it->second;
        std::map<uint256, CWalletTx>::const_iterator mit = mapWallet.find(wtxid);
        if (mit != mapWallet.end()) {
            int depth = mit->second.GetDepthInMainChain();
            if (depth > 0  || (depth == 0 && !mit->second.isAbandoned()))
                return true; // Spent
        }
    }
    return false;
}

void CWallet::AddToSpends(const COutPoint& outpoint, const uint256& wtxid)
{
    mapTxSpends.insert(make_pair(outpoint, wtxid));

    pair<TxSpends::iterator, TxSpends::iterator> range;
    range = mapTxSpends.equal_range(outpoint);
    SyncMetaData(range);
}


void CWallet::AddToSpends(const uint256& wtxid)
{
    assert(mapWallet.count(wtxid));
    CWalletTx& thisTx = mapWallet[wtxid];
    // Coinbases and bounties do not spend anything.
    if (thisTx.IsCoinBase() || thisTx.IsBountyTx())
        return;

    BOOST_FOREACH(const CTxIn& txin, thisTx.vin)
        AddToSpends(txin.prevout, wtxid);
}

bool CWallet::EncryptWallet(const SecureString& strWalletPassphrase)
{
    if (IsCrypted())
        return false;

    CKeyingMaterial vMasterKey;

    vMasterKey.resize(WALLET_CRYPTO_KEY_SIZE);
    GetStrongRandBytes(&vMasterKey[0], WALLET_CRYPTO_KEY_SIZE);

    CMasterKey kMasterKey;

    kMasterKey.vchSalt.resize(WALLET_CRYPTO_SALT_SIZE);
    GetStrongRandBytes(&kMasterKey.vchSalt[0], WALLET_CRYPTO_SALT_SIZE);

    CCrypter crypter;
    int64_t nStartTime = GetTimeMillis();
    crypter.SetKeyFromPassphrase(strWalletPassphrase, kMasterKey.vchSalt, 25000, kMasterKey.nDerivationMethod);
    kMasterKey.nDeriveIterations = 2500000 / ((double)(GetTimeMillis() - nStartTime));

    nStartTime = GetTimeMillis();
    crypter.SetKeyFromPassphrase(strWalletPassphrase, kMasterKey.vchSalt, kMasterKey.nDeriveIterations, kMasterKey.nDerivationMethod);
    kMasterKey.nDeriveIterations = (kMasterKey.nDeriveIterations + kMasterKey.nDeriveIterations * 100 / ((double)(GetTimeMillis() - nStartTime))) / 2;

    if (kMasterKey.nDeriveIterations < 25000)
        kMasterKey.nDeriveIterations = 25000;

    LogPrintf("Encrypting Wallet with an nDeriveIterations of %i\n", kMasterKey.nDeriveIterations);

    if (!crypter.SetKeyFromPassphrase(strWalletPassphrase, kMasterKey.vchSalt, kMasterKey.nDeriveIterations, kMasterKey.nDerivationMethod))
        return false;
    if (!crypter.Encrypt(vMasterKey, kMasterKey.vchCryptedKey))
        return false;

    {
        LOCK(cs_wallet);
        mapMasterKeys[++nMasterKeyMaxID] = kMasterKey;
        if (fFileBacked)
        {
            assert(!pwalletdbEncryption);
            pwalletdbEncryption = new CWalletDB(strWalletFile);
            if (!pwalletdbEncryption->TxnBegin()) {
                delete pwalletdbEncryption;
                pwalletdbEncryption = NULL;
                return false;
            }
            pwalletdbEncryption->WriteMasterKey(nMasterKeyMaxID, kMasterKey);
        }

        if (!EncryptKeys(vMasterKey))
        {
            if (fFileBacked) {
                pwalletdbEncryption->TxnAbort();
                delete pwalletdbEncryption;
            }
            // We now probably have half of our keys encrypted in memory, and half not...
            // die and let the user reload the unencrypted wallet.
            assert(false);
        }

        // Encryption was introduced in version 0.4.0
        SetMinVersion(FEATURE_WALLETCRYPT, pwalletdbEncryption, true);

        if (fFileBacked)
        {
            if (!pwalletdbEncryption->TxnCommit()) {
                delete pwalletdbEncryption;
                // We now have keys encrypted in memory, but not on disk...
                // die to avoid confusion and let the user reload the unencrypted wallet.
                assert(false);
            }

            delete pwalletdbEncryption;
            pwalletdbEncryption = NULL;
        }

        Lock();
        Unlock(strWalletPassphrase);

        // if we are using HD, replace the HD master key (seed) with a new one
        if (IsHDEnabled()) {
            CKey key;
            CPubKey masterPubKey = GenerateNewHDMasterKey();
            if (!SetHDMasterKey(masterPubKey))
                return false;
        }

        NewKeyPool();
        Lock();

        // Need to completely rewrite the wallet file; if we don't, bdb might keep
        // bits of the unencrypted private key in slack space in the database file.
        CDB::Rewrite(strWalletFile);

    }
    NotifyStatusChanged(this);

    return true;
}

int64_t CWallet::IncOrderPosNext(CWalletDB *pwalletdb)
{
    AssertLockHeld(cs_wallet); // nOrderPosNext
    int64_t nRet = nOrderPosNext++;
    if (pwalletdb) {
        pwalletdb->WriteOrderPosNext(nOrderPosNext);
    } else {
        CWalletDB(strWalletFile).WriteOrderPosNext(nOrderPosNext);
    }
    return nRet;
}

bool CWallet::AccountMove(std::string strFrom, std::string strTo, CAmount nAmount, std::string strComment)
{
    CWalletDB walletdb(strWalletFile);
    if (!walletdb.TxnBegin())
        return false;

    int64_t nNow = GetAdjustedTime();

    // Debit
    CAccountingEntry debit;
    debit.nOrderPos = IncOrderPosNext(&walletdb);
    debit.strAccount = strFrom;
    debit.nCreditDebit = -nAmount;
    debit.nTime = nNow;
    debit.strOtherAccount = strTo;
    debit.strComment = strComment;
    AddAccountingEntry(debit, walletdb);

    // Credit
    CAccountingEntry credit;
    credit.nOrderPos = IncOrderPosNext(&walletdb);
    credit.strAccount = strTo;
    credit.nCreditDebit = nAmount;
    credit.nTime = nNow;
    credit.strOtherAccount = strFrom;
    credit.strComment = strComment;
    AddAccountingEntry(credit, walletdb);

    if (!walletdb.TxnCommit())
        return false;

    return true;
}

bool CWallet::GetAccountPubkey(CPubKey &pubKey, std::string strAccount, bool bForceNew)
{
    CWalletDB walletdb(strWalletFile);

    CAccount account;
    walletdb.ReadAccount(strAccount, account);

    if (!bForceNew) {
        if (!account.vchPubKey.IsValid())
            bForceNew = true;
        else {
            // Check if the current key has been used
            CScript scriptPubKey = GetScriptForDestination(account.vchPubKey.GetID());
            for (map<uint256, CWalletTx>::iterator it = mapWallet.begin();
                 it != mapWallet.end() && account.vchPubKey.IsValid();
                 ++it)
                BOOST_FOREACH(const CTxOut& txout, (*it).second.vout)
                    if (txout.scriptPubKey == scriptPubKey) {
                        bForceNew = true;
                        break;
                    }
        }
    }

    // Generate a new key
    if (bForceNew) {
        if (!GetKeyFromPool(account.vchPubKey))
            return false;

        SetAddressBook(account.vchPubKey.GetID(), strAccount, "receive");
        walletdb.WriteAccount(strAccount, account);
    }

    pubKey = account.vchPubKey;

    return true;
}

void CWallet::MarkDirty()
{
    {
        LOCK(cs_wallet);
        BOOST_FOREACH(PAIRTYPE(const uint256, CWalletTx)& item, mapWallet)
            item.second.MarkDirty();
    }
}

bool CWallet::AddToWallet(const CWalletTx& wtxIn, bool fFlushOnClose)
{
    LOCK(cs_wallet);

    CWalletDB walletdb(strWalletFile, "r+", fFlushOnClose);

    uint256 hash = wtxIn.GetHash();

    // Inserts only if not already there, returns tx inserted or tx found
    pair<map<uint256, CWalletTx>::iterator, bool> ret = mapWallet.insert(make_pair(hash, wtxIn));
    CWalletTx& wtx = (*ret.first).second;
    wtx.BindWallet(this);
    bool fInsertedNew = ret.second;
    if (fInsertedNew)
    {
        wtx.nTimeReceived = GetAdjustedTime();
        wtx.nOrderPos = IncOrderPosNext(&walletdb);
        wtxOrdered.insert(make_pair(wtx.nOrderPos, TxPair(&wtx, (CAccountingEntry*)0)));
<<<<<<< HEAD
        AddToSpends(hash);
        BOOST_FOREACH(const CTxIn& txin, wtx.vin) {
            if (mapWallet.count(txin.prevout.hash)) {
                CWalletTx& prevtx = mapWallet[txin.prevout.hash];
                /* Game transactions have precisely prevtx.nIndex == -1, but
                   we should not mark them as conflicted because of that.  */
                if (prevtx.nIndex == -1 && !prevtx.hashUnset() && !prevtx.IsGameTx()) {
                    MarkConflicted(prevtx.hashBlock, wtx.GetHash());
                }
            }
        }
    }
    else
    {
        LOCK(cs_wallet);
        // Inserts only if not already there, returns tx inserted or tx found
        pair<map<uint256, CWalletTx>::iterator, bool> ret = mapWallet.insert(make_pair(hash, wtxIn));
        CWalletTx& wtx = (*ret.first).second;
        wtx.BindWallet(this);
        bool fInsertedNew = ret.second;
        if (fInsertedNew)
        {
            wtx.nTimeReceived = GetAdjustedTime();
            wtx.nOrderPos = IncOrderPosNext(pwalletdb);
            wtxOrdered.insert(make_pair(wtx.nOrderPos, TxPair(&wtx, (CAccountingEntry*)0)));

            wtx.nTimeSmart = wtx.nTimeReceived;
            if (!wtxIn.hashUnset())
=======

        wtx.nTimeSmart = wtx.nTimeReceived;
        if (!wtxIn.hashUnset())
        {
            if (mapBlockIndex.count(wtxIn.hashBlock))
>>>>>>> 79c28247
            {
                int64_t latestNow = wtx.nTimeReceived;
                int64_t latestEntry = 0;
                {
                    // Tolerate times up to the last timestamp in the wallet not more than 5 minutes into the future
                    int64_t latestTolerated = latestNow + 300;
                    const TxItems & txOrdered = wtxOrdered;
                    for (TxItems::const_reverse_iterator it = txOrdered.rbegin(); it != txOrdered.rend(); ++it)
                    {
                        CWalletTx *const pwtx = (*it).second.first;
                        if (pwtx == &wtx)
                            continue;
                        CAccountingEntry *const pacentry = (*it).second.second;
                        int64_t nSmartTime;
                        if (pwtx)
                        {
                            nSmartTime = pwtx->nTimeSmart;
                            if (!nSmartTime)
                                nSmartTime = pwtx->nTimeReceived;
                        }
                        else
                            nSmartTime = pacentry->nTime;
                        if (nSmartTime <= latestTolerated)
                        {
                            latestEntry = nSmartTime;
                            if (nSmartTime > latestNow)
                                latestNow = nSmartTime;
                            break;
                        }
                    }
                }

                int64_t blocktime = mapBlockIndex[wtxIn.hashBlock]->GetBlockTime();
                wtx.nTimeSmart = std::max(latestEntry, std::min(blocktime, latestNow));
            }
            else
                LogPrintf("AddToWallet(): found %s in block %s not in index\n",
                         wtxIn.GetHash().ToString(),
                         wtxIn.hashBlock.ToString());
        }
        AddToSpends(hash);
    }

    bool fUpdated = false;
    if (!fInsertedNew)
    {
        // Merge
        if (!wtxIn.hashUnset() && wtxIn.hashBlock != wtx.hashBlock)
        {
            wtx.hashBlock = wtxIn.hashBlock;
            fUpdated = true;
        }
        // If no longer abandoned, update
        if (wtxIn.hashBlock.IsNull() && wtx.isAbandoned())
        {
            wtx.hashBlock = wtxIn.hashBlock;
            fUpdated = true;
        }
        if (wtxIn.nIndex != -1 && (wtxIn.nIndex != wtx.nIndex))
        {
            wtx.nIndex = wtxIn.nIndex;
            fUpdated = true;
        }
        if (wtxIn.fFromMe && wtxIn.fFromMe != wtx.fFromMe)
        {
            wtx.fFromMe = wtxIn.fFromMe;
            fUpdated = true;
        }
    }

    //// debug print
    LogPrintf("AddToWallet %s  %s%s\n", wtxIn.GetHash().ToString(), (fInsertedNew ? "new" : ""), (fUpdated ? "update" : ""));

    // Write to disk
    if (fInsertedNew || fUpdated)
        if (!walletdb.WriteTx(wtx))
            return false;

    // Break debit/credit balance caches:
    wtx.MarkDirty();

    // Notify UI of new or updated transaction
    NotifyTransactionChanged(this, hash, fInsertedNew ? CT_NEW : CT_UPDATED);

    // notify an external script when a wallet transaction comes in or is updated
    std::string strCmd = GetArg("-walletnotify", "");

    if ( !strCmd.empty())
    {
        boost::replace_all(strCmd, "%s", wtxIn.GetHash().GetHex());
        boost::thread t(runCommand, strCmd); // thread runs free
    }

    return true;
}

bool CWallet::LoadToWallet(const CWalletTx& wtxIn)
{
    uint256 hash = wtxIn.GetHash();

    mapWallet[hash] = wtxIn;
    CWalletTx& wtx = mapWallet[hash];
    wtx.BindWallet(this);
    wtxOrdered.insert(make_pair(wtx.nOrderPos, TxPair(&wtx, (CAccountingEntry*)0)));
    AddToSpends(hash);
    BOOST_FOREACH(const CTxIn& txin, wtx.vin) {
        if (mapWallet.count(txin.prevout.hash)) {
            CWalletTx& prevtx = mapWallet[txin.prevout.hash];
            if (prevtx.nIndex == -1 && !prevtx.hashUnset()) {
                MarkConflicted(prevtx.hashBlock, wtx.GetHash());
            }
        }
    }

    return true;
}

/**
 * Add a transaction to the wallet, or update it.
 * pblock is optional, but should be provided if the transaction is known to be in a block.
 * If fUpdate is true, existing transactions will be updated.
 */
bool CWallet::AddToWalletIfInvolvingMe(const CTransaction& tx, const CBlockIndex* pIndex, int posInBlock, bool fUpdate)
{
    {
        AssertLockHeld(cs_wallet);

        if (posInBlock != -1) {
            BOOST_FOREACH(const CTxIn& txin, tx.vin) {
                std::pair<TxSpends::const_iterator, TxSpends::const_iterator> range = mapTxSpends.equal_range(txin.prevout);
                while (range.first != range.second) {
                    if (range.first->second != tx.GetHash()) {
                        LogPrintf("Transaction %s (in block %s) conflicts with wallet transaction %s (both spend %s:%i)\n", tx.GetHash().ToString(), pIndex->GetBlockHash().ToString(), range.first->second.ToString(), range.first->first.hash.ToString(), range.first->first.n);
                        MarkConflicted(pIndex->GetBlockHash(), range.first->second);
                    }
                    range.first++;
                }
            }
        }

        bool fExisted = mapWallet.count(tx.GetHash()) != 0;
        if (fExisted && !fUpdate) return false;
        if (fExisted || IsMine(tx) || IsFromMe(tx))
        {
            CWalletTx wtx(this,tx);

            // Get merkle branch if transaction was found in a block
            if (posInBlock != -1)
                wtx.SetMerkleBranch(pIndex, posInBlock);

            return AddToWallet(wtx, false);
        }
    }
    return false;
}

bool CWallet::AbandonTransaction(const uint256& hashTx)
{
    LOCK2(cs_main, cs_wallet);

    // Do not flush the wallet here for performance reasons
    CWalletDB walletdb(strWalletFile, "r+", false);

    std::set<uint256> todo;
    std::set<uint256> done;

    // Can't mark abandoned if confirmed or in mempool
    assert(mapWallet.count(hashTx));
    CWalletTx& origtx = mapWallet[hashTx];
    if (origtx.GetDepthInMainChain() > 0 || origtx.InMempool()) {
        return false;
    }

    todo.insert(hashTx);

    while (!todo.empty()) {
        uint256 now = *todo.begin();
        todo.erase(now);
        done.insert(now);
        assert(mapWallet.count(now));
        CWalletTx& wtx = mapWallet[now];
        int currentconfirm = wtx.GetDepthInMainChain();
        // If the orig tx was not in block, none of its spends can be
        assert(currentconfirm <= 0);
        // if (currentconfirm < 0) {Tx and spends are already conflicted, no need to abandon}
        if (currentconfirm == 0 && !wtx.isAbandoned()) {
            // If the orig tx was not in block/mempool, none of its spends can be in mempool
            assert(!wtx.InMempool());
            wtx.nIndex = -1;
            wtx.setAbandoned();
            wtx.MarkDirty();
            walletdb.WriteTx(wtx);
            NotifyTransactionChanged(this, wtx.GetHash(), CT_UPDATED);
            // Iterate over all its outputs, and mark transactions in the wallet that spend them abandoned too
            TxSpends::const_iterator iter = mapTxSpends.lower_bound(COutPoint(hashTx, 0));
            while (iter != mapTxSpends.end() && iter->first.hash == now) {
                if (!done.count(iter->second)) {
                    todo.insert(iter->second);
                }
                iter++;
            }
            // If a transaction changes 'conflicted' state, that changes the balance
            // available of the outputs it spends. So force those to be recomputed
            BOOST_FOREACH(const CTxIn& txin, wtx.vin)
            {
                if (mapWallet.count(txin.prevout.hash))
                    mapWallet[txin.prevout.hash].MarkDirty();
            }
        }
    }

    return true;
}

void CWallet::MarkConflicted(const uint256& hashBlock, const uint256& hashTx)
{
    LOCK2(cs_main, cs_wallet);

    int conflictconfirms = 0;
    if (mapBlockIndex.count(hashBlock)) {
        CBlockIndex* pindex = mapBlockIndex[hashBlock];
        if (chainActive.Contains(pindex)) {
            conflictconfirms = -(chainActive.Height() - pindex->nHeight + 1);
        }
    }
    // If number of conflict confirms cannot be determined, this means
    // that the block is still unknown or not yet part of the main chain,
    // for example when loading the wallet during a reindex. Do nothing in that
    // case.
    if (conflictconfirms >= 0)
        return;

    // Do not flush the wallet here for performance reasons
    CWalletDB walletdb(strWalletFile, "r+", false);

    std::set<uint256> todo;
    std::set<uint256> done;

    todo.insert(hashTx);

    while (!todo.empty()) {
        uint256 now = *todo.begin();
        todo.erase(now);
        done.insert(now);
        assert(mapWallet.count(now));
        CWalletTx& wtx = mapWallet[now];

        /* If we have a game transaction, GetDepthInMainChain will not
           return a proper "negative conflict score".  They are always
           only confirm=0 in case of an orphaned block that created them.
           Thus ignore those for the logic here.  */
        if (wtx.IsGameTx())
            continue;

        int currentconfirm = wtx.GetDepthInMainChain();
        if (conflictconfirms < currentconfirm) {
            // Block is 'more conflicted' than current confirm; update.
            // Mark transaction as conflicted with this block.
            wtx.nIndex = -1;
            wtx.hashBlock = hashBlock;
            wtx.MarkDirty();
            walletdb.WriteTx(wtx);
            // Iterate over all its outputs, and mark transactions in the wallet that spend them conflicted too
            TxSpends::const_iterator iter = mapTxSpends.lower_bound(COutPoint(now, 0));
            while (iter != mapTxSpends.end() && iter->first.hash == now) {
                 if (!done.count(iter->second)) {
                     todo.insert(iter->second);
                 }
                 iter++;
            }
            // If a transaction changes 'conflicted' state, that changes the balance
            // available of the outputs it spends. So force those to be recomputed
            BOOST_FOREACH(const CTxIn& txin, wtx.vin)
            {
                if (mapWallet.count(txin.prevout.hash))
                    mapWallet[txin.prevout.hash].MarkDirty();
            }
        }
    }
}

void CWallet::SyncTransaction(const CTransaction& tx, const CBlockIndex *pindex, int posInBlock)
{
    LOCK2(cs_main, cs_wallet);

    if (!AddToWalletIfInvolvingMe(tx, pindex, posInBlock, true))
        return; // Not one of ours

    // If a transaction changes 'conflicted' state, that changes the balance
    // available of the outputs it spends. So force those to be
    // recomputed, also:
    BOOST_FOREACH(const CTxIn& txin, tx.vin)
    {
        if (mapWallet.count(txin.prevout.hash))
            mapWallet[txin.prevout.hash].MarkDirty();
    }
}

void CWallet::NameConflict(const CTransaction& tx, const uint256& hashBlock)
{
    LOCK2(cs_main, cs_wallet);
    const uint256& txHash = tx.GetHash();

    LogPrint ("names", "name conflict: %s, wallet: %u\n",
              txHash.GetHex().c_str(), mapWallet.count(txHash));

    if (mapWallet.count(txHash))
        MarkConflicted(hashBlock, txHash);
}


isminetype CWallet::IsMine(const CTxIn &txin) const
{
    {
        LOCK(cs_wallet);
        map<uint256, CWalletTx>::const_iterator mi = mapWallet.find(txin.prevout.hash);
        if (mi != mapWallet.end())
        {
            const CWalletTx& prev = (*mi).second;
            if (txin.prevout.n < prev.vout.size())
                return IsMine(prev.vout[txin.prevout.n]);
        }
    }
    return ISMINE_NO;
}

CAmount CWallet::GetDebit(const CTxIn &txin, const isminefilter& filter, bool fExcludeNames) const
{
    {
        LOCK(cs_wallet);
        map<uint256, CWalletTx>::const_iterator mi = mapWallet.find(txin.prevout.hash);
        if (mi != mapWallet.end())
        {
            const CWalletTx& prev = (*mi).second;
            if (txin.prevout.n < prev.vout.size())
            {
                const CTxOut& prevout = prev.vout[txin.prevout.n];
                if (fExcludeNames
                    && CNameScript::isNameScript(prevout.scriptPubKey))
                    return 0;

                if (IsMine(prevout) & filter)
                    return prevout.nValue;
            }
        }
    }
    return 0;
}

isminetype CWallet::IsMine(const CTxOut& txout) const
{
    return ::IsMine(*this, txout.scriptPubKey);
}

CAmount CWallet::GetCredit(const CTxOut& txout, const isminefilter& filter) const
{
    if (!MoneyRange(txout.nValue))
        throw std::runtime_error("CWallet::GetCredit(): value out of range");

    if (CNameScript::isNameScript (txout.scriptPubKey))
        return 0;

    return ((IsMine(txout) & filter) ? txout.nValue : 0);
}

bool CWallet::IsChange(const CTxOut& txout) const
{
    // TODO: fix handling of 'change' outputs. The assumption is that any
    // payment to a script that is ours, but is not in the address book
    // is change. That assumption is likely to break when we implement multisignature
    // wallets that return change back into a multi-signature-protected address;
    // a better way of identifying which outputs are 'the send' and which are
    // 'the change' will need to be implemented (maybe extend CWalletTx to remember
    // which output, if any, was change).
    if (::IsMine(*this, txout.scriptPubKey))
    {
        CTxDestination address;
        if (!ExtractDestination(txout.scriptPubKey, address))
            return true;

        LOCK(cs_wallet);
        if (!mapAddressBook.count(address))
            return true;
    }
    return false;
}

CAmount CWallet::GetChange(const CTxOut& txout) const
{
    if (!MoneyRange(txout.nValue))
        throw std::runtime_error("CWallet::GetChange(): value out of range");
    return (IsChange(txout) ? txout.nValue : 0);
}

bool CWallet::IsMine(const CTransaction& tx) const
{
    BOOST_FOREACH(const CTxOut& txout, tx.vout)
        if (IsMine(txout))
            return true;
    return false;
}

bool CWallet::IsFromMe(const CTransaction& tx) const
{
    return (GetDebit(tx, ISMINE_ALL, false) > 0);
}

CAmount CWallet::GetDebit(const CTransaction& tx, const isminefilter& filter, bool fExcludeNames) const
{
    CAmount nDebit = 0;
    BOOST_FOREACH(const CTxIn& txin, tx.vin)
    {
        nDebit += GetDebit(txin, filter, fExcludeNames);
        if (!MoneyRange(nDebit))
            throw std::runtime_error("CWallet::GetDebit(): value out of range");
    }
    return nDebit;
}

CAmount CWallet::GetCredit(const CTransaction& tx, const isminefilter& filter) const
{
    CAmount nCredit = 0;
    BOOST_FOREACH(const CTxOut& txout, tx.vout)
    {
        nCredit += GetCredit(txout, filter);
        if (!MoneyRange(nCredit))
            throw std::runtime_error("CWallet::GetCredit(): value out of range");
    }
    return nCredit;
}

CAmount CWallet::GetChange(const CTransaction& tx) const
{
    CAmount nChange = 0;
    BOOST_FOREACH(const CTxOut& txout, tx.vout)
    {
        nChange += GetChange(txout);
        if (!MoneyRange(nChange))
            throw std::runtime_error("CWallet::GetChange(): value out of range");
    }
    return nChange;
}

CPubKey CWallet::GenerateNewHDMasterKey()
{
    CKey key;
    key.MakeNewKey(true);

    int64_t nCreationTime = GetTime();
    CKeyMetadata metadata(nCreationTime);

    // calculate the pubkey
    CPubKey pubkey = key.GetPubKey();
    assert(key.VerifyPubKey(pubkey));

    // set the hd keypath to "m" -> Master, refers the masterkeyid to itself
    metadata.hdKeypath     = "m";
    metadata.hdMasterKeyID = pubkey.GetID();

    {
        LOCK(cs_wallet);

        // mem store the metadata
        mapKeyMetadata[pubkey.GetID()] = metadata;

        // write the key&metadata to the database
        if (!AddKeyPubKey(key, pubkey))
            throw std::runtime_error(std::string(__func__)+": AddKeyPubKey failed");
    }

    return pubkey;
}

bool CWallet::SetHDMasterKey(const CPubKey& pubkey)
{
    LOCK(cs_wallet);

    // ensure this wallet.dat can only be opened by clients supporting HD
    SetMinVersion(FEATURE_HD);

    // store the keyid (hash160) together with
    // the child index counter in the database
    // as a hdchain object
    CHDChain newHdChain;
    newHdChain.masterKeyID = pubkey.GetID();
    SetHDChain(newHdChain, false);

    return true;
}

bool CWallet::SetHDChain(const CHDChain& chain, bool memonly)
{
    LOCK(cs_wallet);
    if (!memonly && !CWalletDB(strWalletFile).WriteHDChain(chain))
        throw runtime_error("AddHDChain(): writing chain failed");

    hdChain = chain;
    return true;
}

bool CWallet::IsHDEnabled()
{
    return !hdChain.masterKeyID.IsNull();
}

int64_t CWalletTx::GetTxTime() const
{
    int64_t n = nTimeSmart;
    return n ? n : nTimeReceived;
}

int CWalletTx::GetRequestCount() const
{
    // Returns -1 if it wasn't being tracked
    int nRequests = -1;
    {
        LOCK(pwallet->cs_wallet);
        // FIXME: Also do for game tx?
        if (IsCoinBase())
        {
            // Generated block
            if (!hashUnset())
            {
                map<uint256, int>::const_iterator mi = pwallet->mapRequestCount.find(hashBlock);
                if (mi != pwallet->mapRequestCount.end())
                    nRequests = (*mi).second;
            }
        }
        else
        {
            // Did anyone request this transaction?
            map<uint256, int>::const_iterator mi = pwallet->mapRequestCount.find(GetHash());
            if (mi != pwallet->mapRequestCount.end())
            {
                nRequests = (*mi).second;

                // How about the block it's in?
                if (nRequests == 0 && !hashUnset())
                {
                    map<uint256, int>::const_iterator mi = pwallet->mapRequestCount.find(hashBlock);
                    if (mi != pwallet->mapRequestCount.end())
                        nRequests = (*mi).second;
                    else
                        nRequests = 1; // If it's in someone else's block it must have got out
                }
            }
        }
    }
    return nRequests;
}

void CWalletTx::GetAmounts(list<COutputEntry>& listReceived,
                           list<COutputEntry>& listSent, CAmount& nFee, string& strSentAccount, const isminefilter& filter) const
{
    nFee = 0;
    listReceived.clear();
    listSent.clear();
    strSentAccount = strFromAccount;

    // Compute fee:
    const bool isFromMe = IsFromMe(filter);
    if (isFromMe)
    {
        const CAmount nDebit = GetDebit(filter);
        const CAmount nValueOut = GetValueOut(true);
        nFee = nDebit - nValueOut;
    }

    // If this is a kill tx, we need special handling since there
    // are no vouts but we still want to show it as a "sent".
    if (IsKillTx())
    {
        for (unsigned int i = 0; i < vin.size(); ++i)
        {
            if (pwallet->IsMine(vin[i]))
            {
                COutputEntry output;
                output.destination = CNoDestination();
                output.nameOp = "killed";
                output.amount = 0;
                output.vout = i;

                valtype vch;
                if (NameFromGameTransactionInput(vin[i].scriptSig, vch))
                    output.nameOp = "killed: " + ValtypeToString(vch);

                listSent.push_back(output);
            }
        }
        return;
    }

    // Sent/received.
    for (unsigned int i = 0; i < vout.size(); ++i)
    {
        const CTxOut& txout = vout[i];
        isminetype fIsMine = pwallet->IsMine(txout);
        const CNameScript nameOp(txout.scriptPubKey);
        // Only need to handle txouts if AT LEAST one of these is true:
        //   1) they debit from us (sent)
        //   2) the output is to us (received)
        if (isFromMe)
        {
            // Don't report 'change' txouts, but keep names in all cases
            if (pwallet->IsChange(txout) && !nameOp.isNameOp())
                continue;
        }
        else if (!(fIsMine & filter))
            continue;

        // In either case, we need to get the destination address
        CTxDestination address;

        if (!ExtractDestination(txout.scriptPubKey, address) && !txout.scriptPubKey.IsUnspendable())
        {
            LogPrintf("CWalletTx::GetAmounts: Unknown transaction type found, txid %s\n",
                     this->GetHash().ToString());
            address = CNoDestination();
        }

        COutputEntry output = {address, "", txout.nValue, (int)i};

        // If we have a name script, set the "name" parameter.
        if (nameOp.isNameOp())
        {
            if (nameOp.isAnyUpdate())
                output.nameOp = "update: " + ValtypeToString(nameOp.getOpName());
            else
                output.nameOp = "new: " + HexStr(nameOp.getOpHash());
            output.amount = 0;
        }

        // If we are debited by the transaction, add the output as a "sent" entry
        if (isFromMe)
            listSent.push_back(output);

        // If we are receiving the output, add it as a "received" entry
        // For names, only do this if we did not also add it as "sent"
        if ((fIsMine & filter) && (!nameOp.isNameOp() || !isFromMe))
            listReceived.push_back(output);
    }

}

void CWalletTx::GetAccountAmounts(const string& strAccount, CAmount& nReceived,
                                  CAmount& nSent, CAmount& nFee, const isminefilter& filter) const
{
    nReceived = nSent = nFee = 0;

    CAmount allFee;
    string strSentAccount;
    list<COutputEntry> listReceived;
    list<COutputEntry> listSent;
    GetAmounts(listReceived, listSent, allFee, strSentAccount, filter);

    if (strAccount == strSentAccount)
    {
        BOOST_FOREACH(const COutputEntry& s, listSent)
            nSent += s.amount;
        nFee = allFee;
    }
    {
        LOCK(pwallet->cs_wallet);
        BOOST_FOREACH(const COutputEntry& r, listReceived)
        {
            if (pwallet->mapAddressBook.count(r.destination))
            {
                map<CTxDestination, CAddressBookData>::const_iterator mi = pwallet->mapAddressBook.find(r.destination);
                if (mi != pwallet->mapAddressBook.end() && (*mi).second.name == strAccount)
                    nReceived += r.amount;
            }
            else if (strAccount.empty())
            {
                nReceived += r.amount;
            }
        }
    }
}

/**
 * Scan the block chain (starting in pindexStart) for transactions
 * from or to us. If fUpdate is true, found transactions that already
 * exist in the wallet will be updated.
 */
int CWallet::ScanForWalletTransactions(CBlockIndex* pindexStart, bool fUpdate)
{
    int ret = 0;
    int64_t nNow = GetTime();
    const CChainParams& chainParams = Params();

    CBlockIndex* pindex = pindexStart;
    {
        LOCK2(cs_main, cs_wallet);

        // no need to read and scan block, if block was created before
        // our wallet birthday (as adjusted for block time variability)
        while (pindex && nTimeFirstKey && (pindex->GetBlockTime() < (nTimeFirstKey - 7200)))
            pindex = chainActive.Next(pindex);

        ShowProgress(_("Rescanning..."), 0); // show rescan progress in GUI as dialog or on splashscreen, if -rescan on startup
        double dProgressStart = Checkpoints::GuessVerificationProgress(chainParams.Checkpoints(), pindex, false);
        double dProgressTip = Checkpoints::GuessVerificationProgress(chainParams.Checkpoints(), chainActive.Tip(), false);
        while (pindex)
        {
            if (pindex->nHeight % 100 == 0 && dProgressTip - dProgressStart > 0.0)
                ShowProgress(_("Rescanning..."), std::max(1, std::min(99, (int)((Checkpoints::GuessVerificationProgress(chainParams.Checkpoints(), pindex, false) - dProgressStart) / (dProgressTip - dProgressStart) * 100))));

            CBlock block;
<<<<<<< HEAD
            std::vector<CTransaction> vGameTx;
            ReadBlockFromDisk(block, vGameTx, pindex, Params().GetConsensus());
            BOOST_FOREACH(CTransaction& tx, block.vtx)
=======
            ReadBlockFromDisk(block, pindex, Params().GetConsensus());
            int posInBlock;
            for (posInBlock = 0; posInBlock < (int)block.vtx.size(); posInBlock++)
>>>>>>> 79c28247
            {
                if (AddToWalletIfInvolvingMe(block.vtx[posInBlock], pindex, posInBlock, fUpdate))
                    ret++;
            }
            BOOST_FOREACH(CTransaction& tx, vGameTx)
            {
                if (AddToWalletIfInvolvingMe(tx, &block, fUpdate))
                    ret++;
            }
            pindex = chainActive.Next(pindex);
            if (GetTime() >= nNow + 60) {
                nNow = GetTime();
                LogPrintf("Still rescanning. At block %d. Progress=%f\n", pindex->nHeight, Checkpoints::GuessVerificationProgress(chainParams.Checkpoints(), pindex));
            }
        }
        ShowProgress(_("Rescanning..."), 100); // hide progress dialog in GUI
    }
    return ret;
}

void CWallet::ReacceptWalletTransactions()
{
    // If transactions aren't being broadcasted, don't let them into local mempool either
    if (!fBroadcastTransactions)
        return;
    LOCK2(cs_main, cs_wallet);
    std::map<int64_t, CWalletTx*> mapSorted;

    // Sort pending wallet transactions based on their initial wallet insertion order
    BOOST_FOREACH(PAIRTYPE(const uint256, CWalletTx)& item, mapWallet)
    {
        const uint256& wtxid = item.first;
        CWalletTx& wtx = item.second;
        assert(wtx.GetHash() == wtxid);

        int nDepth = wtx.GetDepthInMainChain();

        if (!wtx.IsCoinBase() && !wtx.IsGameTx()
              && (nDepth == 0 && !wtx.isAbandoned())) {
            mapSorted.insert(std::make_pair(wtx.nOrderPos, &wtx));
        }
    }

    // Try to add wallet transactions to memory pool
    BOOST_FOREACH(PAIRTYPE(const int64_t, CWalletTx*)& item, mapSorted)
    {
        CWalletTx& wtx = *(item.second);

        LOCK(mempool.cs);
        wtx.AcceptToMemoryPool(false, maxTxFee);
    }
}

bool CWalletTx::RelayWalletTransaction()
{
    assert(pwallet->GetBroadcastTransactions());
    if (!IsCoinBase() && !IsGameTx())
    {
        if (GetDepthInMainChain() == 0 && !isAbandoned() && InMempool()) {
            LogPrintf("Relaying wtx %s\n", GetHash().ToString());
            RelayTransaction((CTransaction)*this);
            return true;
        }
    }
    return false;
}

set<uint256> CWalletTx::GetConflicts() const
{
    set<uint256> result;
    if (pwallet != NULL)
    {
        uint256 myHash = GetHash();
        result = pwallet->GetConflicts(myHash);
        result.erase(myHash);
    }
    return result;
}

CAmount CWalletTx::GetDebit(const isminefilter& filter, bool fExcludeNames) const
{
    if (vin.empty())
        return 0;

    CAmount debit = 0;
    if(filter & ISMINE_SPENDABLE)
    {
        if (!fDebitCached)
        {
            nDebitCached = pwallet->GetDebit(*this, ISMINE_SPENDABLE, true);
            nDebitWithNamesCached = pwallet->GetDebit(*this, ISMINE_SPENDABLE, false);
            fDebitCached = true;
        }
        debit += (fExcludeNames ? nDebitCached : nDebitWithNamesCached);
    }
    if(filter & ISMINE_WATCH_ONLY)
    {
        if (!fWatchDebitCached)
        {
            nWatchDebitCached = pwallet->GetDebit(*this, ISMINE_WATCH_ONLY, true);
            nWatchDebitWithNamesCached = pwallet->GetDebit(*this, ISMINE_WATCH_ONLY, false);
            fWatchDebitCached = true;
        }
        debit += (fExcludeNames ? nWatchDebitCached : nWatchDebitWithNamesCached);
    }
    return debit;
}

CAmount CWalletTx::GetCredit(const isminefilter& filter) const
{
    // Must wait until coinbase is safely deep enough in the chain before valuing it
    if ((IsCoinBase() || IsGameTx()) && GetBlocksToMaturity() > 0)
        return 0;

    int64_t credit = 0;
    if (filter & ISMINE_SPENDABLE)
    {
        // GetBalance can assume transactions in mapWallet won't change
        if (fCreditCached)
            credit += nCreditCached;
        else
        {
            nCreditCached = pwallet->GetCredit(*this, ISMINE_SPENDABLE);
            fCreditCached = true;
            credit += nCreditCached;
        }
    }
    if (filter & ISMINE_WATCH_ONLY)
    {
        if (fWatchCreditCached)
            credit += nWatchCreditCached;
        else
        {
            nWatchCreditCached = pwallet->GetCredit(*this, ISMINE_WATCH_ONLY);
            fWatchCreditCached = true;
            credit += nWatchCreditCached;
        }
    }
    return credit;
}

CAmount CWalletTx::GetImmatureCredit(bool fUseCache) const
{
    if ((IsCoinBase() || IsGameTx()) && GetBlocksToMaturity() > 0
          && IsInMainChain())
    {
        if (fUseCache && fImmatureCreditCached)
            return nImmatureCreditCached;
        nImmatureCreditCached = pwallet->GetCredit(*this, ISMINE_SPENDABLE);
        fImmatureCreditCached = true;
        return nImmatureCreditCached;
    }

    return 0;
}

CAmount CWalletTx::GetAvailableCredit(bool fUseCache) const
{
    if (pwallet == 0)
        return 0;

    // Must wait until coinbase is safely deep enough in the chain before valuing it
    if ((IsCoinBase() || IsGameTx()) && GetBlocksToMaturity() > 0)
        return 0;

    if (fUseCache && fAvailableCreditCached)
        return nAvailableCreditCached;

    CAmount nCredit = 0;
    uint256 hashTx = GetHash();
    for (unsigned int i = 0; i < vout.size(); i++)
    {
        if (!pwallet->IsSpent(hashTx, i))
        {
            const CTxOut &txout = vout[i];
            nCredit += pwallet->GetCredit(txout, ISMINE_SPENDABLE);
            if (!MoneyRange(nCredit))
                throw std::runtime_error("CWalletTx::GetAvailableCredit() : value out of range");
        }
    }

    nAvailableCreditCached = nCredit;
    fAvailableCreditCached = true;
    return nCredit;
}

CAmount CWalletTx::GetImmatureWatchOnlyCredit(const bool& fUseCache) const
{
    if ((IsCoinBase() || IsGameTx()) && GetBlocksToMaturity() > 0
          && IsInMainChain())
    {
        if (fUseCache && fImmatureWatchCreditCached)
            return nImmatureWatchCreditCached;
        nImmatureWatchCreditCached = pwallet->GetCredit(*this, ISMINE_WATCH_ONLY);
        fImmatureWatchCreditCached = true;
        return nImmatureWatchCreditCached;
    }

    return 0;
}

CAmount CWalletTx::GetAvailableWatchOnlyCredit(const bool& fUseCache) const
{
    if (pwallet == 0)
        return 0;

    // Must wait until coinbase is safely deep enough in the chain before valuing it
    if ((IsCoinBase() || IsGameTx()) && GetBlocksToMaturity() > 0)
        return 0;

    if (fUseCache && fAvailableWatchCreditCached)
        return nAvailableWatchCreditCached;

    CAmount nCredit = 0;
    for (unsigned int i = 0; i < vout.size(); i++)
    {
        if (!pwallet->IsSpent(GetHash(), i))
        {
            const CTxOut &txout = vout[i];
            nCredit += pwallet->GetCredit(txout, ISMINE_WATCH_ONLY);
            if (!MoneyRange(nCredit))
                throw std::runtime_error("CWalletTx::GetAvailableCredit() : value out of range");
        }
    }

    nAvailableWatchCreditCached = nCredit;
    fAvailableWatchCreditCached = true;
    return nCredit;
}

CAmount CWalletTx::GetChange() const
{
    if (fChangeCached)
        return nChangeCached;
    nChangeCached = pwallet->GetChange(*this);
    fChangeCached = true;
    return nChangeCached;
}

bool CWalletTx::InMempool() const
{
    LOCK(mempool.cs);
    if (mempool.exists(GetHash())) {
        return true;
    }
    return false;
}

bool CWalletTx::IsTrusted() const
{
    // Quick answer in most cases
    if (!CheckFinalTx(*this))
        return false;
    int nDepth = GetDepthInMainChain();
    if (nDepth >= 1)
        return true;
    if (nDepth < 0)
        return false;
    if (!bSpendZeroConfChange || !IsFromMe(ISMINE_ALL)) // using wtx's cached debit
        return false;

    // Don't trust unconfirmed transactions from us unless they are in the mempool.
    if (!InMempool())
        return false;

    // Trusted if all inputs are from us and are in the mempool:
    BOOST_FOREACH(const CTxIn& txin, vin)
    {
        // Transactions not sent by us: not trusted
        const CWalletTx* parent = pwallet->GetWalletTx(txin.prevout.hash);
        if (parent == NULL)
            return false;
        const CTxOut& parentOut = parent->vout[txin.prevout.n];
        if (pwallet->IsMine(parentOut) != ISMINE_SPENDABLE)
            return false;
    }
    return true;
}

bool CWalletTx::IsEquivalentTo(const CWalletTx& tx) const
{
        CMutableTransaction tx1 = *this;
        CMutableTransaction tx2 = tx;
        for (unsigned int i = 0; i < tx1.vin.size(); i++) tx1.vin[i].scriptSig = CScript();
        for (unsigned int i = 0; i < tx2.vin.size(); i++) tx2.vin[i].scriptSig = CScript();
        return CTransaction(tx1) == CTransaction(tx2);
}

std::vector<uint256> CWallet::ResendWalletTransactionsBefore(int64_t nTime)
{
    std::vector<uint256> result;

    LOCK(cs_wallet);
    // Sort them in chronological order
    multimap<unsigned int, CWalletTx*> mapSorted;
    BOOST_FOREACH(PAIRTYPE(const uint256, CWalletTx)& item, mapWallet)
    {
        CWalletTx& wtx = item.second;
        // Don't rebroadcast if newer than nTime:
        if (wtx.nTimeReceived > nTime)
            continue;
        mapSorted.insert(make_pair(wtx.nTimeReceived, &wtx));
    }
    BOOST_FOREACH(PAIRTYPE(const unsigned int, CWalletTx*)& item, mapSorted)
    {
        CWalletTx& wtx = *item.second;
        if (wtx.RelayWalletTransaction())
            result.push_back(wtx.GetHash());
    }
    return result;
}

void CWallet::ResendWalletTransactions(int64_t nBestBlockTime)
{
    // Do this infrequently and randomly to avoid giving away
    // that these are our transactions.
    if (GetTime() < nNextResend || !fBroadcastTransactions)
        return;
    bool fFirst = (nNextResend == 0);
    nNextResend = GetTime() + GetRand(30 * 60);
    if (fFirst)
        return;

    // Only do it if there's been a new block since last time
    if (nBestBlockTime < nLastResend)
        return;
    nLastResend = GetTime();

    // Rebroadcast unconfirmed txes older than 5 minutes before the last
    // block was found:
    std::vector<uint256> relayed = ResendWalletTransactionsBefore(nBestBlockTime-5*60);
    if (!relayed.empty())
        LogPrintf("%s: rebroadcast %u unconfirmed transactions\n", __func__, relayed.size());
}

/** @} */ // end of mapWallet




/** @defgroup Actions
 *
 * @{
 */


CAmount CWallet::GetBalance() const
{
    CAmount nTotal = 0;
    {
        LOCK2(cs_main, cs_wallet);
        for (map<uint256, CWalletTx>::const_iterator it = mapWallet.begin(); it != mapWallet.end(); ++it)
        {
            const CWalletTx* pcoin = &(*it).second;
            if (pcoin->IsTrusted())
                nTotal += pcoin->GetAvailableCredit();
        }
    }

    return nTotal;
}

CAmount CWallet::GetUnconfirmedBalance() const
{
    CAmount nTotal = 0;
    {
        LOCK2(cs_main, cs_wallet);
        for (map<uint256, CWalletTx>::const_iterator it = mapWallet.begin(); it != mapWallet.end(); ++it)
        {
            const CWalletTx* pcoin = &(*it).second;
            if (!pcoin->IsTrusted() && pcoin->GetDepthInMainChain() == 0 && pcoin->InMempool())
                nTotal += pcoin->GetAvailableCredit();
        }
    }
    return nTotal;
}

CAmount CWallet::GetImmatureBalance() const
{
    CAmount nTotal = 0;
    {
        LOCK2(cs_main, cs_wallet);
        for (map<uint256, CWalletTx>::const_iterator it = mapWallet.begin(); it != mapWallet.end(); ++it)
        {
            const CWalletTx* pcoin = &(*it).second;
            nTotal += pcoin->GetImmatureCredit();
        }
    }
    return nTotal;
}

CAmount CWallet::GetWatchOnlyBalance() const
{
    CAmount nTotal = 0;
    {
        LOCK2(cs_main, cs_wallet);
        for (map<uint256, CWalletTx>::const_iterator it = mapWallet.begin(); it != mapWallet.end(); ++it)
        {
            const CWalletTx* pcoin = &(*it).second;
            if (pcoin->IsTrusted())
                nTotal += pcoin->GetAvailableWatchOnlyCredit();
        }
    }

    return nTotal;
}

CAmount CWallet::GetUnconfirmedWatchOnlyBalance() const
{
    CAmount nTotal = 0;
    {
        LOCK2(cs_main, cs_wallet);
        for (map<uint256, CWalletTx>::const_iterator it = mapWallet.begin(); it != mapWallet.end(); ++it)
        {
            const CWalletTx* pcoin = &(*it).second;
            if (!pcoin->IsTrusted() && pcoin->GetDepthInMainChain() == 0 && pcoin->InMempool())
                nTotal += pcoin->GetAvailableWatchOnlyCredit();
        }
    }
    return nTotal;
}

CAmount CWallet::GetImmatureWatchOnlyBalance() const
{
    CAmount nTotal = 0;
    {
        LOCK2(cs_main, cs_wallet);
        for (map<uint256, CWalletTx>::const_iterator it = mapWallet.begin(); it != mapWallet.end(); ++it)
        {
            const CWalletTx* pcoin = &(*it).second;
            nTotal += pcoin->GetImmatureWatchOnlyCredit();
        }
    }
    return nTotal;
}

void CWallet::AvailableCoins(vector<COutput>& vCoins, bool fOnlyConfirmed, const CCoinControl *coinControl, bool fIncludeZeroValue) const
{
    vCoins.clear();

    {
        LOCK2(cs_main, cs_wallet);
        for (map<uint256, CWalletTx>::const_iterator it = mapWallet.begin(); it != mapWallet.end(); ++it)
        {
            const uint256& wtxid = it->first;
            const CWalletTx* pcoin = &(*it).second;

            if (!CheckFinalTx(*pcoin))
                continue;

            if (fOnlyConfirmed && !pcoin->IsTrusted())
                continue;

            if ((pcoin->IsCoinBase() || pcoin->IsGameTx())
                  && pcoin->GetBlocksToMaturity() > 0)
                continue;

            int nDepth = pcoin->GetDepthInMainChain();
            if (nDepth < 0)
                continue;

            // We should not consider coins which aren't at least in our mempool
            // It's possible for these to be conflicted via ancestors which we may never be able to detect
            if (nDepth == 0 && !pcoin->InMempool())
                continue;

            for (unsigned int i = 0; i < pcoin->vout.size(); i++) {
                isminetype mine = IsMine(pcoin->vout[i]);
                if (!(IsSpent(wtxid, i)) && mine != ISMINE_NO &&
                    !IsLockedCoin((*it).first, i) && (pcoin->vout[i].nValue > 0 || fIncludeZeroValue) &&
                    (!coinControl || !coinControl->HasSelected() || coinControl->fAllowOtherInputs || coinControl->IsSelected(COutPoint((*it).first, i)))
                    && !CNameScript::isNameScript(pcoin->vout[i].scriptPubKey))
                        vCoins.push_back(COutput(pcoin, i, nDepth,
                                                 ((mine & ISMINE_SPENDABLE) != ISMINE_NO) ||
                                                  (coinControl && coinControl->fAllowWatchOnly && (mine & ISMINE_WATCH_SOLVABLE) != ISMINE_NO),
                                                 (mine & (ISMINE_SPENDABLE | ISMINE_WATCH_SOLVABLE)) != ISMINE_NO));
            }
        }
    }
}

static void ApproximateBestSubset(vector<pair<CAmount, pair<const CWalletTx*,unsigned int> > >vValue, const CAmount& nTotalLower, const CAmount& nTargetValue,
                                  vector<char>& vfBest, CAmount& nBest, int iterations = 1000)
{
    vector<char> vfIncluded;

    vfBest.assign(vValue.size(), true);
    nBest = nTotalLower;

    seed_insecure_rand();

    for (int nRep = 0; nRep < iterations && nBest != nTargetValue; nRep++)
    {
        vfIncluded.assign(vValue.size(), false);
        CAmount nTotal = 0;
        bool fReachedTarget = false;
        for (int nPass = 0; nPass < 2 && !fReachedTarget; nPass++)
        {
            for (unsigned int i = 0; i < vValue.size(); i++)
            {
                //The solver here uses a randomized algorithm,
                //the randomness serves no real security purpose but is just
                //needed to prevent degenerate behavior and it is important
                //that the rng is fast. We do not use a constant random sequence,
                //because there may be some privacy improvement by making
                //the selection random.
                if (nPass == 0 ? insecure_rand()&1 : !vfIncluded[i])
                {
                    nTotal += vValue[i].first;
                    vfIncluded[i] = true;
                    if (nTotal >= nTargetValue)
                    {
                        fReachedTarget = true;
                        if (nTotal < nBest)
                        {
                            nBest = nTotal;
                            vfBest = vfIncluded;
                        }
                        nTotal -= vValue[i].first;
                        vfIncluded[i] = false;
                    }
                }
            }
        }
    }
}

bool CWallet::SelectCoinsMinConf(const CAmount& nTargetValue, int nConfMine, int nConfTheirs, vector<COutput> vCoins,
                                 set<pair<const CWalletTx*,unsigned int> >& setCoinsRet, CAmount& nValueRet) const
{
    setCoinsRet.clear();
    nValueRet = 0;

    // List of values less than target
    pair<CAmount, pair<const CWalletTx*,unsigned int> > coinLowestLarger;
    coinLowestLarger.first = std::numeric_limits<CAmount>::max();
    coinLowestLarger.second.first = NULL;
    vector<pair<CAmount, pair<const CWalletTx*,unsigned int> > > vValue;
    CAmount nTotalLower = 0;

    random_shuffle(vCoins.begin(), vCoins.end(), GetRandInt);

    BOOST_FOREACH(const COutput &output, vCoins)
    {
        if (!output.fSpendable)
            continue;

        const CWalletTx *pcoin = output.tx;

        if (output.nDepth < (pcoin->IsFromMe(ISMINE_ALL) ? nConfMine : nConfTheirs))
            continue;

        int i = output.i;
        CAmount n = pcoin->vout[i].nValue;

        pair<CAmount,pair<const CWalletTx*,unsigned int> > coin = make_pair(n,make_pair(pcoin, i));

        if (n == nTargetValue)
        {
            setCoinsRet.insert(coin.second);
            nValueRet += coin.first;
            return true;
        }
        else if (n < nTargetValue + MIN_CHANGE)
        {
            vValue.push_back(coin);
            nTotalLower += n;
        }
        else if (n < coinLowestLarger.first)
        {
            coinLowestLarger = coin;
        }
    }

    if (nTotalLower == nTargetValue)
    {
        for (unsigned int i = 0; i < vValue.size(); ++i)
        {
            setCoinsRet.insert(vValue[i].second);
            nValueRet += vValue[i].first;
        }
        return true;
    }

    if (nTotalLower < nTargetValue)
    {
        if (coinLowestLarger.second.first == NULL)
            return false;
        setCoinsRet.insert(coinLowestLarger.second);
        nValueRet += coinLowestLarger.first;
        return true;
    }

    // Solve subset sum by stochastic approximation
    std::sort(vValue.begin(), vValue.end(), CompareValueOnly());
    std::reverse(vValue.begin(), vValue.end());
    vector<char> vfBest;
    CAmount nBest;

    ApproximateBestSubset(vValue, nTotalLower, nTargetValue, vfBest, nBest);
    if (nBest != nTargetValue && nTotalLower >= nTargetValue + MIN_CHANGE)
        ApproximateBestSubset(vValue, nTotalLower, nTargetValue + MIN_CHANGE, vfBest, nBest);

    // If we have a bigger coin and (either the stochastic approximation didn't find a good solution,
    //                                   or the next bigger coin is closer), return the bigger coin
    if (coinLowestLarger.second.first &&
        ((nBest != nTargetValue && nBest < nTargetValue + MIN_CHANGE) || coinLowestLarger.first <= nBest))
    {
        setCoinsRet.insert(coinLowestLarger.second);
        nValueRet += coinLowestLarger.first;
    }
    else {
        for (unsigned int i = 0; i < vValue.size(); i++)
            if (vfBest[i])
            {
                setCoinsRet.insert(vValue[i].second);
                nValueRet += vValue[i].first;
            }

        LogPrint("selectcoins", "SelectCoins() best subset: ");
        for (unsigned int i = 0; i < vValue.size(); i++)
            if (vfBest[i])
                LogPrint("selectcoins", "%s ", FormatMoney(vValue[i].first));
        LogPrint("selectcoins", "total %s\n", FormatMoney(nBest));
    }

    return true;
}

bool CWallet::SelectCoins(const vector<COutput>& vAvailableCoins, const CAmount& nTargetValue, set<pair<const CWalletTx*,unsigned int> >& setCoinsRet, CAmount& nValueRet, const CCoinControl* coinControl) const
{
    vector<COutput> vCoins(vAvailableCoins);

    // coin control -> return all selected outputs (we want all selected to go into the transaction for sure)
    if (coinControl && coinControl->HasSelected() && !coinControl->fAllowOtherInputs)
    {
        BOOST_FOREACH(const COutput& out, vCoins)
        {
            if (!out.fSpendable)
                 continue;
            nValueRet += out.tx->vout[out.i].nValue;
            setCoinsRet.insert(make_pair(out.tx, out.i));
        }
        return (nValueRet >= nTargetValue);
    }

    // calculate value from preset inputs and store them
    set<pair<const CWalletTx*, uint32_t> > setPresetCoins;
    CAmount nValueFromPresetInputs = 0;

    std::vector<COutPoint> vPresetInputs;
    if (coinControl)
        coinControl->ListSelected(vPresetInputs);
    BOOST_FOREACH(const COutPoint& outpoint, vPresetInputs)
    {
        map<uint256, CWalletTx>::const_iterator it = mapWallet.find(outpoint.hash);
        if (it != mapWallet.end())
        {
            const CWalletTx* pcoin = &it->second;
            // Clearly invalid input, fail
            if (pcoin->vout.size() <= outpoint.n)
                return false;
            nValueFromPresetInputs += pcoin->vout[outpoint.n].nValue;
            setPresetCoins.insert(make_pair(pcoin, outpoint.n));
        } else
            return false; // TODO: Allow non-wallet inputs
    }

    // remove preset inputs from vCoins
    for (vector<COutput>::iterator it = vCoins.begin(); it != vCoins.end() && coinControl && coinControl->HasSelected();)
    {
        if (setPresetCoins.count(make_pair(it->tx, it->i)))
            it = vCoins.erase(it);
        else
            ++it;
    }

    bool res = nTargetValue <= nValueFromPresetInputs ||
        SelectCoinsMinConf(nTargetValue - nValueFromPresetInputs, 1, 6, vCoins, setCoinsRet, nValueRet) ||
        SelectCoinsMinConf(nTargetValue - nValueFromPresetInputs, 1, 1, vCoins, setCoinsRet, nValueRet) ||
        (bSpendZeroConfChange && SelectCoinsMinConf(nTargetValue - nValueFromPresetInputs, 0, 1, vCoins, setCoinsRet, nValueRet));

    // because SelectCoinsMinConf clears the setCoinsRet, we now add the possible inputs to the coinset
    setCoinsRet.insert(setPresetCoins.begin(), setPresetCoins.end());

    // add preset inputs to the total value selected
    nValueRet += nValueFromPresetInputs;

    return res;
}

bool CWallet::FundTransaction(CMutableTransaction& tx, CAmount& nFeeRet, bool overrideEstimatedFeeRate, const CFeeRate& specificFeeRate, int& nChangePosInOut, std::string& strFailReason, bool includeWatching, bool lockUnspents, const CTxDestination& destChange)
{
    vector<CRecipient> vecSend;

    // Turn the txout set into a CRecipient vector
    BOOST_FOREACH(const CTxOut& txOut, tx.vout)
    {
        CRecipient recipient = {txOut.scriptPubKey, txOut.nValue, false};
        vecSend.push_back(recipient);
    }

    CCoinControl coinControl;
    coinControl.destChange = destChange;
    coinControl.fAllowOtherInputs = true;
    coinControl.fAllowWatchOnly = includeWatching;
    coinControl.fOverrideFeeRate = overrideEstimatedFeeRate;
    coinControl.nFeeRate = specificFeeRate;

    BOOST_FOREACH(const CTxIn& txin, tx.vin)
        coinControl.Select(txin.prevout);

    CReserveKey reservekey(this);
    CWalletTx wtx;
    if (!CreateTransaction(vecSend, NULL, wtx, reservekey, nFeeRet, nChangePosInOut, strFailReason, &coinControl, false))
        return false;

    if (nChangePosInOut != -1)
        tx.vout.insert(tx.vout.begin() + nChangePosInOut, wtx.vout[nChangePosInOut]);

    // Add new txins (keeping original txin scriptSig/order)
    BOOST_FOREACH(const CTxIn& txin, wtx.vin)
    {
        if (!coinControl.IsSelected(txin.prevout))
        {
            tx.vin.push_back(txin);

            if (lockUnspents)
            {
              LOCK2(cs_main, cs_wallet);
              LockCoin(txin.prevout);
            }
        }
    }

    return true;
}

bool CWallet::CreateTransaction(const vector<CRecipient>& vecSend,
                                const CTxIn* withInput,
                                CWalletTx& wtxNew, CReserveKey& reservekey, CAmount& nFeeRet,
                                int& nChangePosInOut, std::string& strFailReason, const CCoinControl* coinControl, bool sign)
{
    /* Initialise nFeeRet here so that SendMoney doesn't see an uninitialised
       value in case we error out earlier.  */
    nFeeRet = 0;

    CAmount nValue = 0;
    int nChangePosRequest = nChangePosInOut;
    unsigned int nSubtractFeeFromAmount = 0;
    bool isNamecoin = false;
    BOOST_FOREACH (const CRecipient& recipient, vecSend)
    {
        if (nValue < 0 || recipient.nAmount < 0)
        {
            strFailReason = _("Transaction amounts must be positive");
            return false;
        }
        nValue += recipient.nAmount;

        if (recipient.fSubtractFeeFromAmount)
            nSubtractFeeFromAmount++;

        if (CNameScript::isNameScript (recipient.scriptPubKey))
            isNamecoin = true;
    }
    if (vecSend.empty() || nValue < 0)
    {
        strFailReason = _("Transaction amounts must be positive");
        return false;
    }

    /* If we have an input to include, find its value.  This value will be
       subtracted later on during coin selection, since the input is added
       additionally to the selected coins.  */
    CAmount nInputValue = 0;
    const CWalletTx* withInputTx = NULL;
    if (withInput)
    {
        withInputTx = GetWalletTx(withInput->prevout.hash);
        if (!withInputTx)
        {
            strFailReason = _("Input tx not found in wallet");
            return false;
        }
        const CTxOut& withOut = withInputTx->vout[withInput->prevout.n];
        if (IsMine (withOut) != ISMINE_SPENDABLE)
        {
            strFailReason = _("Input tx is not mine");
            return false;
        }
        nInputValue = withOut.nValue;
    }

    wtxNew.fTimeReceivedIsTxTime = true;
    wtxNew.BindWallet(this);
    CMutableTransaction txNew;
    if (isNamecoin)
        txNew.SetNamecoin();

    // Discourage fee sniping.
    //
    // For a large miner the value of the transactions in the best block and
    // the mempool can exceed the cost of deliberately attempting to mine two
    // blocks to orphan the current best block. By setting nLockTime such that
    // only the next block can include the transaction, we discourage this
    // practice as the height restricted and limited blocksize gives miners
    // considering fee sniping fewer options for pulling off this attack.
    //
    // A simple way to think about this is from the wallet's point of view we
    // always want the blockchain to move forward. By setting nLockTime this
    // way we're basically making the statement that we only want this
    // transaction to appear in the next block; we don't want to potentially
    // encourage reorgs by allowing transactions to appear at lower heights
    // than the next block in forks of the best chain.
    //
    // Of course, the subsidy is high enough, and transaction volume low
    // enough, that fee sniping isn't a problem yet, but by implementing a fix
    // now we ensure code won't be written that makes assumptions about
    // nLockTime that preclude a fix later.
    txNew.nLockTime = chainActive.Height();

    // Secondly occasionally randomly pick a nLockTime even further back, so
    // that transactions that are delayed after signing for whatever reason,
    // e.g. high-latency mix networks and some CoinJoin implementations, have
    // better privacy.
    if (GetRandInt(10) == 0)
        txNew.nLockTime = std::max(0, (int)txNew.nLockTime - GetRandInt(100));

    assert(txNew.nLockTime <= (unsigned int)chainActive.Height());
    assert(txNew.nLockTime < LOCKTIME_THRESHOLD);

    {
        LOCK2(cs_main, cs_wallet);
        {
            std::vector<COutput> vAvailableCoins;
            AvailableCoins(vAvailableCoins, true, coinControl);

            nFeeRet = 0;
            // Start with no fee and loop until there is enough fee
            while (true)
            {
                nChangePosInOut = nChangePosRequest;
                txNew.vin.clear();
                txNew.vout.clear();
                wtxNew.fFromMe = true;
                bool fFirst = true;

                CAmount nValueToSelect = nValue - nInputValue;
                if (nSubtractFeeFromAmount == 0)
                    nValueToSelect += nFeeRet;
                double dPriority = 0;
                // vouts to the payees
                BOOST_FOREACH (const CRecipient& recipient, vecSend)
                {
                    CTxOut txout(recipient.nAmount, recipient.scriptPubKey);

                    if (recipient.fSubtractFeeFromAmount)
                    {
                        txout.nValue -= nFeeRet / nSubtractFeeFromAmount; // Subtract fee equally from each selected recipient

                        if (fFirst) // first receiver pays the remainder not divisible by output count
                        {
                            fFirst = false;
                            txout.nValue -= nFeeRet % nSubtractFeeFromAmount;
                        }
                    }

                    if (txout.IsDust(::minRelayTxFee))
                    {
                        if (recipient.fSubtractFeeFromAmount && nFeeRet > 0)
                        {
                            if (txout.nValue < 0)
                                strFailReason = _("The transaction amount is too small to pay the fee");
                            else
                                strFailReason = _("The transaction amount is too small to send after the fee has been deducted");
                        }
                        else
                            strFailReason = _("Transaction amount too small");
                        return false;
                    }
                    txNew.vout.push_back(txout);
                }

                // Choose coins to use
                set<pair<const CWalletTx*,unsigned int> > setCoins;
                CAmount nValueIn = 0;
                if (!SelectCoins(vAvailableCoins, nValueToSelect, setCoins, nValueIn, coinControl))
                {
                    strFailReason = _("Insufficient funds");
                    return false;
                }
                if (withInput)
                    setCoins.insert(std::make_pair(withInputTx, withInput->prevout.n));
                BOOST_FOREACH(PAIRTYPE(const CWalletTx*, unsigned int) pcoin, setCoins)
                {
                    CAmount nCredit = pcoin.first->vout[pcoin.second].nValue;
                    //The coin age after the next block (depth+1) is used instead of the current,
                    //reflecting an assumption the user would accept a bit more delay for
                    //a chance at a free transaction.
                    //But mempool inputs might still be in the mempool, so their age stays 0
                    int age = pcoin.first->GetDepthInMainChain();
                    assert(age >= 0);
                    if (age != 0)
                        age += 1;
                    dPriority += (double)nCredit * age;
                }

                const CAmount nChange = nValueIn - nValueToSelect;
                if (nChange > 0)
                {
                    // Fill a vout to ourself
                    // TODO: pass in scriptChange instead of reservekey so
                    // change transaction isn't always pay-to-bitcoin-address
                    CScript scriptChange;

                    // coin control: send change to custom address
                    if (coinControl && !boost::get<CNoDestination>(&coinControl->destChange))
                        scriptChange = GetScriptForDestination(coinControl->destChange);

                    // no coin control: send change to newly generated address
                    else
                    {
                        // Note: We use a new key here to keep it from being obvious which side is the change.
                        //  The drawback is that by not reusing a previous key, the change may be lost if a
                        //  backup is restored, if the backup doesn't have the new private key for the change.
                        //  If we reused the old key, it would be possible to add code to look for and
                        //  rediscover unknown transactions that were written with keys of ours to recover
                        //  post-backup change.

                        // Reserve a new key pair from key pool
                        CPubKey vchPubKey;
                        bool ret;
                        ret = reservekey.GetReservedKey(vchPubKey);
                        assert(ret); // should never fail, as we just unlocked

                        scriptChange = GetScriptForDestination(vchPubKey.GetID());
                    }

                    CTxOut newTxOut(nChange, scriptChange);

                    // We do not move dust-change to fees, because the sender would end up paying more than requested.
                    // This would be against the purpose of the all-inclusive feature.
                    // So instead we raise the change and deduct from the recipient.
                    if (nSubtractFeeFromAmount > 0 && newTxOut.IsDust(::minRelayTxFee))
                    {
                        CAmount nDust = newTxOut.GetDustThreshold(::minRelayTxFee) - newTxOut.nValue;
                        newTxOut.nValue += nDust; // raise change until no more dust
                        for (unsigned int i = 0; i < vecSend.size(); i++) // subtract from first recipient
                        {
                            if (vecSend[i].fSubtractFeeFromAmount)
                            {
                                txNew.vout[i].nValue -= nDust;
                                if (txNew.vout[i].IsDust(::minRelayTxFee))
                                {
                                    strFailReason = _("The transaction amount is too small to send after the fee has been deducted");
                                    return false;
                                }
                                break;
                            }
                        }
                    }

                    // Never create dust outputs; if we would, just
                    // add the dust to the fee.
                    if (newTxOut.IsDust(::minRelayTxFee))
                    {
                        nChangePosInOut = -1;
                        nFeeRet += nChange;
                        reservekey.ReturnKey();
                    }
                    else
                    {
                        if (nChangePosInOut == -1)
                        {
                            // Insert change txn at random position:
                            nChangePosInOut = GetRandInt(txNew.vout.size()+1);
                        }
                        else if ((unsigned int)nChangePosInOut > txNew.vout.size())
                        {
                            strFailReason = _("Change index out of range");
                            return false;
                        }

                        vector<CTxOut>::iterator position = txNew.vout.begin()+nChangePosInOut;
                        txNew.vout.insert(position, newTxOut);
                    }
                }
                else
                    reservekey.ReturnKey();

                // Fill vin
                //
                // Note how the sequence number is set to max()-1 so that the
                // nLockTime set above actually works.
                BOOST_FOREACH(const PAIRTYPE(const CWalletTx*,unsigned int)& coin, setCoins)
                    txNew.vin.push_back(CTxIn(coin.first->GetHash(),coin.second,CScript(),
                                              std::numeric_limits<unsigned int>::max()-1));

                // Sign
                int nIn = 0;
                CTransaction txNewConst(txNew);
                BOOST_FOREACH(const PAIRTYPE(const CWalletTx*,unsigned int)& coin, setCoins)
                {
                    bool signSuccess;
                    const CScript& scriptPubKey = coin.first->vout[coin.second].scriptPubKey;
                    SignatureData sigdata;
                    if (sign)
                        signSuccess = ProduceSignature(TransactionSignatureCreator(this, &txNewConst, nIn, coin.first->vout[coin.second].nValue, SIGHASH_ALL), scriptPubKey, sigdata);
                    else
                        signSuccess = ProduceSignature(DummySignatureCreator(this), scriptPubKey, sigdata);

                    if (!signSuccess)
                    {
                        strFailReason = _("Signing transaction failed");
                        return false;
                    } else {
                        UpdateTransaction(txNew, nIn, sigdata);
                    }

                    nIn++;
                }

                unsigned int nBytes = GetVirtualTransactionSize(txNew);

                // Remove scriptSigs if we used dummy signatures for fee calculation
                if (!sign) {
                    BOOST_FOREACH (CTxIn& vin, txNew.vin)
                        vin.scriptSig = CScript();
                    txNew.wit.SetNull();
                }

                // Embed the constructed transaction data in wtxNew.
                *static_cast<CTransaction*>(&wtxNew) = CTransaction(txNew);

                // Limit size
                if (GetTransactionWeight(txNew) >= MAX_STANDARD_TX_WEIGHT)
                {
                    strFailReason = _("Transaction too large");
                    return false;
                }

                dPriority = wtxNew.ComputePriority(dPriority, nBytes);

                // Compute minimum Huntercoin fee.
                const CAmount minHucFee = GetHuntercoinMinFee (txNew);

                // Can we complete this as a free transaction?
                if (fSendFreeTransactions
                      && nBytes <= MAX_FREE_TRANSACTION_CREATE_SIZE
                      && minHucFee == 0)
                {
                    // Not enough fee: enough priority?
                    double dPriorityNeeded = mempool.estimateSmartPriority(nTxConfirmTarget);
                    // Require at least hard-coded AllowFree.
                    if (dPriority >= dPriorityNeeded && AllowFree(dPriority))
                        break;
                }

                CAmount nFeeNeeded = GetMinimumFee(nBytes, nTxConfirmTarget, mempool);
                nFeeNeeded = std::max (nFeeNeeded, minHucFee);
                if (coinControl && nFeeNeeded > 0 && coinControl->nMinimumTotalFee > nFeeNeeded) {
                    nFeeNeeded = coinControl->nMinimumTotalFee;
                }
                if (coinControl && coinControl->fOverrideFeeRate)
                    nFeeNeeded = coinControl->nFeeRate.GetFee(nBytes);

                // If we made it here and we aren't even able to meet the relay fee on the next pass, give up
                // because we must be at the maximum allowed fee.
                if (nFeeNeeded < ::minRelayTxFee.GetFee(nBytes))
                {
                    strFailReason = _("Transaction too large for fee policy");
                    return false;
                }

                if (nFeeRet >= nFeeNeeded)
                    break; // Done, enough fee included.

                // Include more fee and try again.
                nFeeRet = nFeeNeeded;
                continue;
            }
        }
    }

    return true;
}

/**
 * Call after CreateTransaction unless you want to abort
 */
bool CWallet::CommitTransaction(CWalletTx& wtxNew, CReserveKey& reservekey)
{
    {
        LOCK2(cs_main, cs_wallet);
        LogPrintf("CommitTransaction:\n%s", wtxNew.ToString());
        {
            // Take key pair from key pool so it won't be used again
            reservekey.KeepKey();

            // Add tx to wallet, because if it has change it's also ours,
            // otherwise just for transaction history.
            AddToWallet(wtxNew);

            // Notify that old coins are spent
            set<CWalletTx*> setCoins;
            BOOST_FOREACH(const CTxIn& txin, wtxNew.vin)
            {
                CWalletTx &coin = mapWallet[txin.prevout.hash];
                coin.BindWallet(this);
                NotifyTransactionChanged(this, coin.GetHash(), CT_UPDATED);
            }
        }

        // Track how many getdata requests our transaction gets
        mapRequestCount[wtxNew.GetHash()] = 0;

        if (fBroadcastTransactions)
        {
            // Broadcast
            if (!wtxNew.AcceptToMemoryPool(false, maxTxFee))
            {
                // This must not fail. The transaction has already been signed and recorded.
                LogPrintf("CommitTransaction(): Error: Transaction not valid\n");
                return false;
            }
            wtxNew.RelayWalletTransaction();
        }
    }
    return true;
}

bool CWallet::AddAccountingEntry(const CAccountingEntry& acentry, CWalletDB & pwalletdb)
{
    if (!pwalletdb.WriteAccountingEntry_Backend(acentry))
        return false;

    laccentries.push_back(acentry);
    CAccountingEntry & entry = laccentries.back();
    wtxOrdered.insert(make_pair(entry.nOrderPos, TxPair((CWalletTx*)0, &entry)));

    return true;
}

CAmount CWallet::GetRequiredFee(unsigned int nTxBytes)
{
    return std::max(minTxFee.GetFee(nTxBytes), ::minRelayTxFee.GetFee(nTxBytes));
}

CAmount CWallet::GetMinimumFee(unsigned int nTxBytes, unsigned int nConfirmTarget, const CTxMemPool& pool)
{
    // payTxFee is user-set "I want to pay this much"
    CAmount nFeeNeeded = payTxFee.GetFee(nTxBytes);
    // User didn't set: use -txconfirmtarget to estimate...
    if (nFeeNeeded == 0) {
        int estimateFoundTarget = nConfirmTarget;
        nFeeNeeded = pool.estimateSmartFee(nConfirmTarget, &estimateFoundTarget).GetFee(nTxBytes);
        // ... unless we don't have enough mempool data for estimatefee, then use fallbackFee
        if (nFeeNeeded == 0)
            nFeeNeeded = fallbackFee.GetFee(nTxBytes);
    }
    // prevent user from paying a fee below minRelayTxFee or minTxFee
    nFeeNeeded = std::max(nFeeNeeded, GetRequiredFee(nTxBytes));
    // But always obey the maximum
    if (nFeeNeeded > maxTxFee)
        nFeeNeeded = maxTxFee;
    return nFeeNeeded;
}




DBErrors CWallet::LoadWallet(bool& fFirstRunRet)
{
    if (!fFileBacked)
        return DB_LOAD_OK;
    fFirstRunRet = false;
    DBErrors nLoadWalletRet = CWalletDB(strWalletFile,"cr+").LoadWallet(this);
    if (nLoadWalletRet == DB_NEED_REWRITE)
    {
        if (CDB::Rewrite(strWalletFile, "\x04pool"))
        {
            LOCK(cs_wallet);
            setKeyPool.clear();
            // Note: can't top-up keypool here, because wallet is locked.
            // User will be prompted to unlock wallet the next operation
            // that requires a new key.
        }
    }

    if (nLoadWalletRet != DB_LOAD_OK)
        return nLoadWalletRet;
    fFirstRunRet = !vchDefaultKey.IsValid();

    uiInterface.LoadWallet(this);

    return DB_LOAD_OK;
}

DBErrors CWallet::ZapSelectTx(vector<uint256>& vHashIn, vector<uint256>& vHashOut)
{
    if (!fFileBacked)
        return DB_LOAD_OK;
    DBErrors nZapSelectTxRet = CWalletDB(strWalletFile,"cr+").ZapSelectTx(this, vHashIn, vHashOut);
    if (nZapSelectTxRet == DB_NEED_REWRITE)
    {
        if (CDB::Rewrite(strWalletFile, "\x04pool"))
        {
            LOCK(cs_wallet);
            setKeyPool.clear();
            // Note: can't top-up keypool here, because wallet is locked.
            // User will be prompted to unlock wallet the next operation
            // that requires a new key.
        }
    }

    if (nZapSelectTxRet != DB_LOAD_OK)
        return nZapSelectTxRet;

    MarkDirty();

    return DB_LOAD_OK;

}

DBErrors CWallet::ZapWalletTx(std::vector<CWalletTx>& vWtx)
{
    if (!fFileBacked)
        return DB_LOAD_OK;
    DBErrors nZapWalletTxRet = CWalletDB(strWalletFile,"cr+").ZapWalletTx(this, vWtx);
    if (nZapWalletTxRet == DB_NEED_REWRITE)
    {
        if (CDB::Rewrite(strWalletFile, "\x04pool"))
        {
            LOCK(cs_wallet);
            setKeyPool.clear();
            // Note: can't top-up keypool here, because wallet is locked.
            // User will be prompted to unlock wallet the next operation
            // that requires a new key.
        }
    }

    if (nZapWalletTxRet != DB_LOAD_OK)
        return nZapWalletTxRet;

    return DB_LOAD_OK;
}


bool CWallet::SetAddressBook(const CTxDestination& address, const string& strName, const string& strPurpose)
{
    bool fUpdated = false;
    {
        LOCK(cs_wallet); // mapAddressBook
        std::map<CTxDestination, CAddressBookData>::iterator mi = mapAddressBook.find(address);
        fUpdated = mi != mapAddressBook.end();
        mapAddressBook[address].name = strName;
        if (!strPurpose.empty()) /* update purpose only if requested */
            mapAddressBook[address].purpose = strPurpose;
    }
    NotifyAddressBookChanged(this, address, strName, ::IsMine(*this, address) != ISMINE_NO,
                             strPurpose, (fUpdated ? CT_UPDATED : CT_NEW) );
    if (!fFileBacked)
        return false;
    if (!strPurpose.empty() && !CWalletDB(strWalletFile).WritePurpose(CBitcoinAddress(address).ToString(), strPurpose))
        return false;
    return CWalletDB(strWalletFile).WriteName(CBitcoinAddress(address).ToString(), strName);
}

bool CWallet::DelAddressBook(const CTxDestination& address)
{
    {
        LOCK(cs_wallet); // mapAddressBook

        if(fFileBacked)
        {
            // Delete destdata tuples associated with address
            std::string strAddress = CBitcoinAddress(address).ToString();
            BOOST_FOREACH(const PAIRTYPE(string, string) &item, mapAddressBook[address].destdata)
            {
                CWalletDB(strWalletFile).EraseDestData(strAddress, item.first);
            }
        }
        mapAddressBook.erase(address);
    }

    NotifyAddressBookChanged(this, address, "", ::IsMine(*this, address) != ISMINE_NO, "", CT_DELETED);

    if (!fFileBacked)
        return false;
    CWalletDB(strWalletFile).ErasePurpose(CBitcoinAddress(address).ToString());
    return CWalletDB(strWalletFile).EraseName(CBitcoinAddress(address).ToString());
}

bool CWallet::SetDefaultKey(const CPubKey &vchPubKey)
{
    if (fFileBacked)
    {
        if (!CWalletDB(strWalletFile).WriteDefaultKey(vchPubKey))
            return false;
    }
    vchDefaultKey = vchPubKey;
    return true;
}

/**
 * Mark old keypool keys as used,
 * and generate all new keys 
 */
bool CWallet::NewKeyPool()
{
    {
        LOCK(cs_wallet);
        CWalletDB walletdb(strWalletFile);
        BOOST_FOREACH(int64_t nIndex, setKeyPool)
            walletdb.ErasePool(nIndex);
        setKeyPool.clear();

        if (IsLocked())
            return false;

        int64_t nKeys = max(GetArg("-keypool", DEFAULT_KEYPOOL_SIZE), (int64_t)0);
        for (int i = 0; i < nKeys; i++)
        {
            int64_t nIndex = i+1;
            walletdb.WritePool(nIndex, CKeyPool(GenerateNewKey()));
            setKeyPool.insert(nIndex);
        }
        LogPrintf("CWallet::NewKeyPool wrote %d new keys\n", nKeys);
    }
    return true;
}

bool CWallet::TopUpKeyPool(unsigned int kpSize)
{
    {
        LOCK(cs_wallet);

        if (IsLocked())
            return false;

        CWalletDB walletdb(strWalletFile);

        // Top up key pool
        unsigned int nTargetSize;
        if (kpSize > 0)
            nTargetSize = kpSize;
        else
            nTargetSize = max(GetArg("-keypool", DEFAULT_KEYPOOL_SIZE), (int64_t) 0);

        while (setKeyPool.size() < (nTargetSize + 1))
        {
            int64_t nEnd = 1;
            if (!setKeyPool.empty())
                nEnd = *(--setKeyPool.end()) + 1;
            if (!walletdb.WritePool(nEnd, CKeyPool(GenerateNewKey())))
                throw runtime_error("TopUpKeyPool(): writing generated key failed");
            setKeyPool.insert(nEnd);
            LogPrintf("keypool added key %d, size=%u\n", nEnd, setKeyPool.size());
        }
    }
    return true;
}

void CWallet::ReserveKeyFromKeyPool(int64_t& nIndex, CKeyPool& keypool)
{
    nIndex = -1;
    keypool.vchPubKey = CPubKey();
    {
        LOCK(cs_wallet);

        if (!IsLocked())
            TopUpKeyPool();

        // Get the oldest key
        if(setKeyPool.empty())
            return;

        CWalletDB walletdb(strWalletFile);

        nIndex = *(setKeyPool.begin());
        setKeyPool.erase(setKeyPool.begin());
        if (!walletdb.ReadPool(nIndex, keypool))
            throw runtime_error("ReserveKeyFromKeyPool(): read failed");
        if (!HaveKey(keypool.vchPubKey.GetID()))
            throw runtime_error("ReserveKeyFromKeyPool(): unknown key in key pool");
        assert(keypool.vchPubKey.IsValid());
        LogPrintf("keypool reserve %d\n", nIndex);
    }
}

void CWallet::KeepKey(int64_t nIndex)
{
    // Remove from key pool
    if (fFileBacked)
    {
        CWalletDB walletdb(strWalletFile);
        walletdb.ErasePool(nIndex);
    }
    LogPrintf("keypool keep %d\n", nIndex);
}

void CWallet::ReturnKey(int64_t nIndex)
{
    // Return to key pool
    {
        LOCK(cs_wallet);
        setKeyPool.insert(nIndex);
    }
    LogPrintf("keypool return %d\n", nIndex);
}

bool CWallet::GetKeyFromPool(CPubKey& result)
{
    int64_t nIndex = 0;
    CKeyPool keypool;
    {
        LOCK(cs_wallet);
        ReserveKeyFromKeyPool(nIndex, keypool);
        if (nIndex == -1)
        {
            if (IsLocked()) return false;
            result = GenerateNewKey();
            return true;
        }
        KeepKey(nIndex);
        result = keypool.vchPubKey;
    }
    return true;
}

int64_t CWallet::GetOldestKeyPoolTime()
{
    LOCK(cs_wallet);

    // if the keypool is empty, return <NOW>
    if (setKeyPool.empty())
        return GetTime();

    // load oldest key from keypool, get time and return
    CKeyPool keypool;
    CWalletDB walletdb(strWalletFile);
    int64_t nIndex = *(setKeyPool.begin());
    if (!walletdb.ReadPool(nIndex, keypool))
        throw runtime_error("GetOldestKeyPoolTime(): read oldest key in keypool failed");
    assert(keypool.vchPubKey.IsValid());
    return keypool.nTime;
}

std::map<CTxDestination, CAmount> CWallet::GetAddressBalances()
{
    map<CTxDestination, CAmount> balances;

    {
        LOCK(cs_wallet);
        BOOST_FOREACH(PAIRTYPE(uint256, CWalletTx) walletEntry, mapWallet)
        {
            CWalletTx *pcoin = &walletEntry.second;

            if (!CheckFinalTx(*pcoin) || !pcoin->IsTrusted())
                continue;

            if ((pcoin->IsCoinBase() || pcoin->IsGameTx())
                  && pcoin->GetBlocksToMaturity() > 0)
                continue;

            int nDepth = pcoin->GetDepthInMainChain();
            if (nDepth < (pcoin->IsFromMe(ISMINE_ALL) ? 0 : 1))
                continue;

            for (unsigned int i = 0; i < pcoin->vout.size(); i++)
            {
                CTxDestination addr;
                if (!IsMine(pcoin->vout[i]))
                    continue;
                if(!ExtractDestination(pcoin->vout[i].scriptPubKey, addr))
                    continue;

                CAmount n = IsSpent(walletEntry.first, i) ? 0 : pcoin->vout[i].nValue;

                if (!balances.count(addr))
                    balances[addr] = 0;
                balances[addr] += n;
            }
        }
    }

    return balances;
}

set< set<CTxDestination> > CWallet::GetAddressGroupings()
{
    AssertLockHeld(cs_wallet); // mapWallet
    set< set<CTxDestination> > groupings;
    set<CTxDestination> grouping;

    BOOST_FOREACH(PAIRTYPE(uint256, CWalletTx) walletEntry, mapWallet)
    {
        CWalletTx *pcoin = &walletEntry.second;

        if (pcoin->vin.size() > 0)
        {
            bool any_mine = false;
            // group all input addresses with each other
            BOOST_FOREACH(CTxIn txin, pcoin->vin)
            {
                CTxDestination address;
                if(!IsMine(txin)) /* If this input isn't mine, ignore it */
                    continue;
                if(!ExtractDestination(mapWallet[txin.prevout.hash].vout[txin.prevout.n].scriptPubKey, address))
                    continue;
                grouping.insert(address);
                any_mine = true;
            }

            // group change with input addresses
            if (any_mine)
            {
               BOOST_FOREACH(CTxOut txout, pcoin->vout)
                   if (IsChange(txout))
                   {
                       CTxDestination txoutAddr;
                       if(!ExtractDestination(txout.scriptPubKey, txoutAddr))
                           continue;
                       grouping.insert(txoutAddr);
                   }
            }
            if (grouping.size() > 0)
            {
                groupings.insert(grouping);
                grouping.clear();
            }
        }

        // group lone addrs by themselves
        for (unsigned int i = 0; i < pcoin->vout.size(); i++)
            if (IsMine(pcoin->vout[i]))
            {
                CTxDestination address;
                if(!ExtractDestination(pcoin->vout[i].scriptPubKey, address))
                    continue;
                grouping.insert(address);
                groupings.insert(grouping);
                grouping.clear();
            }
    }

    set< set<CTxDestination>* > uniqueGroupings; // a set of pointers to groups of addresses
    map< CTxDestination, set<CTxDestination>* > setmap;  // map addresses to the unique group containing it
    BOOST_FOREACH(set<CTxDestination> grouping, groupings)
    {
        // make a set of all the groups hit by this new group
        set< set<CTxDestination>* > hits;
        map< CTxDestination, set<CTxDestination>* >::iterator it;
        BOOST_FOREACH(CTxDestination address, grouping)
            if ((it = setmap.find(address)) != setmap.end())
                hits.insert((*it).second);

        // merge all hit groups into a new single group and delete old groups
        set<CTxDestination>* merged = new set<CTxDestination>(grouping);
        BOOST_FOREACH(set<CTxDestination>* hit, hits)
        {
            merged->insert(hit->begin(), hit->end());
            uniqueGroupings.erase(hit);
            delete hit;
        }
        uniqueGroupings.insert(merged);

        // update setmap
        BOOST_FOREACH(CTxDestination element, *merged)
            setmap[element] = merged;
    }

    set< set<CTxDestination> > ret;
    BOOST_FOREACH(set<CTxDestination>* uniqueGrouping, uniqueGroupings)
    {
        ret.insert(*uniqueGrouping);
        delete uniqueGrouping;
    }

    return ret;
}

CAmount CWallet::GetAccountBalance(const std::string& strAccount, int nMinDepth, const isminefilter& filter)
{
    CWalletDB walletdb(strWalletFile);
    return GetAccountBalance(walletdb, strAccount, nMinDepth, filter);
}

CAmount CWallet::GetAccountBalance(CWalletDB& walletdb, const std::string& strAccount, int nMinDepth, const isminefilter& filter)
{
    CAmount nBalance = 0;

    // Tally wallet transactions
    for (map<uint256, CWalletTx>::iterator it = mapWallet.begin(); it != mapWallet.end(); ++it)
    {
        const CWalletTx& wtx = (*it).second;
        if (!CheckFinalTx(wtx) || wtx.GetBlocksToMaturity() > 0 || wtx.GetDepthInMainChain() < 0)
            continue;

        CAmount nReceived, nSent, nFee;
        wtx.GetAccountAmounts(strAccount, nReceived, nSent, nFee, filter);

        if (nReceived != 0 && wtx.GetDepthInMainChain() >= nMinDepth)
            nBalance += nReceived;
        nBalance -= nSent + nFee;
    }

    // Tally internal accounting entries
    nBalance += walletdb.GetAccountCreditDebit(strAccount);

    return nBalance;
}

std::set<CTxDestination> CWallet::GetAccountAddresses(const std::string& strAccount) const
{
    LOCK(cs_wallet);
    set<CTxDestination> result;
    BOOST_FOREACH(const PAIRTYPE(CTxDestination, CAddressBookData)& item, mapAddressBook)
    {
        const CTxDestination& address = item.first;
        const string& strName = item.second.name;
        if (strName == strAccount)
            result.insert(address);
    }
    return result;
}

bool CReserveKey::GetReservedKey(CPubKey& pubkey)
{
    if (nIndex == -1)
    {
        CKeyPool keypool;
        pwallet->ReserveKeyFromKeyPool(nIndex, keypool);
        if (nIndex != -1)
            vchPubKey = keypool.vchPubKey;
        else {
            return false;
        }
    }
    assert(vchPubKey.IsValid());
    pubkey = vchPubKey;
    return true;
}

void CReserveKey::KeepKey()
{
    if (nIndex != -1)
        pwallet->KeepKey(nIndex);
    nIndex = -1;
    vchPubKey = CPubKey();
}

void CReserveKey::ReturnKey()
{
    if (nIndex != -1)
        pwallet->ReturnKey(nIndex);
    nIndex = -1;
    vchPubKey = CPubKey();
}

void CWallet::GetAllReserveKeys(set<CKeyID>& setAddress) const
{
    setAddress.clear();

    CWalletDB walletdb(strWalletFile);

    LOCK2(cs_main, cs_wallet);
    BOOST_FOREACH(const int64_t& id, setKeyPool)
    {
        CKeyPool keypool;
        if (!walletdb.ReadPool(id, keypool))
            throw runtime_error("GetAllReserveKeyHashes(): read failed");
        assert(keypool.vchPubKey.IsValid());
        CKeyID keyID = keypool.vchPubKey.GetID();
        if (!HaveKey(keyID))
            throw runtime_error("GetAllReserveKeyHashes(): unknown key in key pool");
        setAddress.insert(keyID);
    }
}

void CWallet::UpdatedTransaction(const uint256 &hashTx)
{
    {
        LOCK(cs_wallet);
        // Only notify UI if this transaction is in this wallet
        map<uint256, CWalletTx>::const_iterator mi = mapWallet.find(hashTx);
        if (mi != mapWallet.end())
            NotifyTransactionChanged(this, hashTx, CT_UPDATED);
    }
}

void CWallet::GetScriptForMining(boost::shared_ptr<CReserveScript> &script)
{
    boost::shared_ptr<CReserveKey> rKey(new CReserveKey(this));
    CPubKey pubkey;
    if (!rKey->GetReservedKey(pubkey))
        return;

    script = rKey;
    script->reserveScript = CScript() << ToByteVector(pubkey) << OP_CHECKSIG;
}

void CWallet::LockCoin(const COutPoint& output)
{
    AssertLockHeld(cs_wallet); // setLockedCoins
    setLockedCoins.insert(output);
}

void CWallet::UnlockCoin(const COutPoint& output)
{
    AssertLockHeld(cs_wallet); // setLockedCoins
    setLockedCoins.erase(output);
}

void CWallet::UnlockAllCoins()
{
    AssertLockHeld(cs_wallet); // setLockedCoins
    setLockedCoins.clear();
}

bool CWallet::IsLockedCoin(uint256 hash, unsigned int n) const
{
    AssertLockHeld(cs_wallet); // setLockedCoins
    COutPoint outpt(hash, n);

    return (setLockedCoins.count(outpt) > 0);
}

void CWallet::ListLockedCoins(std::vector<COutPoint>& vOutpts)
{
    AssertLockHeld(cs_wallet); // setLockedCoins
    for (std::set<COutPoint>::iterator it = setLockedCoins.begin();
         it != setLockedCoins.end(); it++) {
        COutPoint outpt = (*it);
        vOutpts.push_back(outpt);
    }
}

/** @} */ // end of Actions

class CAffectedKeysVisitor : public boost::static_visitor<void> {
private:
    const CKeyStore &keystore;
    std::vector<CKeyID> &vKeys;

public:
    CAffectedKeysVisitor(const CKeyStore &keystoreIn, std::vector<CKeyID> &vKeysIn) : keystore(keystoreIn), vKeys(vKeysIn) {}

    void Process(const CScript &script) {
        txnouttype type;
        std::vector<CTxDestination> vDest;
        int nRequired;
        if (ExtractDestinations(script, type, vDest, nRequired)) {
            BOOST_FOREACH(const CTxDestination &dest, vDest)
                boost::apply_visitor(*this, dest);
        }
    }

    void operator()(const CKeyID &keyId) {
        if (keystore.HaveKey(keyId))
            vKeys.push_back(keyId);
    }

    void operator()(const CScriptID &scriptId) {
        CScript script;
        if (keystore.GetCScript(scriptId, script))
            Process(script);
    }

    void operator()(const CNoDestination &none) {}
};

void CWallet::GetKeyBirthTimes(std::map<CKeyID, int64_t> &mapKeyBirth) const {
    AssertLockHeld(cs_wallet); // mapKeyMetadata
    mapKeyBirth.clear();

    // get birth times for keys with metadata
    for (std::map<CKeyID, CKeyMetadata>::const_iterator it = mapKeyMetadata.begin(); it != mapKeyMetadata.end(); it++)
        if (it->second.nCreateTime)
            mapKeyBirth[it->first] = it->second.nCreateTime;

    // map in which we'll infer heights of other keys
    CBlockIndex *pindexMax = chainActive[std::max(0, chainActive.Height() - 144)]; // the tip can be reorganized; use a 144-block safety margin
    std::map<CKeyID, CBlockIndex*> mapKeyFirstBlock;
    std::set<CKeyID> setKeys;
    GetKeys(setKeys);
    BOOST_FOREACH(const CKeyID &keyid, setKeys) {
        if (mapKeyBirth.count(keyid) == 0)
            mapKeyFirstBlock[keyid] = pindexMax;
    }
    setKeys.clear();

    // if there are no such keys, we're done
    if (mapKeyFirstBlock.empty())
        return;

    // find first block that affects those keys, if there are any left
    std::vector<CKeyID> vAffected;
    for (std::map<uint256, CWalletTx>::const_iterator it = mapWallet.begin(); it != mapWallet.end(); it++) {
        // iterate over all wallet transactions...
        const CWalletTx &wtx = (*it).second;
        BlockMap::const_iterator blit = mapBlockIndex.find(wtx.hashBlock);
        if (blit != mapBlockIndex.end() && chainActive.Contains(blit->second)) {
            // ... which are already in a block
            int nHeight = blit->second->nHeight;
            BOOST_FOREACH(const CTxOut &txout, wtx.vout) {
                // iterate over all their outputs
                CAffectedKeysVisitor(*this, vAffected).Process(txout.scriptPubKey);
                BOOST_FOREACH(const CKeyID &keyid, vAffected) {
                    // ... and all their affected keys
                    std::map<CKeyID, CBlockIndex*>::iterator rit = mapKeyFirstBlock.find(keyid);
                    if (rit != mapKeyFirstBlock.end() && nHeight < rit->second->nHeight)
                        rit->second = blit->second;
                }
                vAffected.clear();
            }
        }
    }

    // Extract block timestamps for those keys
    for (std::map<CKeyID, CBlockIndex*>::const_iterator it = mapKeyFirstBlock.begin(); it != mapKeyFirstBlock.end(); it++)
        mapKeyBirth[it->first] = it->second->GetBlockTime() - 7200; // block times can be 2h off
}

bool CWallet::AddDestData(const CTxDestination &dest, const std::string &key, const std::string &value)
{
    if (boost::get<CNoDestination>(&dest))
        return false;

    mapAddressBook[dest].destdata.insert(std::make_pair(key, value));
    if (!fFileBacked)
        return true;
    return CWalletDB(strWalletFile).WriteDestData(CBitcoinAddress(dest).ToString(), key, value);
}

bool CWallet::EraseDestData(const CTxDestination &dest, const std::string &key)
{
    if (!mapAddressBook[dest].destdata.erase(key))
        return false;
    if (!fFileBacked)
        return true;
    return CWalletDB(strWalletFile).EraseDestData(CBitcoinAddress(dest).ToString(), key);
}

bool CWallet::LoadDestData(const CTxDestination &dest, const std::string &key, const std::string &value)
{
    mapAddressBook[dest].destdata.insert(std::make_pair(key, value));
    return true;
}

bool CWallet::GetDestData(const CTxDestination &dest, const std::string &key, std::string *value) const
{
    std::map<CTxDestination, CAddressBookData>::const_iterator i = mapAddressBook.find(dest);
    if(i != mapAddressBook.end())
    {
        CAddressBookData::StringMap::const_iterator j = i->second.destdata.find(key);
        if(j != i->second.destdata.end())
        {
            if(value)
                *value = j->second;
            return true;
        }
    }
    return false;
}

std::string CWallet::GetWalletHelpString(bool showDebug)
{
    std::string strUsage = HelpMessageGroup(_("Wallet options:"));
    strUsage += HelpMessageOpt("-disablewallet", _("Do not load the wallet and disable wallet RPC calls"));
    strUsage += HelpMessageOpt("-keypool=<n>", strprintf(_("Set key pool size to <n> (default: %u)"), DEFAULT_KEYPOOL_SIZE));
    strUsage += HelpMessageOpt("-fallbackfee=<amt>", strprintf(_("A fee rate (in %s/kB) that will be used when fee estimation has insufficient data (default: %s)"),
                                                               CURRENCY_UNIT, FormatMoney(DEFAULT_FALLBACK_FEE)));
    strUsage += HelpMessageOpt("-mintxfee=<amt>", strprintf(_("Fees (in %s/kB) smaller than this are considered zero fee for transaction creation (default: %s)"),
                                                            CURRENCY_UNIT, FormatMoney(DEFAULT_TRANSACTION_MINFEE)));
    strUsage += HelpMessageOpt("-paytxfee=<amt>", strprintf(_("Fee (in %s/kB) to add to transactions you send (default: %s)"),
                                                            CURRENCY_UNIT, FormatMoney(payTxFee.GetFeePerK())));
    strUsage += HelpMessageOpt("-rescan", _("Rescan the block chain for missing wallet transactions on startup"));
    strUsage += HelpMessageOpt("-salvagewallet", _("Attempt to recover private keys from a corrupt wallet on startup"));
    if (showDebug)
        strUsage += HelpMessageOpt("-sendfreetransactions", strprintf(_("Send transactions as zero-fee transactions if possible (default: %u)"), DEFAULT_SEND_FREE_TRANSACTIONS));
    strUsage += HelpMessageOpt("-spendzeroconfchange", strprintf(_("Spend unconfirmed change when sending transactions (default: %u)"), DEFAULT_SPEND_ZEROCONF_CHANGE));
    strUsage += HelpMessageOpt("-txconfirmtarget=<n>", strprintf(_("If paytxfee is not set, include enough fee so transactions begin confirmation on average within n blocks (default: %u)"), DEFAULT_TX_CONFIRM_TARGET));
    strUsage += HelpMessageOpt("-usehd", _("Use hierarchical deterministic key generation (HD) after BIP32. Only has effect during wallet creation/first start") + " " + strprintf(_("(default: %u)"), DEFAULT_USE_HD_WALLET));
    strUsage += HelpMessageOpt("-upgradewallet", _("Upgrade wallet to latest format on startup"));
    strUsage += HelpMessageOpt("-wallet=<file>", _("Specify wallet file (within data directory)") + " " + strprintf(_("(default: %s)"), DEFAULT_WALLET_DAT));
    strUsage += HelpMessageOpt("-walletbroadcast", _("Make the wallet broadcast transactions") + " " + strprintf(_("(default: %u)"), DEFAULT_WALLETBROADCAST));
    strUsage += HelpMessageOpt("-walletnotify=<cmd>", _("Execute command when a wallet transaction changes (%s in cmd is replaced by TxID)"));
    strUsage += HelpMessageOpt("-zapwallettxes=<mode>", _("Delete all wallet transactions and only recover those parts of the blockchain through -rescan on startup") +
                               " " + _("(1 = keep tx meta data e.g. account owner and payment request information, 2 = drop tx meta data)"));

    if (showDebug)
    {
        strUsage += HelpMessageGroup(_("Wallet debugging/testing options:"));

        strUsage += HelpMessageOpt("-dblogsize=<n>", strprintf("Flush wallet database activity from memory to disk log every <n> megabytes (default: %u)", DEFAULT_WALLET_DBLOGSIZE));
        strUsage += HelpMessageOpt("-flushwallet", strprintf("Run a thread to flush wallet periodically (default: %u)", DEFAULT_FLUSHWALLET));
        strUsage += HelpMessageOpt("-privdb", strprintf("Sets the DB_PRIVATE flag in the wallet db environment (default: %u)", DEFAULT_WALLET_PRIVDB));
    }

    return strUsage;
}

bool CWallet::InitLoadWallet()
{
    std::string walletFile = GetArg("-wallet", DEFAULT_WALLET_DAT);

    // needed to restore wallet transaction meta data after -zapwallettxes
    std::vector<CWalletTx> vWtx;

    if (GetBoolArg("-zapwallettxes", false)) {
        uiInterface.InitMessage(_("Zapping all transactions from wallet..."));

        CWallet *tempWallet = new CWallet(walletFile);
        DBErrors nZapWalletRet = tempWallet->ZapWalletTx(vWtx);
        if (nZapWalletRet != DB_LOAD_OK) {
            return InitError(strprintf(_("Error loading %s: Wallet corrupted"), walletFile));
        }

        delete tempWallet;
        tempWallet = NULL;
    }

    uiInterface.InitMessage(_("Loading wallet..."));

    int64_t nStart = GetTimeMillis();
    bool fFirstRun = true;
    CWallet *walletInstance = new CWallet(walletFile);
    DBErrors nLoadWalletRet = walletInstance->LoadWallet(fFirstRun);
    if (nLoadWalletRet != DB_LOAD_OK)
    {
        if (nLoadWalletRet == DB_CORRUPT)
            return InitError(strprintf(_("Error loading %s: Wallet corrupted"), walletFile));
        else if (nLoadWalletRet == DB_NONCRITICAL_ERROR)
        {
            InitWarning(strprintf(_("Error reading %s! All keys read correctly, but transaction data"
                                         " or address book entries might be missing or incorrect."),
                walletFile));
        }
        else if (nLoadWalletRet == DB_TOO_NEW)
            return InitError(strprintf(_("Error loading %s: Wallet requires newer version of %s"),
                               walletFile, _(PACKAGE_NAME)));
        else if (nLoadWalletRet == DB_NEED_REWRITE)
        {
            return InitError(strprintf(_("Wallet needed to be rewritten: restart %s to complete"), _(PACKAGE_NAME)));
        }
        else
            return InitError(strprintf(_("Error loading %s"), walletFile));
    }

    if (GetBoolArg("-upgradewallet", fFirstRun))
    {
        int nMaxVersion = GetArg("-upgradewallet", 0);
        if (nMaxVersion == 0) // the -upgradewallet without argument case
        {
            LogPrintf("Performing wallet upgrade to %i\n", FEATURE_LATEST);
            nMaxVersion = CLIENT_VERSION;
            walletInstance->SetMinVersion(FEATURE_LATEST); // permanently upgrade the wallet immediately
        }
        else
            LogPrintf("Allowing wallet upgrade up to %i\n", nMaxVersion);
        if (nMaxVersion < walletInstance->GetVersion())
        {
            return InitError(_("Cannot downgrade wallet"));
        }
        walletInstance->SetMaxVersion(nMaxVersion);
    }

    if (fFirstRun)
    {
        // Create new keyUser and set as default key
        if (GetBoolArg("-usehd", DEFAULT_USE_HD_WALLET) && !walletInstance->IsHDEnabled()) {
            // generate a new master key
            CPubKey masterPubKey = walletInstance->GenerateNewHDMasterKey();
            if (!walletInstance->SetHDMasterKey(masterPubKey))
                throw std::runtime_error("CWallet::GenerateNewKey(): Storing master key failed");
        }
        CPubKey newDefaultKey;
        if (walletInstance->GetKeyFromPool(newDefaultKey)) {
            walletInstance->SetDefaultKey(newDefaultKey);
            if (!walletInstance->SetAddressBook(walletInstance->vchDefaultKey.GetID(), "", "receive"))
                return InitError(_("Cannot write default address") += "\n");
        }

        walletInstance->SetBestChain(chainActive.GetLocator());
    }
    else if (mapArgs.count("-usehd")) {
        bool useHD = GetBoolArg("-usehd", DEFAULT_USE_HD_WALLET);
        if (walletInstance->IsHDEnabled() && !useHD)
            return InitError(strprintf(_("Error loading %s: You can't disable HD on a already existing HD wallet"), walletFile));
        if (!walletInstance->IsHDEnabled() && useHD)
            return InitError(strprintf(_("Error loading %s: You can't enable HD on a already existing non-HD wallet"), walletFile));
    }

    LogPrintf(" wallet      %15dms\n", GetTimeMillis() - nStart);

    RegisterValidationInterface(walletInstance);

    CBlockIndex *pindexRescan = chainActive.Tip();
    if (GetBoolArg("-rescan", false))
        pindexRescan = chainActive.Genesis();
    else
    {
        CWalletDB walletdb(walletFile);
        CBlockLocator locator;
        if (walletdb.ReadBestBlock(locator))
            pindexRescan = FindForkInGlobalIndex(chainActive, locator);
        else
            pindexRescan = chainActive.Genesis();
    }
    if (chainActive.Tip() && chainActive.Tip() != pindexRescan)
    {
        //We can't rescan beyond non-pruned blocks, stop and throw an error
        //this might happen if a user uses a old wallet within a pruned node
        // or if he ran -disablewallet for a longer time, then decided to re-enable
        if (fPruneMode)
        {
            CBlockIndex *block = chainActive.Tip();
            while (block && block->pprev && (block->pprev->nStatus & BLOCK_HAVE_DATA) && block->pprev->nTx > 0 && pindexRescan != block)
                block = block->pprev;

            if (pindexRescan != block)
                return InitError(_("Prune: last wallet synchronisation goes beyond pruned data. You need to -reindex (download the whole blockchain again in case of pruned node)"));
        }

        uiInterface.InitMessage(_("Rescanning..."));
        LogPrintf("Rescanning last %i blocks (from block %i)...\n", chainActive.Height() - pindexRescan->nHeight, pindexRescan->nHeight);
        nStart = GetTimeMillis();
        walletInstance->ScanForWalletTransactions(pindexRescan, true);
        LogPrintf(" rescan      %15dms\n", GetTimeMillis() - nStart);
        walletInstance->SetBestChain(chainActive.GetLocator());
        nWalletDBUpdated++;

        // Restore wallet transaction metadata after -zapwallettxes=1
        if (GetBoolArg("-zapwallettxes", false) && GetArg("-zapwallettxes", "1") != "2")
        {
            CWalletDB walletdb(walletFile);

            BOOST_FOREACH(const CWalletTx& wtxOld, vWtx)
            {
                uint256 hash = wtxOld.GetHash();
                std::map<uint256, CWalletTx>::iterator mi = walletInstance->mapWallet.find(hash);
                if (mi != walletInstance->mapWallet.end())
                {
                    const CWalletTx* copyFrom = &wtxOld;
                    CWalletTx* copyTo = &mi->second;
                    copyTo->mapValue = copyFrom->mapValue;
                    copyTo->vOrderForm = copyFrom->vOrderForm;
                    copyTo->nTimeReceived = copyFrom->nTimeReceived;
                    copyTo->nTimeSmart = copyFrom->nTimeSmart;
                    copyTo->fFromMe = copyFrom->fFromMe;
                    copyTo->strFromAccount = copyFrom->strFromAccount;
                    copyTo->nOrderPos = copyFrom->nOrderPos;
                    walletdb.WriteTx(*copyTo);
                }
            }
        }
    }
    walletInstance->SetBroadcastTransactions(GetBoolArg("-walletbroadcast", DEFAULT_WALLETBROADCAST));

    pwalletMain = walletInstance;
    return true;
}

bool CWallet::ParameterInteraction()
{
    if (mapArgs.count("-mintxfee"))
    {
        CAmount n = 0;
        if (ParseMoney(mapArgs["-mintxfee"], n) && n > 0)
            CWallet::minTxFee = CFeeRate(n);
        else
            return InitError(AmountErrMsg("mintxfee", mapArgs["-mintxfee"]));
    }
    if (mapArgs.count("-fallbackfee"))
    {
        CAmount nFeePerK = 0;
        if (!ParseMoney(mapArgs["-fallbackfee"], nFeePerK))
            return InitError(strprintf(_("Invalid amount for -fallbackfee=<amount>: '%s'"), mapArgs["-fallbackfee"]));
        if (nFeePerK > HIGH_TX_FEE_PER_KB)
            InitWarning(_("-fallbackfee is set very high! This is the transaction fee you may pay when fee estimates are not available."));
        CWallet::fallbackFee = CFeeRate(nFeePerK);
    }
    if (mapArgs.count("-paytxfee"))
    {
        CAmount nFeePerK = 0;
        if (!ParseMoney(mapArgs["-paytxfee"], nFeePerK))
            return InitError(AmountErrMsg("paytxfee", mapArgs["-paytxfee"]));
        if (nFeePerK > HIGH_TX_FEE_PER_KB)
            InitWarning(_("-paytxfee is set very high! This is the transaction fee you will pay if you send a transaction."));
        payTxFee = CFeeRate(nFeePerK, 1000);
        if (payTxFee < ::minRelayTxFee)
        {
            return InitError(strprintf(_("Invalid amount for -paytxfee=<amount>: '%s' (must be at least %s)"),
                                       mapArgs["-paytxfee"], ::minRelayTxFee.ToString()));
        }
    }
    if (mapArgs.count("-maxtxfee"))
    {
        CAmount nMaxFee = 0;
        if (!ParseMoney(mapArgs["-maxtxfee"], nMaxFee))
            return InitError(AmountErrMsg("maxtxfee", mapArgs["-maxtxfee"]));
        if (nMaxFee > HIGH_MAX_TX_FEE)
            InitWarning(_("-maxtxfee is set very high! Fees this large could be paid on a single transaction."));
        maxTxFee = nMaxFee;
        if (CFeeRate(maxTxFee, 1000) < ::minRelayTxFee)
        {
            return InitError(strprintf(_("Invalid amount for -maxtxfee=<amount>: '%s' (must be at least the minrelay fee of %s to prevent stuck transactions)"),
                                       mapArgs["-maxtxfee"], ::minRelayTxFee.ToString()));
        }
    }
    nTxConfirmTarget = GetArg("-txconfirmtarget", DEFAULT_TX_CONFIRM_TARGET);
    bSpendZeroConfChange = GetBoolArg("-spendzeroconfchange", DEFAULT_SPEND_ZEROCONF_CHANGE);
    fSendFreeTransactions = GetBoolArg("-sendfreetransactions", DEFAULT_SEND_FREE_TRANSACTIONS);

    return true;
}

bool CWallet::BackupWallet(const std::string& strDest)
{
    if (!fFileBacked)
        return false;
    while (true)
    {
        {
            LOCK(bitdb.cs_db);
            if (!bitdb.mapFileUseCount.count(strWalletFile) || bitdb.mapFileUseCount[strWalletFile] == 0)
            {
                // Flush log data to the dat file
                bitdb.CloseDb(strWalletFile);
                bitdb.CheckpointLSN(strWalletFile);
                bitdb.mapFileUseCount.erase(strWalletFile);

                // Copy wallet file
                boost::filesystem::path pathSrc = GetDataDir() / strWalletFile;
                boost::filesystem::path pathDest(strDest);
                if (boost::filesystem::is_directory(pathDest))
                    pathDest /= strWalletFile;

                try {
#if BOOST_VERSION >= 104000
                    boost::filesystem::copy_file(pathSrc, pathDest, boost::filesystem::copy_option::overwrite_if_exists);
#else
                    boost::filesystem::copy_file(pathSrc, pathDest);
#endif
                    LogPrintf("copied %s to %s\n", strWalletFile, pathDest.string());
                    return true;
                } catch (const boost::filesystem::filesystem_error& e) {
                    LogPrintf("error copying %s to %s - %s\n", strWalletFile, pathDest.string(), e.what());
                    return false;
                }
            }
        }
        MilliSleep(100);
    }
    return false;
}

CKeyPool::CKeyPool()
{
    nTime = GetTime();
}

CKeyPool::CKeyPool(const CPubKey& vchPubKeyIn)
{
    nTime = GetTime();
    vchPubKey = vchPubKeyIn;
}

CWalletKey::CWalletKey(int64_t nExpires)
{
    nTimeCreated = (nExpires ? GetTime() : 0);
    nTimeExpires = nExpires;
}<|MERGE_RESOLUTION|>--- conflicted
+++ resolved
@@ -759,42 +759,11 @@
         wtx.nTimeReceived = GetAdjustedTime();
         wtx.nOrderPos = IncOrderPosNext(&walletdb);
         wtxOrdered.insert(make_pair(wtx.nOrderPos, TxPair(&wtx, (CAccountingEntry*)0)));
-<<<<<<< HEAD
-        AddToSpends(hash);
-        BOOST_FOREACH(const CTxIn& txin, wtx.vin) {
-            if (mapWallet.count(txin.prevout.hash)) {
-                CWalletTx& prevtx = mapWallet[txin.prevout.hash];
-                /* Game transactions have precisely prevtx.nIndex == -1, but
-                   we should not mark them as conflicted because of that.  */
-                if (prevtx.nIndex == -1 && !prevtx.hashUnset() && !prevtx.IsGameTx()) {
-                    MarkConflicted(prevtx.hashBlock, wtx.GetHash());
-                }
-            }
-        }
-    }
-    else
-    {
-        LOCK(cs_wallet);
-        // Inserts only if not already there, returns tx inserted or tx found
-        pair<map<uint256, CWalletTx>::iterator, bool> ret = mapWallet.insert(make_pair(hash, wtxIn));
-        CWalletTx& wtx = (*ret.first).second;
-        wtx.BindWallet(this);
-        bool fInsertedNew = ret.second;
-        if (fInsertedNew)
-        {
-            wtx.nTimeReceived = GetAdjustedTime();
-            wtx.nOrderPos = IncOrderPosNext(pwalletdb);
-            wtxOrdered.insert(make_pair(wtx.nOrderPos, TxPair(&wtx, (CAccountingEntry*)0)));
-
-            wtx.nTimeSmart = wtx.nTimeReceived;
-            if (!wtxIn.hashUnset())
-=======
 
         wtx.nTimeSmart = wtx.nTimeReceived;
         if (!wtxIn.hashUnset())
         {
             if (mapBlockIndex.count(wtxIn.hashBlock))
->>>>>>> 79c28247
             {
                 int64_t latestNow = wtx.nTimeReceived;
                 int64_t latestEntry = 0;
@@ -903,7 +872,9 @@
     BOOST_FOREACH(const CTxIn& txin, wtx.vin) {
         if (mapWallet.count(txin.prevout.hash)) {
             CWalletTx& prevtx = mapWallet[txin.prevout.hash];
-            if (prevtx.nIndex == -1 && !prevtx.hashUnset()) {
+            /* Game transactions have precisely prevtx.nIndex == -1, but
+               we should not mark them as conflicted because of that.  */
+            if (prevtx.nIndex == -1 && !prevtx.hashUnset() && !prevtx.IsGameTx()) {
                 MarkConflicted(prevtx.hashBlock, wtx.GetHash());
             }
         }
@@ -1503,22 +1474,17 @@
                 ShowProgress(_("Rescanning..."), std::max(1, std::min(99, (int)((Checkpoints::GuessVerificationProgress(chainParams.Checkpoints(), pindex, false) - dProgressStart) / (dProgressTip - dProgressStart) * 100))));
 
             CBlock block;
-<<<<<<< HEAD
             std::vector<CTransaction> vGameTx;
             ReadBlockFromDisk(block, vGameTx, pindex, Params().GetConsensus());
-            BOOST_FOREACH(CTransaction& tx, block.vtx)
-=======
-            ReadBlockFromDisk(block, pindex, Params().GetConsensus());
             int posInBlock;
             for (posInBlock = 0; posInBlock < (int)block.vtx.size(); posInBlock++)
->>>>>>> 79c28247
             {
                 if (AddToWalletIfInvolvingMe(block.vtx[posInBlock], pindex, posInBlock, fUpdate))
                     ret++;
             }
-            BOOST_FOREACH(CTransaction& tx, vGameTx)
+            for (unsigned i = 0; i < vGameTx.size(); ++i)
             {
-                if (AddToWalletIfInvolvingMe(tx, &block, fUpdate))
+                if (AddToWalletIfInvolvingMe(vGameTx[i], pindex, block.vtx.size() + i, fUpdate))
                     ret++;
             }
             pindex = chainActive.Next(pindex);
