--- conflicted
+++ resolved
@@ -110,17 +110,10 @@
         parser.add_option("--nocleanup", dest="nocleanup", default=False, action="store_true",
                           help="Leave huntercoinds and test.* datadir on exit or error")
         parser.add_option("--noshutdown", dest="noshutdown", default=False, action="store_true",
-<<<<<<< HEAD
                           help="Don't stop huntercoinds after the test execution")
-        parser.add_option("--srcdir", dest="srcdir", default=os.path.normpath(os.path.dirname(os.path.realpath(__file__))+"/../../../src"),
+        parser.add_option("--srcdir", dest="srcdir", default=os.path.normpath(os.path.dirname(os.path.realpath(__file__)) + "/../../../src"),
                           help="Source directory containing huntercoind/huntercoin-cli (default: %default)")
-        parser.add_option("--cachedir", dest="cachedir", default=os.path.normpath(os.path.dirname(os.path.realpath(__file__))+"/../../cache"),
-=======
-                          help="Don't stop namecoinds after the test execution")
-        parser.add_option("--srcdir", dest="srcdir", default=os.path.normpath(os.path.dirname(os.path.realpath(__file__)) + "/../../../src"),
-                          help="Source directory containing namecoind/namecoin-cli (default: %default)")
         parser.add_option("--cachedir", dest="cachedir", default=os.path.normpath(os.path.dirname(os.path.realpath(__file__)) + "/../../cache"),
->>>>>>> c3b88a0f
                           help="Directory for caching pregenerated datadirs")
         parser.add_option("--tmpdir", dest="tmpdir", help="Root directory for datadirs")
         parser.add_option("-l", "--loglevel", dest="loglevel", default="INFO",
@@ -216,13 +209,13 @@
 
         datadir = os.path.join(dirname, "node" + str(i))
         if binary is None:
-            binary = os.getenv("BITCOIND", "namecoind")
+            binary = os.getenv("BITCOIND", "huntercoind")
         args = [binary, "-datadir=" + datadir, "-server", "-keypool=1", "-discover=0", "-rest", "-logtimemicros", "-debug", "-debugexclude=libevent", "-debugexclude=leveldb", "-mocktime=" + str(self.mocktime), "-uacomment=testnode%d" % i]
         if extra_args is not None:
             args.extend(extra_args)
         args.extend(base_node_args(i))
         self.bitcoind_processes[i] = subprocess.Popen(args, stderr=stderr)
-        self.log.debug("initialize_chain: namecoind started, waiting for RPC to come up")
+        self.log.debug("initialize_chain: huntercoind started, waiting for RPC to come up")
         self._wait_for_bitcoind_start(self.bitcoind_processes[i], datadir, i, rpchost)
         self.log.debug("initialize_chain: RPC successfully started")
         proxy = get_rpc_proxy(rpc_url(datadir, i, rpchost), i, timeout=timewait)
@@ -280,7 +273,7 @@
                 self.start_node(i, dirname, extra_args, stderr=log_stderr)
                 self.stop_node(i)
             except Exception as e:
-                assert 'namecoind exited' in str(e)  # node must have shutdown
+                assert 'huntercoind exited' in str(e)  # node must have shutdown
                 if expected_msg is not None:
                     log_stderr.seek(0)
                     stderr = log_stderr.read().decode('utf-8')
@@ -288,9 +281,9 @@
                         raise AssertionError("Expected error \"" + expected_msg + "\" not found in:\n" + stderr)
             else:
                 if expected_msg is None:
-                    assert_msg = "namecoind should have exited with an error"
+                    assert_msg = "huntercoind should have exited with an error"
                 else:
-                    assert_msg = "namecoind should have exited with expected error " + expected_msg
+                    assert_msg = "huntercoind should have exited with expected error " + expected_msg
                 raise AssertionError(assert_msg)
 
     def wait_for_node_exit(self, i, timeout):
@@ -395,15 +388,9 @@
                 args.extend(base_node_args(i))
                 if i > 0:
                     args.append("-connect=127.0.0.1:" + str(p2p_port(0)))
-<<<<<<< HEAD
-                bitcoind_processes[i] = subprocess.Popen(args)
-                self.log.debug("initialize_chain: huntercoind started, waiting for RPC to come up")
-                wait_for_bitcoind_start(bitcoind_processes[i], rpc_url(i), i)
-=======
                 self.bitcoind_processes[i] = subprocess.Popen(args)
-                self.log.debug("initialize_chain: namecoind started, waiting for RPC to come up")
+                self.log.debug("initialize_chain: hunteroind started, waiting for RPC to come up")
                 self._wait_for_bitcoind_start(self.bitcoind_processes[i], datadir, i)
->>>>>>> c3b88a0f
                 self.log.debug("initialize_chain: RPC successfully started")
 
             self.nodes = []
@@ -463,7 +450,7 @@
         Raise an exception if bitcoind exits during initialization."""
         while True:
             if process.poll() is not None:
-                raise Exception('namecoind exited with status %i during initialization' % process.returncode)
+                raise Exception('huntercoind exited with status %i during initialization' % process.returncode)
             try:
                 # Check if .cookie file to be created
                 rpc = get_rpc_proxy(rpc_url(datadir, i, rpchost), i, coveragedir=self.options.coveragedir)
