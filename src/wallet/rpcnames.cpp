--- conflicted
+++ resolved
@@ -4,14 +4,11 @@
 
 #include <base58.h>
 #include <coins.h>
-<<<<<<< HEAD
+#include <consensus/validation.h>
 #include <game/db.h>
 #include <game/move.h>
 #include <game/state.h>
 #include <game/tx.h>
-=======
-#include <consensus/validation.h>
->>>>>>> f0f67f16
 #include <init.h>
 #include <key_io.h>
 #include <names/common.h>
@@ -163,7 +160,8 @@
  * also implements the "sendCoins" option, if included.
  */
 CTransactionRef
-SendNameOutput (CWallet& wallet, const CScript& nameOutScript,
+SendNameOutput (CWallet& wallet,
+                const CAmount nameAmount, const CScript& nameOutScript,
                 const CTxIn* nameInput, const UniValue& opt)
 {
   RPCTypeCheckObj (opt,
@@ -178,7 +176,7 @@
                         " or disabled");
 
   std::vector<CRecipient> vecSend;
-  vecSend.push_back ({nameOutScript, NAME_LOCKED_AMOUNT, false});
+  vecSend.push_back ({nameOutScript, nameAmount, false});
 
   if (opt.exists ("sendCoins"))
     for (const std::string& addr : opt["sendCoins"].getKeys ())
@@ -513,14 +511,8 @@
   const CScript newScript
       = CNameScript::buildNameNew (destHelper.getScript (), hash);
 
-  CCoinControl coinControl;
-<<<<<<< HEAD
-  CTransactionRef tx = SendMoneyToScript (pwallet, newScript, nullptr,
-                                          NAMENEW_COIN_AMOUNT, false,
-                                          coinControl, {}, {});
-=======
-  CTransactionRef tx = SendNameOutput (*pwallet, newScript, nullptr, options);
->>>>>>> f0f67f16
+  CTransactionRef tx = SendNameOutput (*pwallet, NAMENEW_COIN_AMOUNT, newScript,
+                                       nullptr, options);
   destHelper.finalise ();
 
   const std::string randStr = HexStr (rand);
@@ -691,14 +683,8 @@
                                          rand);
   const CAmount amount = GetRequiredGameFee (name, value);
 
-  CCoinControl coinControl;
-<<<<<<< HEAD
-  CTransactionRef tx = SendMoneyToScript (pwallet, nameScript, &txIn,
-                                          amount, false,
-                                          coinControl, {}, {});
-=======
-  CTransactionRef tx = SendNameOutput (*pwallet, nameScript, &txIn, options);
->>>>>>> f0f67f16
+  CTransactionRef tx = SendNameOutput (*pwallet, amount, nameScript,
+                                       &txIn, options);
   destHelper.finalise ();
 
   return tx->GetHash ().GetHex ();
@@ -791,11 +777,8 @@
   CAmount amount = mi->second.lockedCoins;
   amount += GetRequiredGameFee (name, value);
 
-  CCoinControl coinControl;
-<<<<<<< HEAD
-  CTransactionRef tx = SendMoneyToScript (pwallet, nameScript, &txIn,
-                                          amount, false,
-                                          coinControl, {}, {});
+  CTransactionRef tx = SendNameOutput (*pwallet, amount, nameScript,
+                                       &txIn, options);
 
   return tx->GetHash ().GetHex ();
 }
@@ -844,6 +827,10 @@
   if (value.size () > MAX_VALUE_LENGTH)
     throw JSONRPCError (RPC_INVALID_PARAMETER, "the value is too long");
 
+  UniValue options(UniValue::VOBJ);
+  if (request.params.size () >= 3)
+    options = request.params[2].get_obj ();
+
   {
     LOCK (mempool.cs);
     if (mempool.registersName (name))
@@ -864,20 +851,14 @@
   EnsureWalletIsUnlocked (pwallet);
 
   DestinationAddressHelper destHelper(*pwallet);
-  if (request.params.size () >= 3)
-    destHelper.setOptions (request.params[2].get_obj ());
+  destHelper.setOptions (options);
 
   const CScript nameScript
     = CNameScript::buildNameRegister (destHelper.getScript (), name, value);
   const CAmount amount = GetRequiredGameFee (name, value);
 
-  CCoinControl coinControl;
-  CTransactionRef tx = SendMoneyToScript (pwallet, nameScript, nullptr,
-                                          amount, false,
-                                          coinControl, {}, {});
-=======
-  CTransactionRef tx = SendNameOutput (*pwallet, nameScript, &txIn, options);
->>>>>>> f0f67f16
+  CTransactionRef tx = SendNameOutput (*pwallet, amount, nameScript,
+                                       nullptr, options);
   destHelper.finalise ();
 
   return tx->GetHash ().GetHex ();
