// Copyright (c) 2009-2016 The Bitcoin Core developers
// Distributed under the MIT software license, see the accompanying
// file COPYING or http://www.opensource.org/licenses/mit-license.php.

#include "core_io.h"

#include "base58.h"
#include "consensus/consensus.h"
#include "consensus/validation.h"
#include "game/tx.h"
#include "names/common.h"
#include "primitives/transaction.h"
#include "script/names.h"
#include "script/script.h"
#include "script/standard.h"
#include "serialize.h"
#include "streams.h"
#include <univalue.h>
#include "util.h"
#include "utilmoneystr.h"
#include "utilstrencodings.h"

<<<<<<< HEAD
/* Decode an integer (could be encoded as OP_x or a bignum)
   from the script.  Returns -1 in case of error.  */
static int
GetScriptUint (const CScript& script, CScript::const_iterator& pc)
{
  opcodetype opcode;
  valtype vch;
  if (!script.GetOp (pc, opcode, vch))
    return -1;

  if (opcode >= OP_1 && opcode <= OP_16)
    return opcode - OP_1 + 1;

  /* Convert byte vector to integer.  */
  int res = 0;
  for (unsigned i = 0; i < vch.size (); ++i)
    res += (1 << (i * 8)) * vch[i];

  return res;
}

/**
 * Convert a game tx input script to a JSON representation.  This is used
 * by decoderawtransaction.
 */
UniValue
GameInputToUniv (const CScript& scriptSig)
{
  UniValue res(UniValue::VOBJ);

  CScript::const_iterator pc = scriptSig.begin ();
  opcodetype opcode;
  valtype vch;
  if (!scriptSig.GetOp (pc, opcode, vch))
    goto error;
  res.pushKV ("player", ValtypeToString (vch));

  if (!scriptSig.GetOp (pc, opcode))
    goto error;

  switch (opcode - OP_1 + 1)
    {
    case GAMEOP_KILLED_BY:
      {
        UniValue killers(UniValue::VARR);
        while (scriptSig.GetOp (pc, opcode, vch))
          killers.push_back (ValtypeToString (vch));

        if (killers.empty ())
          res.pushKV ("op", "spawn_death");
        else
          {
            res.pushKV ("op", "killed_by");
            res.pushKV ("killers", killers);
          }

        break;
      }

    case GAMEOP_KILLED_POISON:
      res.pushKV ("op", "poison_death");
      break;

    case GAMEOP_COLLECTED_BOUNTY:
      res.pushKV ("op", "banking");
      res.pushKV ("index", GetScriptUint (scriptSig, pc));
      res.pushKV ("first_block", GetScriptUint (scriptSig, pc));
      res.pushKV ("last_block", GetScriptUint (scriptSig, pc));
      res.pushKV ("first_collected", GetScriptUint (scriptSig, pc));
      res.pushKV ("last_collected", GetScriptUint (scriptSig, pc));
      break;

    case GAMEOP_REFUND:
      res.pushKV ("op", "refund");
      res.pushKV ("index", GetScriptUint (scriptSig, pc));
      res.pushKV ("height", GetScriptUint (scriptSig, pc));
      break;

    default:
      goto error;
    }

  return res;

error:
  res.pushKV ("error", "could not decode game tx");
  return res;
=======
UniValue ValueFromAmount(const CAmount& amount)
{
    bool sign = amount < 0;
    int64_t n_abs = (sign ? -amount : amount);
    int64_t quotient = n_abs / COIN;
    int64_t remainder = n_abs % COIN;
    return UniValue(UniValue::VNUM,
            strprintf("%s%d.%08d", sign ? "-" : "", quotient, remainder));
>>>>>>> 9bceced2
}

std::string FormatScript(const CScript& script)
{
    std::string ret;
    CScript::const_iterator it = script.begin();
    opcodetype op;
    while (it != script.end()) {
        CScript::const_iterator it2 = it;
        std::vector<unsigned char> vch;
        if (script.GetOp2(it, op, &vch)) {
            if (op == OP_0) {
                ret += "0 ";
                continue;
            } else if ((op >= OP_1 && op <= OP_16) || op == OP_1NEGATE) {
                ret += strprintf("%i ", op - OP_1NEGATE - 1);
                continue;
            } else if (op >= OP_NOP && op <= OP_NOP10) {
                std::string str(GetOpName(op));
                if (str.substr(0, 3) == std::string("OP_")) {
                    ret += str.substr(3, std::string::npos) + " ";
                    continue;
                }
            }
            if (vch.size() > 0) {
                ret += strprintf("0x%x 0x%x ", HexStr(it2, it - vch.size()), HexStr(it - vch.size(), it));
            } else {
                ret += strprintf("0x%x ", HexStr(it2, it));
            }
            continue;
        }
        ret += strprintf("0x%x ", HexStr(it2, script.end()));
        break;
    }
    return ret.substr(0, ret.size() - 1);
}

const std::map<unsigned char, std::string> mapSigHashTypes = {
    {static_cast<unsigned char>(SIGHASH_ALL), std::string("ALL")},
    {static_cast<unsigned char>(SIGHASH_ALL|SIGHASH_ANYONECANPAY), std::string("ALL|ANYONECANPAY")},
    {static_cast<unsigned char>(SIGHASH_NONE), std::string("NONE")},
    {static_cast<unsigned char>(SIGHASH_NONE|SIGHASH_ANYONECANPAY), std::string("NONE|ANYONECANPAY")},
    {static_cast<unsigned char>(SIGHASH_SINGLE), std::string("SINGLE")},
    {static_cast<unsigned char>(SIGHASH_SINGLE|SIGHASH_ANYONECANPAY), std::string("SINGLE|ANYONECANPAY")},
};

/**
 * Create the assembly string representation of a CScript object.
 * @param[in] script    CScript object to convert into the asm string representation.
 * @param[in] fAttemptSighashDecode    Whether to attempt to decode sighash types on data within the script that matches the format
 *                                     of a signature. Only pass true for scripts you believe could contain signatures. For example,
 *                                     pass false, or omit the this argument (defaults to false), for scriptPubKeys.
 */
std::string ScriptToAsmStr(const CScript& script, const bool fAttemptSighashDecode)
{
    std::string str;
    opcodetype opcode;
    std::vector<unsigned char> vch;
    CScript::const_iterator pc = script.begin();
    while (pc < script.end()) {
        if (!str.empty()) {
            str += " ";
        }
        if (!script.GetOp(pc, opcode, vch)) {
            str += "[error]";
            return str;
        }
        if (0 <= opcode && opcode <= OP_PUSHDATA4) {
            if (vch.size() <= static_cast<std::vector<unsigned char>::size_type>(4)) {
                str += strprintf("%d", CScriptNum(vch, false).getint());
            } else {
                // the IsUnspendable check makes sure not to try to decode OP_RETURN data that may match the format of a signature
                if (fAttemptSighashDecode && !script.IsUnspendable()) {
                    std::string strSigHashDecode;
                    // goal: only attempt to decode a defined sighash type from data that looks like a signature within a scriptSig.
                    // this won't decode correctly formatted public keys in Pubkey or Multisig scripts due to
                    // the restrictions on the pubkey formats (see IsCompressedOrUncompressedPubKey) being incongruous with the
                    // checks in CheckSignatureEncoding.
                    if (CheckSignatureEncoding(vch, SCRIPT_VERIFY_STRICTENC, nullptr)) {
                        const unsigned char chSigHashType = vch.back();
                        if (mapSigHashTypes.count(chSigHashType)) {
                            strSigHashDecode = "[" + mapSigHashTypes.find(chSigHashType)->second + "]";
                            vch.pop_back(); // remove the sighash type byte. it will be replaced by the decode.
                        }
                    }
                    str += HexStr(vch) + strSigHashDecode;
                } else {
                    str += HexStr(vch);
                }
            }
        } else {
            str += GetOpName(opcode);
        }
    }
    return str;
}

std::string EncodeHexTx(const CTransaction& tx, const int serializeFlags)
{
    CDataStream ssTx(SER_NETWORK, PROTOCOL_VERSION | serializeFlags);
    ssTx << tx;
    return HexStr(ssTx.begin(), ssTx.end());
}

void ScriptPubKeyToUniv(const CScript& scriptPubKey,
                        UniValue& out, bool fIncludeHex)
{
    txnouttype type;
    std::vector<CTxDestination> addresses;
    int nRequired;

    const CNameScript nameOp(scriptPubKey);
    if (nameOp.isNameOp ())
    {
        UniValue jsonOp(UniValue::VOBJ);
        switch (nameOp.getNameOp ())
        {
        case OP_NAME_NEW:
            jsonOp.pushKV ("op", "name_new");
            jsonOp.pushKV ("hash", HexStr (nameOp.getOpHash ()));
            break;

        case OP_NAME_FIRSTUPDATE:
        {
            const std::string name = ValtypeToString (nameOp.getOpName ());
            const std::string value = ValtypeToString (nameOp.getOpValue ());
            const bool newStyle = nameOp.isNewStyleRegistration ();

            if (newStyle)
              jsonOp.pushKV ("op", "name_register");
            else
              jsonOp.pushKV ("op", "name_firstupdate");
            jsonOp.pushKV ("name", name);
            jsonOp.pushKV ("value", value);
            if (!newStyle)
              jsonOp.pushKV ("rand", HexStr (nameOp.getOpRand ()));
            break;
        }

        case OP_NAME_UPDATE:
        {
            const std::string name = ValtypeToString (nameOp.getOpName ());
            const std::string value = ValtypeToString (nameOp.getOpValue ());

            jsonOp.pushKV ("op", "name_update");
            jsonOp.pushKV ("name", name);
            jsonOp.pushKV ("value", value);
            break;
        }

        default:
            assert (false);
        }

        out.pushKV ("nameOp", jsonOp);
    }

    out.pushKV("asm", ScriptToAsmStr(scriptPubKey));
    if (fIncludeHex)
        out.pushKV("hex", HexStr(scriptPubKey.begin(), scriptPubKey.end()));

    if (!ExtractDestinations(scriptPubKey, type, addresses, nRequired)) {
        out.pushKV("type", GetTxnOutputType(type));
        return;
    }

    out.pushKV("reqSigs", nRequired);
    out.pushKV("type", GetTxnOutputType(type));

    UniValue a(UniValue::VARR);
    for (const CTxDestination& addr : addresses)
        a.push_back(CBitcoinAddress(addr).ToString());
    out.pushKV("addresses", a);
}

void TxToUniv(const CTransaction& tx, const uint256& hashBlock, UniValue& entry, bool include_hex, int serialize_flags)
{
    entry.pushKV("txid", tx.GetHash().GetHex());
    entry.pushKV("hash", tx.GetWitnessHash().GetHex());
    entry.pushKV("version", tx.nVersion);
    entry.pushKV("size", (int)::GetSerializeSize(tx, SER_NETWORK, PROTOCOL_VERSION));
    entry.pushKV("vsize", (GetTransactionWeight(tx) + WITNESS_SCALE_FACTOR - 1) / WITNESS_SCALE_FACTOR);
    entry.pushKV("locktime", (int64_t)tx.nLockTime);

    UniValue vin(UniValue::VARR);
    for (unsigned int i = 0; i < tx.vin.size(); i++) {
        const CTxIn& txin = tx.vin[i];
        UniValue in(UniValue::VOBJ);
        if (tx.IsCoinBase())
            in.pushKV("coinbase", HexStr(txin.scriptSig.begin(), txin.scriptSig.end()));
        else {
            if (tx.IsGameTx()) {
                const UniValue gametx = GameInputToUniv(txin.scriptSig);
                in.pushKV("gametx", gametx);
            }
            else {
                in.pushKV("txid", txin.prevout.hash.GetHex());
                in.pushKV("vout", (int64_t)txin.prevout.n);
            }
            UniValue o(UniValue::VOBJ);
            o.pushKV("asm", ScriptToAsmStr(txin.scriptSig, true));
            o.pushKV("hex", HexStr(txin.scriptSig.begin(), txin.scriptSig.end()));
            in.pushKV("scriptSig", o);
            if (!tx.vin[i].scriptWitness.IsNull()) {
                UniValue txinwitness(UniValue::VARR);
                for (const auto& item : tx.vin[i].scriptWitness.stack) {
                    txinwitness.push_back(HexStr(item.begin(), item.end()));
                }
                in.pushKV("txinwitness", txinwitness);
            }
        }
        in.pushKV("sequence", (int64_t)txin.nSequence);
        vin.push_back(in);
    }
    entry.pushKV("vin", vin);

    UniValue vout(UniValue::VARR);
    for (unsigned int i = 0; i < tx.vout.size(); i++) {
        const CTxOut& txout = tx.vout[i];

        UniValue out(UniValue::VOBJ);

        out.pushKV("value", ValueFromAmount(txout.nValue));
        out.pushKV("n", (int64_t)i);

        UniValue o(UniValue::VOBJ);
        ScriptPubKeyToUniv(txout.scriptPubKey, o, true);
        out.pushKV("scriptPubKey", o);
        vout.push_back(out);
    }
    entry.pushKV("vout", vout);

    if (!hashBlock.IsNull())
        entry.pushKV("blockhash", hashBlock.GetHex());

    if (include_hex) {
        entry.pushKV("hex", EncodeHexTx(tx, serialize_flags)); // the hex-encoded transaction. used the name "hex" to be consistent with the verbose output of "getrawtransaction".
    }
}<|MERGE_RESOLUTION|>--- conflicted
+++ resolved
@@ -20,7 +20,6 @@
 #include "utilmoneystr.h"
 #include "utilstrencodings.h"
 
-<<<<<<< HEAD
 /* Decode an integer (could be encoded as OP_x or a bignum)
    from the script.  Returns -1 in case of error.  */
 static int
@@ -108,7 +107,8 @@
 error:
   res.pushKV ("error", "could not decode game tx");
   return res;
-=======
+}
+
 UniValue ValueFromAmount(const CAmount& amount)
 {
     bool sign = amount < 0;
@@ -117,7 +117,6 @@
     int64_t remainder = n_abs % COIN;
     return UniValue(UniValue::VNUM,
             strprintf("%s%d.%08d", sign ? "-" : "", quotient, remainder));
->>>>>>> 9bceced2
 }
 
 std::string FormatScript(const CScript& script)
