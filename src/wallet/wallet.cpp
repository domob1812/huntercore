// Copyright (c) 2009-2010 Satoshi Nakamoto
// Copyright (c) 2009-2017 The Bitcoin Core developers
// Distributed under the MIT software license, see the accompanying
// file COPYING or http://www.opensource.org/licenses/mit-license.php.

#include <wallet/wallet.h>

#include <base58.h>
#include <checkpoints.h>
#include <chain.h>
#include <wallet/coincontrol.h>
#include <consensus/consensus.h>
#include <consensus/validation.h>
#include <fs.h>
#include <game/tx.h>
#include <wallet/init.h>
#include <key.h>
#include <keystore.h>
#include <validation.h>
#include <net.h>
#include <policy/fees.h>
#include <policy/policy.h>
#include <policy/rbf.h>
#include <primitives/block.h>
#include <primitives/transaction.h>
#include <script/script.h>
#include <scheduler.h>
#include <timedata.h>
#include <txmempool.h>
#include <util.h>
#include <utilmoneystr.h>
#include <wallet/fees.h>

#include <assert.h>
#include <future>

#include <boost/algorithm/string/replace.hpp>
#include <boost/thread.hpp>

std::vector<CWalletRef> vpwallets;
/** Transaction fee set by the user */
CFeeRate payTxFee(DEFAULT_TRANSACTION_FEE);
unsigned int nTxConfirmTarget = DEFAULT_TX_CONFIRM_TARGET;
bool bSpendZeroConfChange = DEFAULT_SPEND_ZEROCONF_CHANGE;
bool fWalletRbf = DEFAULT_WALLET_RBF;
OutputType g_address_type = OUTPUT_TYPE_NONE;
OutputType g_change_type = OUTPUT_TYPE_NONE;

const char * DEFAULT_WALLET_DAT = "wallet.dat";
const uint32_t BIP32_HARDENED_KEY_LIMIT = 0x80000000;

/**
 * Fees smaller than this (in satoshi) are considered zero fee (for transaction creation)
 * Override with -mintxfee
 */
CFeeRate CWallet::minTxFee = CFeeRate(DEFAULT_TRANSACTION_MINFEE);
/**
 * If fee estimation does not have enough data to provide estimates, use this fee instead.
 * Has no effect if not using fee estimation
 * Override with -fallbackfee
 */
CFeeRate CWallet::fallbackFee = CFeeRate(DEFAULT_FALLBACK_FEE);

CFeeRate CWallet::m_discard_rate = CFeeRate(DEFAULT_DISCARD_FEE);

/** @defgroup mapWallet
 *
 * @{
 */

struct CompareValueOnly
{
    bool operator()(const CInputCoin& t1,
                    const CInputCoin& t2) const
    {
        return t1.txout.nValue < t2.txout.nValue;
    }
};

std::string COutput::ToString() const
{
    return strprintf("COutput(%s, %d, %d) [%s]", tx->GetHash().ToString(), i, nDepth, FormatMoney(tx->tx->vout[i].nValue));
}

class CAffectedKeysVisitor : public boost::static_visitor<void> {
private:
    const CKeyStore &keystore;
    std::vector<CKeyID> &vKeys;

public:
    CAffectedKeysVisitor(const CKeyStore &keystoreIn, std::vector<CKeyID> &vKeysIn) : keystore(keystoreIn), vKeys(vKeysIn) {}

    void Process(const CScript &script) {
        txnouttype type;
        std::vector<CTxDestination> vDest;
        int nRequired;
        if (ExtractDestinations(script, type, vDest, nRequired)) {
            for (const CTxDestination &dest : vDest)
                boost::apply_visitor(*this, dest);
        }
    }

    void operator()(const CKeyID &keyId) {
        if (keystore.HaveKey(keyId))
            vKeys.push_back(keyId);
    }

    void operator()(const CScriptID &scriptId) {
        CScript script;
        if (keystore.GetCScript(scriptId, script))
            Process(script);
    }

    void operator()(const WitnessV0ScriptHash& scriptID)
    {
        CScriptID id;
        CRIPEMD160().Write(scriptID.begin(), 32).Finalize(id.begin());
        CScript script;
        if (keystore.GetCScript(id, script)) {
            Process(script);
        }
    }

    void operator()(const WitnessV0KeyHash& keyid)
    {
        CKeyID id(keyid);
        if (keystore.HaveKey(id)) {
            vKeys.push_back(id);
        }
    }

    template<typename X>
    void operator()(const X &none) {}
};

const CWalletTx* CWallet::GetWalletTx(const uint256& hash) const
{
    LOCK(cs_wallet);
    std::map<uint256, CWalletTx>::const_iterator it = mapWallet.find(hash);
    if (it == mapWallet.end())
        return nullptr;
    return &(it->second);
}

CPubKey CWallet::GenerateNewKey(CWalletDB &walletdb, bool internal)
{
    AssertLockHeld(cs_wallet); // mapKeyMetadata
    bool fCompressed = CanSupportFeature(FEATURE_COMPRPUBKEY); // default to compressed public keys if we want 0.6.0 wallets

    CKey secret;

    // Create new metadata
    int64_t nCreationTime = GetTime();
    CKeyMetadata metadata(nCreationTime);

    // use HD key derivation if HD was enabled during wallet creation
    if (IsHDEnabled()) {
        DeriveNewChildKey(walletdb, metadata, secret, (CanSupportFeature(FEATURE_HD_SPLIT) ? internal : false));
    } else {
        secret.MakeNewKey(fCompressed);
    }

    // Compressed public keys were introduced in version 0.6.0
    if (fCompressed) {
        SetMinVersion(FEATURE_COMPRPUBKEY);
    }

    CPubKey pubkey = secret.GetPubKey();
    assert(secret.VerifyPubKey(pubkey));

    mapKeyMetadata[pubkey.GetID()] = metadata;
    UpdateTimeFirstKey(nCreationTime);

    if (!AddKeyPubKeyWithDB(walletdb, secret, pubkey)) {
        throw std::runtime_error(std::string(__func__) + ": AddKey failed");
    }
    return pubkey;
}

void CWallet::DeriveNewChildKey(CWalletDB &walletdb, CKeyMetadata& metadata, CKey& secret, bool internal)
{
    // for now we use a fixed keypath scheme of m/0'/0'/k
    CKey key;                      //master key seed (256bit)
    CExtKey masterKey;             //hd master key
    CExtKey accountKey;            //key at m/0'
    CExtKey chainChildKey;         //key at m/0'/0' (external) or m/0'/1' (internal)
    CExtKey childKey;              //key at m/0'/0'/<n>'

    // try to get the master key
    if (!GetKey(hdChain.masterKeyID, key))
        throw std::runtime_error(std::string(__func__) + ": Master key not found");

    masterKey.SetMaster(key.begin(), key.size());

    // derive m/0'
    // use hardened derivation (child keys >= 0x80000000 are hardened after bip32)
    masterKey.Derive(accountKey, BIP32_HARDENED_KEY_LIMIT);

    // derive m/0'/0' (external chain) OR m/0'/1' (internal chain)
    assert(internal ? CanSupportFeature(FEATURE_HD_SPLIT) : true);
    accountKey.Derive(chainChildKey, BIP32_HARDENED_KEY_LIMIT+(internal ? 1 : 0));

    // derive child key at next index, skip keys already known to the wallet
    do {
        // always derive hardened keys
        // childIndex | BIP32_HARDENED_KEY_LIMIT = derive childIndex in hardened child-index-range
        // example: 1 | BIP32_HARDENED_KEY_LIMIT == 0x80000001 == 2147483649
        if (internal) {
            chainChildKey.Derive(childKey, hdChain.nInternalChainCounter | BIP32_HARDENED_KEY_LIMIT);
            metadata.hdKeypath = "m/0'/1'/" + std::to_string(hdChain.nInternalChainCounter) + "'";
            hdChain.nInternalChainCounter++;
        }
        else {
            chainChildKey.Derive(childKey, hdChain.nExternalChainCounter | BIP32_HARDENED_KEY_LIMIT);
            metadata.hdKeypath = "m/0'/0'/" + std::to_string(hdChain.nExternalChainCounter) + "'";
            hdChain.nExternalChainCounter++;
        }
    } while (HaveKey(childKey.key.GetPubKey().GetID()));
    secret = childKey.key;
    metadata.hdMasterKeyID = hdChain.masterKeyID;
    // update the chain model in the database
    if (!walletdb.WriteHDChain(hdChain))
        throw std::runtime_error(std::string(__func__) + ": Writing HD chain model failed");
}

bool CWallet::AddKeyPubKeyWithDB(CWalletDB &walletdb, const CKey& secret, const CPubKey &pubkey)
{
    AssertLockHeld(cs_wallet); // mapKeyMetadata

    // CCryptoKeyStore has no concept of wallet databases, but calls AddCryptedKey
    // which is overridden below.  To avoid flushes, the database handle is
    // tunneled through to it.
    bool needsDB = !pwalletdbEncryption;
    if (needsDB) {
        pwalletdbEncryption = &walletdb;
    }
    if (!CCryptoKeyStore::AddKeyPubKey(secret, pubkey)) {
        if (needsDB) pwalletdbEncryption = nullptr;
        return false;
    }
    if (needsDB) pwalletdbEncryption = nullptr;

    // check if we need to remove from watch-only
    CScript script;
    script = GetScriptForDestination(pubkey.GetID());
    if (HaveWatchOnly(script)) {
        RemoveWatchOnly(script);
    }
    script = GetScriptForRawPubKey(pubkey);
    if (HaveWatchOnly(script)) {
        RemoveWatchOnly(script);
    }

    if (!IsCrypted()) {
        return walletdb.WriteKey(pubkey,
                                                 secret.GetPrivKey(),
                                                 mapKeyMetadata[pubkey.GetID()]);
    }
    return true;
}

bool CWallet::AddKeyPubKey(const CKey& secret, const CPubKey &pubkey)
{
    CWalletDB walletdb(*dbw);
    return CWallet::AddKeyPubKeyWithDB(walletdb, secret, pubkey);
}

bool CWallet::AddCryptedKey(const CPubKey &vchPubKey,
                            const std::vector<unsigned char> &vchCryptedSecret)
{
    if (!CCryptoKeyStore::AddCryptedKey(vchPubKey, vchCryptedSecret))
        return false;
    {
        LOCK(cs_wallet);
        if (pwalletdbEncryption)
            return pwalletdbEncryption->WriteCryptedKey(vchPubKey,
                                                        vchCryptedSecret,
                                                        mapKeyMetadata[vchPubKey.GetID()]);
        else
            return CWalletDB(*dbw).WriteCryptedKey(vchPubKey,
                                                            vchCryptedSecret,
                                                            mapKeyMetadata[vchPubKey.GetID()]);
    }
}

bool CWallet::LoadKeyMetadata(const CKeyID& keyID, const CKeyMetadata &meta)
{
    AssertLockHeld(cs_wallet); // mapKeyMetadata
    UpdateTimeFirstKey(meta.nCreateTime);
    mapKeyMetadata[keyID] = meta;
    return true;
}

bool CWallet::LoadScriptMetadata(const CScriptID& script_id, const CKeyMetadata &meta)
{
    AssertLockHeld(cs_wallet); // m_script_metadata
    UpdateTimeFirstKey(meta.nCreateTime);
    m_script_metadata[script_id] = meta;
    return true;
}

bool CWallet::LoadCryptedKey(const CPubKey &vchPubKey, const std::vector<unsigned char> &vchCryptedSecret)
{
    return CCryptoKeyStore::AddCryptedKey(vchPubKey, vchCryptedSecret);
}

/**
 * Update wallet first key creation time. This should be called whenever keys
 * are added to the wallet, with the oldest key creation time.
 */
void CWallet::UpdateTimeFirstKey(int64_t nCreateTime)
{
    AssertLockHeld(cs_wallet);
    if (nCreateTime <= 1) {
        // Cannot determine birthday information, so set the wallet birthday to
        // the beginning of time.
        nTimeFirstKey = 1;
    } else if (!nTimeFirstKey || nCreateTime < nTimeFirstKey) {
        nTimeFirstKey = nCreateTime;
    }
}

bool CWallet::AddCScript(const CScript& redeemScript)
{
    if (!CCryptoKeyStore::AddCScript(redeemScript))
        return false;
    return CWalletDB(*dbw).WriteCScript(Hash160(redeemScript), redeemScript);
}

bool CWallet::LoadCScript(const CScript& redeemScript)
{
    /* A sanity check was added in pull #3843 to avoid adding redeemScripts
     * that never can be redeemed. However, old wallets may still contain
     * these. Do not add them to the wallet and warn. */
    if (redeemScript.size() > MAX_SCRIPT_ELEMENT_SIZE)
    {
        std::string strAddr = EncodeDestination(CScriptID(redeemScript));
        LogPrintf("%s: Warning: This wallet contains a redeemScript of size %i which exceeds maximum size %i thus can never be redeemed. Do not use address %s.\n",
            __func__, redeemScript.size(), MAX_SCRIPT_ELEMENT_SIZE, strAddr);
        return true;
    }

    return CCryptoKeyStore::AddCScript(redeemScript);
}

bool CWallet::AddWatchOnly(const CScript& dest)
{
    if (!CCryptoKeyStore::AddWatchOnly(dest))
        return false;
    const CKeyMetadata& meta = m_script_metadata[CScriptID(dest)];
    UpdateTimeFirstKey(meta.nCreateTime);
    NotifyWatchonlyChanged(true);
    return CWalletDB(*dbw).WriteWatchOnly(dest, meta);
}

bool CWallet::AddWatchOnly(const CScript& dest, int64_t nCreateTime)
{
    m_script_metadata[CScriptID(dest)].nCreateTime = nCreateTime;
    return AddWatchOnly(dest);
}

bool CWallet::RemoveWatchOnly(const CScript &dest)
{
    AssertLockHeld(cs_wallet);
    if (!CCryptoKeyStore::RemoveWatchOnly(dest))
        return false;
    if (!HaveWatchOnly())
        NotifyWatchonlyChanged(false);
    if (!CWalletDB(*dbw).EraseWatchOnly(dest))
        return false;

    return true;
}

bool CWallet::LoadWatchOnly(const CScript &dest)
{
    return CCryptoKeyStore::AddWatchOnly(dest);
}

bool CWallet::Unlock(const SecureString& strWalletPassphrase)
{
    CCrypter crypter;
    CKeyingMaterial _vMasterKey;

    {
        LOCK(cs_wallet);
        for (const MasterKeyMap::value_type& pMasterKey : mapMasterKeys)
        {
            if(!crypter.SetKeyFromPassphrase(strWalletPassphrase, pMasterKey.second.vchSalt, pMasterKey.second.nDeriveIterations, pMasterKey.second.nDerivationMethod))
                return false;
            if (!crypter.Decrypt(pMasterKey.second.vchCryptedKey, _vMasterKey))
                continue; // try another master key
            if (CCryptoKeyStore::Unlock(_vMasterKey))
                return true;
        }
    }
    return false;
}

bool CWallet::ChangeWalletPassphrase(const SecureString& strOldWalletPassphrase, const SecureString& strNewWalletPassphrase)
{
    bool fWasLocked = IsLocked();

    {
        LOCK(cs_wallet);
        Lock();

        CCrypter crypter;
        CKeyingMaterial _vMasterKey;
        for (MasterKeyMap::value_type& pMasterKey : mapMasterKeys)
        {
            if(!crypter.SetKeyFromPassphrase(strOldWalletPassphrase, pMasterKey.second.vchSalt, pMasterKey.second.nDeriveIterations, pMasterKey.second.nDerivationMethod))
                return false;
            if (!crypter.Decrypt(pMasterKey.second.vchCryptedKey, _vMasterKey))
                return false;
            if (CCryptoKeyStore::Unlock(_vMasterKey))
            {
                int64_t nStartTime = GetTimeMillis();
                crypter.SetKeyFromPassphrase(strNewWalletPassphrase, pMasterKey.second.vchSalt, pMasterKey.second.nDeriveIterations, pMasterKey.second.nDerivationMethod);
                pMasterKey.second.nDeriveIterations = static_cast<unsigned int>(pMasterKey.second.nDeriveIterations * (100 / ((double)(GetTimeMillis() - nStartTime))));

                nStartTime = GetTimeMillis();
                crypter.SetKeyFromPassphrase(strNewWalletPassphrase, pMasterKey.second.vchSalt, pMasterKey.second.nDeriveIterations, pMasterKey.second.nDerivationMethod);
                pMasterKey.second.nDeriveIterations = (pMasterKey.second.nDeriveIterations + static_cast<unsigned int>(pMasterKey.second.nDeriveIterations * 100 / ((double)(GetTimeMillis() - nStartTime)))) / 2;

                if (pMasterKey.second.nDeriveIterations < 25000)
                    pMasterKey.second.nDeriveIterations = 25000;

                LogPrintf("Wallet passphrase changed to an nDeriveIterations of %i\n", pMasterKey.second.nDeriveIterations);

                if (!crypter.SetKeyFromPassphrase(strNewWalletPassphrase, pMasterKey.second.vchSalt, pMasterKey.second.nDeriveIterations, pMasterKey.second.nDerivationMethod))
                    return false;
                if (!crypter.Encrypt(_vMasterKey, pMasterKey.second.vchCryptedKey))
                    return false;
                CWalletDB(*dbw).WriteMasterKey(pMasterKey.first, pMasterKey.second);
                if (fWasLocked)
                    Lock();
                return true;
            }
        }
    }

    return false;
}

void CWallet::SetBestChain(const CBlockLocator& loc)
{
    CWalletDB walletdb(*dbw);
    walletdb.WriteBestBlock(loc);
}

bool CWallet::SetMinVersion(enum WalletFeature nVersion, CWalletDB* pwalletdbIn, bool fExplicit)
{
    LOCK(cs_wallet); // nWalletVersion
    if (nWalletVersion >= nVersion)
        return true;

    // when doing an explicit upgrade, if we pass the max version permitted, upgrade all the way
    if (fExplicit && nVersion > nWalletMaxVersion)
            nVersion = FEATURE_LATEST;

    nWalletVersion = nVersion;

    if (nVersion > nWalletMaxVersion)
        nWalletMaxVersion = nVersion;

    {
        CWalletDB* pwalletdb = pwalletdbIn ? pwalletdbIn : new CWalletDB(*dbw);
        if (nWalletVersion > 40000)
            pwalletdb->WriteMinVersion(nWalletVersion);
        if (!pwalletdbIn)
            delete pwalletdb;
    }

    return true;
}

bool CWallet::SetMaxVersion(int nVersion)
{
    LOCK(cs_wallet); // nWalletVersion, nWalletMaxVersion
    // cannot downgrade below current version
    if (nWalletVersion > nVersion)
        return false;

    nWalletMaxVersion = nVersion;

    return true;
}

std::set<uint256> CWallet::GetConflicts(const uint256& txid) const
{
    std::set<uint256> result;
    AssertLockHeld(cs_wallet);

    std::map<uint256, CWalletTx>::const_iterator it = mapWallet.find(txid);
    if (it == mapWallet.end())
        return result;
    const CWalletTx& wtx = it->second;

    std::pair<TxSpends::const_iterator, TxSpends::const_iterator> range;

    for (const CTxIn& txin : wtx.tx->vin)
    {
        if (mapTxSpends.count(txin.prevout) <= 1)
            continue;  // No conflict if zero or one spends
        range = mapTxSpends.equal_range(txin.prevout);
        for (TxSpends::const_iterator _it = range.first; _it != range.second; ++_it)
            result.insert(_it->second);
    }
    return result;
}

bool CWallet::HasWalletSpend(const uint256& txid) const
{
    AssertLockHeld(cs_wallet);
    auto iter = mapTxSpends.lower_bound(COutPoint(txid, 0));
    return (iter != mapTxSpends.end() && iter->first.hash == txid);
}

void CWallet::Flush(bool shutdown)
{
    dbw->Flush(shutdown);
}

void CWallet::SyncMetaData(std::pair<TxSpends::iterator, TxSpends::iterator> range)
{
    // We want all the wallet transactions in range to have the same metadata as
    // the oldest (smallest nOrderPos).
    // So: find smallest nOrderPos:

    int nMinOrderPos = std::numeric_limits<int>::max();
    const CWalletTx* copyFrom = nullptr;
    for (TxSpends::iterator it = range.first; it != range.second; ++it)
    {
        const uint256& hash = it->second;
        int n = mapWallet[hash].nOrderPos;
        if (n < nMinOrderPos)
        {
            nMinOrderPos = n;
            copyFrom = &mapWallet[hash];
        }
    }

    assert(copyFrom);

    // Now copy data from copyFrom to rest:
    for (TxSpends::iterator it = range.first; it != range.second; ++it)
    {
        const uint256& hash = it->second;
        CWalletTx* copyTo = &mapWallet[hash];
        if (copyFrom == copyTo) continue;
        assert(copyFrom && "Oldest wallet transaction in range assumed to have been found.");
        if (!copyFrom->IsEquivalentTo(*copyTo)) continue;
        copyTo->mapValue = copyFrom->mapValue;
        copyTo->vOrderForm = copyFrom->vOrderForm;
        // fTimeReceivedIsTxTime not copied on purpose
        // nTimeReceived not copied on purpose
        copyTo->nTimeSmart = copyFrom->nTimeSmart;
        copyTo->fFromMe = copyFrom->fFromMe;
        copyTo->strFromAccount = copyFrom->strFromAccount;
        // nOrderPos not copied on purpose
        // cached members not copied on purpose
    }
}

/**
 * Outpoint is spent if any non-conflicted transaction
 * spends it:
 */
bool CWallet::IsSpent(const uint256& hash, unsigned int n) const
{
    const COutPoint outpoint(hash, n);
    std::pair<TxSpends::const_iterator, TxSpends::const_iterator> range;
    range = mapTxSpends.equal_range(outpoint);

    for (TxSpends::const_iterator it = range.first; it != range.second; ++it)
    {
        const uint256& wtxid = it->second;
        std::map<uint256, CWalletTx>::const_iterator mit = mapWallet.find(wtxid);
        if (mit != mapWallet.end()) {
            int depth = mit->second.GetDepthInMainChain();
            if (depth > 0  || (depth == 0 && !mit->second.isAbandoned()))
                return true; // Spent
        }
    }
    return false;
}

void CWallet::AddToSpends(const COutPoint& outpoint, const uint256& wtxid)
{
    mapTxSpends.insert(std::make_pair(outpoint, wtxid));

    std::pair<TxSpends::iterator, TxSpends::iterator> range;
    range = mapTxSpends.equal_range(outpoint);
    SyncMetaData(range);
}


void CWallet::AddToSpends(const uint256& wtxid)
{
    auto it = mapWallet.find(wtxid);
    assert(it != mapWallet.end());
    CWalletTx& thisTx = it->second;
    // Coinbases and bounties do not spend anything.
    if (thisTx.IsCoinBase() || thisTx.IsBountyTx())
        return;

    for (const CTxIn& txin : thisTx.tx->vin)
        AddToSpends(txin.prevout, wtxid);
}

bool CWallet::EncryptWallet(const SecureString& strWalletPassphrase)
{
    if (IsCrypted())
        return false;

    CKeyingMaterial _vMasterKey;

    _vMasterKey.resize(WALLET_CRYPTO_KEY_SIZE);
    GetStrongRandBytes(&_vMasterKey[0], WALLET_CRYPTO_KEY_SIZE);

    CMasterKey kMasterKey;

    kMasterKey.vchSalt.resize(WALLET_CRYPTO_SALT_SIZE);
    GetStrongRandBytes(&kMasterKey.vchSalt[0], WALLET_CRYPTO_SALT_SIZE);

    CCrypter crypter;
    int64_t nStartTime = GetTimeMillis();
    crypter.SetKeyFromPassphrase(strWalletPassphrase, kMasterKey.vchSalt, 25000, kMasterKey.nDerivationMethod);
    kMasterKey.nDeriveIterations = static_cast<unsigned int>(2500000 / ((double)(GetTimeMillis() - nStartTime)));

    nStartTime = GetTimeMillis();
    crypter.SetKeyFromPassphrase(strWalletPassphrase, kMasterKey.vchSalt, kMasterKey.nDeriveIterations, kMasterKey.nDerivationMethod);
    kMasterKey.nDeriveIterations = (kMasterKey.nDeriveIterations + static_cast<unsigned int>(kMasterKey.nDeriveIterations * 100 / ((double)(GetTimeMillis() - nStartTime)))) / 2;

    if (kMasterKey.nDeriveIterations < 25000)
        kMasterKey.nDeriveIterations = 25000;

    LogPrintf("Encrypting Wallet with an nDeriveIterations of %i\n", kMasterKey.nDeriveIterations);

    if (!crypter.SetKeyFromPassphrase(strWalletPassphrase, kMasterKey.vchSalt, kMasterKey.nDeriveIterations, kMasterKey.nDerivationMethod))
        return false;
    if (!crypter.Encrypt(_vMasterKey, kMasterKey.vchCryptedKey))
        return false;

    {
        LOCK(cs_wallet);
        mapMasterKeys[++nMasterKeyMaxID] = kMasterKey;
        assert(!pwalletdbEncryption);
        pwalletdbEncryption = new CWalletDB(*dbw);
        if (!pwalletdbEncryption->TxnBegin()) {
            delete pwalletdbEncryption;
            pwalletdbEncryption = nullptr;
            return false;
        }
        pwalletdbEncryption->WriteMasterKey(nMasterKeyMaxID, kMasterKey);

        if (!EncryptKeys(_vMasterKey))
        {
            pwalletdbEncryption->TxnAbort();
            delete pwalletdbEncryption;
            // We now probably have half of our keys encrypted in memory, and half not...
            // die and let the user reload the unencrypted wallet.
            assert(false);
        }

        // Encryption was introduced in version 0.4.0
        SetMinVersion(FEATURE_WALLETCRYPT, pwalletdbEncryption, true);

        if (!pwalletdbEncryption->TxnCommit()) {
            delete pwalletdbEncryption;
            // We now have keys encrypted in memory, but not on disk...
            // die to avoid confusion and let the user reload the unencrypted wallet.
            assert(false);
        }

        delete pwalletdbEncryption;
        pwalletdbEncryption = nullptr;

        Lock();
        Unlock(strWalletPassphrase);

        // if we are using HD, replace the HD master key (seed) with a new one
        if (IsHDEnabled()) {
            if (!SetHDMasterKey(GenerateNewHDMasterKey())) {
                return false;
            }
        }

        NewKeyPool();
        Lock();

        // Need to completely rewrite the wallet file; if we don't, bdb might keep
        // bits of the unencrypted private key in slack space in the database file.
        dbw->Rewrite();

    }
    NotifyStatusChanged(this);

    return true;
}

DBErrors CWallet::ReorderTransactions()
{
    LOCK(cs_wallet);
    CWalletDB walletdb(*dbw);

    // Old wallets didn't have any defined order for transactions
    // Probably a bad idea to change the output of this

    // First: get all CWalletTx and CAccountingEntry into a sorted-by-time multimap.
    typedef std::pair<CWalletTx*, CAccountingEntry*> TxPair;
    typedef std::multimap<int64_t, TxPair > TxItems;
    TxItems txByTime;

    for (auto& entry : mapWallet)
    {
        CWalletTx* wtx = &entry.second;
        txByTime.insert(std::make_pair(wtx->nTimeReceived, TxPair(wtx, nullptr)));
    }
    std::list<CAccountingEntry> acentries;
    walletdb.ListAccountCreditDebit("", acentries);
    for (CAccountingEntry& entry : acentries)
    {
        txByTime.insert(std::make_pair(entry.nTime, TxPair(nullptr, &entry)));
    }

    nOrderPosNext = 0;
    std::vector<int64_t> nOrderPosOffsets;
    for (TxItems::iterator it = txByTime.begin(); it != txByTime.end(); ++it)
    {
        CWalletTx *const pwtx = (*it).second.first;
        CAccountingEntry *const pacentry = (*it).second.second;
        int64_t& nOrderPos = (pwtx != nullptr) ? pwtx->nOrderPos : pacentry->nOrderPos;

        if (nOrderPos == -1)
        {
            nOrderPos = nOrderPosNext++;
            nOrderPosOffsets.push_back(nOrderPos);

            if (pwtx)
            {
                if (!walletdb.WriteTx(*pwtx))
                    return DB_LOAD_FAIL;
            }
            else
                if (!walletdb.WriteAccountingEntry(pacentry->nEntryNo, *pacentry))
                    return DB_LOAD_FAIL;
        }
        else
        {
            int64_t nOrderPosOff = 0;
            for (const int64_t& nOffsetStart : nOrderPosOffsets)
            {
                if (nOrderPos >= nOffsetStart)
                    ++nOrderPosOff;
            }
            nOrderPos += nOrderPosOff;
            nOrderPosNext = std::max(nOrderPosNext, nOrderPos + 1);

            if (!nOrderPosOff)
                continue;

            // Since we're changing the order, write it back
            if (pwtx)
            {
                if (!walletdb.WriteTx(*pwtx))
                    return DB_LOAD_FAIL;
            }
            else
                if (!walletdb.WriteAccountingEntry(pacentry->nEntryNo, *pacentry))
                    return DB_LOAD_FAIL;
        }
    }
    walletdb.WriteOrderPosNext(nOrderPosNext);

    return DB_LOAD_OK;
}

int64_t CWallet::IncOrderPosNext(CWalletDB *pwalletdb)
{
    AssertLockHeld(cs_wallet); // nOrderPosNext
    int64_t nRet = nOrderPosNext++;
    if (pwalletdb) {
        pwalletdb->WriteOrderPosNext(nOrderPosNext);
    } else {
        CWalletDB(*dbw).WriteOrderPosNext(nOrderPosNext);
    }
    return nRet;
}

bool CWallet::AccountMove(std::string strFrom, std::string strTo, CAmount nAmount, std::string strComment)
{
    CWalletDB walletdb(*dbw);
    if (!walletdb.TxnBegin())
        return false;

    int64_t nNow = GetAdjustedTime();

    // Debit
    CAccountingEntry debit;
    debit.nOrderPos = IncOrderPosNext(&walletdb);
    debit.strAccount = strFrom;
    debit.nCreditDebit = -nAmount;
    debit.nTime = nNow;
    debit.strOtherAccount = strTo;
    debit.strComment = strComment;
    AddAccountingEntry(debit, &walletdb);

    // Credit
    CAccountingEntry credit;
    credit.nOrderPos = IncOrderPosNext(&walletdb);
    credit.strAccount = strTo;
    credit.nCreditDebit = nAmount;
    credit.nTime = nNow;
    credit.strOtherAccount = strFrom;
    credit.strComment = strComment;
    AddAccountingEntry(credit, &walletdb);

    if (!walletdb.TxnCommit())
        return false;

    return true;
}

bool CWallet::GetAccountDestination(CTxDestination &dest, std::string strAccount, bool bForceNew)
{
    CWalletDB walletdb(*dbw);

    CAccount account;
    walletdb.ReadAccount(strAccount, account);

    if (!bForceNew) {
        if (!account.vchPubKey.IsValid())
            bForceNew = true;
        else {
            // Check if the current key has been used (TODO: check other addresses with the same key)
            CScript scriptPubKey = GetScriptForDestination(GetDestinationForKey(account.vchPubKey, g_address_type));
            for (std::map<uint256, CWalletTx>::iterator it = mapWallet.begin();
                 it != mapWallet.end() && account.vchPubKey.IsValid();
                 ++it)
                for (const CTxOut& txout : (*it).second.tx->vout)
                    if (txout.scriptPubKey == scriptPubKey) {
                        bForceNew = true;
                        break;
                    }
        }
    }

    // Generate a new key
    if (bForceNew) {
        if (!GetKeyFromPool(account.vchPubKey, false))
            return false;

        LearnRelatedScripts(account.vchPubKey, g_address_type);
        dest = GetDestinationForKey(account.vchPubKey, g_address_type);
        SetAddressBook(dest, strAccount, "receive");
        walletdb.WriteAccount(strAccount, account);
    } else {
        dest = GetDestinationForKey(account.vchPubKey, g_address_type);
    }

    return true;
}

void CWallet::MarkDirty()
{
    {
        LOCK(cs_wallet);
        for (std::pair<const uint256, CWalletTx>& item : mapWallet)
            item.second.MarkDirty();
    }
}

bool CWallet::MarkReplaced(const uint256& originalHash, const uint256& newHash)
{
    LOCK(cs_wallet);

    auto mi = mapWallet.find(originalHash);

    // There is a bug if MarkReplaced is not called on an existing wallet transaction.
    assert(mi != mapWallet.end());

    CWalletTx& wtx = (*mi).second;

    // Ensure for now that we're not overwriting data
    assert(wtx.mapValue.count("replaced_by_txid") == 0);

    wtx.mapValue["replaced_by_txid"] = newHash.ToString();

    CWalletDB walletdb(*dbw, "r+");

    bool success = true;
    if (!walletdb.WriteTx(wtx)) {
        LogPrintf("%s: Updating walletdb tx %s failed", __func__, wtx.GetHash().ToString());
        success = false;
    }

    NotifyTransactionChanged(this, originalHash, CT_UPDATED);

    return success;
}

bool CWallet::AddToWallet(const CWalletTx& wtxIn, bool fFlushOnClose)
{
    LOCK(cs_wallet);

    CWalletDB walletdb(*dbw, "r+", fFlushOnClose);

    uint256 hash = wtxIn.GetHash();

    // Inserts only if not already there, returns tx inserted or tx found
    std::pair<std::map<uint256, CWalletTx>::iterator, bool> ret = mapWallet.insert(std::make_pair(hash, wtxIn));
    CWalletTx& wtx = (*ret.first).second;
    wtx.BindWallet(this);
    bool fInsertedNew = ret.second;
    if (fInsertedNew)
    {
        wtx.nTimeReceived = GetAdjustedTime();
        wtx.nOrderPos = IncOrderPosNext(&walletdb);
        wtxOrdered.insert(std::make_pair(wtx.nOrderPos, TxPair(&wtx, nullptr)));
        wtx.nTimeSmart = ComputeTimeSmart(wtx);
        AddToSpends(hash);
    }

    bool fUpdated = false;
    if (!fInsertedNew)
    {
        // Merge
        if (!wtxIn.hashUnset() && wtxIn.hashBlock != wtx.hashBlock)
        {
            wtx.hashBlock = wtxIn.hashBlock;
            fUpdated = true;
        }
        // If no longer abandoned, update
        if (wtxIn.hashBlock.IsNull() && wtx.isAbandoned())
        {
            wtx.hashBlock = wtxIn.hashBlock;
            fUpdated = true;
        }
        if (wtxIn.nIndex != -1 && (wtxIn.nIndex != wtx.nIndex))
        {
            wtx.nIndex = wtxIn.nIndex;
            fUpdated = true;
        }
        if (wtxIn.fFromMe && wtxIn.fFromMe != wtx.fFromMe)
        {
            wtx.fFromMe = wtxIn.fFromMe;
            fUpdated = true;
        }
        // If we have a witness-stripped version of this transaction, and we
        // see a new version with a witness, then we must be upgrading a pre-segwit
        // wallet.  Store the new version of the transaction with the witness,
        // as the stripped-version must be invalid.
        // TODO: Store all versions of the transaction, instead of just one.
        if (wtxIn.tx->HasWitness() && !wtx.tx->HasWitness()) {
            wtx.SetTx(wtxIn.tx);
            fUpdated = true;
        }
    }

    //// debug print
    LogPrintf("AddToWallet %s  %s%s\n", wtxIn.GetHash().ToString(), (fInsertedNew ? "new" : ""), (fUpdated ? "update" : ""));

    // Write to disk
    if (fInsertedNew || fUpdated)
        if (!walletdb.WriteTx(wtx))
            return false;

    // Break debit/credit balance caches:
    wtx.MarkDirty();

    // Notify UI of new or updated transaction
    NotifyTransactionChanged(this, hash, fInsertedNew ? CT_NEW : CT_UPDATED);

    // notify an external script when a wallet transaction comes in or is updated
    std::string strCmd = gArgs.GetArg("-walletnotify", "");

    if (!strCmd.empty())
    {
        boost::replace_all(strCmd, "%s", wtxIn.GetHash().GetHex());
        boost::thread t(runCommand, strCmd); // thread runs free
    }

    return true;
}

bool CWallet::LoadToWallet(const CWalletTx& wtxIn)
{
    uint256 hash = wtxIn.GetHash();

    mapWallet[hash] = wtxIn;
    CWalletTx& wtx = mapWallet[hash];
    wtx.BindWallet(this);
    wtxOrdered.insert(std::make_pair(wtx.nOrderPos, TxPair(&wtx, nullptr)));
    AddToSpends(hash);
    for (const CTxIn& txin : wtx.tx->vin) {
        auto it = mapWallet.find(txin.prevout.hash);
        if (it != mapWallet.end()) {
            CWalletTx& prevtx = it->second;
            /* Game transactions have precisely prevtx.nIndex == -1, but
               we should not mark them as conflicted because of that.  */
            if (prevtx.nIndex == -1 && !prevtx.hashUnset() && !prevtx.IsGameTx()) {
                MarkConflicted(prevtx.hashBlock, wtx.GetHash());
            }
        }
    }

    return true;
}

/**
 * Add a transaction to the wallet, or update it.  pIndex and posInBlock should
 * be set when the transaction was known to be included in a block.  When
 * pIndex == nullptr, then wallet state is not updated in AddToWallet, but
 * notifications happen and cached balances are marked dirty.
 *
 * If fUpdate is true, existing transactions will be updated.
 * TODO: One exception to this is that the abandoned state is cleared under the
 * assumption that any further notification of a transaction that was considered
 * abandoned is an indication that it is not safe to be considered abandoned.
 * Abandoned state should probably be more carefully tracked via different
 * posInBlock signals or by checking mempool presence when necessary.
 */
bool CWallet::AddToWalletIfInvolvingMe(const CTransactionRef& ptx, const CBlockIndex* pIndex, int posInBlock, bool fUpdate)
{
    const CTransaction& tx = *ptx;
    {
        AssertLockHeld(cs_wallet);

        if (pIndex != nullptr) {
            for (const CTxIn& txin : tx.vin) {
                std::pair<TxSpends::const_iterator, TxSpends::const_iterator> range = mapTxSpends.equal_range(txin.prevout);
                while (range.first != range.second) {
                    if (range.first->second != tx.GetHash()) {
                        LogPrintf("Transaction %s (in block %s) conflicts with wallet transaction %s (both spend %s:%i)\n", tx.GetHash().ToString(), pIndex->GetBlockHash().ToString(), range.first->second.ToString(), range.first->first.hash.ToString(), range.first->first.n);
                        MarkConflicted(pIndex->GetBlockHash(), range.first->second);
                    }
                    range.first++;
                }
            }
        }

        bool fExisted = mapWallet.count(tx.GetHash()) != 0;
        if (fExisted && !fUpdate) return false;
        if (fExisted || IsMine(tx) || IsFromMe(tx))
        {
            /* Check if any keys in the wallet keypool that were supposed to be unused
             * have appeared in a new transaction. If so, remove those keys from the keypool.
             * This can happen when restoring an old wallet backup that does not contain
             * the mostly recently created transactions from newer versions of the wallet.
             */

            // loop though all outputs
            for (const CTxOut& txout: tx.vout) {
                // extract addresses and check if they match with an unused keypool key
                std::vector<CKeyID> vAffected;
                CAffectedKeysVisitor(*this, vAffected).Process(txout.scriptPubKey);
                for (const CKeyID &keyid : vAffected) {
                    std::map<CKeyID, int64_t>::const_iterator mi = m_pool_key_to_index.find(keyid);
                    if (mi != m_pool_key_to_index.end()) {
                        LogPrintf("%s: Detected a used keypool key, mark all keypool key up to this key as used\n", __func__);
                        MarkReserveKeysAsUsed(mi->second);

                        if (!TopUpKeyPool()) {
                            LogPrintf("%s: Topping up keypool failed (locked wallet)\n", __func__);
                        }
                    }
                }
            }

            CWalletTx wtx(this, ptx);

            // Get merkle branch if transaction was found in a block
            if (pIndex != nullptr)
                wtx.SetMerkleBranch(pIndex, posInBlock);

            return AddToWallet(wtx, false);
        }
    }
    return false;
}

bool CWallet::TransactionCanBeAbandoned(const uint256& hashTx) const
{
    LOCK2(cs_main, cs_wallet);
    const CWalletTx* wtx = GetWalletTx(hashTx);
    return wtx && !wtx->isAbandoned() && wtx->GetDepthInMainChain() <= 0 && !wtx->InMempool();
}

bool CWallet::AbandonTransaction(const uint256& hashTx)
{
    LOCK2(cs_main, cs_wallet);

    CWalletDB walletdb(*dbw, "r+");

    std::set<uint256> todo;
    std::set<uint256> done;

    // Can't mark abandoned if confirmed or in mempool
    auto it = mapWallet.find(hashTx);
    assert(it != mapWallet.end());
    CWalletTx& origtx = it->second;
    if (origtx.GetDepthInMainChain() > 0 || origtx.InMempool()) {
        return false;
    }

    todo.insert(hashTx);

    while (!todo.empty()) {
        uint256 now = *todo.begin();
        todo.erase(now);
        done.insert(now);
        auto it = mapWallet.find(now);
        assert(it != mapWallet.end());
        CWalletTx& wtx = it->second;
        int currentconfirm = wtx.GetDepthInMainChain();
        // If the orig tx was not in block, none of its spends can be
        assert(currentconfirm <= 0);
        // if (currentconfirm < 0) {Tx and spends are already conflicted, no need to abandon}
        if (currentconfirm == 0 && !wtx.isAbandoned()) {
            // If the orig tx was not in block/mempool, none of its spends can be in mempool
            assert(!wtx.InMempool());
            wtx.nIndex = -1;
            wtx.setAbandoned();
            wtx.MarkDirty();
            walletdb.WriteTx(wtx);
            NotifyTransactionChanged(this, wtx.GetHash(), CT_UPDATED);
            // Iterate over all its outputs, and mark transactions in the wallet that spend them abandoned too
            TxSpends::const_iterator iter = mapTxSpends.lower_bound(COutPoint(hashTx, 0));
            while (iter != mapTxSpends.end() && iter->first.hash == now) {
                if (!done.count(iter->second)) {
                    todo.insert(iter->second);
                }
                iter++;
            }
            // If a transaction changes 'conflicted' state, that changes the balance
            // available of the outputs it spends. So force those to be recomputed
            for (const CTxIn& txin : wtx.tx->vin)
            {
                auto it = mapWallet.find(txin.prevout.hash);
                if (it != mapWallet.end()) {
                    it->second.MarkDirty();
                }
            }
        }
    }

    return true;
}

void CWallet::MarkConflicted(const uint256& hashBlock, const uint256& hashTx)
{
    LOCK2(cs_main, cs_wallet);

    int conflictconfirms = 0;
    if (mapBlockIndex.count(hashBlock)) {
        CBlockIndex* pindex = mapBlockIndex[hashBlock];
        if (chainActive.Contains(pindex)) {
            conflictconfirms = -(chainActive.Height() - pindex->nHeight + 1);
        }
    }
    // If number of conflict confirms cannot be determined, this means
    // that the block is still unknown or not yet part of the main chain,
    // for example when loading the wallet during a reindex. Do nothing in that
    // case.
    if (conflictconfirms >= 0)
        return;

    // Do not flush the wallet here for performance reasons
    CWalletDB walletdb(*dbw, "r+", false);

    std::set<uint256> todo;
    std::set<uint256> done;

    todo.insert(hashTx);

    while (!todo.empty()) {
        uint256 now = *todo.begin();
        todo.erase(now);
        done.insert(now);
        auto it = mapWallet.find(now);
        assert(it != mapWallet.end());
        CWalletTx& wtx = it->second;

        /* If we have a game transaction, GetDepthInMainChain will not
           return a proper "negative conflict score".  They are always
           only confirm=0 in case of an orphaned block that created them.
           Thus ignore those for the logic here.  */
        if (wtx.IsGameTx())
            continue;

        int currentconfirm = wtx.GetDepthInMainChain();
        if (conflictconfirms < currentconfirm) {
            // Block is 'more conflicted' than current confirm; update.
            // Mark transaction as conflicted with this block.
            wtx.nIndex = -1;
            wtx.hashBlock = hashBlock;
            wtx.MarkDirty();
            walletdb.WriteTx(wtx);
            // Iterate over all its outputs, and mark transactions in the wallet that spend them conflicted too
            TxSpends::const_iterator iter = mapTxSpends.lower_bound(COutPoint(now, 0));
            while (iter != mapTxSpends.end() && iter->first.hash == now) {
                 if (!done.count(iter->second)) {
                     todo.insert(iter->second);
                 }
                 iter++;
            }
            // If a transaction changes 'conflicted' state, that changes the balance
            // available of the outputs it spends. So force those to be recomputed
            for (const CTxIn& txin : wtx.tx->vin) {
                auto it = mapWallet.find(txin.prevout.hash);
                if (it != mapWallet.end()) {
                    it->second.MarkDirty();
                }
            }
        }
    }
}

void CWallet::SyncTransaction(const CTransactionRef& ptx, const CBlockIndex *pindex, int posInBlock) {
    const CTransaction& tx = *ptx;

    if (!AddToWalletIfInvolvingMe(ptx, pindex, posInBlock, true))
        return; // Not one of ours

    // If a transaction changes 'conflicted' state, that changes the balance
    // available of the outputs it spends. So force those to be
    // recomputed, also:
    for (const CTxIn& txin : tx.vin) {
        auto it = mapWallet.find(txin.prevout.hash);
        if (it != mapWallet.end()) {
            it->second.MarkDirty();
        }
    }
}

void CWallet::NameConflict(const CTransactionRef& ptx, const uint256& hashBlock)
{
    LOCK2(cs_main, cs_wallet);
    const uint256& txHash = ptx->GetHash();

    LogPrint (BCLog::NAMES, "name conflict: %s, wallet: %u\n",
              txHash.GetHex().c_str(), mapWallet.count(txHash));

    if (mapWallet.count(txHash))
        MarkConflicted(hashBlock, txHash);
}

void CWallet::TransactionAddedToMempool(const CTransactionRef& ptx) {
    LOCK2(cs_main, cs_wallet);
    SyncTransaction(ptx);

    auto it = mapWallet.find(ptx->GetHash());
    if (it != mapWallet.end()) {
        it->second.fInMempool = true;
    }
}

void CWallet::TransactionRemovedFromMempool(const CTransactionRef &ptx) {
    LOCK(cs_wallet);
    auto it = mapWallet.find(ptx->GetHash());
    if (it != mapWallet.end()) {
        it->second.fInMempool = false;
    }
}

void CWallet::BlockConnected(const std::shared_ptr<const CBlock>& pblock, const CBlockIndex *pindex, const std::vector<CTransactionRef>& vGameTx, const std::vector<CTransactionRef>& vtxConflicted, const std::vector<CTransactionRef>& vNameConflicts) {
    LOCK2(cs_main, cs_wallet);
    // TODO: Temporarily ensure that mempool removals are notified before
    // connected transactions.  This shouldn't matter, but the abandoned
    // state of transactions in our wallet is currently cleared when we
    // receive another notification and there is a race condition where
    // notification of a connected conflict might cause an outside process
    // to abandon a transaction and then have it inadvertently cleared by
    // the notification that the conflicted transaction was evicted.

    for (const CTransactionRef& ptx : vtxConflicted) {
        SyncTransaction(ptx);
        TransactionRemovedFromMempool(ptx);
    }
    for (const CTransactionRef& ptx : vNameConflicts) {
        NameConflict(ptx, pindex->GetBlockHash());
    }
    for (size_t i = 0; i < pblock->vtx.size(); i++) {
        SyncTransaction(pblock->vtx[i], pindex, i);
        TransactionRemovedFromMempool(pblock->vtx[i]);
    }
    for (size_t i = 0; i < vGameTx.size(); i++) {
        SyncTransaction(vGameTx[i], pindex, pblock->vtx.size() + i);
    }

    m_last_block_processed = pindex;
}

void CWallet::BlockDisconnected(const std::shared_ptr<const CBlock>& pblock, const CBlockIndex* pindexDelete, const std::vector<CTransactionRef>& vGameTx, const std::vector<CTransactionRef>& vNameConflicts) {
    LOCK2(cs_main, cs_wallet);

    for (const CTransactionRef& ptx : pblock->vtx) {
        SyncTransaction(ptx);
    }
    for (const CTransactionRef& ptx : vGameTx) {
        SyncTransaction(ptx);
    }
    for (const CTransactionRef& ptx : vNameConflicts) {
        NameConflict(ptx, pindexDelete->pprev->GetBlockHash());
    }
}



void CWallet::BlockUntilSyncedToCurrentChain() {
    AssertLockNotHeld(cs_main);
    AssertLockNotHeld(cs_wallet);

    {
        // Skip the queue-draining stuff if we know we're caught up with
        // chainActive.Tip()...
        // We could also take cs_wallet here, and call m_last_block_processed
        // protected by cs_wallet instead of cs_main, but as long as we need
        // cs_main here anyway, its easier to just call it cs_main-protected.
        LOCK(cs_main);
        const CBlockIndex* initialChainTip = chainActive.Tip();

        if (m_last_block_processed->GetAncestor(initialChainTip->nHeight) == initialChainTip) {
            return;
        }
    }

    // ...otherwise put a callback in the validation interface queue and wait
    // for the queue to drain enough to execute it (indicating we are caught up
    // at least with the time we entered this function).
    SyncWithValidationInterfaceQueue();
}


isminetype CWallet::IsMine(const CTxIn &txin) const
{
    {
        LOCK(cs_wallet);
        std::map<uint256, CWalletTx>::const_iterator mi = mapWallet.find(txin.prevout.hash);
        if (mi != mapWallet.end())
        {
            const CWalletTx& prev = (*mi).second;
            if (txin.prevout.n < prev.tx->vout.size())
                return IsMine(prev.tx->vout[txin.prevout.n]);
        }
    }
    return ISMINE_NO;
}

// Note that this function doesn't distinguish between a 0-valued input,
// and a not-"is mine" (according to the filter) input.
CAmount CWallet::GetDebit(const CTxIn &txin, const isminefilter& filter, bool fExcludeNames) const
{
    {
        LOCK(cs_wallet);
        std::map<uint256, CWalletTx>::const_iterator mi = mapWallet.find(txin.prevout.hash);
        if (mi != mapWallet.end())
        {
            const CWalletTx& prev = (*mi).second;
            if (txin.prevout.n < prev.tx->vout.size())
            {
                const CTxOut& prevout = prev.tx->vout[txin.prevout.n];
                if (fExcludeNames
                    && CNameScript::isNameScript(prevout.scriptPubKey))
                    return 0;

                if (IsMine(prevout) & filter)
                    return prevout.nValue;
            }
        }
    }
    return 0;
}

isminetype CWallet::IsMine(const CTxOut& txout) const
{
    return ::IsMine(*this, txout.scriptPubKey);
}

CAmount CWallet::GetCredit(const CTxOut& txout, const isminefilter& filter) const
{
    if (!MoneyRange(txout.nValue))
        throw std::runtime_error(std::string(__func__) + ": value out of range");
    if (CNameScript::isNameScript (txout.scriptPubKey))
        return 0;
    return ((IsMine(txout) & filter) ? txout.nValue : 0);
}

bool CWallet::IsChange(const CTxOut& txout) const
{
    // TODO: fix handling of 'change' outputs. The assumption is that any
    // payment to a script that is ours, but is not in the address book
    // is change. That assumption is likely to break when we implement multisignature
    // wallets that return change back into a multi-signature-protected address;
    // a better way of identifying which outputs are 'the send' and which are
    // 'the change' will need to be implemented (maybe extend CWalletTx to remember
    // which output, if any, was change).
    if (::IsMine(*this, txout.scriptPubKey))
    {
        CTxDestination address;
        if (!ExtractDestination(txout.scriptPubKey, address))
            return true;

        LOCK(cs_wallet);
        if (!mapAddressBook.count(address))
            return true;
    }
    return false;
}

CAmount CWallet::GetChange(const CTxOut& txout) const
{
    if (!MoneyRange(txout.nValue))
        throw std::runtime_error(std::string(__func__) + ": value out of range");
    return (IsChange(txout) ? txout.nValue : 0);
}

bool CWallet::IsMine(const CTransaction& tx) const
{
    for (const CTxOut& txout : tx.vout)
        if (IsMine(txout))
            return true;
    return false;
}

bool CWallet::IsFromMe(const CTransaction& tx) const
{
    return (GetDebit(tx, ISMINE_ALL, false) > 0);
}

CAmount CWallet::GetDebit(const CTransaction& tx, const isminefilter& filter, bool fExcludeNames) const
{
    CAmount nDebit = 0;
    for (const CTxIn& txin : tx.vin)
    {
        nDebit += GetDebit(txin, filter, fExcludeNames);
        if (!MoneyRange(nDebit))
            throw std::runtime_error(std::string(__func__) + ": value out of range");
    }
    return nDebit;
}

bool CWallet::IsAllFromMe(const CTransaction& tx, const isminefilter& filter) const
{
    LOCK(cs_wallet);

    for (const CTxIn& txin : tx.vin)
    {
        auto mi = mapWallet.find(txin.prevout.hash);
        if (mi == mapWallet.end())
            return false; // any unknown inputs can't be from us

        const CWalletTx& prev = (*mi).second;

        if (txin.prevout.n >= prev.tx->vout.size())
            return false; // invalid input!

        if (!(IsMine(prev.tx->vout[txin.prevout.n]) & filter))
            return false;
    }
    return true;
}

CAmount CWallet::GetCredit(const CTransaction& tx, const isminefilter& filter) const
{
    CAmount nCredit = 0;
    for (const CTxOut& txout : tx.vout)
    {
        nCredit += GetCredit(txout, filter);
        if (!MoneyRange(nCredit))
            throw std::runtime_error(std::string(__func__) + ": value out of range");
    }
    return nCredit;
}

CAmount CWallet::GetChange(const CTransaction& tx) const
{
    CAmount nChange = 0;
    for (const CTxOut& txout : tx.vout)
    {
        nChange += GetChange(txout);
        if (!MoneyRange(nChange))
            throw std::runtime_error(std::string(__func__) + ": value out of range");
    }
    return nChange;
}

CPubKey CWallet::GenerateNewHDMasterKey()
{
    CKey key;
    key.MakeNewKey(true);

    int64_t nCreationTime = GetTime();
    CKeyMetadata metadata(nCreationTime);

    // calculate the pubkey
    CPubKey pubkey = key.GetPubKey();
    assert(key.VerifyPubKey(pubkey));

    // set the hd keypath to "m" -> Master, refers the masterkeyid to itself
    metadata.hdKeypath     = "m";
    metadata.hdMasterKeyID = pubkey.GetID();

    {
        LOCK(cs_wallet);

        // mem store the metadata
        mapKeyMetadata[pubkey.GetID()] = metadata;

        // write the key&metadata to the database
        if (!AddKeyPubKey(key, pubkey))
            throw std::runtime_error(std::string(__func__) + ": AddKeyPubKey failed");
    }

    return pubkey;
}

bool CWallet::SetHDMasterKey(const CPubKey& pubkey)
{
    LOCK(cs_wallet);
    // store the keyid (hash160) together with
    // the child index counter in the database
    // as a hdchain object
    CHDChain newHdChain;
    newHdChain.nVersion = CanSupportFeature(FEATURE_HD_SPLIT) ? CHDChain::VERSION_HD_CHAIN_SPLIT : CHDChain::VERSION_HD_BASE;
    newHdChain.masterKeyID = pubkey.GetID();
    SetHDChain(newHdChain, false);

    return true;
}

bool CWallet::SetHDChain(const CHDChain& chain, bool memonly)
{
    LOCK(cs_wallet);
    if (!memonly && !CWalletDB(*dbw).WriteHDChain(chain))
        throw std::runtime_error(std::string(__func__) + ": writing chain failed");

    hdChain = chain;
    return true;
}

bool CWallet::IsHDEnabled() const
{
    return !hdChain.masterKeyID.IsNull();
}

int64_t CWalletTx::GetTxTime() const
{
    int64_t n = nTimeSmart;
    return n ? n : nTimeReceived;
}

int CWalletTx::GetRequestCount() const
{
    // Returns -1 if it wasn't being tracked
    int nRequests = -1;
    {
        LOCK(pwallet->cs_wallet);
        // FIXME: Also do for game tx?
        if (IsCoinBase())
        {
            // Generated block
            if (!hashUnset())
            {
                std::map<uint256, int>::const_iterator mi = pwallet->mapRequestCount.find(hashBlock);
                if (mi != pwallet->mapRequestCount.end())
                    nRequests = (*mi).second;
            }
        }
        else
        {
            // Did anyone request this transaction?
            std::map<uint256, int>::const_iterator mi = pwallet->mapRequestCount.find(GetHash());
            if (mi != pwallet->mapRequestCount.end())
            {
                nRequests = (*mi).second;

                // How about the block it's in?
                if (nRequests == 0 && !hashUnset())
                {
                    std::map<uint256, int>::const_iterator _mi = pwallet->mapRequestCount.find(hashBlock);
                    if (_mi != pwallet->mapRequestCount.end())
                        nRequests = (*_mi).second;
                    else
                        nRequests = 1; // If it's in someone else's block it must have got out
                }
            }
        }
    }
    return nRequests;
}

void CWalletTx::GetAmounts(std::list<COutputEntry>& listReceived,
                           std::list<COutputEntry>& listSent, CAmount& nFee, std::string& strSentAccount, const isminefilter& filter) const
{
    nFee = 0;
    listReceived.clear();
    listSent.clear();
    strSentAccount = strFromAccount;

    // Compute fee:
    CAmount nDebit = GetDebit(filter);
    if (nDebit > 0) // debit>0 means we signed/sent this transaction
    {
        CAmount nValueOut = tx->GetValueOut(true);
        nFee = nDebit - nValueOut;
    }

    // If this is a kill tx, we need special handling since there
    // are no vouts but we still want to show it as a "sent".
    if (IsKillTx())
    {
        for (unsigned int i = 0; i < tx->vin.size(); ++i)
        {
            if (pwallet->IsMine(tx->vin[i]))
            {
                COutputEntry output;
                output.destination = CNoDestination();
                output.nameOp = "killed";
                output.amount = 0;
                output.vout = i;

                valtype vch;
                if (NameFromGameTransactionInput(tx->vin[i].scriptSig, vch))
                    output.nameOp = "killed: " + ValtypeToString(vch);

                listSent.push_back(output);
            }
        }
        return;
    }

    // Sent/received.
    for (unsigned int i = 0; i < tx->vout.size(); ++i)
    {
        const CTxOut& txout = tx->vout[i];
        isminetype fIsMine = pwallet->IsMine(txout);
        const CNameScript nameOp(txout.scriptPubKey);
        // Only need to handle txouts if AT LEAST one of these is true:
        //   1) they debit from us (sent)
        //   2) the output is to us (received)
        if (nDebit > 0)
        {
            // Don't report 'change' txouts, but keep names in all cases
            if (pwallet->IsChange(txout) && !nameOp.isNameOp())
                continue;
        }
        else if (!(fIsMine & filter))
            continue;

        // In either case, we need to get the destination address
        CTxDestination address;

        if (!ExtractDestination(txout.scriptPubKey, address) && !txout.scriptPubKey.IsUnspendable())
        {
            LogPrintf("CWalletTx::GetAmounts: Unknown transaction type found, txid %s\n",
                     this->GetHash().ToString());
            address = CNoDestination();
        }

        COutputEntry output = {address, "", txout.nValue, (int)i};

        // If we have a name script, set the "name" parameter.
        if (nameOp.isNameOp())
        {
            if (nameOp.isAnyUpdate())
                output.nameOp = "update: " + ValtypeToString(nameOp.getOpName());
            else
                output.nameOp = "new: " + HexStr(nameOp.getOpHash());
            output.amount = 0;
        }

        // If we are debited by the transaction, add the output as a "sent" entry
        if (nDebit > 0)
            listSent.push_back(output);

        // If we are receiving the output, add it as a "received" entry
        // For names, only do this if we did not also add it as "sent"
        if ((fIsMine & filter)
            && (!nameOp.isNameOp() || !(nDebit > 0)))
            listReceived.push_back(output);
    }

}

/**
 * Scan active chain for relevant transactions after importing keys. This should
 * be called whenever new keys are added to the wallet, with the oldest key
 * creation time.
 *
 * @return Earliest timestamp that could be successfully scanned from. Timestamp
 * returned will be higher than startTime if relevant blocks could not be read.
 */
int64_t CWallet::RescanFromTime(int64_t startTime, const WalletRescanReserver& reserver, bool update)
{
    // Find starting block. May be null if nCreateTime is greater than the
    // highest blockchain timestamp, in which case there is nothing that needs
    // to be scanned.
    CBlockIndex* startBlock = nullptr;
    {
        LOCK(cs_main);
        startBlock = chainActive.FindEarliestAtLeast(startTime - TIMESTAMP_WINDOW);
        LogPrintf("%s: Rescanning last %i blocks\n", __func__, startBlock ? chainActive.Height() - startBlock->nHeight + 1 : 0);
    }

    if (startBlock) {
        const CBlockIndex* const failedBlock = ScanForWalletTransactions(startBlock, nullptr, reserver, update);
        if (failedBlock) {
            return failedBlock->GetBlockTimeMax() + TIMESTAMP_WINDOW + 1;
        }
    }
    return startTime;
}

/**
 * Scan the block chain (starting in pindexStart) for transactions
 * from or to us. If fUpdate is true, found transactions that already
 * exist in the wallet will be updated.
 *
 * Returns null if scan was successful. Otherwise, if a complete rescan was not
 * possible (due to pruning or corruption), returns pointer to the most recent
 * block that could not be scanned.
 *
 * If pindexStop is not a nullptr, the scan will stop at the block-index
 * defined by pindexStop
 *
 * Caller needs to make sure pindexStop (and the optional pindexStart) are on
 * the main chain after to the addition of any new keys you want to detect
 * transactions for.
 */
CBlockIndex* CWallet::ScanForWalletTransactions(CBlockIndex* pindexStart, CBlockIndex* pindexStop, const WalletRescanReserver &reserver, bool fUpdate)
{
    int64_t nNow = GetTime();
    const CChainParams& chainParams = Params();

    assert(reserver.isReserved());
    if (pindexStop) {
        assert(pindexStop->nHeight >= pindexStart->nHeight);
    }

    CBlockIndex* pindex = pindexStart;
    CBlockIndex* ret = nullptr;
    {
        fAbortRescan = false;
        ShowProgress(_("Rescanning..."), 0); // show rescan progress in GUI as dialog or on splashscreen, if -rescan on startup
        CBlockIndex* tip = nullptr;
        double dProgressStart;
        double dProgressTip;
        {
            LOCK(cs_main);
            tip = chainActive.Tip();
            dProgressStart = GuessVerificationProgress(chainParams.TxData(), pindex);
            dProgressTip = GuessVerificationProgress(chainParams.TxData(), tip);
        }
        while (pindex && !fAbortRescan)
        {
            if (pindex->nHeight % 100 == 0 && dProgressTip - dProgressStart > 0.0) {
                double gvp = 0;
                {
                    LOCK(cs_main);
                    gvp = GuessVerificationProgress(chainParams.TxData(), pindex);
                }
                ShowProgress(_("Rescanning..."), std::max(1, std::min(99, (int)((gvp - dProgressStart) / (dProgressTip - dProgressStart) * 100))));
            }
            if (GetTime() >= nNow + 60) {
                nNow = GetTime();
                LOCK(cs_main);
                LogPrintf("Still rescanning. At block %d. Progress=%f\n", pindex->nHeight, GuessVerificationProgress(chainParams.TxData(), pindex));
            }

            CBlock block;
<<<<<<< HEAD
            std::vector<CTransactionRef> vGameTx;
            if (ReadBlockFromDisk(block, vGameTx, pindex, Params().GetConsensus())) {
=======
            if (ReadBlockFromDisk(block, pindex, Params().GetConsensus())) {
                LOCK2(cs_main, cs_wallet);
                if (pindex && !chainActive.Contains(pindex)) {
                    // Abort scan if current block is no longer active, to prevent
                    // marking transactions as coming from the wrong block.
                    ret = pindex;
                    break;
                }
>>>>>>> cb39e9e4
                for (size_t posInBlock = 0; posInBlock < block.vtx.size(); ++posInBlock) {
                    AddToWalletIfInvolvingMe(block.vtx[posInBlock], pindex, posInBlock, fUpdate);
                }
                for (size_t i = 0; i < vGameTx.size(); ++i)
                    AddToWalletIfInvolvingMe(vGameTx[i], pindex, block.vtx.size() + i, fUpdate);
            } else {
                ret = pindex;
            }
            if (pindex == pindexStop) {
                break;
            }
            {
                LOCK(cs_main);
                pindex = chainActive.Next(pindex);
                if (tip != chainActive.Tip()) {
                    tip = chainActive.Tip();
                    // in case the tip has changed, update progress max
                    dProgressTip = GuessVerificationProgress(chainParams.TxData(), tip);
                }
            }
        }
        if (pindex && fAbortRescan) {
            LogPrintf("Rescan aborted at block %d. Progress=%f\n", pindex->nHeight, GuessVerificationProgress(chainParams.TxData(), pindex));
        }
        ShowProgress(_("Rescanning..."), 100); // hide progress dialog in GUI
    }
    return ret;
}

void CWallet::ReacceptWalletTransactions()
{
    // If transactions aren't being broadcasted, don't let them into local mempool either
    if (!fBroadcastTransactions)
        return;
    LOCK2(cs_main, cs_wallet);
    std::map<int64_t, CWalletTx*> mapSorted;

    // Sort pending wallet transactions based on their initial wallet insertion order
    for (std::pair<const uint256, CWalletTx>& item : mapWallet)
    {
        const uint256& wtxid = item.first;
        CWalletTx& wtx = item.second;
        assert(wtx.GetHash() == wtxid);

        int nDepth = wtx.GetDepthInMainChain();

        if (!wtx.IsCoinBase() && !wtx.IsGameTx()
              && (nDepth == 0 && !wtx.isAbandoned())) {
            mapSorted.insert(std::make_pair(wtx.nOrderPos, &wtx));
        }
    }

    // Try to add wallet transactions to memory pool
    for (std::pair<const int64_t, CWalletTx*>& item : mapSorted) {
        CWalletTx& wtx = *(item.second);
        CValidationState state;
        wtx.AcceptToMemoryPool(maxTxFee, state);
    }
}

bool CWalletTx::RelayWalletTransaction(CConnman* connman)
{
    assert(pwallet->GetBroadcastTransactions());
    if (!IsCoinBase() && !IsGameTx() && !isAbandoned() && GetDepthInMainChain() == 0)
    {
        CValidationState state;
        /* GetDepthInMainChain already catches known conflicts. */
        if (InMempool() || AcceptToMemoryPool(maxTxFee, state)) {
            LogPrintf("Relaying wtx %s\n", GetHash().ToString());
            if (connman) {
                CInv inv(MSG_TX, GetHash());
                connman->ForEachNode([&inv](CNode* pnode)
                {
                    pnode->PushInventory(inv);
                });
                return true;
            }
        }
    }
    return false;
}

std::set<uint256> CWalletTx::GetConflicts() const
{
    std::set<uint256> result;
    if (pwallet != nullptr)
    {
        uint256 myHash = GetHash();
        result = pwallet->GetConflicts(myHash);
        result.erase(myHash);
    }
    return result;
}

CAmount CWalletTx::GetDebit(const isminefilter& filter, bool fExcludeNames) const
{
    if (tx->vin.empty())
        return 0;

    CAmount debit = 0;
    if(filter & ISMINE_SPENDABLE)
    {
        if (!fDebitCached)
        {
            nDebitCached = pwallet->GetDebit(*tx, ISMINE_SPENDABLE, true);
            nDebitWithNamesCached = pwallet->GetDebit(*tx, ISMINE_SPENDABLE, false);
            fDebitCached = true;
        }
        debit += (fExcludeNames ? nDebitCached : nDebitWithNamesCached);
    }
    if(filter & ISMINE_WATCH_ONLY)
    {
        if (!fWatchDebitCached)
        {
            nWatchDebitCached = pwallet->GetDebit(*tx, ISMINE_WATCH_ONLY, true);
            nWatchDebitWithNamesCached = pwallet->GetDebit(*tx, ISMINE_WATCH_ONLY, false);
            fWatchDebitCached = true;
        }
        debit += (fExcludeNames ? nWatchDebitCached : nWatchDebitWithNamesCached);
    }
    return debit;
}

CAmount CWalletTx::GetCredit(const isminefilter& filter) const
{
    // Must wait until coinbase is safely deep enough in the chain before valuing it
    if ((IsCoinBase() || IsGameTx()) && GetBlocksToMaturity() > 0)
        return 0;

    CAmount credit = 0;
    if (filter & ISMINE_SPENDABLE)
    {
        // GetBalance can assume transactions in mapWallet won't change
        if (fCreditCached)
            credit += nCreditCached;
        else
        {
            nCreditCached = pwallet->GetCredit(*tx, ISMINE_SPENDABLE);
            fCreditCached = true;
            credit += nCreditCached;
        }
    }
    if (filter & ISMINE_WATCH_ONLY)
    {
        if (fWatchCreditCached)
            credit += nWatchCreditCached;
        else
        {
            nWatchCreditCached = pwallet->GetCredit(*tx, ISMINE_WATCH_ONLY);
            fWatchCreditCached = true;
            credit += nWatchCreditCached;
        }
    }
    return credit;
}

CAmount CWalletTx::GetImmatureCredit(bool fUseCache) const
{
    if ((IsCoinBase() || IsGameTx()) && GetBlocksToMaturity() > 0
          && IsInMainChain())
    {
        if (fUseCache && fImmatureCreditCached)
            return nImmatureCreditCached;
        nImmatureCreditCached = pwallet->GetCredit(*tx, ISMINE_SPENDABLE);
        fImmatureCreditCached = true;
        return nImmatureCreditCached;
    }

    return 0;
}

CAmount CWalletTx::GetAvailableCredit(bool fUseCache) const
{
    if (pwallet == nullptr)
        return 0;

    // Must wait until coinbase is safely deep enough in the chain before valuing it
    if ((IsCoinBase() || IsGameTx()) && GetBlocksToMaturity() > 0)
        return 0;

    if (fUseCache && fAvailableCreditCached)
        return nAvailableCreditCached;

    CAmount nCredit = 0;
    uint256 hashTx = GetHash();
    for (unsigned int i = 0; i < tx->vout.size(); i++)
    {
        if (!pwallet->IsSpent(hashTx, i))
        {
            const CTxOut &txout = tx->vout[i];
            nCredit += pwallet->GetCredit(txout, ISMINE_SPENDABLE);
            if (!MoneyRange(nCredit))
                throw std::runtime_error(std::string(__func__) + " : value out of range");
        }
    }

    nAvailableCreditCached = nCredit;
    fAvailableCreditCached = true;
    return nCredit;
}

CAmount CWalletTx::GetImmatureWatchOnlyCredit(const bool fUseCache) const
{
    if ((IsCoinBase() || IsGameTx()) && GetBlocksToMaturity() > 0
          && IsInMainChain())
    {
        if (fUseCache && fImmatureWatchCreditCached)
            return nImmatureWatchCreditCached;
        nImmatureWatchCreditCached = pwallet->GetCredit(*tx, ISMINE_WATCH_ONLY);
        fImmatureWatchCreditCached = true;
        return nImmatureWatchCreditCached;
    }

    return 0;
}

CAmount CWalletTx::GetAvailableWatchOnlyCredit(const bool fUseCache) const
{
    if (pwallet == nullptr)
        return 0;

    // Must wait until coinbase is safely deep enough in the chain before valuing it
    if ((IsCoinBase() || IsGameTx()) && GetBlocksToMaturity() > 0)
        return 0;

    if (fUseCache && fAvailableWatchCreditCached)
        return nAvailableWatchCreditCached;

    CAmount nCredit = 0;
    for (unsigned int i = 0; i < tx->vout.size(); i++)
    {
        if (!pwallet->IsSpent(GetHash(), i))
        {
            const CTxOut &txout = tx->vout[i];
            nCredit += pwallet->GetCredit(txout, ISMINE_WATCH_ONLY);
            if (!MoneyRange(nCredit))
                throw std::runtime_error(std::string(__func__) + ": value out of range");
        }
    }

    nAvailableWatchCreditCached = nCredit;
    fAvailableWatchCreditCached = true;
    return nCredit;
}

CAmount CWalletTx::GetChange() const
{
    if (fChangeCached)
        return nChangeCached;
    nChangeCached = pwallet->GetChange(*tx);
    fChangeCached = true;
    return nChangeCached;
}

bool CWalletTx::InMempool() const
{
    return fInMempool;
}

bool CWalletTx::IsTrusted() const
{
    // Quick answer in most cases
    if (!CheckFinalTx(*tx))
        return false;
    int nDepth = GetDepthInMainChain();
    if (nDepth >= 1)
        return true;
    if (nDepth < 0)
        return false;
    if (!bSpendZeroConfChange || !IsFromMe(ISMINE_ALL)) // using wtx's cached debit
        return false;

    // Don't trust unconfirmed transactions from us unless they are in the mempool.
    if (!InMempool())
        return false;

    // Trusted if all inputs are from us and are in the mempool:
    for (const CTxIn& txin : tx->vin)
    {
        // Transactions not sent by us: not trusted
        const CWalletTx* parent = pwallet->GetWalletTx(txin.prevout.hash);
        if (parent == nullptr)
            return false;
        const CTxOut& parentOut = parent->tx->vout[txin.prevout.n];
        if (pwallet->IsMine(parentOut) != ISMINE_SPENDABLE)
            return false;
    }
    return true;
}

bool CWalletTx::IsEquivalentTo(const CWalletTx& _tx) const
{
        CMutableTransaction tx1 = *this->tx;
        CMutableTransaction tx2 = *_tx.tx;
        for (auto& txin : tx1.vin) txin.scriptSig = CScript();
        for (auto& txin : tx2.vin) txin.scriptSig = CScript();
        return CTransaction(tx1) == CTransaction(tx2);
}

std::vector<uint256> CWallet::ResendWalletTransactionsBefore(int64_t nTime, CConnman* connman)
{
    std::vector<uint256> result;

    LOCK(cs_wallet);

    // Sort them in chronological order
    std::multimap<unsigned int, CWalletTx*> mapSorted;
    for (std::pair<const uint256, CWalletTx>& item : mapWallet)
    {
        CWalletTx& wtx = item.second;
        // Don't rebroadcast if newer than nTime:
        if (wtx.nTimeReceived > nTime)
            continue;
        mapSorted.insert(std::make_pair(wtx.nTimeReceived, &wtx));
    }
    for (std::pair<const unsigned int, CWalletTx*>& item : mapSorted)
    {
        CWalletTx& wtx = *item.second;
        if (wtx.RelayWalletTransaction(connman))
            result.push_back(wtx.GetHash());
    }
    return result;
}

void CWallet::ResendWalletTransactions(int64_t nBestBlockTime, CConnman* connman)
{
    // Do this infrequently and randomly to avoid giving away
    // that these are our transactions.
    if (GetTime() < nNextResend || !fBroadcastTransactions)
        return;
    bool fFirst = (nNextResend == 0);
    nNextResend = GetTime() + GetRand(30 * 60);
    if (fFirst)
        return;

    // Only do it if there's been a new block since last time
    if (nBestBlockTime < nLastResend)
        return;
    nLastResend = GetTime();

    // Rebroadcast unconfirmed txes older than 5 minutes before the last
    // block was found:
    std::vector<uint256> relayed = ResendWalletTransactionsBefore(nBestBlockTime-5*60, connman);
    if (!relayed.empty())
        LogPrintf("%s: rebroadcast %u unconfirmed transactions\n", __func__, relayed.size());
}

/** @} */ // end of mapWallet




/** @defgroup Actions
 *
 * @{
 */


CAmount CWallet::GetBalance() const
{
    CAmount nTotal = 0;
    {
        LOCK2(cs_main, cs_wallet);
        for (const auto& entry : mapWallet)
        {
            const CWalletTx* pcoin = &entry.second;
            if (pcoin->IsTrusted())
                nTotal += pcoin->GetAvailableCredit();
        }
    }

    return nTotal;
}

CAmount CWallet::GetUnconfirmedBalance() const
{
    CAmount nTotal = 0;
    {
        LOCK2(cs_main, cs_wallet);
        for (const auto& entry : mapWallet)
        {
            const CWalletTx* pcoin = &entry.second;
            if (!pcoin->IsTrusted() && pcoin->GetDepthInMainChain() == 0 && pcoin->InMempool())
                nTotal += pcoin->GetAvailableCredit();
        }
    }
    return nTotal;
}

CAmount CWallet::GetImmatureBalance() const
{
    CAmount nTotal = 0;
    {
        LOCK2(cs_main, cs_wallet);
        for (const auto& entry : mapWallet)
        {
            const CWalletTx* pcoin = &entry.second;
            nTotal += pcoin->GetImmatureCredit();
        }
    }
    return nTotal;
}

CAmount CWallet::GetWatchOnlyBalance() const
{
    CAmount nTotal = 0;
    {
        LOCK2(cs_main, cs_wallet);
        for (const auto& entry : mapWallet)
        {
            const CWalletTx* pcoin = &entry.second;
            if (pcoin->IsTrusted())
                nTotal += pcoin->GetAvailableWatchOnlyCredit();
        }
    }

    return nTotal;
}

CAmount CWallet::GetUnconfirmedWatchOnlyBalance() const
{
    CAmount nTotal = 0;
    {
        LOCK2(cs_main, cs_wallet);
        for (const auto& entry : mapWallet)
        {
            const CWalletTx* pcoin = &entry.second;
            if (!pcoin->IsTrusted() && pcoin->GetDepthInMainChain() == 0 && pcoin->InMempool())
                nTotal += pcoin->GetAvailableWatchOnlyCredit();
        }
    }
    return nTotal;
}

CAmount CWallet::GetImmatureWatchOnlyBalance() const
{
    CAmount nTotal = 0;
    {
        LOCK2(cs_main, cs_wallet);
        for (const auto& entry : mapWallet)
        {
            const CWalletTx* pcoin = &entry.second;
            nTotal += pcoin->GetImmatureWatchOnlyCredit();
        }
    }
    return nTotal;
}

// Calculate total balance in a different way from GetBalance. The biggest
// difference is that GetBalance sums up all unspent TxOuts paying to the
// wallet, while this sums up both spent and unspent TxOuts paying to the
// wallet, and then subtracts the values of TxIns spending from the wallet. This
// also has fewer restrictions on which unconfirmed transactions are considered
// trusted.
CAmount CWallet::GetLegacyBalance(const isminefilter& filter, int minDepth, const std::string* account) const
{
    LOCK2(cs_main, cs_wallet);

    CAmount balance = 0;
    for (const auto& entry : mapWallet) {
        const CWalletTx& wtx = entry.second;
        const int depth = wtx.GetDepthInMainChain();
        if (depth < 0 || !CheckFinalTx(*wtx.tx) || wtx.GetBlocksToMaturity() > 0) {
            continue;
        }

        // Loop through tx outputs and add incoming payments. For outgoing txs,
        // treat change outputs specially, as part of the amount debited.
        CAmount debit = wtx.GetDebit(filter);
        const bool outgoing = debit > 0;
        for (const CTxOut& out : wtx.tx->vout) {
            const CNameScript nameOp(out.scriptPubKey);
            if (nameOp.isNameOp())
                continue;
            if (outgoing && IsChange(out)) {
                debit -= out.nValue;
            } else if (IsMine(out) & filter && depth >= minDepth && (!account || *account == GetAccountName(out.scriptPubKey))) {
                balance += out.nValue;
            }
        }

        // For outgoing txs, subtract amount debited.
        if (outgoing && (!account || *account == wtx.strFromAccount)) {
            balance -= debit;
        }
    }

    if (account) {
        balance += CWalletDB(*dbw).GetAccountCreditDebit(*account);
    }

    return balance;
}

CAmount CWallet::GetAvailableBalance(const CCoinControl* coinControl) const
{
    LOCK2(cs_main, cs_wallet);

    CAmount balance = 0;
    std::vector<COutput> vCoins;
    AvailableCoins(vCoins, true, coinControl);
    for (const COutput& out : vCoins) {
        if (out.fSpendable) {
            balance += out.tx->tx->vout[out.i].nValue;
        }
    }
    return balance;
}

void CWallet::AvailableCoins(std::vector<COutput> &vCoins, bool fOnlySafe, const CCoinControl *coinControl, const CAmount &nMinimumAmount, const CAmount &nMaximumAmount, const CAmount &nMinimumSumAmount, const uint64_t nMaximumCount, const int nMinDepth, const int nMaxDepth) const
{
    vCoins.clear();

    {
        LOCK2(cs_main, cs_wallet);

        CAmount nTotal = 0;

        for (const auto& entry : mapWallet)
        {
            const uint256& wtxid = entry.first;
            const CWalletTx* pcoin = &entry.second;

            if (!CheckFinalTx(*pcoin->tx))
                continue;

            if ((pcoin->IsCoinBase() || pcoin->IsGameTx())
                  && pcoin->GetBlocksToMaturity() > 0)
                continue;

            int nDepth = pcoin->GetDepthInMainChain();
            if (nDepth < 0)
                continue;

            // We should not consider coins which aren't at least in our mempool
            // It's possible for these to be conflicted via ancestors which we may never be able to detect
            if (nDepth == 0 && !pcoin->InMempool())
                continue;

            bool safeTx = pcoin->IsTrusted();

            // We should not consider coins from transactions that are replacing
            // other transactions.
            //
            // Example: There is a transaction A which is replaced by bumpfee
            // transaction B. In this case, we want to prevent creation of
            // a transaction B' which spends an output of B.
            //
            // Reason: If transaction A were initially confirmed, transactions B
            // and B' would no longer be valid, so the user would have to create
            // a new transaction C to replace B'. However, in the case of a
            // one-block reorg, transactions B' and C might BOTH be accepted,
            // when the user only wanted one of them. Specifically, there could
            // be a 1-block reorg away from the chain where transactions A and C
            // were accepted to another chain where B, B', and C were all
            // accepted.
            if (nDepth == 0 && pcoin->mapValue.count("replaces_txid")) {
                safeTx = false;
            }

            // Similarly, we should not consider coins from transactions that
            // have been replaced. In the example above, we would want to prevent
            // creation of a transaction A' spending an output of A, because if
            // transaction B were initially confirmed, conflicting with A and
            // A', we wouldn't want to the user to create a transaction D
            // intending to replace A', but potentially resulting in a scenario
            // where A, A', and D could all be accepted (instead of just B and
            // D, or just A and A' like the user would want).
            if (nDepth == 0 && pcoin->mapValue.count("replaced_by_txid")) {
                safeTx = false;
            }

            if (fOnlySafe && !safeTx) {
                continue;
            }

            if (nDepth < nMinDepth || nDepth > nMaxDepth)
                continue;

            for (unsigned int i = 0; i < pcoin->tx->vout.size(); i++) {
                if (pcoin->tx->vout[i].nValue < nMinimumAmount || pcoin->tx->vout[i].nValue > nMaximumAmount)
                    continue;

                if (coinControl && coinControl->HasSelected() && !coinControl->fAllowOtherInputs && !coinControl->IsSelected(COutPoint(entry.first, i)))
                    continue;

                if (IsLockedCoin(entry.first, i))
                    continue;

                if (IsSpent(wtxid, i))
                    continue;

                isminetype mine = IsMine(pcoin->tx->vout[i]);

                if (mine == ISMINE_NO) {
                    continue;
                }

                bool fSpendableIn = ((mine & ISMINE_SPENDABLE) != ISMINE_NO) || (coinControl && coinControl->fAllowWatchOnly && (mine & ISMINE_WATCH_SOLVABLE) != ISMINE_NO);
                if (CNameScript::isNameScript(pcoin->tx->vout[i].scriptPubKey))
                    fSpendableIn = false;
                bool fSolvableIn = (mine & (ISMINE_SPENDABLE | ISMINE_WATCH_SOLVABLE)) != ISMINE_NO;

                vCoins.push_back(COutput(pcoin, i, nDepth, fSpendableIn, fSolvableIn, safeTx));

                // Checks the sum amount of all UTXO's.
                if (nMinimumSumAmount != MAX_MONEY) {
                    nTotal += pcoin->tx->vout[i].nValue;

                    if (nTotal >= nMinimumSumAmount) {
                        return;
                    }
                }

                // Checks the maximum number of UTXO's.
                if (nMaximumCount > 0 && vCoins.size() >= nMaximumCount) {
                    return;
                }
            }
        }
    }
}

std::map<CTxDestination, std::vector<COutput>> CWallet::ListCoins() const
{
    // TODO: Add AssertLockHeld(cs_wallet) here.
    //
    // Because the return value from this function contains pointers to
    // CWalletTx objects, callers to this function really should acquire the
    // cs_wallet lock before calling it. However, the current caller doesn't
    // acquire this lock yet. There was an attempt to add the missing lock in
    // https://github.com/bitcoin/bitcoin/pull/10340, but that change has been
    // postponed until after https://github.com/bitcoin/bitcoin/pull/10244 to
    // avoid adding some extra complexity to the Qt code.

    std::map<CTxDestination, std::vector<COutput>> result;

    std::vector<COutput> availableCoins;
    AvailableCoins(availableCoins);

    LOCK2(cs_main, cs_wallet);
    for (auto& coin : availableCoins) {
        CTxDestination address;
        if (coin.fSpendable &&
            ExtractDestination(FindNonChangeParentOutput(*coin.tx->tx, coin.i).scriptPubKey, address)) {
            result[address].emplace_back(std::move(coin));
        }
    }

    std::vector<COutPoint> lockedCoins;
    ListLockedCoins(lockedCoins);
    for (const auto& output : lockedCoins) {
        auto it = mapWallet.find(output.hash);
        if (it != mapWallet.end()) {
            int depth = it->second.GetDepthInMainChain();
            if (depth >= 0 && output.n < it->second.tx->vout.size() &&
                IsMine(it->second.tx->vout[output.n]) == ISMINE_SPENDABLE) {
                CTxDestination address;
                if (ExtractDestination(FindNonChangeParentOutput(*it->second.tx, output.n).scriptPubKey, address)) {
                    result[address].emplace_back(
                        &it->second, output.n, depth, true /* spendable */, true /* solvable */, false /* safe */);
                }
            }
        }
    }

    return result;
}

const CTxOut& CWallet::FindNonChangeParentOutput(const CTransaction& tx, int output) const
{
    const CTransaction* ptx = &tx;
    int n = output;
    while (IsChange(ptx->vout[n]) && ptx->vin.size() > 0) {
        const COutPoint& prevout = ptx->vin[0].prevout;
        auto it = mapWallet.find(prevout.hash);
        if (it == mapWallet.end() || it->second.tx->vout.size() <= prevout.n ||
            !IsMine(it->second.tx->vout[prevout.n])) {
            break;
        }
        ptx = it->second.tx.get();
        n = prevout.n;
    }
    return ptx->vout[n];
}

static void ApproximateBestSubset(const std::vector<CInputCoin>& vValue, const CAmount& nTotalLower, const CAmount& nTargetValue,
                                  std::vector<char>& vfBest, CAmount& nBest, int iterations = 1000)
{
    std::vector<char> vfIncluded;

    vfBest.assign(vValue.size(), true);
    nBest = nTotalLower;

    FastRandomContext insecure_rand;

    for (int nRep = 0; nRep < iterations && nBest != nTargetValue; nRep++)
    {
        vfIncluded.assign(vValue.size(), false);
        CAmount nTotal = 0;
        bool fReachedTarget = false;
        for (int nPass = 0; nPass < 2 && !fReachedTarget; nPass++)
        {
            for (unsigned int i = 0; i < vValue.size(); i++)
            {
                //The solver here uses a randomized algorithm,
                //the randomness serves no real security purpose but is just
                //needed to prevent degenerate behavior and it is important
                //that the rng is fast. We do not use a constant random sequence,
                //because there may be some privacy improvement by making
                //the selection random.
                if (nPass == 0 ? insecure_rand.randbool() : !vfIncluded[i])
                {
                    nTotal += vValue[i].txout.nValue;
                    vfIncluded[i] = true;
                    if (nTotal >= nTargetValue)
                    {
                        fReachedTarget = true;
                        if (nTotal < nBest)
                        {
                            nBest = nTotal;
                            vfBest = vfIncluded;
                        }
                        nTotal -= vValue[i].txout.nValue;
                        vfIncluded[i] = false;
                    }
                }
            }
        }
    }
}

bool CWallet::SelectCoinsMinConf(const CAmount& nTargetValue, const int nConfMine, const int nConfTheirs, const uint64_t nMaxAncestors, std::vector<COutput> vCoins,
                                 std::set<CInputCoin>& setCoinsRet, CAmount& nValueRet) const
{
    setCoinsRet.clear();
    nValueRet = 0;

    // List of values less than target
    boost::optional<CInputCoin> coinLowestLarger;
    std::vector<CInputCoin> vValue;
    CAmount nTotalLower = 0;

    random_shuffle(vCoins.begin(), vCoins.end(), GetRandInt);

    for (const COutput &output : vCoins)
    {
        if (!output.fSpendable)
            continue;

        const CWalletTx *pcoin = output.tx;

        if (output.nDepth < (pcoin->IsFromMe(ISMINE_ALL) ? nConfMine : nConfTheirs))
            continue;

        if (!mempool.TransactionWithinChainLimit(pcoin->GetHash(), nMaxAncestors))
            continue;

        int i = output.i;

        CInputCoin coin = CInputCoin(pcoin, i);

        if (coin.txout.nValue == nTargetValue)
        {
            setCoinsRet.insert(coin);
            nValueRet += coin.txout.nValue;
            return true;
        }
        else if (coin.txout.nValue < nTargetValue + MIN_CHANGE)
        {
            vValue.push_back(coin);
            nTotalLower += coin.txout.nValue;
        }
        else if (!coinLowestLarger || coin.txout.nValue < coinLowestLarger->txout.nValue)
        {
            coinLowestLarger = coin;
        }
    }

    if (nTotalLower == nTargetValue)
    {
        for (const auto& input : vValue)
        {
            setCoinsRet.insert(input);
            nValueRet += input.txout.nValue;
        }
        return true;
    }

    if (nTotalLower < nTargetValue)
    {
        if (!coinLowestLarger)
            return false;
        setCoinsRet.insert(coinLowestLarger.get());
        nValueRet += coinLowestLarger->txout.nValue;
        return true;
    }

    // Solve subset sum by stochastic approximation
    std::sort(vValue.begin(), vValue.end(), CompareValueOnly());
    std::reverse(vValue.begin(), vValue.end());
    std::vector<char> vfBest;
    CAmount nBest;

    ApproximateBestSubset(vValue, nTotalLower, nTargetValue, vfBest, nBest);
    if (nBest != nTargetValue && nTotalLower >= nTargetValue + MIN_CHANGE)
        ApproximateBestSubset(vValue, nTotalLower, nTargetValue + MIN_CHANGE, vfBest, nBest);

    // If we have a bigger coin and (either the stochastic approximation didn't find a good solution,
    //                                   or the next bigger coin is closer), return the bigger coin
    if (coinLowestLarger &&
        ((nBest != nTargetValue && nBest < nTargetValue + MIN_CHANGE) || coinLowestLarger->txout.nValue <= nBest))
    {
        setCoinsRet.insert(coinLowestLarger.get());
        nValueRet += coinLowestLarger->txout.nValue;
    }
    else {
        for (unsigned int i = 0; i < vValue.size(); i++)
            if (vfBest[i])
            {
                setCoinsRet.insert(vValue[i]);
                nValueRet += vValue[i].txout.nValue;
            }

        if (LogAcceptCategory(BCLog::SELECTCOINS)) {
            LogPrint(BCLog::SELECTCOINS, "SelectCoins() best subset: ");
            for (unsigned int i = 0; i < vValue.size(); i++) {
                if (vfBest[i]) {
                    LogPrint(BCLog::SELECTCOINS, "%s ", FormatMoney(vValue[i].txout.nValue));
                }
            }
            LogPrint(BCLog::SELECTCOINS, "total %s\n", FormatMoney(nBest));
        }
    }

    return true;
}

bool CWallet::SelectCoins(const std::vector<COutput>& vAvailableCoins, const CAmount& nTargetValue, std::set<CInputCoin>& setCoinsRet, CAmount& nValueRet, const CCoinControl* coinControl) const
{
    std::vector<COutput> vCoins(vAvailableCoins);

    // coin control -> return all selected outputs (we want all selected to go into the transaction for sure)
    if (coinControl && coinControl->HasSelected() && !coinControl->fAllowOtherInputs)
    {
        for (const COutput& out : vCoins)
        {
            if (!out.fSpendable)
                 continue;
            nValueRet += out.tx->tx->vout[out.i].nValue;
            setCoinsRet.insert(CInputCoin(out.tx, out.i));
        }
        return (nValueRet >= nTargetValue);
    }

    // calculate value from preset inputs and store them
    std::set<CInputCoin> setPresetCoins;
    CAmount nValueFromPresetInputs = 0;

    std::vector<COutPoint> vPresetInputs;
    if (coinControl)
        coinControl->ListSelected(vPresetInputs);
    for (const COutPoint& outpoint : vPresetInputs)
    {
        std::map<uint256, CWalletTx>::const_iterator it = mapWallet.find(outpoint.hash);
        if (it != mapWallet.end())
        {
            const CWalletTx* pcoin = &it->second;
            // Clearly invalid input, fail
            if (pcoin->tx->vout.size() <= outpoint.n)
                return false;
            nValueFromPresetInputs += pcoin->tx->vout[outpoint.n].nValue;
            setPresetCoins.insert(CInputCoin(pcoin, outpoint.n));
        } else
            return false; // TODO: Allow non-wallet inputs
    }

    // remove preset inputs from vCoins
    for (std::vector<COutput>::iterator it = vCoins.begin(); it != vCoins.end() && coinControl && coinControl->HasSelected();)
    {
        if (setPresetCoins.count(CInputCoin(it->tx, it->i)))
            it = vCoins.erase(it);
        else
            ++it;
    }

    size_t nMaxChainLength = std::min(gArgs.GetArg("-limitancestorcount", DEFAULT_ANCESTOR_LIMIT), gArgs.GetArg("-limitdescendantcount", DEFAULT_DESCENDANT_LIMIT));
    bool fRejectLongChains = gArgs.GetBoolArg("-walletrejectlongchains", DEFAULT_WALLET_REJECT_LONG_CHAINS);

    bool res = nTargetValue <= nValueFromPresetInputs ||
        SelectCoinsMinConf(nTargetValue - nValueFromPresetInputs, 1, 6, 0, vCoins, setCoinsRet, nValueRet) ||
        SelectCoinsMinConf(nTargetValue - nValueFromPresetInputs, 1, 1, 0, vCoins, setCoinsRet, nValueRet) ||
        (bSpendZeroConfChange && SelectCoinsMinConf(nTargetValue - nValueFromPresetInputs, 0, 1, 2, vCoins, setCoinsRet, nValueRet)) ||
        (bSpendZeroConfChange && SelectCoinsMinConf(nTargetValue - nValueFromPresetInputs, 0, 1, std::min((size_t)4, nMaxChainLength/3), vCoins, setCoinsRet, nValueRet)) ||
        (bSpendZeroConfChange && SelectCoinsMinConf(nTargetValue - nValueFromPresetInputs, 0, 1, nMaxChainLength/2, vCoins, setCoinsRet, nValueRet)) ||
        (bSpendZeroConfChange && SelectCoinsMinConf(nTargetValue - nValueFromPresetInputs, 0, 1, nMaxChainLength, vCoins, setCoinsRet, nValueRet)) ||
        (bSpendZeroConfChange && !fRejectLongChains && SelectCoinsMinConf(nTargetValue - nValueFromPresetInputs, 0, 1, std::numeric_limits<uint64_t>::max(), vCoins, setCoinsRet, nValueRet));

    // because SelectCoinsMinConf clears the setCoinsRet, we now add the possible inputs to the coinset
    setCoinsRet.insert(setPresetCoins.begin(), setPresetCoins.end());

    // add preset inputs to the total value selected
    nValueRet += nValueFromPresetInputs;

    return res;
}

bool CWallet::SignTransaction(CMutableTransaction &tx)
{
    AssertLockHeld(cs_wallet); // mapWallet

    // sign the new tx
    CTransaction txNewConst(tx);
    int nIn = 0;
    for (const auto& input : tx.vin) {
        std::map<uint256, CWalletTx>::const_iterator mi = mapWallet.find(input.prevout.hash);
        if(mi == mapWallet.end() || input.prevout.n >= mi->second.tx->vout.size()) {
            return false;
        }
        const CScript& scriptPubKey = mi->second.tx->vout[input.prevout.n].scriptPubKey;
        const CAmount& amount = mi->second.tx->vout[input.prevout.n].nValue;
        SignatureData sigdata;
        if (!ProduceSignature(TransactionSignatureCreator(this, &txNewConst, nIn, amount, SIGHASH_ALL), scriptPubKey, sigdata)) {
            return false;
        }
        UpdateTransaction(tx, nIn, sigdata);
        nIn++;
    }
    return true;
}

bool CWallet::FundTransaction(CMutableTransaction& tx, CAmount& nFeeRet, int& nChangePosInOut, std::string& strFailReason, bool lockUnspents, const std::set<int>& setSubtractFeeFromOutputs, CCoinControl coinControl)
{
    std::vector<CRecipient> vecSend;

    // Turn the txout set into a CRecipient vector.
    for (size_t idx = 0; idx < tx.vout.size(); idx++) {
        const CTxOut& txOut = tx.vout[idx];
        CRecipient recipient = {txOut.scriptPubKey, txOut.nValue, setSubtractFeeFromOutputs.count(idx) == 1};
        vecSend.push_back(recipient);
    }

    coinControl.fAllowOtherInputs = true;

    for (const CTxIn& txin : tx.vin) {
        coinControl.Select(txin.prevout);
    }

    // Acquire the locks to prevent races to the new locked unspents between the
    // CreateTransaction call and LockCoin calls (when lockUnspents is true).
    LOCK2(cs_main, cs_wallet);

    CReserveKey reservekey(this);
    CWalletTx wtx;
    if (!CreateTransaction(vecSend, nullptr, wtx, reservekey, nFeeRet, nChangePosInOut, strFailReason, coinControl, false)) {
        return false;
    }

    if (nChangePosInOut != -1) {
        tx.vout.insert(tx.vout.begin() + nChangePosInOut, wtx.tx->vout[nChangePosInOut]);
        // We don't have the normal Create/Commit cycle, and don't want to risk
        // reusing change, so just remove the key from the keypool here.
        reservekey.KeepKey();
    }

    // Copy output sizes from new transaction; they may have had the fee
    // subtracted from them.
    for (unsigned int idx = 0; idx < tx.vout.size(); idx++) {
        tx.vout[idx].nValue = wtx.tx->vout[idx].nValue;
    }

    // Add new txins while keeping original txin scriptSig/order.
    for (const CTxIn& txin : wtx.tx->vin) {
        if (!coinControl.IsSelected(txin.prevout)) {
            tx.vin.push_back(txin);

            if (lockUnspents) {
                LockCoin(txin.prevout);
            }
        }
    }

    return true;
}

bool
CWallet::FindValueInNameInput (const CTxIn& nameInput,
                               CAmount& value, const CWalletTx*& walletTx,
                               std::string& strFailReason) const
{
  walletTx = GetWalletTx (nameInput.prevout.hash);
  if (!walletTx)
    {
      strFailReason = _("Input tx not found in wallet");
      return false;
    }

  const CTxOut& output = walletTx->tx->vout[nameInput.prevout.n];
  if (IsMine (output) != ISMINE_SPENDABLE)
    {
      strFailReason = _("Input tx is not mine");
      return false;
    }

  if (!CNameScript::isNameScript (output.scriptPubKey))
    {
      strFailReason = _("Input tx is not a name operation");
      return false;
    }

  value = output.nValue;
  return true;

}

OutputType CWallet::TransactionChangeType(OutputType change_type, const std::vector<CRecipient>& vecSend)
{
    // If -changetype is specified, always use that change type.
    if (change_type != OUTPUT_TYPE_NONE) {
        return change_type;
    }

    // if g_address_type is legacy, use legacy address as change (even
    // if some of the outputs are P2WPKH or P2WSH).
    if (g_address_type == OUTPUT_TYPE_LEGACY) {
        return OUTPUT_TYPE_LEGACY;
    }

    // if any destination is P2WPKH or P2WSH, use P2WPKH for the change
    // output.
    for (const auto& recipient : vecSend) {
        // Check if any destination contains a witness program:
        int witnessversion = 0;
        std::vector<unsigned char> witnessprogram;
        if (recipient.scriptPubKey.IsWitnessProgram(witnessversion, witnessprogram)) {
            return OUTPUT_TYPE_BECH32;
        }
    }

    // else use g_address_type for change
    return g_address_type;
}

bool CWallet::CreateTransaction(const std::vector<CRecipient>& vecSend,
                                const CTxIn* withInput,
                                CWalletTx& wtxNew, CReserveKey& reservekey, CAmount& nFeeRet,
                                int& nChangePosInOut, std::string& strFailReason, const CCoinControl& coin_control, bool sign)
{
    /* Initialise nFeeRet here so that SendMoney doesn't see an uninitialised
       value in case we error out earlier.  */
    nFeeRet = 0;

    CAmount nValue = 0;
    int nChangePosRequest = nChangePosInOut;
    unsigned int nSubtractFeeFromAmount = 0;
    bool isNamecoin = false;
    for (const auto& recipient : vecSend)
    {
        if (nValue < 0 || recipient.nAmount < 0)
        {
            strFailReason = _("Transaction amounts must not be negative");
            return false;
        }
        nValue += recipient.nAmount;

        if (recipient.fSubtractFeeFromAmount)
            nSubtractFeeFromAmount++;

        if (CNameScript::isNameScript (recipient.scriptPubKey))
            isNamecoin = true;
    }
    if (vecSend.empty())
    {
        strFailReason = _("Transaction must have at least one recipient");
        return false;
    }

    /* If we have an input to include, find its value.  This value will be
       subtracted later on during coin selection, since the input is added
       additionally to the selected coins.  */
    CAmount nInputValue = 0;
    const CWalletTx* withInputTx = nullptr;
    if (withInput)
    {
        if (!FindValueInNameInput (*withInput, nInputValue, withInputTx,
                                   strFailReason))
            return false;
    }

    wtxNew.fTimeReceivedIsTxTime = true;
    wtxNew.BindWallet(this);
    CMutableTransaction txNew;
    if (isNamecoin)
        txNew.SetNamecoin();

    // Discourage fee sniping.
    //
    // For a large miner the value of the transactions in the best block and
    // the mempool can exceed the cost of deliberately attempting to mine two
    // blocks to orphan the current best block. By setting nLockTime such that
    // only the next block can include the transaction, we discourage this
    // practice as the height restricted and limited blocksize gives miners
    // considering fee sniping fewer options for pulling off this attack.
    //
    // A simple way to think about this is from the wallet's point of view we
    // always want the blockchain to move forward. By setting nLockTime this
    // way we're basically making the statement that we only want this
    // transaction to appear in the next block; we don't want to potentially
    // encourage reorgs by allowing transactions to appear at lower heights
    // than the next block in forks of the best chain.
    //
    // Of course, the subsidy is high enough, and transaction volume low
    // enough, that fee sniping isn't a problem yet, but by implementing a fix
    // now we ensure code won't be written that makes assumptions about
    // nLockTime that preclude a fix later.
    txNew.nLockTime = chainActive.Height();

    // Secondly occasionally randomly pick a nLockTime even further back, so
    // that transactions that are delayed after signing for whatever reason,
    // e.g. high-latency mix networks and some CoinJoin implementations, have
    // better privacy.
    if (GetRandInt(10) == 0)
        txNew.nLockTime = std::max(0, (int)txNew.nLockTime - GetRandInt(100));

    assert(txNew.nLockTime <= (unsigned int)chainActive.Height());
    assert(txNew.nLockTime < LOCKTIME_THRESHOLD);
    FeeCalculation feeCalc;
    CAmount nFeeNeeded;
    unsigned int nBytes;
    {
        std::set<CInputCoin> setCoins;
        LOCK2(cs_main, cs_wallet);
        {
            std::vector<COutput> vAvailableCoins;
            AvailableCoins(vAvailableCoins, true, &coin_control);

            // Create change script that will be used if we need change
            // TODO: pass in scriptChange instead of reservekey so
            // change transaction isn't always pay-to-bitcoin-address
            CScript scriptChange;

            // coin control: send change to custom address
            if (!boost::get<CNoDestination>(&coin_control.destChange)) {
                scriptChange = GetScriptForDestination(coin_control.destChange);
            } else { // no coin control: send change to newly generated address
                // Note: We use a new key here to keep it from being obvious which side is the change.
                //  The drawback is that by not reusing a previous key, the change may be lost if a
                //  backup is restored, if the backup doesn't have the new private key for the change.
                //  If we reused the old key, it would be possible to add code to look for and
                //  rediscover unknown transactions that were written with keys of ours to recover
                //  post-backup change.

                // Reserve a new key pair from key pool
                CPubKey vchPubKey;
                bool ret;
                ret = reservekey.GetReservedKey(vchPubKey, true);
                if (!ret)
                {
                    strFailReason = _("Keypool ran out, please call keypoolrefill first");
                    return false;
                }

                const OutputType change_type = TransactionChangeType(coin_control.change_type, vecSend);

                LearnRelatedScripts(vchPubKey, change_type);
                scriptChange = GetScriptForDestination(GetDestinationForKey(vchPubKey, change_type));
            }
            CTxOut change_prototype_txout(0, scriptChange);
            size_t change_prototype_size = GetSerializeSize(change_prototype_txout, SER_DISK, 0);

            CFeeRate discard_rate = GetDiscardRate(::feeEstimator);
            nFeeRet = 0;
            bool pick_new_inputs = true;
            CAmount nValueIn = 0;
            // Start with no fee and loop until there is enough fee
            while (true)
            {
                nChangePosInOut = nChangePosRequest;
                txNew.vin.clear();
                txNew.vout.clear();
                wtxNew.fFromMe = true;
                bool fFirst = true;

                CAmount nValueToSelect = nValue - nInputValue;
                if (nSubtractFeeFromAmount == 0)
                    nValueToSelect += nFeeRet;
                // vouts to the payees
                for (const auto& recipient : vecSend)
                {
                    CTxOut txout(recipient.nAmount, recipient.scriptPubKey);

                    if (recipient.fSubtractFeeFromAmount)
                    {
                        assert(nSubtractFeeFromAmount != 0);
                        txout.nValue -= nFeeRet / nSubtractFeeFromAmount; // Subtract fee equally from each selected recipient

                        if (fFirst) // first receiver pays the remainder not divisible by output count
                        {
                            fFirst = false;
                            txout.nValue -= nFeeRet % nSubtractFeeFromAmount;
                        }
                    }

                    if (IsDust(txout, ::dustRelayFee))
                    {
                        if (recipient.fSubtractFeeFromAmount && nFeeRet > 0)
                        {
                            if (txout.nValue < 0)
                                strFailReason = _("The transaction amount is too small to pay the fee");
                            else
                                strFailReason = _("The transaction amount is too small to send after the fee has been deducted");
                        }
                        else
                            strFailReason = _("Transaction amount too small");
                        return false;
                    }
                    txNew.vout.push_back(txout);
                }

                // Choose coins to use
                if (pick_new_inputs) {
                    nValueIn = 0;
                    setCoins.clear();
                    if (!SelectCoins(vAvailableCoins, nValueToSelect, setCoins, nValueIn, &coin_control))
                    {
                        strFailReason = _("Insufficient funds");
                        return false;
                    }
                }
                if (withInput)
                    setCoins.insert(CInputCoin(withInputTx, withInput->prevout.n));

                const CAmount nChange = nValueIn - nValueToSelect;

                if (nChange > 0)
                {
                    // Fill a vout to ourself
                    CTxOut newTxOut(nChange, scriptChange);

                    // Never create dust outputs; if we would, just
                    // add the dust to the fee.
                    if (IsDust(newTxOut, discard_rate))
                    {
                        nChangePosInOut = -1;
                        nFeeRet += nChange;
                    }
                    else
                    {
                        if (nChangePosInOut == -1)
                        {
                            // Insert change txn at random position:
                            nChangePosInOut = GetRandInt(txNew.vout.size()+1);
                        }
                        else if ((unsigned int)nChangePosInOut > txNew.vout.size())
                        {
                            strFailReason = _("Change index out of range");
                            return false;
                        }

                        std::vector<CTxOut>::iterator position = txNew.vout.begin()+nChangePosInOut;
                        txNew.vout.insert(position, newTxOut);
                    }
                } else {
                    nChangePosInOut = -1;
                }

                // Fill vin
                //
                // Note how the sequence number is set to non-maxint so that
                // the nLockTime set above actually works.
                //
                // BIP125 defines opt-in RBF as any nSequence < maxint-1, so
                // we use the highest possible value in that range (maxint-2)
                // to avoid conflicting with other possible uses of nSequence,
                // and in the spirit of "smallest possible change from prior
                // behavior."
                const uint32_t nSequence = coin_control.signalRbf ? MAX_BIP125_RBF_SEQUENCE : (CTxIn::SEQUENCE_FINAL - 1);
                for (const auto& coin : setCoins)
                    txNew.vin.push_back(CTxIn(coin.outpoint,CScript(),
                                              nSequence));

                // Fill in dummy signatures for fee calculation.
                if (!DummySignTx(txNew, setCoins)) {
                    strFailReason = _("Signing transaction failed");
                    return false;
                }

                nBytes = GetVirtualTransactionSize(txNew);

                // Remove scriptSigs to eliminate the fee calculation dummy signatures
                for (auto& vin : txNew.vin) {
                    vin.scriptSig = CScript();
                    vin.scriptWitness.SetNull();
                }

                // Compute minimum Huntercoin fee.
                const CAmount minHucFee = GetHuntercoinMinFee (txNew);

                nFeeNeeded = GetMinimumFee(nBytes, coin_control, ::mempool, ::feeEstimator, &feeCalc);
                nFeeNeeded = std::max (nFeeNeeded, minHucFee);

                // If we made it here and we aren't even able to meet the relay fee on the next pass, give up
                // because we must be at the maximum allowed fee.
                if (nFeeNeeded < ::minRelayTxFee.GetFee(nBytes))
                {
                    strFailReason = _("Transaction too large for fee policy");
                    return false;
                }

                if (nFeeRet >= nFeeNeeded) {
                    // Reduce fee to only the needed amount if possible. This
                    // prevents potential overpayment in fees if the coins
                    // selected to meet nFeeNeeded result in a transaction that
                    // requires less fee than the prior iteration.

                    // If we have no change and a big enough excess fee, then
                    // try to construct transaction again only without picking
                    // new inputs. We now know we only need the smaller fee
                    // (because of reduced tx size) and so we should add a
                    // change output. Only try this once.
                    if (nChangePosInOut == -1 && nSubtractFeeFromAmount == 0 && pick_new_inputs) {
                        unsigned int tx_size_with_change = nBytes + change_prototype_size + 2; // Add 2 as a buffer in case increasing # of outputs changes compact size
                        CAmount fee_needed_with_change = GetMinimumFee(tx_size_with_change, coin_control, ::mempool, ::feeEstimator, nullptr);
                        CAmount minimum_value_for_change = GetDustThreshold(change_prototype_txout, discard_rate);
                        if (nFeeRet >= fee_needed_with_change + minimum_value_for_change) {
                            pick_new_inputs = false;
                            nFeeRet = fee_needed_with_change;
                            continue;
                        }
                    }

                    // If we have change output already, just increase it
                    if (nFeeRet > nFeeNeeded && nChangePosInOut != -1 && nSubtractFeeFromAmount == 0) {
                        CAmount extraFeePaid = nFeeRet - nFeeNeeded;
                        std::vector<CTxOut>::iterator change_position = txNew.vout.begin()+nChangePosInOut;
                        change_position->nValue += extraFeePaid;
                        nFeeRet -= extraFeePaid;
                    }
                    break; // Done, enough fee included.
                }
                else if (!pick_new_inputs) {
                    // This shouldn't happen, we should have had enough excess
                    // fee to pay for the new output and still meet nFeeNeeded
                    // Or we should have just subtracted fee from recipients and
                    // nFeeNeeded should not have changed
                    strFailReason = _("Transaction fee and change calculation failed");
                    return false;
                }

                // Try to reduce change to include necessary fee
                if (nChangePosInOut != -1 && nSubtractFeeFromAmount == 0) {
                    CAmount additionalFeeNeeded = nFeeNeeded - nFeeRet;
                    std::vector<CTxOut>::iterator change_position = txNew.vout.begin()+nChangePosInOut;
                    // Only reduce change if remaining amount is still a large enough output.
                    if (change_position->nValue >= MIN_FINAL_CHANGE + additionalFeeNeeded) {
                        change_position->nValue -= additionalFeeNeeded;
                        nFeeRet += additionalFeeNeeded;
                        break; // Done, able to increase fee from change
                    }
                }

                // If subtracting fee from recipients, we now know what fee we
                // need to subtract, we have no reason to reselect inputs
                if (nSubtractFeeFromAmount > 0) {
                    pick_new_inputs = false;
                }

                // Include more fee and try again.
                nFeeRet = nFeeNeeded;
                continue;
            }
        }

        if (nChangePosInOut == -1) reservekey.ReturnKey(); // Return any reserved key if we don't have change

        if (sign)
        {
            CTransaction txNewConst(txNew);
            int nIn = 0;
            for (const auto& coin : setCoins)
            {
                const CScript& scriptPubKey = coin.txout.scriptPubKey;
                SignatureData sigdata;

                if (!ProduceSignature(TransactionSignatureCreator(this, &txNewConst, nIn, coin.txout.nValue, SIGHASH_ALL), scriptPubKey, sigdata))
                {
                    strFailReason = _("Signing transaction failed");
                    return false;
                } else {
                    UpdateTransaction(txNew, nIn, sigdata);
                }

                nIn++;
            }
        }

        // Embed the constructed transaction data in wtxNew.
        wtxNew.SetTx(MakeTransactionRef(std::move(txNew)));

        // Limit size
        if (GetTransactionWeight(*wtxNew.tx) >= MAX_STANDARD_TX_WEIGHT)
        {
            strFailReason = _("Transaction too large");
            return false;
        }
    }

    if (gArgs.GetBoolArg("-walletrejectlongchains", DEFAULT_WALLET_REJECT_LONG_CHAINS)) {
        // Lastly, ensure this tx will pass the mempool's chain limits
        LockPoints lp;
        CTxMemPoolEntry entry(wtxNew.tx, 0, 0, 0, false, 0, lp);
        CTxMemPool::setEntries setAncestors;
        size_t nLimitAncestors = gArgs.GetArg("-limitancestorcount", DEFAULT_ANCESTOR_LIMIT);
        size_t nLimitAncestorSize = gArgs.GetArg("-limitancestorsize", DEFAULT_ANCESTOR_SIZE_LIMIT)*1000;
        size_t nLimitDescendants = gArgs.GetArg("-limitdescendantcount", DEFAULT_DESCENDANT_LIMIT);
        size_t nLimitDescendantSize = gArgs.GetArg("-limitdescendantsize", DEFAULT_DESCENDANT_SIZE_LIMIT)*1000;
        std::string errString;
        if (!mempool.CalculateMemPoolAncestors(entry, setAncestors, nLimitAncestors, nLimitAncestorSize, nLimitDescendants, nLimitDescendantSize, errString)) {
            strFailReason = _("Transaction has too long of a mempool chain");
            return false;
        }
    }

    LogPrintf("Fee Calculation: Fee:%d Bytes:%u Needed:%d Tgt:%d (requested %d) Reason:\"%s\" Decay %.5f: Estimation: (%g - %g) %.2f%% %.1f/(%.1f %d mem %.1f out) Fail: (%g - %g) %.2f%% %.1f/(%.1f %d mem %.1f out)\n",
              nFeeRet, nBytes, nFeeNeeded, feeCalc.returnedTarget, feeCalc.desiredTarget, StringForFeeReason(feeCalc.reason), feeCalc.est.decay,
              feeCalc.est.pass.start, feeCalc.est.pass.end,
              100 * feeCalc.est.pass.withinTarget / (feeCalc.est.pass.totalConfirmed + feeCalc.est.pass.inMempool + feeCalc.est.pass.leftMempool),
              feeCalc.est.pass.withinTarget, feeCalc.est.pass.totalConfirmed, feeCalc.est.pass.inMempool, feeCalc.est.pass.leftMempool,
              feeCalc.est.fail.start, feeCalc.est.fail.end,
              100 * feeCalc.est.fail.withinTarget / (feeCalc.est.fail.totalConfirmed + feeCalc.est.fail.inMempool + feeCalc.est.fail.leftMempool),
              feeCalc.est.fail.withinTarget, feeCalc.est.fail.totalConfirmed, feeCalc.est.fail.inMempool, feeCalc.est.fail.leftMempool);
    return true;
}

/**
 * Call after CreateTransaction unless you want to abort
 */
bool CWallet::CommitTransaction(CWalletTx& wtxNew, CReserveKey& reservekey, CConnman* connman, CValidationState& state)
{
    {
        LOCK2(cs_main, cs_wallet);
        LogPrintf("CommitTransaction:\n%s", wtxNew.tx->ToString());
        {
            // Take key pair from key pool so it won't be used again
            reservekey.KeepKey();

            // Add tx to wallet, because if it has change it's also ours,
            // otherwise just for transaction history.
            AddToWallet(wtxNew);

            // Notify that old coins are spent
            for (const CTxIn& txin : wtxNew.tx->vin)
            {
                CWalletTx &coin = mapWallet[txin.prevout.hash];
                coin.BindWallet(this);
                NotifyTransactionChanged(this, coin.GetHash(), CT_UPDATED);
            }
        }

        // Track how many getdata requests our transaction gets
        mapRequestCount[wtxNew.GetHash()] = 0;

        // Get the inserted-CWalletTx from mapWallet so that the
        // fInMempool flag is cached properly
        CWalletTx& wtx = mapWallet[wtxNew.GetHash()];

        if (fBroadcastTransactions)
        {
            // Broadcast
            if (!wtx.AcceptToMemoryPool(maxTxFee, state)) {
                LogPrintf("CommitTransaction(): Transaction cannot be broadcast immediately, %s\n", state.GetRejectReason());
                // TODO: if we expect the failure to be long term or permanent, instead delete wtx from the wallet and return failure.
            } else {
                wtx.RelayWalletTransaction(connman);
            }
        }
    }
    return true;
}

void CWallet::ListAccountCreditDebit(const std::string& strAccount, std::list<CAccountingEntry>& entries) {
    CWalletDB walletdb(*dbw);
    return walletdb.ListAccountCreditDebit(strAccount, entries);
}

bool CWallet::AddAccountingEntry(const CAccountingEntry& acentry)
{
    CWalletDB walletdb(*dbw);

    return AddAccountingEntry(acentry, &walletdb);
}

bool CWallet::AddAccountingEntry(const CAccountingEntry& acentry, CWalletDB *pwalletdb)
{
    if (!pwalletdb->WriteAccountingEntry(++nAccountingEntryNumber, acentry)) {
        return false;
    }

    laccentries.push_back(acentry);
    CAccountingEntry & entry = laccentries.back();
    wtxOrdered.insert(std::make_pair(entry.nOrderPos, TxPair(nullptr, &entry)));

    return true;
}

DBErrors CWallet::LoadWallet(bool& fFirstRunRet)
{
    LOCK2(cs_main, cs_wallet);

    fFirstRunRet = false;
    DBErrors nLoadWalletRet = CWalletDB(*dbw,"cr+").LoadWallet(this);
    if (nLoadWalletRet == DB_NEED_REWRITE)
    {
        if (dbw->Rewrite("\x04pool"))
        {
            setInternalKeyPool.clear();
            setExternalKeyPool.clear();
            m_pool_key_to_index.clear();
            // Note: can't top-up keypool here, because wallet is locked.
            // User will be prompted to unlock wallet the next operation
            // that requires a new key.
        }
    }

    // This wallet is in its first run if all of these are empty
    fFirstRunRet = mapKeys.empty() && mapCryptedKeys.empty() && mapWatchKeys.empty() && setWatchOnly.empty() && mapScripts.empty();

    if (nLoadWalletRet != DB_LOAD_OK)
        return nLoadWalletRet;

    uiInterface.LoadWallet(this);

    return DB_LOAD_OK;
}

DBErrors CWallet::ZapSelectTx(std::vector<uint256>& vHashIn, std::vector<uint256>& vHashOut)
{
    AssertLockHeld(cs_wallet); // mapWallet
    DBErrors nZapSelectTxRet = CWalletDB(*dbw,"cr+").ZapSelectTx(vHashIn, vHashOut);
    for (uint256 hash : vHashOut)
        mapWallet.erase(hash);

    if (nZapSelectTxRet == DB_NEED_REWRITE)
    {
        if (dbw->Rewrite("\x04pool"))
        {
            setInternalKeyPool.clear();
            setExternalKeyPool.clear();
            m_pool_key_to_index.clear();
            // Note: can't top-up keypool here, because wallet is locked.
            // User will be prompted to unlock wallet the next operation
            // that requires a new key.
        }
    }

    if (nZapSelectTxRet != DB_LOAD_OK)
        return nZapSelectTxRet;

    MarkDirty();

    return DB_LOAD_OK;

}

DBErrors CWallet::ZapWalletTx(std::vector<CWalletTx>& vWtx)
{
    DBErrors nZapWalletTxRet = CWalletDB(*dbw,"cr+").ZapWalletTx(vWtx);
    if (nZapWalletTxRet == DB_NEED_REWRITE)
    {
        if (dbw->Rewrite("\x04pool"))
        {
            LOCK(cs_wallet);
            setInternalKeyPool.clear();
            setExternalKeyPool.clear();
            m_pool_key_to_index.clear();
            // Note: can't top-up keypool here, because wallet is locked.
            // User will be prompted to unlock wallet the next operation
            // that requires a new key.
        }
    }

    if (nZapWalletTxRet != DB_LOAD_OK)
        return nZapWalletTxRet;

    return DB_LOAD_OK;
}


bool CWallet::SetAddressBook(const CTxDestination& address, const std::string& strName, const std::string& strPurpose)
{
    bool fUpdated = false;
    {
        LOCK(cs_wallet); // mapAddressBook
        std::map<CTxDestination, CAddressBookData>::iterator mi = mapAddressBook.find(address);
        fUpdated = mi != mapAddressBook.end();
        mapAddressBook[address].name = strName;
        if (!strPurpose.empty()) /* update purpose only if requested */
            mapAddressBook[address].purpose = strPurpose;
    }
    NotifyAddressBookChanged(this, address, strName, ::IsMine(*this, address) != ISMINE_NO,
                             strPurpose, (fUpdated ? CT_UPDATED : CT_NEW) );
    if (!strPurpose.empty() && !CWalletDB(*dbw).WritePurpose(EncodeDestination(address), strPurpose))
        return false;
    return CWalletDB(*dbw).WriteName(EncodeDestination(address), strName);
}

bool CWallet::DelAddressBook(const CTxDestination& address)
{
    {
        LOCK(cs_wallet); // mapAddressBook

        // Delete destdata tuples associated with address
        std::string strAddress = EncodeDestination(address);
        for (const std::pair<std::string, std::string> &item : mapAddressBook[address].destdata)
        {
            CWalletDB(*dbw).EraseDestData(strAddress, item.first);
        }
        mapAddressBook.erase(address);
    }

    NotifyAddressBookChanged(this, address, "", ::IsMine(*this, address) != ISMINE_NO, "", CT_DELETED);

    CWalletDB(*dbw).ErasePurpose(EncodeDestination(address));
    return CWalletDB(*dbw).EraseName(EncodeDestination(address));
}

const std::string& CWallet::GetAccountName(const CScript& scriptPubKey) const
{
    CTxDestination address;
    if (ExtractDestination(scriptPubKey, address) && !scriptPubKey.IsUnspendable()) {
        auto mi = mapAddressBook.find(address);
        if (mi != mapAddressBook.end()) {
            return mi->second.name;
        }
    }
    // A scriptPubKey that doesn't have an entry in the address book is
    // associated with the default account ("").
    const static std::string DEFAULT_ACCOUNT_NAME;
    return DEFAULT_ACCOUNT_NAME;
}

/**
 * Mark old keypool keys as used,
 * and generate all new keys
 */
bool CWallet::NewKeyPool()
{
    {
        LOCK(cs_wallet);
        CWalletDB walletdb(*dbw);

        for (int64_t nIndex : setInternalKeyPool) {
            walletdb.ErasePool(nIndex);
        }
        setInternalKeyPool.clear();

        for (int64_t nIndex : setExternalKeyPool) {
            walletdb.ErasePool(nIndex);
        }
        setExternalKeyPool.clear();

        m_pool_key_to_index.clear();

        if (!TopUpKeyPool()) {
            return false;
        }
        LogPrintf("CWallet::NewKeyPool rewrote keypool\n");
    }
    return true;
}

size_t CWallet::KeypoolCountExternalKeys()
{
    AssertLockHeld(cs_wallet); // setExternalKeyPool
    return setExternalKeyPool.size();
}

void CWallet::LoadKeyPool(int64_t nIndex, const CKeyPool &keypool)
{
    AssertLockHeld(cs_wallet);
    if (keypool.fInternal) {
        setInternalKeyPool.insert(nIndex);
    } else {
        setExternalKeyPool.insert(nIndex);
    }
    m_max_keypool_index = std::max(m_max_keypool_index, nIndex);
    m_pool_key_to_index[keypool.vchPubKey.GetID()] = nIndex;

    // If no metadata exists yet, create a default with the pool key's
    // creation time. Note that this may be overwritten by actually
    // stored metadata for that key later, which is fine.
    CKeyID keyid = keypool.vchPubKey.GetID();
    if (mapKeyMetadata.count(keyid) == 0)
        mapKeyMetadata[keyid] = CKeyMetadata(keypool.nTime);
}

bool CWallet::TopUpKeyPool(unsigned int kpSize)
{
    {
        LOCK(cs_wallet);

        if (IsLocked())
            return false;

        // Top up key pool
        unsigned int nTargetSize;
        if (kpSize > 0)
            nTargetSize = kpSize;
        else
            nTargetSize = std::max(gArgs.GetArg("-keypool", DEFAULT_KEYPOOL_SIZE), (int64_t) 0);

        // count amount of available keys (internal, external)
        // make sure the keypool of external and internal keys fits the user selected target (-keypool)
        int64_t missingExternal = std::max(std::max((int64_t) nTargetSize, (int64_t) 1) - (int64_t)setExternalKeyPool.size(), (int64_t) 0);
        int64_t missingInternal = std::max(std::max((int64_t) nTargetSize, (int64_t) 1) - (int64_t)setInternalKeyPool.size(), (int64_t) 0);

        if (!IsHDEnabled() || !CanSupportFeature(FEATURE_HD_SPLIT))
        {
            // don't create extra internal keys
            missingInternal = 0;
        }
        bool internal = false;
        CWalletDB walletdb(*dbw);
        for (int64_t i = missingInternal + missingExternal; i--;)
        {
            if (i < missingInternal) {
                internal = true;
            }

            assert(m_max_keypool_index < std::numeric_limits<int64_t>::max()); // How in the hell did you use so many keys?
            int64_t index = ++m_max_keypool_index;

            CPubKey pubkey(GenerateNewKey(walletdb, internal));
            if (!walletdb.WritePool(index, CKeyPool(pubkey, internal))) {
                throw std::runtime_error(std::string(__func__) + ": writing generated key failed");
            }

            if (internal) {
                setInternalKeyPool.insert(index);
            } else {
                setExternalKeyPool.insert(index);
            }
            m_pool_key_to_index[pubkey.GetID()] = index;
        }
        if (missingInternal + missingExternal > 0) {
            LogPrintf("keypool added %d keys (%d internal), size=%u (%u internal)\n", missingInternal + missingExternal, missingInternal, setInternalKeyPool.size() + setExternalKeyPool.size(), setInternalKeyPool.size());
        }
    }
    return true;
}

void CWallet::ReserveKeyFromKeyPool(int64_t& nIndex, CKeyPool& keypool, bool fRequestedInternal)
{
    nIndex = -1;
    keypool.vchPubKey = CPubKey();
    {
        LOCK(cs_wallet);

        if (!IsLocked())
            TopUpKeyPool();

        bool fReturningInternal = IsHDEnabled() && CanSupportFeature(FEATURE_HD_SPLIT) && fRequestedInternal;
        std::set<int64_t>& setKeyPool = fReturningInternal ? setInternalKeyPool : setExternalKeyPool;

        // Get the oldest key
        if(setKeyPool.empty())
            return;

        CWalletDB walletdb(*dbw);

        auto it = setKeyPool.begin();
        nIndex = *it;
        setKeyPool.erase(it);
        if (!walletdb.ReadPool(nIndex, keypool)) {
            throw std::runtime_error(std::string(__func__) + ": read failed");
        }
        if (!HaveKey(keypool.vchPubKey.GetID())) {
            throw std::runtime_error(std::string(__func__) + ": unknown key in key pool");
        }
        if (keypool.fInternal != fReturningInternal) {
            throw std::runtime_error(std::string(__func__) + ": keypool entry misclassified");
        }

        assert(keypool.vchPubKey.IsValid());
        m_pool_key_to_index.erase(keypool.vchPubKey.GetID());
        LogPrintf("keypool reserve %d\n", nIndex);
    }
}

void CWallet::KeepKey(int64_t nIndex)
{
    // Remove from key pool
    CWalletDB walletdb(*dbw);
    walletdb.ErasePool(nIndex);
    LogPrintf("keypool keep %d\n", nIndex);
}

void CWallet::ReturnKey(int64_t nIndex, bool fInternal, const CPubKey& pubkey)
{
    // Return to key pool
    {
        LOCK(cs_wallet);
        if (fInternal) {
            setInternalKeyPool.insert(nIndex);
        } else {
            setExternalKeyPool.insert(nIndex);
        }
        m_pool_key_to_index[pubkey.GetID()] = nIndex;
    }
    LogPrintf("keypool return %d\n", nIndex);
}

bool CWallet::GetKeyFromPool(CPubKey& result, bool internal)
{
    CKeyPool keypool;
    {
        LOCK(cs_wallet);
        int64_t nIndex = 0;
        ReserveKeyFromKeyPool(nIndex, keypool, internal);
        if (nIndex == -1)
        {
            if (IsLocked()) return false;
            CWalletDB walletdb(*dbw);
            result = GenerateNewKey(walletdb, internal);
            return true;
        }
        KeepKey(nIndex);
        result = keypool.vchPubKey;
    }
    return true;
}

static int64_t GetOldestKeyTimeInPool(const std::set<int64_t>& setKeyPool, CWalletDB& walletdb) {
    if (setKeyPool.empty()) {
        return GetTime();
    }

    CKeyPool keypool;
    int64_t nIndex = *(setKeyPool.begin());
    if (!walletdb.ReadPool(nIndex, keypool)) {
        throw std::runtime_error(std::string(__func__) + ": read oldest key in keypool failed");
    }
    assert(keypool.vchPubKey.IsValid());
    return keypool.nTime;
}

int64_t CWallet::GetOldestKeyPoolTime()
{
    LOCK(cs_wallet);

    CWalletDB walletdb(*dbw);

    // load oldest key from keypool, get time and return
    int64_t oldestKey = GetOldestKeyTimeInPool(setExternalKeyPool, walletdb);
    if (IsHDEnabled() && CanSupportFeature(FEATURE_HD_SPLIT)) {
        oldestKey = std::max(GetOldestKeyTimeInPool(setInternalKeyPool, walletdb), oldestKey);
    }

    return oldestKey;
}

std::map<CTxDestination, CAmount> CWallet::GetAddressBalances()
{
    std::map<CTxDestination, CAmount> balances;

    {
        LOCK(cs_wallet);
        for (const auto& walletEntry : mapWallet)
        {
            const CWalletTx *pcoin = &walletEntry.second;

            if (!pcoin->IsTrusted())
                continue;

            if ((pcoin->IsCoinBase() || pcoin->IsGameTx())
                  && pcoin->GetBlocksToMaturity() > 0)
                continue;

            int nDepth = pcoin->GetDepthInMainChain();
            if (nDepth < (pcoin->IsFromMe(ISMINE_ALL) ? 0 : 1))
                continue;

            for (unsigned int i = 0; i < pcoin->tx->vout.size(); i++)
            {
                CTxDestination addr;
                if (!IsMine(pcoin->tx->vout[i]))
                    continue;
                if(!ExtractDestination(pcoin->tx->vout[i].scriptPubKey, addr))
                    continue;

                CAmount n = IsSpent(walletEntry.first, i) ? 0 : pcoin->tx->vout[i].nValue;

                if (!balances.count(addr))
                    balances[addr] = 0;
                balances[addr] += n;
            }
        }
    }

    return balances;
}

std::set< std::set<CTxDestination> > CWallet::GetAddressGroupings()
{
    AssertLockHeld(cs_wallet); // mapWallet
    std::set< std::set<CTxDestination> > groupings;
    std::set<CTxDestination> grouping;

    for (const auto& walletEntry : mapWallet)
    {
        const CWalletTx *pcoin = &walletEntry.second;

        if (pcoin->tx->vin.size() > 0)
        {
            bool any_mine = false;
            // group all input addresses with each other
            for (CTxIn txin : pcoin->tx->vin)
            {
                CTxDestination address;
                if(!IsMine(txin)) /* If this input isn't mine, ignore it */
                    continue;
                if(!ExtractDestination(mapWallet[txin.prevout.hash].tx->vout[txin.prevout.n].scriptPubKey, address))
                    continue;
                grouping.insert(address);
                any_mine = true;
            }

            // group change with input addresses
            if (any_mine)
            {
               for (CTxOut txout : pcoin->tx->vout)
                   if (IsChange(txout))
                   {
                       CTxDestination txoutAddr;
                       if(!ExtractDestination(txout.scriptPubKey, txoutAddr))
                           continue;
                       grouping.insert(txoutAddr);
                   }
            }
            if (grouping.size() > 0)
            {
                groupings.insert(grouping);
                grouping.clear();
            }
        }

        // group lone addrs by themselves
        for (const auto& txout : pcoin->tx->vout)
            if (IsMine(txout))
            {
                CTxDestination address;
                if(!ExtractDestination(txout.scriptPubKey, address))
                    continue;
                grouping.insert(address);
                groupings.insert(grouping);
                grouping.clear();
            }
    }

    std::set< std::set<CTxDestination>* > uniqueGroupings; // a set of pointers to groups of addresses
    std::map< CTxDestination, std::set<CTxDestination>* > setmap;  // map addresses to the unique group containing it
    for (std::set<CTxDestination> _grouping : groupings)
    {
        // make a set of all the groups hit by this new group
        std::set< std::set<CTxDestination>* > hits;
        std::map< CTxDestination, std::set<CTxDestination>* >::iterator it;
        for (CTxDestination address : _grouping)
            if ((it = setmap.find(address)) != setmap.end())
                hits.insert((*it).second);

        // merge all hit groups into a new single group and delete old groups
        std::set<CTxDestination>* merged = new std::set<CTxDestination>(_grouping);
        for (std::set<CTxDestination>* hit : hits)
        {
            merged->insert(hit->begin(), hit->end());
            uniqueGroupings.erase(hit);
            delete hit;
        }
        uniqueGroupings.insert(merged);

        // update setmap
        for (CTxDestination element : *merged)
            setmap[element] = merged;
    }

    std::set< std::set<CTxDestination> > ret;
    for (std::set<CTxDestination>* uniqueGrouping : uniqueGroupings)
    {
        ret.insert(*uniqueGrouping);
        delete uniqueGrouping;
    }

    return ret;
}

std::set<CTxDestination> CWallet::GetAccountAddresses(const std::string& strAccount) const
{
    LOCK(cs_wallet);
    std::set<CTxDestination> result;
    for (const std::pair<CTxDestination, CAddressBookData>& item : mapAddressBook)
    {
        const CTxDestination& address = item.first;
        const std::string& strName = item.second.name;
        if (strName == strAccount)
            result.insert(address);
    }
    return result;
}

bool CReserveKey::GetReservedKey(CPubKey& pubkey, bool internal)
{
    if (nIndex == -1)
    {
        CKeyPool keypool;
        pwallet->ReserveKeyFromKeyPool(nIndex, keypool, internal);
        if (nIndex != -1)
            vchPubKey = keypool.vchPubKey;
        else {
            return false;
        }
        fInternal = keypool.fInternal;
    }
    assert(vchPubKey.IsValid());
    pubkey = vchPubKey;
    return true;
}

void CReserveKey::KeepKey()
{
    if (nIndex != -1)
        pwallet->KeepKey(nIndex);
    nIndex = -1;
    vchPubKey = CPubKey();
}

void CReserveKey::ReturnKey()
{
    if (nIndex != -1) {
        pwallet->ReturnKey(nIndex, fInternal, vchPubKey);
    }
    nIndex = -1;
    vchPubKey = CPubKey();
}

void CWallet::MarkReserveKeysAsUsed(int64_t keypool_id)
{
    AssertLockHeld(cs_wallet);
    bool internal = setInternalKeyPool.count(keypool_id);
    if (!internal) assert(setExternalKeyPool.count(keypool_id));
    std::set<int64_t> *setKeyPool = internal ? &setInternalKeyPool : &setExternalKeyPool;
    auto it = setKeyPool->begin();

    CWalletDB walletdb(*dbw);
    while (it != std::end(*setKeyPool)) {
        const int64_t& index = *(it);
        if (index > keypool_id) break; // set*KeyPool is ordered

        CKeyPool keypool;
        if (walletdb.ReadPool(index, keypool)) { //TODO: This should be unnecessary
            m_pool_key_to_index.erase(keypool.vchPubKey.GetID());
        }
        LearnAllRelatedScripts(keypool.vchPubKey);
        walletdb.ErasePool(index);
        LogPrintf("keypool index %d removed\n", index);
        it = setKeyPool->erase(it);
    }
}

void CWallet::GetScriptForMining(std::shared_ptr<CReserveScript> &script)
{
    std::shared_ptr<CReserveKey> rKey = std::make_shared<CReserveKey>(this);
    CPubKey pubkey;
    if (!rKey->GetReservedKey(pubkey))
        return;

    script = rKey;
    script->reserveScript = CScript() << ToByteVector(pubkey) << OP_CHECKSIG;
}

void CWallet::LockCoin(const COutPoint& output)
{
    AssertLockHeld(cs_wallet); // setLockedCoins
    setLockedCoins.insert(output);
}

void CWallet::UnlockCoin(const COutPoint& output)
{
    AssertLockHeld(cs_wallet); // setLockedCoins
    setLockedCoins.erase(output);
}

void CWallet::UnlockAllCoins()
{
    AssertLockHeld(cs_wallet); // setLockedCoins
    setLockedCoins.clear();
}

bool CWallet::IsLockedCoin(uint256 hash, unsigned int n) const
{
    AssertLockHeld(cs_wallet); // setLockedCoins
    COutPoint outpt(hash, n);

    return (setLockedCoins.count(outpt) > 0);
}

void CWallet::ListLockedCoins(std::vector<COutPoint>& vOutpts) const
{
    AssertLockHeld(cs_wallet); // setLockedCoins
    for (std::set<COutPoint>::iterator it = setLockedCoins.begin();
         it != setLockedCoins.end(); it++) {
        COutPoint outpt = (*it);
        vOutpts.push_back(outpt);
    }
}

/** @} */ // end of Actions

void CWallet::GetKeyBirthTimes(std::map<CTxDestination, int64_t> &mapKeyBirth) const {
    AssertLockHeld(cs_wallet); // mapKeyMetadata
    mapKeyBirth.clear();

    // get birth times for keys with metadata
    for (const auto& entry : mapKeyMetadata) {
        if (entry.second.nCreateTime) {
            mapKeyBirth[entry.first] = entry.second.nCreateTime;
        }
    }

    // map in which we'll infer heights of other keys
    CBlockIndex *pindexMax = chainActive[std::max(0, chainActive.Height() - 144)]; // the tip can be reorganized; use a 144-block safety margin
    std::map<CKeyID, CBlockIndex*> mapKeyFirstBlock;
    for (const CKeyID &keyid : GetKeys()) {
        if (mapKeyBirth.count(keyid) == 0)
            mapKeyFirstBlock[keyid] = pindexMax;
    }

    // if there are no such keys, we're done
    if (mapKeyFirstBlock.empty())
        return;

    // find first block that affects those keys, if there are any left
    std::vector<CKeyID> vAffected;
    for (const auto& entry : mapWallet) {
        // iterate over all wallet transactions...
        const CWalletTx &wtx = entry.second;
        BlockMap::const_iterator blit = mapBlockIndex.find(wtx.hashBlock);
        if (blit != mapBlockIndex.end() && chainActive.Contains(blit->second)) {
            // ... which are already in a block
            int nHeight = blit->second->nHeight;
            for (const CTxOut &txout : wtx.tx->vout) {
                // iterate over all their outputs
                CAffectedKeysVisitor(*this, vAffected).Process(txout.scriptPubKey);
                for (const CKeyID &keyid : vAffected) {
                    // ... and all their affected keys
                    std::map<CKeyID, CBlockIndex*>::iterator rit = mapKeyFirstBlock.find(keyid);
                    if (rit != mapKeyFirstBlock.end() && nHeight < rit->second->nHeight)
                        rit->second = blit->second;
                }
                vAffected.clear();
            }
        }
    }

    // Extract block timestamps for those keys
    for (const auto& entry : mapKeyFirstBlock)
        mapKeyBirth[entry.first] = entry.second->GetBlockTime() - TIMESTAMP_WINDOW; // block times can be 2h off
}

/**
 * Compute smart timestamp for a transaction being added to the wallet.
 *
 * Logic:
 * - If sending a transaction, assign its timestamp to the current time.
 * - If receiving a transaction outside a block, assign its timestamp to the
 *   current time.
 * - If receiving a block with a future timestamp, assign all its (not already
 *   known) transactions' timestamps to the current time.
 * - If receiving a block with a past timestamp, before the most recent known
 *   transaction (that we care about), assign all its (not already known)
 *   transactions' timestamps to the same timestamp as that most-recent-known
 *   transaction.
 * - If receiving a block with a past timestamp, but after the most recent known
 *   transaction, assign all its (not already known) transactions' timestamps to
 *   the block time.
 *
 * For more information see CWalletTx::nTimeSmart,
 * https://bitcointalk.org/?topic=54527, or
 * https://github.com/bitcoin/bitcoin/pull/1393.
 */
unsigned int CWallet::ComputeTimeSmart(const CWalletTx& wtx) const
{
    unsigned int nTimeSmart = wtx.nTimeReceived;
    if (!wtx.hashUnset()) {
        if (mapBlockIndex.count(wtx.hashBlock)) {
            int64_t latestNow = wtx.nTimeReceived;
            int64_t latestEntry = 0;

            // Tolerate times up to the last timestamp in the wallet not more than 5 minutes into the future
            int64_t latestTolerated = latestNow + 300;
            const TxItems& txOrdered = wtxOrdered;
            for (auto it = txOrdered.rbegin(); it != txOrdered.rend(); ++it) {
                CWalletTx* const pwtx = it->second.first;
                if (pwtx == &wtx) {
                    continue;
                }
                CAccountingEntry* const pacentry = it->second.second;
                int64_t nSmartTime;
                if (pwtx) {
                    nSmartTime = pwtx->nTimeSmart;
                    if (!nSmartTime) {
                        nSmartTime = pwtx->nTimeReceived;
                    }
                } else {
                    nSmartTime = pacentry->nTime;
                }
                if (nSmartTime <= latestTolerated) {
                    latestEntry = nSmartTime;
                    if (nSmartTime > latestNow) {
                        latestNow = nSmartTime;
                    }
                    break;
                }
            }

            int64_t blocktime = mapBlockIndex[wtx.hashBlock]->GetBlockTime();
            nTimeSmart = std::max(latestEntry, std::min(blocktime, latestNow));
        } else {
            LogPrintf("%s: found %s in block %s not in index\n", __func__, wtx.GetHash().ToString(), wtx.hashBlock.ToString());
        }
    }
    return nTimeSmart;
}

bool CWallet::AddDestData(const CTxDestination &dest, const std::string &key, const std::string &value)
{
    if (boost::get<CNoDestination>(&dest))
        return false;

    mapAddressBook[dest].destdata.insert(std::make_pair(key, value));
    return CWalletDB(*dbw).WriteDestData(EncodeDestination(dest), key, value);
}

bool CWallet::EraseDestData(const CTxDestination &dest, const std::string &key)
{
    if (!mapAddressBook[dest].destdata.erase(key))
        return false;
    return CWalletDB(*dbw).EraseDestData(EncodeDestination(dest), key);
}

bool CWallet::LoadDestData(const CTxDestination &dest, const std::string &key, const std::string &value)
{
    mapAddressBook[dest].destdata.insert(std::make_pair(key, value));
    return true;
}

bool CWallet::GetDestData(const CTxDestination &dest, const std::string &key, std::string *value) const
{
    std::map<CTxDestination, CAddressBookData>::const_iterator i = mapAddressBook.find(dest);
    if(i != mapAddressBook.end())
    {
        CAddressBookData::StringMap::const_iterator j = i->second.destdata.find(key);
        if(j != i->second.destdata.end())
        {
            if(value)
                *value = j->second;
            return true;
        }
    }
    return false;
}

std::vector<std::string> CWallet::GetDestValues(const std::string& prefix) const
{
    LOCK(cs_wallet);
    std::vector<std::string> values;
    for (const auto& address : mapAddressBook) {
        for (const auto& data : address.second.destdata) {
            if (!data.first.compare(0, prefix.size(), prefix)) {
                values.emplace_back(data.second);
            }
        }
    }
    return values;
}

CWallet* CWallet::CreateWalletFromFile(const std::string walletFile)
{
    // needed to restore wallet transaction meta data after -zapwallettxes
    std::vector<CWalletTx> vWtx;

    if (gArgs.GetBoolArg("-zapwallettxes", false)) {
        uiInterface.InitMessage(_("Zapping all transactions from wallet..."));

        std::unique_ptr<CWalletDBWrapper> dbw(new CWalletDBWrapper(&bitdb, walletFile));
        std::unique_ptr<CWallet> tempWallet = MakeUnique<CWallet>(std::move(dbw));
        DBErrors nZapWalletRet = tempWallet->ZapWalletTx(vWtx);
        if (nZapWalletRet != DB_LOAD_OK) {
            InitError(strprintf(_("Error loading %s: Wallet corrupted"), walletFile));
            return nullptr;
        }
    }

    uiInterface.InitMessage(_("Loading wallet..."));

    int64_t nStart = GetTimeMillis();
    bool fFirstRun = true;
    std::unique_ptr<CWalletDBWrapper> dbw(new CWalletDBWrapper(&bitdb, walletFile));
    CWallet *walletInstance = new CWallet(std::move(dbw));
    DBErrors nLoadWalletRet = walletInstance->LoadWallet(fFirstRun);
    if (nLoadWalletRet != DB_LOAD_OK)
    {
        if (nLoadWalletRet == DB_CORRUPT) {
            InitError(strprintf(_("Error loading %s: Wallet corrupted"), walletFile));
            return nullptr;
        }
        else if (nLoadWalletRet == DB_NONCRITICAL_ERROR)
        {
            InitWarning(strprintf(_("Error reading %s! All keys read correctly, but transaction data"
                                         " or address book entries might be missing or incorrect."),
                walletFile));
        }
        else if (nLoadWalletRet == DB_TOO_NEW) {
            InitError(strprintf(_("Error loading %s: Wallet requires newer version of %s"), walletFile, _(PACKAGE_NAME)));
            return nullptr;
        }
        else if (nLoadWalletRet == DB_NEED_REWRITE)
        {
            InitError(strprintf(_("Wallet needed to be rewritten: restart %s to complete"), _(PACKAGE_NAME)));
            return nullptr;
        }
        else {
            InitError(strprintf(_("Error loading %s"), walletFile));
            return nullptr;
        }
    }

    if (gArgs.GetBoolArg("-upgradewallet", fFirstRun))
    {
        int nMaxVersion = gArgs.GetArg("-upgradewallet", 0);
        if (nMaxVersion == 0) // the -upgradewallet without argument case
        {
            LogPrintf("Performing wallet upgrade to %i\n", FEATURE_LATEST);
            nMaxVersion = CLIENT_VERSION;
            walletInstance->SetMinVersion(FEATURE_LATEST); // permanently upgrade the wallet immediately
        }
        else
            LogPrintf("Allowing wallet upgrade up to %i\n", nMaxVersion);
        if (nMaxVersion < walletInstance->GetVersion())
        {
            InitError(_("Cannot downgrade wallet"));
            return nullptr;
        }
        walletInstance->SetMaxVersion(nMaxVersion);
    }

    if (fFirstRun)
    {
        // ensure this wallet.dat can only be opened by clients supporting HD with chain split and expects no default key
        if (!gArgs.GetBoolArg("-usehd", true)) {
            InitError(strprintf(_("Error creating %s: You can't create non-HD wallets with this version."), walletFile));
            return nullptr;
        }
        walletInstance->SetMinVersion(FEATURE_NO_DEFAULT_KEY);

        // generate a new master key
        CPubKey masterPubKey = walletInstance->GenerateNewHDMasterKey();
        if (!walletInstance->SetHDMasterKey(masterPubKey))
            throw std::runtime_error(std::string(__func__) + ": Storing master key failed");

        // Top up the keypool
        if (!walletInstance->TopUpKeyPool()) {
            InitError(_("Unable to generate initial keys") += "\n");
            return nullptr;
        }

        walletInstance->SetBestChain(chainActive.GetLocator());
    }
    else if (gArgs.IsArgSet("-usehd")) {
        bool useHD = gArgs.GetBoolArg("-usehd", true);
        if (walletInstance->IsHDEnabled() && !useHD) {
            InitError(strprintf(_("Error loading %s: You can't disable HD on an already existing HD wallet"), walletFile));
            return nullptr;
        }
        if (!walletInstance->IsHDEnabled() && useHD) {
            InitError(strprintf(_("Error loading %s: You can't enable HD on an already existing non-HD wallet"), walletFile));
            return nullptr;
        }
    }

    LogPrintf(" wallet      %15dms\n", GetTimeMillis() - nStart);

    // Try to top up keypool. No-op if the wallet is locked.
    walletInstance->TopUpKeyPool();

    CBlockIndex *pindexRescan = chainActive.Genesis();
    if (!gArgs.GetBoolArg("-rescan", false))
    {
        CWalletDB walletdb(*walletInstance->dbw);
        CBlockLocator locator;
        if (walletdb.ReadBestBlock(locator))
            pindexRescan = FindForkInGlobalIndex(chainActive, locator);
    }

    walletInstance->m_last_block_processed = chainActive.Tip();
    RegisterValidationInterface(walletInstance);

    if (chainActive.Tip() && chainActive.Tip() != pindexRescan)
    {
        //We can't rescan beyond non-pruned blocks, stop and throw an error
        //this might happen if a user uses an old wallet within a pruned node
        // or if he ran -disablewallet for a longer time, then decided to re-enable
        if (fPruneMode)
        {
            CBlockIndex *block = chainActive.Tip();
            while (block && block->pprev && (block->pprev->nStatus & BLOCK_HAVE_DATA) && block->pprev->nTx > 0 && pindexRescan != block)
                block = block->pprev;

            if (pindexRescan != block) {
                InitError(_("Prune: last wallet synchronisation goes beyond pruned data. You need to -reindex (download the whole blockchain again in case of pruned node)"));
                return nullptr;
            }
        }

        uiInterface.InitMessage(_("Rescanning..."));
        LogPrintf("Rescanning last %i blocks (from block %i)...\n", chainActive.Height() - pindexRescan->nHeight, pindexRescan->nHeight);

        // No need to read and scan block if block was created before
        // our wallet birthday (as adjusted for block time variability)
        while (pindexRescan && walletInstance->nTimeFirstKey && (pindexRescan->GetBlockTime() < (walletInstance->nTimeFirstKey - TIMESTAMP_WINDOW))) {
            pindexRescan = chainActive.Next(pindexRescan);
        }

        nStart = GetTimeMillis();
        {
            WalletRescanReserver reserver(walletInstance);
            if (!reserver.reserve()) {
                InitError(_("Failed to rescan the wallet during initialization"));
                return nullptr;
            }
            walletInstance->ScanForWalletTransactions(pindexRescan, nullptr, reserver, true);
        }
        LogPrintf(" rescan      %15dms\n", GetTimeMillis() - nStart);
        walletInstance->SetBestChain(chainActive.GetLocator());
        walletInstance->dbw->IncrementUpdateCounter();

        // Restore wallet transaction metadata after -zapwallettxes=1
        if (gArgs.GetBoolArg("-zapwallettxes", false) && gArgs.GetArg("-zapwallettxes", "1") != "2")
        {
            CWalletDB walletdb(*walletInstance->dbw);

            for (const CWalletTx& wtxOld : vWtx)
            {
                uint256 hash = wtxOld.GetHash();
                std::map<uint256, CWalletTx>::iterator mi = walletInstance->mapWallet.find(hash);
                if (mi != walletInstance->mapWallet.end())
                {
                    const CWalletTx* copyFrom = &wtxOld;
                    CWalletTx* copyTo = &mi->second;
                    copyTo->mapValue = copyFrom->mapValue;
                    copyTo->vOrderForm = copyFrom->vOrderForm;
                    copyTo->nTimeReceived = copyFrom->nTimeReceived;
                    copyTo->nTimeSmart = copyFrom->nTimeSmart;
                    copyTo->fFromMe = copyFrom->fFromMe;
                    copyTo->strFromAccount = copyFrom->strFromAccount;
                    copyTo->nOrderPos = copyFrom->nOrderPos;
                    walletdb.WriteTx(*copyTo);
                }
            }
        }
    }
    walletInstance->SetBroadcastTransactions(gArgs.GetBoolArg("-walletbroadcast", DEFAULT_WALLETBROADCAST));

    {
        LOCK(walletInstance->cs_wallet);
        LogPrintf("setKeyPool.size() = %u\n",      walletInstance->GetKeyPoolSize());
        LogPrintf("mapWallet.size() = %u\n",       walletInstance->mapWallet.size());
        LogPrintf("mapAddressBook.size() = %u\n",  walletInstance->mapAddressBook.size());
    }

    return walletInstance;
}

std::atomic<bool> CWallet::fFlushScheduled(false);

void CWallet::postInitProcess(CScheduler& scheduler)
{
    // Add wallet transactions that aren't already in a block to mempool
    // Do this here as mempool requires genesis block to be loaded
    ReacceptWalletTransactions();

    // Run a thread to flush wallet periodically
    if (!CWallet::fFlushScheduled.exchange(true)) {
        scheduler.scheduleEvery(MaybeCompactWalletDB, 500);
    }
}

bool CWallet::BackupWallet(const std::string& strDest)
{
    return dbw->Backup(strDest);
}

CKeyPool::CKeyPool()
{
    nTime = GetTime();
    fInternal = false;
}

CKeyPool::CKeyPool(const CPubKey& vchPubKeyIn, bool internalIn)
{
    nTime = GetTime();
    vchPubKey = vchPubKeyIn;
    fInternal = internalIn;
}

CWalletKey::CWalletKey(int64_t nExpires)
{
    nTimeCreated = (nExpires ? GetTime() : 0);
    nTimeExpires = nExpires;
}

bool CWalletTx::AcceptToMemoryPool(const CAmount& nAbsurdFee, CValidationState& state)
{
    // Quick check to avoid re-setting fInMempool to false
    if (mempool.exists(tx->GetHash())) {
        return false;
    }

    // We must set fInMempool here - while it will be re-set to true by the
    // entered-mempool callback, if we did not there would be a race where a
    // user could call sendmoney in a loop and hit spurious out of funds errors
    // because we think that the transaction they just generated's change is
    // unavailable as we're not yet aware its in mempool.
    bool ret = ::AcceptToMemoryPool(mempool, state, tx, nullptr /* pfMissingInputs */,
                                nullptr /* plTxnReplaced */, false /* bypass_limits */, nAbsurdFee);
    fInMempool = ret;
    return ret;
}

static const std::string OUTPUT_TYPE_STRING_LEGACY = "legacy";
static const std::string OUTPUT_TYPE_STRING_P2SH_SEGWIT = "p2sh-segwit";
static const std::string OUTPUT_TYPE_STRING_BECH32 = "bech32";

OutputType ParseOutputType(const std::string& type, OutputType default_type)
{
    if (type.empty()) {
        return default_type;
    } else if (type == OUTPUT_TYPE_STRING_LEGACY) {
        return OUTPUT_TYPE_LEGACY;
    } else if (type == OUTPUT_TYPE_STRING_P2SH_SEGWIT) {
        return OUTPUT_TYPE_P2SH_SEGWIT;
    } else if (type == OUTPUT_TYPE_STRING_BECH32) {
        return OUTPUT_TYPE_BECH32;
    } else {
        return OUTPUT_TYPE_NONE;
    }
}

const std::string& FormatOutputType(OutputType type)
{
    switch (type) {
    case OUTPUT_TYPE_LEGACY: return OUTPUT_TYPE_STRING_LEGACY;
    case OUTPUT_TYPE_P2SH_SEGWIT: return OUTPUT_TYPE_STRING_P2SH_SEGWIT;
    case OUTPUT_TYPE_BECH32: return OUTPUT_TYPE_STRING_BECH32;
    default: assert(false);
    }
}

void CWallet::LearnRelatedScripts(const CPubKey& key, OutputType type)
{
    if (key.IsCompressed() && (type == OUTPUT_TYPE_P2SH_SEGWIT || type == OUTPUT_TYPE_BECH32)) {
        CTxDestination witdest = WitnessV0KeyHash(key.GetID());
        CScript witprog = GetScriptForDestination(witdest);
        // Make sure the resulting program is solvable.
        assert(IsSolvable(*this, witprog));
        AddCScript(witprog);
    }
}

void CWallet::LearnAllRelatedScripts(const CPubKey& key)
{
    // OUTPUT_TYPE_P2SH_SEGWIT always adds all necessary scripts for all types.
    LearnRelatedScripts(key, OUTPUT_TYPE_P2SH_SEGWIT);
}

CTxDestination GetDestinationForKey(const CPubKey& key, OutputType type)
{
    switch (type) {
    case OUTPUT_TYPE_LEGACY: return key.GetID();
    case OUTPUT_TYPE_P2SH_SEGWIT:
    case OUTPUT_TYPE_BECH32: {
        if (!key.IsCompressed()) return key.GetID();
        CTxDestination witdest = WitnessV0KeyHash(key.GetID());
        CScript witprog = GetScriptForDestination(witdest);
        if (type == OUTPUT_TYPE_P2SH_SEGWIT) {
            return CScriptID(witprog);
        } else {
            return witdest;
        }
    }
    default: assert(false);
    }
}

std::vector<CTxDestination> GetAllDestinationsForKey(const CPubKey& key)
{
    CKeyID keyid = key.GetID();
    if (key.IsCompressed()) {
        CTxDestination segwit = WitnessV0KeyHash(keyid);
        CTxDestination p2sh = CScriptID(GetScriptForDestination(segwit));
        return std::vector<CTxDestination>{std::move(keyid), std::move(p2sh), std::move(segwit)};
    } else {
        return std::vector<CTxDestination>{std::move(keyid)};
    }
}

CTxDestination CWallet::AddAndGetDestinationForScript(const CScript& script, OutputType type)
{
    // Note that scripts over 520 bytes are not yet supported.
    switch (type) {
    case OUTPUT_TYPE_LEGACY:
        return CScriptID(script);
    case OUTPUT_TYPE_P2SH_SEGWIT:
    case OUTPUT_TYPE_BECH32: {
        WitnessV0ScriptHash hash;
        CSHA256().Write(script.data(), script.size()).Finalize(hash.begin());
        CTxDestination witdest = hash;
        CScript witprog = GetScriptForDestination(witdest);
        // Check if the resulting program is solvable (i.e. doesn't use an uncompressed key)
        if (!IsSolvable(*this, witprog)) return CScriptID(script);
        // Add the redeemscript, so that P2WSH and P2SH-P2WSH outputs are recognized as ours.
        AddCScript(witprog);
        if (type == OUTPUT_TYPE_BECH32) {
            return witdest;
        } else {
            return CScriptID(witprog);
        }
    }
    default: assert(false);
    }
}<|MERGE_RESOLUTION|>--- conflicted
+++ resolved
@@ -1771,11 +1771,8 @@
             }
 
             CBlock block;
-<<<<<<< HEAD
             std::vector<CTransactionRef> vGameTx;
             if (ReadBlockFromDisk(block, vGameTx, pindex, Params().GetConsensus())) {
-=======
-            if (ReadBlockFromDisk(block, pindex, Params().GetConsensus())) {
                 LOCK2(cs_main, cs_wallet);
                 if (pindex && !chainActive.Contains(pindex)) {
                     // Abort scan if current block is no longer active, to prevent
@@ -1783,7 +1780,6 @@
                     ret = pindex;
                     break;
                 }
->>>>>>> cb39e9e4
                 for (size_t posInBlock = 0; posInBlock < block.vtx.size(); ++posInBlock) {
                     AddToWalletIfInvolvingMe(block.vtx[posInBlock], pindex, posInBlock, fUpdate);
                 }
