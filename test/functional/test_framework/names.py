--- conflicted
+++ resolved
@@ -93,17 +93,10 @@
     """
 
     assert_equal (data['name'], name)
-<<<<<<< HEAD
     if not dead:
       assert_equal (data['value'], value)
+    assert isinstance (data['dead'], bool)
     assert_equal (data['dead'], dead)
-=======
-    assert_equal (data['value'], value)
-    if (expiresIn is not None):
-      assert_equal (data['expires_in'], expiresIn)
-    assert isinstance (data['expired'], bool)
-    assert_equal (data['expired'], expired)
->>>>>>> cbf361b2
 
   def checkNameHistory (self, ind, name, values):
     """
