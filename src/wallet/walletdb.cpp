--- conflicted
+++ resolved
@@ -268,13 +268,9 @@
             CWalletTx wtx;
             ssValue >> wtx;
             CValidationState state;
-<<<<<<< HEAD
             /* Skip CheckTransaction for game transactions, as they are special
                and fail some of the tests done in the function.  */
-            if (!wtx.IsGameTx() && !(CheckTransaction(wtx, state) && (wtx.GetHash() == hash) && state.IsValid()))
-=======
-            if (!(CheckTransaction(*wtx.tx, state) && (wtx.GetHash() == hash) && state.IsValid()))
->>>>>>> 4b9e6af6
+            if (!wtx.IsGameTx() && !(CheckTransaction(*wtx.tx, state) && (wtx.GetHash() == hash) && state.IsValid()))
                 return false;
 
             // Undo serialize changes in 31600
