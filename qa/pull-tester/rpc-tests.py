#!/usr/bin/env python3
# Copyright (c) 2014-2016 The Bitcoin Core developers
# Distributed under the MIT software license, see the accompanying
# file COPYING or http://www.opensource.org/licenses/mit-license.php.

"""
Run Regression Test Suite

This module calls down into individual test cases via subprocess. It will
forward all unrecognized arguments onto the individual test scripts, other
than:

    - `-extended`: run the "extended" test suite in addition to the basic one.
    - `-win`: signal that this is running in a Windows environment, and we
      should run the tests.
    - `--coverage`: this generates a basic coverage report for the RPC
      interface.

For a description of arguments recognized by test scripts, see
`qa/pull-tester/test_framework/test_framework.py:BitcoinTestFramework.main`.

"""

import os
import time
import shutil
import sys
import subprocess
import tempfile
import re

from tests_config import *

#If imported values are not defined then set to zero (or disabled)
if 'ENABLE_WALLET' not in vars():
    ENABLE_WALLET=0
if 'ENABLE_BITCOIND' not in vars():
    ENABLE_BITCOIND=0
if 'ENABLE_UTILS' not in vars():
    ENABLE_UTILS=0
if 'ENABLE_ZMQ' not in vars():
    ENABLE_ZMQ=0

ENABLE_COVERAGE=0

#Create a set to store arguments and create the passOn string
opts = set()
passOn = ""
p = re.compile("^--")

bold = ("","")
if (os.name == 'posix'):
    bold = ('\033[0m', '\033[1m')

for arg in sys.argv[1:]:
    if arg == '--coverage':
        ENABLE_COVERAGE = 1
    elif (p.match(arg) or arg == "-h"):
        passOn += " " + arg
    else:
        opts.add(arg)

#Set env vars
buildDir = BUILDDIR
if "BITCOIND" not in os.environ:
    os.environ["BITCOIND"] = buildDir + '/src/namecoind' + EXEEXT
if "BITCOINCLI" not in os.environ:
    os.environ["BITCOINCLI"] = buildDir + '/src/namecoin-cli' + EXEEXT

if EXEEXT == ".exe" and "-win" not in opts:
    # https://github.com/bitcoin/bitcoin/commit/d52802551752140cf41f0d9a225a43e84404d3e9
    # https://github.com/bitcoin/bitcoin/pull/5677#issuecomment-136646964
    print("Win tests currently disabled by default.  Use -win option to enable")
    sys.exit(0)

if not (ENABLE_WALLET == 1 and ENABLE_UTILS == 1 and ENABLE_BITCOIND == 1):
    print("No rpc tests to run. Wallet, utils, and bitcoind must all be enabled")
    sys.exit(0)

# python3-zmq may not be installed. Handle this gracefully and with some helpful info
if ENABLE_ZMQ:
    try:
        import zmq
    except ImportError as e:
        print("ERROR: \"import zmq\" failed. Set ENABLE_ZMQ=0 or " \
            "to run zmq tests, see dependency info in /qa/README.md.")
        raise e

#Tests
testScripts = [
    # FIXME: Enable once BIP9 is live for Namecoin.
    #'bip68-112-113-p2p.py',
    'wallet.py',
    'listtransactions.py',
    'receivedby.py',
    'mempool_resurrect_test.py',
    'txn_doublespend.py --mineblock',
    'txn_clone.py',
    'getchaintips.py',
    'rawtransactions.py',
    'rest.py',
    'mempool_spendcoinbase.py',
    'mempool_reorg.py',
    'mempool_limit.py',
    'httpbasics.py',
    'multi_rpc.py',
    'zapwallettxes.py',
    'proxy_test.py',
    'merkle_blocks.py',
    'fundrawtransaction.py',
    'signrawtransactions.py',
    'walletbackup.py',
    'nodehandling.py',
    'reindex.py',
    'decodescript.py',
    'p2p-fullblocktest.py',
    'blockchain.py',
    'disablewallet.py',
    'sendheaders.py',
    'keypool.py',
    'prioritise_transaction.py',
    'invalidblockrequest.py',
    'invalidtxrequest.py',
    'abandonconflict.py',
    # FIXME: Reenable and possibly fix once the BIP9 mining is activated.
    #'p2p-versionbits-warning.py',
    'importprunedfunds.py',
<<<<<<< HEAD
    'getstatsforheight.py',
=======
    'signmessages.py',
>>>>>>> 55421d71

    # auxpow tests
    'getauxblock.py',
    'dualalgo.py',

    # name tests
    #'name_expiration.py',
    #'name_list.py',
    #'name_multisig.py',
    #'name_pending.py',
    #'name_rawtx.py',
    #'name_registration.py',
    #'name_reorg.py',
    #'name_scanning.py',
    #'name_wallet.py',

    # game tests
    'game_basicnames.py',
    'game_feepolicy.py',
    'game_txindex.py',
    'game_bounties.py',
    'game_kills.py',
    'game_mempool.py',
    'game_minertaxes.py',
]
if ENABLE_ZMQ:
    testScripts.append('zmq_test.py')

testScriptsExt = [
    'bip9-softforks.py',
    'bip65-cltv.py',
    'bip65-cltv-p2p.py',
    'bip68-sequence.py',
    'bipdersig-p2p.py',
    'bipdersig.py',
    'txn_doublespend.py',
    'txn_clone.py --mineblock',
    'forknotify.py',
    'invalidateblock.py',
#    'rpcbind_test.py', #temporary, bug in libevent, see #6655
    'smartfees.py',
    'maxblocksinflight.py',
    'p2p-acceptblock.py',
    'mempool_packages.py',
    'maxuploadtarget.py',
    'replace-by-fee.py',
    'p2p-feefilter.py',
    'pruning.py', # leave pruning last as it takes a REALLY long time
]

def runtests():
    coverage = None

    if ENABLE_COVERAGE:
        coverage = RPCCoverage()
        print("Initializing coverage directory at %s\n" % coverage.dir)

    rpcTestDir = buildDir + '/qa/rpc-tests/'
    run_extended = '-extended' in opts
    cov_flag = coverage.flag if coverage else ''
    flags = " --srcdir %s/src %s %s" % (buildDir, cov_flag, passOn)

    #Run Tests
    for i in range(len(testScripts)):
        if (len(opts) == 0
                or (len(opts) == 1 and "-win" in opts )
                or run_extended
                or testScripts[i] in opts
                or re.sub(".py$", "", testScripts[i]) in opts ):

            print("Running testscript %s%s%s ..." % (bold[1], testScripts[i], bold[0]))
            time0 = time.time()
            subprocess.check_call(
                rpcTestDir + testScripts[i] + flags, shell=True)
            print("Duration: %s s\n" % (int(time.time() - time0)))

            # exit if help is called so we print just one set of
            # instructions
            p = re.compile(" -h| --help")
            if p.match(passOn):
                sys.exit(0)

    # Run Extended Tests
    for i in range(len(testScriptsExt)):
        if (run_extended or testScriptsExt[i] in opts
                or re.sub(".py$", "", testScriptsExt[i]) in opts):

            print(
                "Running 2nd level testscript "
                + "%s%s%s ..." % (bold[1], testScriptsExt[i], bold[0]))
            time0 = time.time()
            subprocess.check_call(
                rpcTestDir + testScriptsExt[i] + flags, shell=True)
            print("Duration: %s s\n" % (int(time.time() - time0)))

    if coverage:
        coverage.report_rpc_coverage()

        print("Cleaning up coverage data")
        coverage.cleanup()


class RPCCoverage(object):
    """
    Coverage reporting utilities for pull-tester.

    Coverage calculation works by having each test script subprocess write
    coverage files into a particular directory. These files contain the RPC
    commands invoked during testing, as well as a complete listing of RPC
    commands per `bitcoin-cli help` (`rpc_interface.txt`).

    After all tests complete, the commands run are combined and diff'd against
    the complete list to calculate uncovered RPC commands.

    See also: qa/rpc-tests/test_framework/coverage.py

    """
    def __init__(self):
        self.dir = tempfile.mkdtemp(prefix="coverage")
        self.flag = '--coveragedir %s' % self.dir

    def report_rpc_coverage(self):
        """
        Print out RPC commands that were unexercised by tests.

        """
        uncovered = self._get_uncovered_rpc_commands()

        if uncovered:
            print("Uncovered RPC commands:")
            print("".join(("  - %s\n" % i) for i in sorted(uncovered)))
        else:
            print("All RPC commands covered.")

    def cleanup(self):
        return shutil.rmtree(self.dir)

    def _get_uncovered_rpc_commands(self):
        """
        Return a set of currently untested RPC commands.

        """
        # This is shared from `qa/rpc-tests/test-framework/coverage.py`
        REFERENCE_FILENAME = 'rpc_interface.txt'
        COVERAGE_FILE_PREFIX = 'coverage.'

        coverage_ref_filename = os.path.join(self.dir, REFERENCE_FILENAME)
        coverage_filenames = set()
        all_cmds = set()
        covered_cmds = set()

        if not os.path.isfile(coverage_ref_filename):
            raise RuntimeError("No coverage reference found")

        with open(coverage_ref_filename, 'r') as f:
            all_cmds.update([i.strip() for i in f.readlines()])

        for root, dirs, files in os.walk(self.dir):
            for filename in files:
                if filename.startswith(COVERAGE_FILE_PREFIX):
                    coverage_filenames.add(os.path.join(root, filename))

        for filename in coverage_filenames:
            with open(filename, 'r') as f:
                covered_cmds.update([i.strip() for i in f.readlines()])

        return all_cmds - covered_cmds


if __name__ == '__main__':
    runtests()<|MERGE_RESOLUTION|>--- conflicted
+++ resolved
@@ -125,11 +125,8 @@
     # FIXME: Reenable and possibly fix once the BIP9 mining is activated.
     #'p2p-versionbits-warning.py',
     'importprunedfunds.py',
-<<<<<<< HEAD
+    'signmessages.py',
     'getstatsforheight.py',
-=======
-    'signmessages.py',
->>>>>>> 55421d71
 
     # auxpow tests
     'getauxblock.py',
