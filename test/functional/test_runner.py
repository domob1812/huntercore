#!/usr/bin/env python3
# Copyright (c) 2014-2016 The Bitcoin Core developers
# Distributed under the MIT software license, see the accompanying
# file COPYING or http://www.opensource.org/licenses/mit-license.php.
"""Run regression test suite.

This module calls down into individual test cases via subprocess. It will
forward all unrecognized arguments onto the individual test scripts.

Functional tests are disabled on Windows by default. Use --force to run them anyway.

For a description of arguments recognized by test scripts, see
`test/functional/test_framework/test_framework.py:BitcoinTestFramework.main`.

"""

import argparse
import configparser
import datetime
import os
import time
import shutil
import signal
import sys
import subprocess
import tempfile
import re
import logging

# Formatting. Default colors to empty strings.
BOLD, BLUE, RED, GREY = ("", ""), ("", ""), ("", ""), ("", "")
try:
    # Make sure python thinks it can write unicode to its stdout
    "\u2713".encode("utf_8").decode(sys.stdout.encoding)
    TICK = "✓ "
    CROSS = "✖ "
    CIRCLE = "○ "
except UnicodeDecodeError:
    TICK = "P "
    CROSS = "x "
    CIRCLE = "o "

if os.name == 'posix':
    # primitive formatting on supported
    # terminal via ANSI escape sequences:
    BOLD = ('\033[0m', '\033[1m')
    BLUE = ('\033[0m', '\033[0;34m')
    RED = ('\033[0m', '\033[0;31m')
    GREY = ('\033[0m', '\033[1;30m')

TEST_EXIT_PASSED = 0
TEST_EXIT_SKIPPED = 77

BASE_SCRIPTS= [
    # Scripts that are run by the travis build process.
    # Longest test should go first, to favor running tests in parallel
    'wallet-hd.py',
    'walletbackup.py',
    # vv Tests less than 5m vv
    # p2p-fullblocktest is disabled as it hits the BDB lock limit.
    #'p2p-fullblocktest.py',
    'fundrawtransaction.py',
    'p2p-compactblocks.py',
    # FIXME: Reenable and possibly fix once the BIP9 mining is activated.
    #'segwit.py',
    # vv Tests less than 2m vv
    'wallet.py',
    'wallet-accounts.py',
    # FIXME: Reenable and possibly fix once the BIP9 mining is activated.
    #'p2p-segwit.py',
    'wallet-dump.py',
    'listtransactions.py',
    # vv Tests less than 60s vv
    'sendheaders.py',
    'zapwallettxes.py',
    'importmulti.py',
    'mempool_limit.py',
    'merkle_blocks.py',
    'receivedby.py',
    'abandonconflict.py',
    # FIXME: Enable once we activate BIP9.
    #'bip68-112-113-p2p.py',
    'rawtransactions.py',
    'reindex.py',
    # vv Tests less than 30s vv
    'keypool-topup.py',
    'zmq_test.py',
    'bitcoin_cli.py',
    'mempool_resurrect_test.py',
    'txn_doublespend.py --mineblock',
    'txn_clone.py',
    'getchaintips.py',
    'rest.py',
    'mempool_spendcoinbase.py',
    'mempool_reorg.py',
    'mempool_persist.py',
    'multiwallet.py',
    'httpbasics.py',
    'multi_rpc.py',
    'proxy_test.py',
    'signrawtransactions.py',
    'disconnect_ban.py',
    'decodescript.py',
    'blockchain.py',
    'disablewallet.py',
    'net.py',
    'keypool.py',
    'p2p-mempool.py',
    'prioritise_transaction.py',
    'invalidblockrequest.py',
    'invalidtxrequest.py',
    # FIXME: Reenable and possibly fix once the BIP9 mining is activated.
    #'p2p-versionbits-warning.py',
    'preciousblock.py',
    'importprunedfunds.py',
    'signmessages.py',
    # FIXME: Reenable and possibly fix once the BIP9 mining is activated.
    #'nulldummy.py',
    'import-rescan.py',
    'mining.py',
    'bumpfee.py',
    'rpcnamedargs.py',
    'listsinceblock.py',
    'p2p-leaktests.py',
    'wallet-encryption.py',
    'bipdersig-p2p.py',
    'bip65-cltv-p2p.py',
    'uptime.py',
    'resendwallettransactions.py',

    # auxpow tests
    'auxpow_mining.py',
    'dualalgo.py',

    # name tests
    #'name_expiration.py',
    #'name_list.py',
    #'name_multisig.py',
    #'name_pending.py',
    #'name_rawtx.py',
    #'name_registration.py',
    #'name_reorg.py',
    #'name_scanning.py',
    #'name_wallet.py',

    # game tests
    'game_basicnames.py',
    'game_feepolicy.py',
    'game_txindex.py',
    'game_bounties.py',
    'game_kills.py',
    'game_mempool.py',
    'game_minertaxes.py',

    # Other new tests for Huntercoin.
    'getstatsforheight.py',
]

EXTENDED_SCRIPTS = [
    # These tests are not run by the travis build process.
    # Longest test should go first, to favor running tests in parallel
    'pruning.py',
    # vv Tests less than 20m vv
    'smartfees.py',
    # vv Tests less than 5m vv
    'maxuploadtarget.py',
    'mempool_packages.py',
    'dbcrash.py',
    # vv Tests less than 2m vv
    'bip68-sequence.py',
    'getblocktemplate_longpoll.py',
    'p2p-timeouts.py',
    # vv Tests less than 60s vv
    'bip9-softforks.py',
    'p2p-feefilter.py',
    'rpcbind_test.py',
    # vv Tests less than 30s vv
    'assumevalid.py',
    'example_test.py',
    'txn_doublespend.py',
    'txn_clone.py --mineblock',
    'forknotify.py',
    'invalidateblock.py',
    'p2p-acceptblock.py',
    'replace-by-fee.py',
]

# Tests that are currently being skipped (e. g., because of BIP9).
SKIPPED = [
    'p2p-fullblocktest.py',
    'p2p-segwit.py',
    'segwit.py',
    'bip68-112-113-p2p.py',
    'p2p-versionbits-warning.py',
    'nulldummy.py',
]

# Place EXTENDED_SCRIPTS first since it has the 3 longest running tests
ALL_SCRIPTS = EXTENDED_SCRIPTS + BASE_SCRIPTS

NON_SCRIPTS = [
    # These are python files that live in the functional tests directory, but are not test scripts.
    "combine_logs.py",
    "create_cache.py",
    "test_runner.py",
]

def main():
    # Parse arguments and pass through unrecognised args
    parser = argparse.ArgumentParser(add_help=False,
                                     usage='%(prog)s [test_runner.py options] [script options] [scripts]',
                                     description=__doc__,
                                     epilog='''
    Help text and arguments for individual test script:''',
                                     formatter_class=argparse.RawTextHelpFormatter)
    parser.add_argument('--coverage', action='store_true', help='generate a basic coverage report for the RPC interface')
    parser.add_argument('--exclude', '-x', help='specify a comma-separated-list of scripts to exclude.')
    parser.add_argument('--extended', action='store_true', help='run the extended test suite in addition to the basic tests')
    parser.add_argument('--force', '-f', action='store_true', help='run tests even on platforms where they are disabled by default (e.g. windows).')
    parser.add_argument('--help', '-h', '-?', action='store_true', help='print help text and exit')
    parser.add_argument('--jobs', '-j', type=int, default=4, help='how many test scripts to run in parallel. Default=4.')
    parser.add_argument('--keepcache', '-k', action='store_true', help='the default behavior is to flush the cache directory on startup. --keepcache retains the cache from the previous testrun.')
    parser.add_argument('--quiet', '-q', action='store_true', help='only print results summary and failure logs')
    parser.add_argument('--tmpdirprefix', '-t', default=tempfile.gettempdir(), help="Root directory for datadirs")
    args, unknown_args = parser.parse_known_args()

    # args to be passed on always start with two dashes; tests are the remaining unknown args
    tests = [arg for arg in unknown_args if arg[:2] != "--"]
    passon_args = [arg for arg in unknown_args if arg[:2] == "--"]

    # Read config generated by configure.
    config = configparser.ConfigParser()
    configfile = os.path.abspath(os.path.dirname(__file__)) + "/../config.ini"
    config.read_file(open(configfile))

    passon_args.append("--configfile=%s" % configfile)

    # Set up logging
    logging_level = logging.INFO if args.quiet else logging.DEBUG
    logging.basicConfig(format='%(message)s', level=logging_level)

    # Create base test directory
    tmpdir = "%s/bitcoin_test_runner_%s" % (args.tmpdirprefix, datetime.datetime.now().strftime("%Y%m%d_%H%M%S"))
    os.makedirs(tmpdir)

    logging.debug("Temporary test directory at %s" % tmpdir)

    enable_wallet = config["components"].getboolean("ENABLE_WALLET")
    enable_utils = config["components"].getboolean("ENABLE_UTILS")
    enable_bitcoind = config["components"].getboolean("ENABLE_BITCOIND")

    if config["environment"]["EXEEXT"] == ".exe" and not args.force:
        # https://github.com/bitcoin/bitcoin/commit/d52802551752140cf41f0d9a225a43e84404d3e9
        # https://github.com/bitcoin/bitcoin/pull/5677#issuecomment-136646964
        print("Tests currently disabled on Windows by default. Use --force option to enable")
        sys.exit(0)

    if not (enable_wallet and enable_utils and enable_bitcoind):
        print("No functional tests to run. Wallet, utils, and bitcoind must all be enabled")
        print("Rerun `configure` with -enable-wallet, -with-utils and -with-daemon and rerun make")
        sys.exit(0)

    # Build list of tests
    if tests:
        # Individual tests have been specified. Run specified tests that exist
        # in the ALL_SCRIPTS list. Accept the name with or without .py extension.
        tests = [re.sub("\.py$", "", t) + ".py" for t in tests]
        test_list = []
        for t in tests:
            if t in ALL_SCRIPTS:
                test_list.append(t)
            else:
                print("{}WARNING!{} Test '{}' not found in full test list.".format(BOLD[1], BOLD[0], t))
    else:
        # No individual tests have been specified.
        # Run all base tests, and optionally run extended tests.
        test_list = BASE_SCRIPTS
        if args.extended:
            # place the EXTENDED_SCRIPTS first since the three longest ones
            # are there and the list is shorter
            test_list = EXTENDED_SCRIPTS + test_list

    # Remove the test cases that the user has explicitly asked to exclude.
    if args.exclude:
        tests_excl = [re.sub("\.py$", "", t) + ".py" for t in args.exclude.split(',')]
        for exclude_test in tests_excl:
            if exclude_test in test_list:
                test_list.remove(exclude_test)
            else:
                print("{}WARNING!{} Test '{}' not found in current test list.".format(BOLD[1], BOLD[0], exclude_test))

    if not test_list:
        print("No valid test scripts specified. Check that your test is in one "
              "of the test lists in test_runner.py, or run test_runner.py with no arguments to run all tests")
        sys.exit(0)

    if args.help:
        # Print help for test_runner.py, then print help of the first script (with args removed) and exit.
        parser.print_help()
        subprocess.check_call([(config["environment"]["SRCDIR"] + '/test/functional/' + test_list[0].split()[0])] + ['-h'])
        sys.exit(0)

    check_script_list(config["environment"]["SRCDIR"])

    if not args.keepcache:
        shutil.rmtree("%s/test/cache" % config["environment"]["BUILDDIR"], ignore_errors=True)

    run_tests(test_list, config["environment"]["SRCDIR"], config["environment"]["BUILDDIR"], config["environment"]["EXEEXT"], tmpdir, args.jobs, args.coverage, passon_args)

def run_tests(test_list, src_dir, build_dir, exeext, tmpdir, jobs=1, enable_coverage=False, args=[]):
    # Warn if bitcoind is already running (unix only)
    try:
        if subprocess.check_output(["pidof", "namecoind"]) is not None:
            print("%sWARNING!%s There is already a namecoind process running on this system. Tests may fail unexpectedly due to resource contention!" % (BOLD[1], BOLD[0]))
    except (OSError, subprocess.SubprocessError):
        pass

    # Warn if there is a cache directory
    cache_dir = "%s/test/cache" % build_dir
    if os.path.isdir(cache_dir):
        print("%sWARNING!%s There is a cache directory here: %s. If tests fail unexpectedly, try deleting the cache directory." % (BOLD[1], BOLD[0], cache_dir))

    #Set env vars
    if "BITCOIND" not in os.environ:
<<<<<<< HEAD
        os.environ["BITCOIND"] = build_dir + '/src/huntercoind' + exeext
=======
        os.environ["BITCOIND"] = build_dir + '/src/namecoind' + exeext
        os.environ["BITCOINCLI"] = build_dir + '/src/namecoin-cli' + exeext
>>>>>>> 9bceced2

    tests_dir = src_dir + '/test/functional/'

    flags = ["--srcdir={}/src".format(build_dir)] + args
    flags.append("--cachedir=%s" % cache_dir)

    if enable_coverage:
        coverage = RPCCoverage()
        flags.append(coverage.flag)
        logging.debug("Initializing coverage directory at %s" % coverage.dir)
    else:
        coverage = None

    if len(test_list) > 1 and jobs > 1:
        # Populate cache
        subprocess.check_output([tests_dir + 'create_cache.py'] + flags + ["--tmpdir=%s/cache" % tmpdir])

    #Run Tests
    job_queue = TestHandler(jobs, tests_dir, tmpdir, test_list, flags)
    time0 = time.time()
    test_results = []

    max_len_name = len(max(test_list, key=len))

    for _ in range(len(test_list)):
        test_result, stdout, stderr = job_queue.get_next()
        test_results.append(test_result)

        if test_result.status == "Passed":
            logging.debug("\n%s%s%s passed, Duration: %s s" % (BOLD[1], test_result.name, BOLD[0], test_result.time))
        elif test_result.status == "Skipped":
            logging.debug("\n%s%s%s skipped" % (BOLD[1], test_result.name, BOLD[0]))
        else:
            print("\n%s%s%s failed, Duration: %s s\n" % (BOLD[1], test_result.name, BOLD[0], test_result.time))
            print(BOLD[1] + 'stdout:\n' + BOLD[0] + stdout + '\n')
            print(BOLD[1] + 'stderr:\n' + BOLD[0] + stderr + '\n')

    print_results(test_results, max_len_name, (int(time.time() - time0)))

    if coverage:
        coverage.report_rpc_coverage()

        logging.debug("Cleaning up coverage data")
        coverage.cleanup()

    # Clear up the temp directory if all subdirectories are gone
    if not os.listdir(tmpdir):
        os.rmdir(tmpdir)

    all_passed = all(map(lambda test_result: test_result.was_successful, test_results))

    sys.exit(not all_passed)

def print_results(test_results, max_len_name, runtime):
    results = "\n" + BOLD[1] + "%s | %s | %s\n\n" % ("TEST".ljust(max_len_name), "STATUS   ", "DURATION") + BOLD[0]

    test_results.sort(key=lambda result: result.name.lower())
    all_passed = True
    time_sum = 0

    for test_result in test_results:
        all_passed = all_passed and test_result.was_successful
        time_sum += test_result.time
        test_result.padding = max_len_name
        results += str(test_result)

    status = TICK + "Passed" if all_passed else CROSS + "Failed"
    results += BOLD[1] + "\n%s | %s | %s s (accumulated) \n" % ("ALL".ljust(max_len_name), status.ljust(9), time_sum) + BOLD[0]
    results += "Runtime: %s s\n" % (runtime)
    print(results)

class TestHandler:
    """
    Trigger the test scripts passed in via the list.
    """

    def __init__(self, num_tests_parallel, tests_dir, tmpdir, test_list=None, flags=None):
        assert(num_tests_parallel >= 1)
        self.num_jobs = num_tests_parallel
        self.tests_dir = tests_dir
        self.tmpdir = tmpdir
        self.test_list = test_list
        self.flags = flags
        self.num_running = 0
        # In case there is a graveyard of zombie bitcoinds, we can apply a
        # pseudorandom offset to hopefully jump over them.
        # (625 is PORT_RANGE/MAX_NODES)
        self.portseed_offset = int(time.time() * 1000) % 625
        self.jobs = []

    def get_next(self):
        while self.num_running < self.num_jobs and self.test_list:
            # Add tests
            self.num_running += 1
            t = self.test_list.pop(0)
            portseed = len(self.test_list) + self.portseed_offset
            portseed_arg = ["--portseed={}".format(portseed)]
            log_stdout = tempfile.SpooledTemporaryFile(max_size=2**16)
            log_stderr = tempfile.SpooledTemporaryFile(max_size=2**16)
            test_argv = t.split()
            tmpdir = ["--tmpdir=%s/%s_%s" % (self.tmpdir, re.sub(".py$", "", test_argv[0]), portseed)]
            self.jobs.append((t,
                              time.time(),
                              subprocess.Popen([self.tests_dir + test_argv[0]] + test_argv[1:] + self.flags + portseed_arg + tmpdir,
                                               universal_newlines=True,
                                               stdout=log_stdout,
                                               stderr=log_stderr),
                              log_stdout,
                              log_stderr))
        if not self.jobs:
            raise IndexError('pop from empty list')
        while True:
            # Return first proc that finishes
            time.sleep(.5)
            for j in self.jobs:
                (name, time0, proc, log_out, log_err) = j
                if os.getenv('TRAVIS') == 'true' and int(time.time() - time0) > 20 * 60:
                    # In travis, timeout individual tests after 20 minutes (to stop tests hanging and not
                    # providing useful output.
                    proc.send_signal(signal.SIGINT)
                if proc.poll() is not None:
                    log_out.seek(0), log_err.seek(0)
                    [stdout, stderr] = [l.read().decode('utf-8') for l in (log_out, log_err)]
                    log_out.close(), log_err.close()
                    if proc.returncode == TEST_EXIT_PASSED and stderr == "":
                        status = "Passed"
                    elif proc.returncode == TEST_EXIT_SKIPPED:
                        status = "Skipped"
                    else:
                        status = "Failed"
                    self.num_running -= 1
                    self.jobs.remove(j)

                    return TestResult(name, status, int(time.time() - time0)), stdout, stderr
            print('.', end='', flush=True)

class TestResult():
    def __init__(self, name, status, time):
        self.name = name
        self.status = status
        self.time = time
        self.padding = 0

    def __repr__(self):
        if self.status == "Passed":
            color = BLUE
            glyph = TICK
        elif self.status == "Failed":
            color = RED
            glyph = CROSS
        elif self.status == "Skipped":
            color = GREY
            glyph = CIRCLE

        return color[1] + "%s | %s%s | %s s\n" % (self.name.ljust(self.padding), glyph, self.status.ljust(7), self.time) + color[0]

    @property
    def was_successful(self):
        return self.status != "Failed"


def check_script_list(src_dir):
    """Check scripts directory.

    Check that there are no scripts in the functional tests directory which are
    not being run by pull-tester.py."""
    script_dir = src_dir + '/test/functional/'
    python_files = set([t for t in os.listdir(script_dir) if t[-3:] == ".py"])
    missed_tests = list(python_files - set(map(lambda x: x.split()[0], ALL_SCRIPTS + NON_SCRIPTS + SKIPPED)))
    if len(missed_tests) != 0:
        print("%sWARNING!%s The following scripts are not being run: %s. Check the test lists in test_runner.py." % (BOLD[1], BOLD[0], str(missed_tests)))
        if os.getenv('TRAVIS') == 'true':
            # On travis this warning is an error to prevent merging incomplete commits into master
            sys.exit(1)

class RPCCoverage(object):
    """
    Coverage reporting utilities for test_runner.

    Coverage calculation works by having each test script subprocess write
    coverage files into a particular directory. These files contain the RPC
    commands invoked during testing, as well as a complete listing of RPC
    commands per `bitcoin-cli help` (`rpc_interface.txt`).

    After all tests complete, the commands run are combined and diff'd against
    the complete list to calculate uncovered RPC commands.

    See also: test/functional/test_framework/coverage.py

    """
    def __init__(self):
        self.dir = tempfile.mkdtemp(prefix="coverage")
        self.flag = '--coveragedir=%s' % self.dir

    def report_rpc_coverage(self):
        """
        Print out RPC commands that were unexercised by tests.

        """
        uncovered = self._get_uncovered_rpc_commands()

        if uncovered:
            print("Uncovered RPC commands:")
            print("".join(("  - %s\n" % i) for i in sorted(uncovered)))
        else:
            print("All RPC commands covered.")

    def cleanup(self):
        return shutil.rmtree(self.dir)

    def _get_uncovered_rpc_commands(self):
        """
        Return a set of currently untested RPC commands.

        """
        # This is shared from `test/functional/test-framework/coverage.py`
        reference_filename = 'rpc_interface.txt'
        coverage_file_prefix = 'coverage.'

        coverage_ref_filename = os.path.join(self.dir, reference_filename)
        coverage_filenames = set()
        all_cmds = set()
        covered_cmds = set()

        if not os.path.isfile(coverage_ref_filename):
            raise RuntimeError("No coverage reference found")

        with open(coverage_ref_filename, 'r') as f:
            all_cmds.update([i.strip() for i in f.readlines()])

        for root, dirs, files in os.walk(self.dir):
            for filename in files:
                if filename.startswith(coverage_file_prefix):
                    coverage_filenames.add(os.path.join(root, filename))

        for filename in coverage_filenames:
            with open(filename, 'r') as f:
                covered_cmds.update([i.strip() for i in f.readlines()])

        return all_cmds - covered_cmds


if __name__ == '__main__':
    main()<|MERGE_RESOLUTION|>--- conflicted
+++ resolved
@@ -322,12 +322,8 @@
 
     #Set env vars
     if "BITCOIND" not in os.environ:
-<<<<<<< HEAD
         os.environ["BITCOIND"] = build_dir + '/src/huntercoind' + exeext
-=======
-        os.environ["BITCOIND"] = build_dir + '/src/namecoind' + exeext
-        os.environ["BITCOINCLI"] = build_dir + '/src/namecoin-cli' + exeext
->>>>>>> 9bceced2
+        os.environ["BITCOINCLI"] = build_dir + '/src/huntercoin-cli' + exeext
 
     tests_dir = src_dir + '/test/functional/'
 
