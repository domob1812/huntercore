// Copyright (c) 2009-2010 Satoshi Nakamoto
// Copyright (c) 2009-2015 The Bitcoin Core developers
// Distributed under the MIT software license, see the accompanying
// file COPYING or http://www.opensource.org/licenses/mit-license.php.

#include "wallet/wallet.h"

#include "base58.h"
#include "checkpoints.h"
#include "chain.h"
#include "wallet/coincontrol.h"
#include "consensus/consensus.h"
#include "consensus/validation.h"
#include "game/tx.h"
#include "key.h"
#include "keystore.h"
#include "validation.h"
#include "net.h"
#include "policy/policy.h"
#include "primitives/block.h"
#include "primitives/transaction.h"
#include "script/script.h"
#include "script/sign.h"
#include "timedata.h"
#include "txmempool.h"
#include "util.h"
#include "ui_interface.h"
#include "utilmoneystr.h"

#include <assert.h>

#include <boost/algorithm/string/replace.hpp>
#include <boost/filesystem.hpp>
#include <boost/thread.hpp>

using namespace std;

CWallet* pwalletMain = NULL;
/** Transaction fee set by the user */
CFeeRate payTxFee(DEFAULT_TRANSACTION_FEE);
unsigned int nTxConfirmTarget = DEFAULT_TX_CONFIRM_TARGET;
bool bSpendZeroConfChange = DEFAULT_SPEND_ZEROCONF_CHANGE;
bool fSendFreeTransactions = DEFAULT_SEND_FREE_TRANSACTIONS;
bool fWalletRbf = DEFAULT_WALLET_RBF;

const char * DEFAULT_WALLET_DAT = "wallet.dat";
const uint32_t BIP32_HARDENED_KEY_LIMIT = 0x80000000;

/**
 * Fees smaller than this (in satoshi) are considered zero fee (for transaction creation)
 * Override with -mintxfee
 */
CFeeRate CWallet::minTxFee = CFeeRate(DEFAULT_TRANSACTION_MINFEE);
/**
 * If fee estimation does not have enough data to provide estimates, use this fee instead.
 * Has no effect if not using fee estimation
 * Override with -fallbackfee
 */
CFeeRate CWallet::fallbackFee = CFeeRate(DEFAULT_FALLBACK_FEE);

/** @defgroup mapWallet
 *
 * @{
 */

struct CompareValueOnly
{
    bool operator()(const pair<CAmount, pair<const CWalletTx*, unsigned int> >& t1,
                    const pair<CAmount, pair<const CWalletTx*, unsigned int> >& t2) const
    {
        return t1.first < t2.first;
    }
};

std::string COutput::ToString() const
{
    return strprintf("COutput(%s, %d, %d) [%s]", tx->GetHash().ToString(), i, nDepth, FormatMoney(tx->tx->vout[i].nValue));
}

const CWalletTx* CWallet::GetWalletTx(const uint256& hash) const
{
    LOCK(cs_wallet);
    std::map<uint256, CWalletTx>::const_iterator it = mapWallet.find(hash);
    if (it == mapWallet.end())
        return NULL;
    return &(it->second);
}

CPubKey CWallet::GenerateNewKey()
{
    AssertLockHeld(cs_wallet); // mapKeyMetadata
    bool fCompressed = CanSupportFeature(FEATURE_COMPRPUBKEY); // default to compressed public keys if we want 0.6.0 wallets

    CKey secret;

    // Create new metadata
    int64_t nCreationTime = GetTime();
    CKeyMetadata metadata(nCreationTime);

    // use HD key derivation if HD was enabled during wallet creation
    if (IsHDEnabled()) {
        DeriveNewChildKey(metadata, secret);
    } else {
        secret.MakeNewKey(fCompressed);
    }

    // Compressed public keys were introduced in version 0.6.0
    if (fCompressed)
        SetMinVersion(FEATURE_COMPRPUBKEY);

    CPubKey pubkey = secret.GetPubKey();
    assert(secret.VerifyPubKey(pubkey));

    mapKeyMetadata[pubkey.GetID()] = metadata;
    if (!nTimeFirstKey || nCreationTime < nTimeFirstKey)
        nTimeFirstKey = nCreationTime;

    if (!AddKeyPubKey(secret, pubkey))
        throw std::runtime_error(std::string(__func__) + ": AddKey failed");
    return pubkey;
}

void CWallet::DeriveNewChildKey(CKeyMetadata& metadata, CKey& secret)
{
    // for now we use a fixed keypath scheme of m/0'/0'/k
    CKey key;                      //master key seed (256bit)
    CExtKey masterKey;             //hd master key
    CExtKey accountKey;            //key at m/0'
    CExtKey externalChainChildKey; //key at m/0'/0'
    CExtKey childKey;              //key at m/0'/0'/<n>'

    // try to get the master key
    if (!GetKey(hdChain.masterKeyID, key))
        throw std::runtime_error(std::string(__func__) + ": Master key not found");

    masterKey.SetMaster(key.begin(), key.size());

    // derive m/0'
    // use hardened derivation (child keys >= 0x80000000 are hardened after bip32)
    masterKey.Derive(accountKey, BIP32_HARDENED_KEY_LIMIT);

    // derive m/0'/0'
    accountKey.Derive(externalChainChildKey, BIP32_HARDENED_KEY_LIMIT);

    // derive child key at next index, skip keys already known to the wallet
    do {
        // always derive hardened keys
        // childIndex | BIP32_HARDENED_KEY_LIMIT = derive childIndex in hardened child-index-range
        // example: 1 | BIP32_HARDENED_KEY_LIMIT == 0x80000001 == 2147483649
        externalChainChildKey.Derive(childKey, hdChain.nExternalChainCounter | BIP32_HARDENED_KEY_LIMIT);
        metadata.hdKeypath = "m/0'/0'/" + std::to_string(hdChain.nExternalChainCounter) + "'";
        metadata.hdMasterKeyID = hdChain.masterKeyID;
        // increment childkey index
        hdChain.nExternalChainCounter++;
    } while (HaveKey(childKey.key.GetPubKey().GetID()));
    secret = childKey.key;

    // update the chain model in the database
    if (!CWalletDB(strWalletFile).WriteHDChain(hdChain))
        throw std::runtime_error(std::string(__func__) + ": Writing HD chain model failed");
}

bool CWallet::AddKeyPubKey(const CKey& secret, const CPubKey &pubkey)
{
    AssertLockHeld(cs_wallet); // mapKeyMetadata
    if (!CCryptoKeyStore::AddKeyPubKey(secret, pubkey))
        return false;

    // check if we need to remove from watch-only
    CScript script;
    script = GetScriptForDestination(pubkey.GetID());
    if (HaveWatchOnly(script))
        RemoveWatchOnly(script);
    script = GetScriptForRawPubKey(pubkey);
    if (HaveWatchOnly(script))
        RemoveWatchOnly(script);

    if (!fFileBacked)
        return true;
    if (!IsCrypted()) {
        return CWalletDB(strWalletFile).WriteKey(pubkey,
                                                 secret.GetPrivKey(),
                                                 mapKeyMetadata[pubkey.GetID()]);
    }
    return true;
}

bool CWallet::AddCryptedKey(const CPubKey &vchPubKey,
                            const vector<unsigned char> &vchCryptedSecret)
{
    if (!CCryptoKeyStore::AddCryptedKey(vchPubKey, vchCryptedSecret))
        return false;
    if (!fFileBacked)
        return true;
    {
        LOCK(cs_wallet);
        if (pwalletdbEncryption)
            return pwalletdbEncryption->WriteCryptedKey(vchPubKey,
                                                        vchCryptedSecret,
                                                        mapKeyMetadata[vchPubKey.GetID()]);
        else
            return CWalletDB(strWalletFile).WriteCryptedKey(vchPubKey,
                                                            vchCryptedSecret,
                                                            mapKeyMetadata[vchPubKey.GetID()]);
    }
    return false;
}

bool CWallet::LoadKeyMetadata(const CPubKey &pubkey, const CKeyMetadata &meta)
{
    AssertLockHeld(cs_wallet); // mapKeyMetadata
    if (meta.nCreateTime && (!nTimeFirstKey || meta.nCreateTime < nTimeFirstKey))
        nTimeFirstKey = meta.nCreateTime;

    mapKeyMetadata[pubkey.GetID()] = meta;
    return true;
}

bool CWallet::LoadCryptedKey(const CPubKey &vchPubKey, const std::vector<unsigned char> &vchCryptedSecret)
{
    return CCryptoKeyStore::AddCryptedKey(vchPubKey, vchCryptedSecret);
}

bool CWallet::AddCScript(const CScript& redeemScript)
{
    if (!CCryptoKeyStore::AddCScript(redeemScript))
        return false;
    if (!fFileBacked)
        return true;
    return CWalletDB(strWalletFile).WriteCScript(Hash160(redeemScript), redeemScript);
}

bool CWallet::LoadCScript(const CScript& redeemScript)
{
    /* A sanity check was added in pull #3843 to avoid adding redeemScripts
     * that never can be redeemed. However, old wallets may still contain
     * these. Do not add them to the wallet and warn. */
    if (redeemScript.size() > MAX_SCRIPT_ELEMENT_SIZE)
    {
        std::string strAddr = CBitcoinAddress(CScriptID(redeemScript)).ToString();
        LogPrintf("%s: Warning: This wallet contains a redeemScript of size %i which exceeds maximum size %i thus can never be redeemed. Do not use address %s.\n",
            __func__, redeemScript.size(), MAX_SCRIPT_ELEMENT_SIZE, strAddr);
        return true;
    }

    return CCryptoKeyStore::AddCScript(redeemScript);
}

bool CWallet::AddWatchOnly(const CScript &dest)
{
    if (!CCryptoKeyStore::AddWatchOnly(dest))
        return false;
    nTimeFirstKey = 1; // No birthday information for watch-only keys.
    NotifyWatchonlyChanged(true);
    if (!fFileBacked)
        return true;
    return CWalletDB(strWalletFile).WriteWatchOnly(dest);
}

bool CWallet::RemoveWatchOnly(const CScript &dest)
{
    AssertLockHeld(cs_wallet);
    if (!CCryptoKeyStore::RemoveWatchOnly(dest))
        return false;
    if (!HaveWatchOnly())
        NotifyWatchonlyChanged(false);
    if (fFileBacked)
        if (!CWalletDB(strWalletFile).EraseWatchOnly(dest))
            return false;

    return true;
}

bool CWallet::LoadWatchOnly(const CScript &dest)
{
    return CCryptoKeyStore::AddWatchOnly(dest);
}

bool CWallet::Unlock(const SecureString& strWalletPassphrase)
{
    CCrypter crypter;
    CKeyingMaterial vMasterKey;

    {
        LOCK(cs_wallet);
        BOOST_FOREACH(const MasterKeyMap::value_type& pMasterKey, mapMasterKeys)
        {
            if(!crypter.SetKeyFromPassphrase(strWalletPassphrase, pMasterKey.second.vchSalt, pMasterKey.second.nDeriveIterations, pMasterKey.second.nDerivationMethod))
                return false;
            if (!crypter.Decrypt(pMasterKey.second.vchCryptedKey, vMasterKey))
                continue; // try another master key
            if (CCryptoKeyStore::Unlock(vMasterKey))
                return true;
        }
    }
    return false;
}

bool CWallet::ChangeWalletPassphrase(const SecureString& strOldWalletPassphrase, const SecureString& strNewWalletPassphrase)
{
    bool fWasLocked = IsLocked();

    {
        LOCK(cs_wallet);
        Lock();

        CCrypter crypter;
        CKeyingMaterial vMasterKey;
        BOOST_FOREACH(MasterKeyMap::value_type& pMasterKey, mapMasterKeys)
        {
            if(!crypter.SetKeyFromPassphrase(strOldWalletPassphrase, pMasterKey.second.vchSalt, pMasterKey.second.nDeriveIterations, pMasterKey.second.nDerivationMethod))
                return false;
            if (!crypter.Decrypt(pMasterKey.second.vchCryptedKey, vMasterKey))
                return false;
            if (CCryptoKeyStore::Unlock(vMasterKey))
            {
                int64_t nStartTime = GetTimeMillis();
                crypter.SetKeyFromPassphrase(strNewWalletPassphrase, pMasterKey.second.vchSalt, pMasterKey.second.nDeriveIterations, pMasterKey.second.nDerivationMethod);
                pMasterKey.second.nDeriveIterations = pMasterKey.second.nDeriveIterations * (100 / ((double)(GetTimeMillis() - nStartTime)));

                nStartTime = GetTimeMillis();
                crypter.SetKeyFromPassphrase(strNewWalletPassphrase, pMasterKey.second.vchSalt, pMasterKey.second.nDeriveIterations, pMasterKey.second.nDerivationMethod);
                pMasterKey.second.nDeriveIterations = (pMasterKey.second.nDeriveIterations + pMasterKey.second.nDeriveIterations * 100 / ((double)(GetTimeMillis() - nStartTime))) / 2;

                if (pMasterKey.second.nDeriveIterations < 25000)
                    pMasterKey.second.nDeriveIterations = 25000;

                LogPrintf("Wallet passphrase changed to an nDeriveIterations of %i\n", pMasterKey.second.nDeriveIterations);

                if (!crypter.SetKeyFromPassphrase(strNewWalletPassphrase, pMasterKey.second.vchSalt, pMasterKey.second.nDeriveIterations, pMasterKey.second.nDerivationMethod))
                    return false;
                if (!crypter.Encrypt(vMasterKey, pMasterKey.second.vchCryptedKey))
                    return false;
                CWalletDB(strWalletFile).WriteMasterKey(pMasterKey.first, pMasterKey.second);
                if (fWasLocked)
                    Lock();
                return true;
            }
        }
    }

    return false;
}

void CWallet::SetBestChain(const CBlockLocator& loc)
{
    CWalletDB walletdb(strWalletFile);
    walletdb.WriteBestBlock(loc);
}

bool CWallet::SetMinVersion(enum WalletFeature nVersion, CWalletDB* pwalletdbIn, bool fExplicit)
{
    LOCK(cs_wallet); // nWalletVersion
    if (nWalletVersion >= nVersion)
        return true;

    // when doing an explicit upgrade, if we pass the max version permitted, upgrade all the way
    if (fExplicit && nVersion > nWalletMaxVersion)
            nVersion = FEATURE_LATEST;

    nWalletVersion = nVersion;

    if (nVersion > nWalletMaxVersion)
        nWalletMaxVersion = nVersion;

    if (fFileBacked)
    {
        CWalletDB* pwalletdb = pwalletdbIn ? pwalletdbIn : new CWalletDB(strWalletFile);
        if (nWalletVersion > 40000)
            pwalletdb->WriteMinVersion(nWalletVersion);
        if (!pwalletdbIn)
            delete pwalletdb;
    }

    return true;
}

bool CWallet::SetMaxVersion(int nVersion)
{
    LOCK(cs_wallet); // nWalletVersion, nWalletMaxVersion
    // cannot downgrade below current version
    if (nWalletVersion > nVersion)
        return false;

    nWalletMaxVersion = nVersion;

    return true;
}

set<uint256> CWallet::GetConflicts(const uint256& txid) const
{
    set<uint256> result;
    AssertLockHeld(cs_wallet);

    std::map<uint256, CWalletTx>::const_iterator it = mapWallet.find(txid);
    if (it == mapWallet.end())
        return result;
    const CWalletTx& wtx = it->second;

    std::pair<TxSpends::const_iterator, TxSpends::const_iterator> range;

    BOOST_FOREACH(const CTxIn& txin, wtx.tx->vin)
    {
        if (mapTxSpends.count(txin.prevout) <= 1)
            continue;  // No conflict if zero or one spends
        range = mapTxSpends.equal_range(txin.prevout);
        for (TxSpends::const_iterator _it = range.first; _it != range.second; ++_it)
            result.insert(_it->second);
    }
    return result;
}

void CWallet::Flush(bool shutdown)
{
    bitdb.Flush(shutdown);
}

bool CWallet::Verify()
{
    if (GetBoolArg("-disablewallet", DEFAULT_DISABLE_WALLET))
        return true;

    LogPrintf("Using BerkeleyDB version %s\n", DbEnv::version(0, 0, 0));
    std::string walletFile = GetArg("-wallet", DEFAULT_WALLET_DAT);

    LogPrintf("Using wallet %s\n", walletFile);
    uiInterface.InitMessage(_("Verifying wallet..."));

    // Wallet file must be a plain filename without a directory
    if (walletFile != boost::filesystem::basename(walletFile) + boost::filesystem::extension(walletFile))
        return InitError(strprintf(_("Wallet %s resides outside data directory %s"), walletFile, GetDataDir().string()));

    if (!bitdb.Open(GetDataDir()))
    {
        // try moving the database env out of the way
        boost::filesystem::path pathDatabase = GetDataDir() / "database";
        boost::filesystem::path pathDatabaseBak = GetDataDir() / strprintf("database.%d.bak", GetTime());
        try {
            boost::filesystem::rename(pathDatabase, pathDatabaseBak);
            LogPrintf("Moved old %s to %s. Retrying.\n", pathDatabase.string(), pathDatabaseBak.string());
        } catch (const boost::filesystem::filesystem_error&) {
            // failure is ok (well, not really, but it's not worse than what we started with)
        }
        
        // try again
        if (!bitdb.Open(GetDataDir())) {
            // if it still fails, it probably means we can't even create the database env
            return InitError(strprintf(_("Error initializing wallet database environment %s!"), GetDataDir()));
        }
    }
    
    if (GetBoolArg("-salvagewallet", false))
    {
        // Recover readable keypairs:
        if (!CWalletDB::Recover(bitdb, walletFile, true))
            return false;
    }
    
    if (boost::filesystem::exists(GetDataDir() / walletFile))
    {
        CDBEnv::VerifyResult r = bitdb.Verify(walletFile, CWalletDB::Recover);
        if (r == CDBEnv::RECOVER_OK)
        {
            InitWarning(strprintf(_("Warning: Wallet file corrupt, data salvaged!"
                                         " Original %s saved as %s in %s; if"
                                         " your balance or transactions are incorrect you should"
                                         " restore from a backup."),
                walletFile, "wallet.{timestamp}.bak", GetDataDir()));
        }
        if (r == CDBEnv::RECOVER_FAIL)
            return InitError(strprintf(_("%s corrupt, salvage failed"), walletFile));
    }
    
    return true;
}

void CWallet::SyncMetaData(pair<TxSpends::iterator, TxSpends::iterator> range)
{
    // We want all the wallet transactions in range to have the same metadata as
    // the oldest (smallest nOrderPos).
    // So: find smallest nOrderPos:

    int nMinOrderPos = std::numeric_limits<int>::max();
    const CWalletTx* copyFrom = NULL;
    for (TxSpends::iterator it = range.first; it != range.second; ++it)
    {
        const uint256& hash = it->second;
        int n = mapWallet[hash].nOrderPos;
        if (n < nMinOrderPos)
        {
            nMinOrderPos = n;
            copyFrom = &mapWallet[hash];
        }
    }
    // Now copy data from copyFrom to rest:
    for (TxSpends::iterator it = range.first; it != range.second; ++it)
    {
        const uint256& hash = it->second;
        CWalletTx* copyTo = &mapWallet[hash];
        if (copyFrom == copyTo) continue;
        if (!copyFrom->IsEquivalentTo(*copyTo)) continue;
        copyTo->mapValue = copyFrom->mapValue;
        copyTo->vOrderForm = copyFrom->vOrderForm;
        // fTimeReceivedIsTxTime not copied on purpose
        // nTimeReceived not copied on purpose
        copyTo->nTimeSmart = copyFrom->nTimeSmart;
        copyTo->fFromMe = copyFrom->fFromMe;
        copyTo->strFromAccount = copyFrom->strFromAccount;
        // nOrderPos not copied on purpose
        // cached members not copied on purpose
    }
}

/**
 * Outpoint is spent if any non-conflicted transaction
 * spends it:
 */
bool CWallet::IsSpent(const uint256& hash, unsigned int n) const
{
    const COutPoint outpoint(hash, n);
    pair<TxSpends::const_iterator, TxSpends::const_iterator> range;
    range = mapTxSpends.equal_range(outpoint);

    for (TxSpends::const_iterator it = range.first; it != range.second; ++it)
    {
        const uint256& wtxid = it->second;
        std::map<uint256, CWalletTx>::const_iterator mit = mapWallet.find(wtxid);
        if (mit != mapWallet.end()) {
            int depth = mit->second.GetDepthInMainChain();
            if (depth > 0  || (depth == 0 && !mit->second.isAbandoned()))
                return true; // Spent
        }
    }
    return false;
}

void CWallet::AddToSpends(const COutPoint& outpoint, const uint256& wtxid)
{
    mapTxSpends.insert(make_pair(outpoint, wtxid));

    pair<TxSpends::iterator, TxSpends::iterator> range;
    range = mapTxSpends.equal_range(outpoint);
    SyncMetaData(range);
}


void CWallet::AddToSpends(const uint256& wtxid)
{
    assert(mapWallet.count(wtxid));
    CWalletTx& thisTx = mapWallet[wtxid];
    // Coinbases and bounties do not spend anything.
    if (thisTx.IsCoinBase() || thisTx.IsBountyTx())
        return;

    BOOST_FOREACH(const CTxIn& txin, thisTx.tx->vin)
        AddToSpends(txin.prevout, wtxid);
}

bool CWallet::EncryptWallet(const SecureString& strWalletPassphrase)
{
    if (IsCrypted())
        return false;

    CKeyingMaterial vMasterKey;

    vMasterKey.resize(WALLET_CRYPTO_KEY_SIZE);
    GetStrongRandBytes(&vMasterKey[0], WALLET_CRYPTO_KEY_SIZE);

    CMasterKey kMasterKey;

    kMasterKey.vchSalt.resize(WALLET_CRYPTO_SALT_SIZE);
    GetStrongRandBytes(&kMasterKey.vchSalt[0], WALLET_CRYPTO_SALT_SIZE);

    CCrypter crypter;
    int64_t nStartTime = GetTimeMillis();
    crypter.SetKeyFromPassphrase(strWalletPassphrase, kMasterKey.vchSalt, 25000, kMasterKey.nDerivationMethod);
    kMasterKey.nDeriveIterations = 2500000 / ((double)(GetTimeMillis() - nStartTime));

    nStartTime = GetTimeMillis();
    crypter.SetKeyFromPassphrase(strWalletPassphrase, kMasterKey.vchSalt, kMasterKey.nDeriveIterations, kMasterKey.nDerivationMethod);
    kMasterKey.nDeriveIterations = (kMasterKey.nDeriveIterations + kMasterKey.nDeriveIterations * 100 / ((double)(GetTimeMillis() - nStartTime))) / 2;

    if (kMasterKey.nDeriveIterations < 25000)
        kMasterKey.nDeriveIterations = 25000;

    LogPrintf("Encrypting Wallet with an nDeriveIterations of %i\n", kMasterKey.nDeriveIterations);

    if (!crypter.SetKeyFromPassphrase(strWalletPassphrase, kMasterKey.vchSalt, kMasterKey.nDeriveIterations, kMasterKey.nDerivationMethod))
        return false;
    if (!crypter.Encrypt(vMasterKey, kMasterKey.vchCryptedKey))
        return false;

    {
        LOCK(cs_wallet);
        mapMasterKeys[++nMasterKeyMaxID] = kMasterKey;
        if (fFileBacked)
        {
            assert(!pwalletdbEncryption);
            pwalletdbEncryption = new CWalletDB(strWalletFile);
            if (!pwalletdbEncryption->TxnBegin()) {
                delete pwalletdbEncryption;
                pwalletdbEncryption = NULL;
                return false;
            }
            pwalletdbEncryption->WriteMasterKey(nMasterKeyMaxID, kMasterKey);
        }

        if (!EncryptKeys(vMasterKey))
        {
            if (fFileBacked) {
                pwalletdbEncryption->TxnAbort();
                delete pwalletdbEncryption;
            }
            // We now probably have half of our keys encrypted in memory, and half not...
            // die and let the user reload the unencrypted wallet.
            assert(false);
        }

        // Encryption was introduced in version 0.4.0
        SetMinVersion(FEATURE_WALLETCRYPT, pwalletdbEncryption, true);

        if (fFileBacked)
        {
            if (!pwalletdbEncryption->TxnCommit()) {
                delete pwalletdbEncryption;
                // We now have keys encrypted in memory, but not on disk...
                // die to avoid confusion and let the user reload the unencrypted wallet.
                assert(false);
            }

            delete pwalletdbEncryption;
            pwalletdbEncryption = NULL;
        }

        Lock();
        Unlock(strWalletPassphrase);

        // if we are using HD, replace the HD master key (seed) with a new one
        if (IsHDEnabled()) {
            CKey key;
            CPubKey masterPubKey = GenerateNewHDMasterKey();
            if (!SetHDMasterKey(masterPubKey))
                return false;
        }

        NewKeyPool();
        Lock();

        // Need to completely rewrite the wallet file; if we don't, bdb might keep
        // bits of the unencrypted private key in slack space in the database file.
        CDB::Rewrite(strWalletFile);

    }
    NotifyStatusChanged(this);

    return true;
}

DBErrors CWallet::ReorderTransactions()
{
    LOCK(cs_wallet);
    CWalletDB walletdb(strWalletFile);

    // Old wallets didn't have any defined order for transactions
    // Probably a bad idea to change the output of this

    // First: get all CWalletTx and CAccountingEntry into a sorted-by-time multimap.
    typedef pair<CWalletTx*, CAccountingEntry*> TxPair;
    typedef multimap<int64_t, TxPair > TxItems;
    TxItems txByTime;

    for (map<uint256, CWalletTx>::iterator it = mapWallet.begin(); it != mapWallet.end(); ++it)
    {
        CWalletTx* wtx = &((*it).second);
        txByTime.insert(make_pair(wtx->nTimeReceived, TxPair(wtx, (CAccountingEntry*)0)));
    }
    list<CAccountingEntry> acentries;
    walletdb.ListAccountCreditDebit("", acentries);
    BOOST_FOREACH(CAccountingEntry& entry, acentries)
    {
        txByTime.insert(make_pair(entry.nTime, TxPair((CWalletTx*)0, &entry)));
    }

    nOrderPosNext = 0;
    std::vector<int64_t> nOrderPosOffsets;
    for (TxItems::iterator it = txByTime.begin(); it != txByTime.end(); ++it)
    {
        CWalletTx *const pwtx = (*it).second.first;
        CAccountingEntry *const pacentry = (*it).second.second;
        int64_t& nOrderPos = (pwtx != 0) ? pwtx->nOrderPos : pacentry->nOrderPos;

        if (nOrderPos == -1)
        {
            nOrderPos = nOrderPosNext++;
            nOrderPosOffsets.push_back(nOrderPos);

            if (pwtx)
            {
                if (!walletdb.WriteTx(*pwtx))
                    return DB_LOAD_FAIL;
            }
            else
                if (!walletdb.WriteAccountingEntry(pacentry->nEntryNo, *pacentry))
                    return DB_LOAD_FAIL;
        }
        else
        {
            int64_t nOrderPosOff = 0;
            BOOST_FOREACH(const int64_t& nOffsetStart, nOrderPosOffsets)
            {
                if (nOrderPos >= nOffsetStart)
                    ++nOrderPosOff;
            }
            nOrderPos += nOrderPosOff;
            nOrderPosNext = std::max(nOrderPosNext, nOrderPos + 1);

            if (!nOrderPosOff)
                continue;

            // Since we're changing the order, write it back
            if (pwtx)
            {
                if (!walletdb.WriteTx(*pwtx))
                    return DB_LOAD_FAIL;
            }
            else
                if (!walletdb.WriteAccountingEntry(pacentry->nEntryNo, *pacentry))
                    return DB_LOAD_FAIL;
        }
    }
    walletdb.WriteOrderPosNext(nOrderPosNext);

    return DB_LOAD_OK;
}

int64_t CWallet::IncOrderPosNext(CWalletDB *pwalletdb)
{
    AssertLockHeld(cs_wallet); // nOrderPosNext
    int64_t nRet = nOrderPosNext++;
    if (pwalletdb) {
        pwalletdb->WriteOrderPosNext(nOrderPosNext);
    } else {
        CWalletDB(strWalletFile).WriteOrderPosNext(nOrderPosNext);
    }
    return nRet;
}

bool CWallet::AccountMove(std::string strFrom, std::string strTo, CAmount nAmount, std::string strComment)
{
    CWalletDB walletdb(strWalletFile);
    if (!walletdb.TxnBegin())
        return false;

    int64_t nNow = GetAdjustedTime();

    // Debit
    CAccountingEntry debit;
    debit.nOrderPos = IncOrderPosNext(&walletdb);
    debit.strAccount = strFrom;
    debit.nCreditDebit = -nAmount;
    debit.nTime = nNow;
    debit.strOtherAccount = strTo;
    debit.strComment = strComment;
    AddAccountingEntry(debit, &walletdb);

    // Credit
    CAccountingEntry credit;
    credit.nOrderPos = IncOrderPosNext(&walletdb);
    credit.strAccount = strTo;
    credit.nCreditDebit = nAmount;
    credit.nTime = nNow;
    credit.strOtherAccount = strFrom;
    credit.strComment = strComment;
    AddAccountingEntry(credit, &walletdb);

    if (!walletdb.TxnCommit())
        return false;

    return true;
}

bool CWallet::GetAccountPubkey(CPubKey &pubKey, std::string strAccount, bool bForceNew)
{
    CWalletDB walletdb(strWalletFile);

    CAccount account;
    walletdb.ReadAccount(strAccount, account);

    if (!bForceNew) {
        if (!account.vchPubKey.IsValid())
            bForceNew = true;
        else {
            // Check if the current key has been used
            CScript scriptPubKey = GetScriptForDestination(account.vchPubKey.GetID());
            for (map<uint256, CWalletTx>::iterator it = mapWallet.begin();
                 it != mapWallet.end() && account.vchPubKey.IsValid();
                 ++it)
                BOOST_FOREACH(const CTxOut& txout, (*it).second.tx->vout)
                    if (txout.scriptPubKey == scriptPubKey) {
                        bForceNew = true;
                        break;
                    }
        }
    }

    // Generate a new key
    if (bForceNew) {
        if (!GetKeyFromPool(account.vchPubKey))
            return false;

        SetAddressBook(account.vchPubKey.GetID(), strAccount, "receive");
        walletdb.WriteAccount(strAccount, account);
    }

    pubKey = account.vchPubKey;

    return true;
}

void CWallet::MarkDirty()
{
    {
        LOCK(cs_wallet);
        BOOST_FOREACH(PAIRTYPE(const uint256, CWalletTx)& item, mapWallet)
            item.second.MarkDirty();
    }
}

bool CWallet::AddToWallet(const CWalletTx& wtxIn, bool fFlushOnClose)
{
    LOCK(cs_wallet);

    CWalletDB walletdb(strWalletFile, "r+", fFlushOnClose);

    uint256 hash = wtxIn.GetHash();

    // Inserts only if not already there, returns tx inserted or tx found
    pair<map<uint256, CWalletTx>::iterator, bool> ret = mapWallet.insert(make_pair(hash, wtxIn));
    CWalletTx& wtx = (*ret.first).second;
    wtx.BindWallet(this);
    bool fInsertedNew = ret.second;
    if (fInsertedNew)
    {
        wtx.nTimeReceived = GetAdjustedTime();
        wtx.nOrderPos = IncOrderPosNext(&walletdb);
        wtxOrdered.insert(make_pair(wtx.nOrderPos, TxPair(&wtx, (CAccountingEntry*)0)));

        wtx.nTimeSmart = wtx.nTimeReceived;
        if (!wtxIn.hashUnset())
        {
            if (mapBlockIndex.count(wtxIn.hashBlock))
            {
                int64_t latestNow = wtx.nTimeReceived;
                int64_t latestEntry = 0;
                {
                    // Tolerate times up to the last timestamp in the wallet not more than 5 minutes into the future
                    int64_t latestTolerated = latestNow + 300;
                    const TxItems & txOrdered = wtxOrdered;
                    for (TxItems::const_reverse_iterator it = txOrdered.rbegin(); it != txOrdered.rend(); ++it)
                    {
                        CWalletTx *const pwtx = (*it).second.first;
                        if (pwtx == &wtx)
                            continue;
                        CAccountingEntry *const pacentry = (*it).second.second;
                        int64_t nSmartTime;
                        if (pwtx)
                        {
                            nSmartTime = pwtx->nTimeSmart;
                            if (!nSmartTime)
                                nSmartTime = pwtx->nTimeReceived;
                        }
                        else
                            nSmartTime = pacentry->nTime;
                        if (nSmartTime <= latestTolerated)
                        {
                            latestEntry = nSmartTime;
                            if (nSmartTime > latestNow)
                                latestNow = nSmartTime;
                            break;
                        }
                    }
                }

                int64_t blocktime = mapBlockIndex[wtxIn.hashBlock]->GetBlockTime();
                wtx.nTimeSmart = std::max(latestEntry, std::min(blocktime, latestNow));
            }
            else
                LogPrintf("AddToWallet(): found %s in block %s not in index\n",
                         wtxIn.GetHash().ToString(),
                         wtxIn.hashBlock.ToString());
        }
        AddToSpends(hash);
    }

    bool fUpdated = false;
    if (!fInsertedNew)
    {
        // Merge
        if (!wtxIn.hashUnset() && wtxIn.hashBlock != wtx.hashBlock)
        {
            wtx.hashBlock = wtxIn.hashBlock;
            fUpdated = true;
        }
        // If no longer abandoned, update
        if (wtxIn.hashBlock.IsNull() && wtx.isAbandoned())
        {
            wtx.hashBlock = wtxIn.hashBlock;
            fUpdated = true;
        }
        if (wtxIn.nIndex != -1 && (wtxIn.nIndex != wtx.nIndex))
        {
            wtx.nIndex = wtxIn.nIndex;
            fUpdated = true;
        }
        if (wtxIn.fFromMe && wtxIn.fFromMe != wtx.fFromMe)
        {
            wtx.fFromMe = wtxIn.fFromMe;
            fUpdated = true;
        }
    }

    //// debug print
    LogPrintf("AddToWallet %s  %s%s\n", wtxIn.GetHash().ToString(), (fInsertedNew ? "new" : ""), (fUpdated ? "update" : ""));

    // Write to disk
    if (fInsertedNew || fUpdated)
        if (!walletdb.WriteTx(wtx))
            return false;

    // Break debit/credit balance caches:
    wtx.MarkDirty();

    // Notify UI of new or updated transaction
    NotifyTransactionChanged(this, hash, fInsertedNew ? CT_NEW : CT_UPDATED);

    // notify an external script when a wallet transaction comes in or is updated
    std::string strCmd = GetArg("-walletnotify", "");

    if ( !strCmd.empty())
    {
        boost::replace_all(strCmd, "%s", wtxIn.GetHash().GetHex());
        boost::thread t(runCommand, strCmd); // thread runs free
    }

    return true;
}

bool CWallet::LoadToWallet(const CWalletTx& wtxIn)
{
    uint256 hash = wtxIn.GetHash();

    mapWallet[hash] = wtxIn;
    CWalletTx& wtx = mapWallet[hash];
    wtx.BindWallet(this);
    wtxOrdered.insert(make_pair(wtx.nOrderPos, TxPair(&wtx, (CAccountingEntry*)0)));
    AddToSpends(hash);
    BOOST_FOREACH(const CTxIn& txin, wtx.tx->vin) {
        if (mapWallet.count(txin.prevout.hash)) {
            CWalletTx& prevtx = mapWallet[txin.prevout.hash];
            /* Game transactions have precisely prevtx.nIndex == -1, but
               we should not mark them as conflicted because of that.  */
            if (prevtx.nIndex == -1 && !prevtx.hashUnset() && !prevtx.IsGameTx()) {
                MarkConflicted(prevtx.hashBlock, wtx.GetHash());
            }
        }
    }

    return true;
}

/**
 * Add a transaction to the wallet, or update it.
 * pblock is optional, but should be provided if the transaction is known to be in a block.
 * If fUpdate is true, existing transactions will be updated.
 */
bool CWallet::AddToWalletIfInvolvingMe(const CTransaction& tx, const CBlockIndex* pIndex, int posInBlock, bool fUpdate)
{
    {
        AssertLockHeld(cs_wallet);

        if (posInBlock != -1) {
            BOOST_FOREACH(const CTxIn& txin, tx.vin) {
                std::pair<TxSpends::const_iterator, TxSpends::const_iterator> range = mapTxSpends.equal_range(txin.prevout);
                while (range.first != range.second) {
                    if (range.first->second != tx.GetHash()) {
                        LogPrintf("Transaction %s (in block %s) conflicts with wallet transaction %s (both spend %s:%i)\n", tx.GetHash().ToString(), pIndex->GetBlockHash().ToString(), range.first->second.ToString(), range.first->first.hash.ToString(), range.first->first.n);
                        MarkConflicted(pIndex->GetBlockHash(), range.first->second);
                    }
                    range.first++;
                }
            }
        }

        bool fExisted = mapWallet.count(tx.GetHash()) != 0;
        if (fExisted && !fUpdate) return false;
        if (fExisted || IsMine(tx) || IsFromMe(tx))
        {
            CWalletTx wtx(this, MakeTransactionRef(tx));

            // Get merkle branch if transaction was found in a block
            if (posInBlock != -1)
                wtx.SetMerkleBranch(pIndex, posInBlock);

            return AddToWallet(wtx, false);
        }
    }
    return false;
}

bool CWallet::AbandonTransaction(const uint256& hashTx)
{
    LOCK2(cs_main, cs_wallet);

    // Do not flush the wallet here for performance reasons
    CWalletDB walletdb(strWalletFile, "r+", false);

    std::set<uint256> todo;
    std::set<uint256> done;

    // Can't mark abandoned if confirmed or in mempool
    assert(mapWallet.count(hashTx));
    CWalletTx& origtx = mapWallet[hashTx];
    if (origtx.GetDepthInMainChain() > 0 || origtx.InMempool()) {
        return false;
    }

    todo.insert(hashTx);

    while (!todo.empty()) {
        uint256 now = *todo.begin();
        todo.erase(now);
        done.insert(now);
        assert(mapWallet.count(now));
        CWalletTx& wtx = mapWallet[now];
        int currentconfirm = wtx.GetDepthInMainChain();
        // If the orig tx was not in block, none of its spends can be
        assert(currentconfirm <= 0);
        // if (currentconfirm < 0) {Tx and spends are already conflicted, no need to abandon}
        if (currentconfirm == 0 && !wtx.isAbandoned()) {
            // If the orig tx was not in block/mempool, none of its spends can be in mempool
            assert(!wtx.InMempool());
            wtx.nIndex = -1;
            wtx.setAbandoned();
            wtx.MarkDirty();
            walletdb.WriteTx(wtx);
            NotifyTransactionChanged(this, wtx.GetHash(), CT_UPDATED);
            // Iterate over all its outputs, and mark transactions in the wallet that spend them abandoned too
            TxSpends::const_iterator iter = mapTxSpends.lower_bound(COutPoint(hashTx, 0));
            while (iter != mapTxSpends.end() && iter->first.hash == now) {
                if (!done.count(iter->second)) {
                    todo.insert(iter->second);
                }
                iter++;
            }
            // If a transaction changes 'conflicted' state, that changes the balance
            // available of the outputs it spends. So force those to be recomputed
            BOOST_FOREACH(const CTxIn& txin, wtx.tx->vin)
            {
                if (mapWallet.count(txin.prevout.hash))
                    mapWallet[txin.prevout.hash].MarkDirty();
            }
        }
    }

    return true;
}

void CWallet::MarkConflicted(const uint256& hashBlock, const uint256& hashTx)
{
    LOCK2(cs_main, cs_wallet);

    int conflictconfirms = 0;
    if (mapBlockIndex.count(hashBlock)) {
        CBlockIndex* pindex = mapBlockIndex[hashBlock];
        if (chainActive.Contains(pindex)) {
            conflictconfirms = -(chainActive.Height() - pindex->nHeight + 1);
        }
    }
    // If number of conflict confirms cannot be determined, this means
    // that the block is still unknown or not yet part of the main chain,
    // for example when loading the wallet during a reindex. Do nothing in that
    // case.
    if (conflictconfirms >= 0)
        return;

    // Do not flush the wallet here for performance reasons
    CWalletDB walletdb(strWalletFile, "r+", false);

    std::set<uint256> todo;
    std::set<uint256> done;

    todo.insert(hashTx);

    while (!todo.empty()) {
        uint256 now = *todo.begin();
        todo.erase(now);
        done.insert(now);
        assert(mapWallet.count(now));
        CWalletTx& wtx = mapWallet[now];

        /* If we have a game transaction, GetDepthInMainChain will not
           return a proper "negative conflict score".  They are always
           only confirm=0 in case of an orphaned block that created them.
           Thus ignore those for the logic here.  */
        if (wtx.IsGameTx())
            continue;

        int currentconfirm = wtx.GetDepthInMainChain();
        if (conflictconfirms < currentconfirm) {
            // Block is 'more conflicted' than current confirm; update.
            // Mark transaction as conflicted with this block.
            wtx.nIndex = -1;
            wtx.hashBlock = hashBlock;
            wtx.MarkDirty();
            walletdb.WriteTx(wtx);
            // Iterate over all its outputs, and mark transactions in the wallet that spend them conflicted too
            TxSpends::const_iterator iter = mapTxSpends.lower_bound(COutPoint(now, 0));
            while (iter != mapTxSpends.end() && iter->first.hash == now) {
                 if (!done.count(iter->second)) {
                     todo.insert(iter->second);
                 }
                 iter++;
            }
            // If a transaction changes 'conflicted' state, that changes the balance
            // available of the outputs it spends. So force those to be recomputed
            BOOST_FOREACH(const CTxIn& txin, wtx.tx->vin)
            {
                if (mapWallet.count(txin.prevout.hash))
                    mapWallet[txin.prevout.hash].MarkDirty();
            }
        }
    }
}

void CWallet::SyncTransaction(const CTransaction& tx, const CBlockIndex *pindex, int posInBlock)
{
    LOCK2(cs_main, cs_wallet);

    if (!AddToWalletIfInvolvingMe(tx, pindex, posInBlock, true))
        return; // Not one of ours

    // If a transaction changes 'conflicted' state, that changes the balance
    // available of the outputs it spends. So force those to be
    // recomputed, also:
    BOOST_FOREACH(const CTxIn& txin, tx.vin)
    {
        if (mapWallet.count(txin.prevout.hash))
            mapWallet[txin.prevout.hash].MarkDirty();
    }
}

void CWallet::NameConflict(const CTransaction& tx, const uint256& hashBlock)
{
    LOCK2(cs_main, cs_wallet);
    const uint256& txHash = tx.GetHash();

    LogPrint ("names", "name conflict: %s, wallet: %u\n",
              txHash.GetHex().c_str(), mapWallet.count(txHash));

    if (mapWallet.count(txHash))
        MarkConflicted(hashBlock, txHash);
}


isminetype CWallet::IsMine(const CTxIn &txin) const
{
    {
        LOCK(cs_wallet);
        map<uint256, CWalletTx>::const_iterator mi = mapWallet.find(txin.prevout.hash);
        if (mi != mapWallet.end())
        {
            const CWalletTx& prev = (*mi).second;
            if (txin.prevout.n < prev.tx->vout.size())
                return IsMine(prev.tx->vout[txin.prevout.n]);
        }
    }
    return ISMINE_NO;
}

CAmount CWallet::GetDebit(const CTxIn &txin, const isminefilter& filter, bool fExcludeNames) const
{
    {
        LOCK(cs_wallet);
        map<uint256, CWalletTx>::const_iterator mi = mapWallet.find(txin.prevout.hash);
        if (mi != mapWallet.end())
        {
            const CWalletTx& prev = (*mi).second;
            if (txin.prevout.n < prev.tx->vout.size())
            {
                const CTxOut& prevout = prev.tx->vout[txin.prevout.n];
                if (fExcludeNames
                    && CNameScript::isNameScript(prevout.scriptPubKey))
                    return 0;

                if (IsMine(prevout) & filter)
                    return prevout.nValue;
            }
        }
    }
    return 0;
}

isminetype CWallet::IsMine(const CTxOut& txout) const
{
    return ::IsMine(*this, txout.scriptPubKey);
}

CAmount CWallet::GetCredit(const CTxOut& txout, const isminefilter& filter) const
{
    if (!MoneyRange(txout.nValue))
        throw std::runtime_error(std::string(__func__) + ": value out of range");
    if (CNameScript::isNameScript (txout.scriptPubKey))
        return 0;
    return ((IsMine(txout) & filter) ? txout.nValue : 0);
}

bool CWallet::IsChange(const CTxOut& txout) const
{
    // TODO: fix handling of 'change' outputs. The assumption is that any
    // payment to a script that is ours, but is not in the address book
    // is change. That assumption is likely to break when we implement multisignature
    // wallets that return change back into a multi-signature-protected address;
    // a better way of identifying which outputs are 'the send' and which are
    // 'the change' will need to be implemented (maybe extend CWalletTx to remember
    // which output, if any, was change).
    if (::IsMine(*this, txout.scriptPubKey))
    {
        CTxDestination address;
        if (!ExtractDestination(txout.scriptPubKey, address))
            return true;

        LOCK(cs_wallet);
        if (!mapAddressBook.count(address))
            return true;
    }
    return false;
}

CAmount CWallet::GetChange(const CTxOut& txout) const
{
    if (!MoneyRange(txout.nValue))
        throw std::runtime_error(std::string(__func__) + ": value out of range");
    return (IsChange(txout) ? txout.nValue : 0);
}

bool CWallet::IsMine(const CTransaction& tx) const
{
    BOOST_FOREACH(const CTxOut& txout, tx.vout)
        if (IsMine(txout))
            return true;
    return false;
}

bool CWallet::IsFromMe(const CTransaction& tx) const
{
    return (GetDebit(tx, ISMINE_ALL, false) > 0);
}

CAmount CWallet::GetDebit(const CTransaction& tx, const isminefilter& filter, bool fExcludeNames) const
{
    CAmount nDebit = 0;
    BOOST_FOREACH(const CTxIn& txin, tx.vin)
    {
        nDebit += GetDebit(txin, filter, fExcludeNames);
        if (!MoneyRange(nDebit))
            throw std::runtime_error(std::string(__func__) + ": value out of range");
    }
    return nDebit;
}

CAmount CWallet::GetCredit(const CTransaction& tx, const isminefilter& filter) const
{
    CAmount nCredit = 0;
    BOOST_FOREACH(const CTxOut& txout, tx.vout)
    {
        nCredit += GetCredit(txout, filter);
        if (!MoneyRange(nCredit))
            throw std::runtime_error(std::string(__func__) + ": value out of range");
    }
    return nCredit;
}

CAmount CWallet::GetChange(const CTransaction& tx) const
{
    CAmount nChange = 0;
    BOOST_FOREACH(const CTxOut& txout, tx.vout)
    {
        nChange += GetChange(txout);
        if (!MoneyRange(nChange))
            throw std::runtime_error(std::string(__func__) + ": value out of range");
    }
    return nChange;
}

CPubKey CWallet::GenerateNewHDMasterKey()
{
    CKey key;
    key.MakeNewKey(true);

    int64_t nCreationTime = GetTime();
    CKeyMetadata metadata(nCreationTime);

    // calculate the pubkey
    CPubKey pubkey = key.GetPubKey();
    assert(key.VerifyPubKey(pubkey));

    // set the hd keypath to "m" -> Master, refers the masterkeyid to itself
    metadata.hdKeypath     = "m";
    metadata.hdMasterKeyID = pubkey.GetID();

    {
        LOCK(cs_wallet);

        // mem store the metadata
        mapKeyMetadata[pubkey.GetID()] = metadata;

        // write the key&metadata to the database
        if (!AddKeyPubKey(key, pubkey))
            throw std::runtime_error(std::string(__func__) + ": AddKeyPubKey failed");
    }

    return pubkey;
}

bool CWallet::SetHDMasterKey(const CPubKey& pubkey)
{
    LOCK(cs_wallet);

    // ensure this wallet.dat can only be opened by clients supporting HD
    SetMinVersion(FEATURE_HD);

    // store the keyid (hash160) together with
    // the child index counter in the database
    // as a hdchain object
    CHDChain newHdChain;
    newHdChain.masterKeyID = pubkey.GetID();
    SetHDChain(newHdChain, false);

    return true;
}

bool CWallet::SetHDChain(const CHDChain& chain, bool memonly)
{
    LOCK(cs_wallet);
    if (!memonly && !CWalletDB(strWalletFile).WriteHDChain(chain))
        throw runtime_error(std::string(__func__) + ": writing chain failed");

    hdChain = chain;
    return true;
}

bool CWallet::IsHDEnabled()
{
    return !hdChain.masterKeyID.IsNull();
}

int64_t CWalletTx::GetTxTime() const
{
    int64_t n = nTimeSmart;
    return n ? n : nTimeReceived;
}

int CWalletTx::GetRequestCount() const
{
    // Returns -1 if it wasn't being tracked
    int nRequests = -1;
    {
        LOCK(pwallet->cs_wallet);
        // FIXME: Also do for game tx?
        if (IsCoinBase())
        {
            // Generated block
            if (!hashUnset())
            {
                map<uint256, int>::const_iterator mi = pwallet->mapRequestCount.find(hashBlock);
                if (mi != pwallet->mapRequestCount.end())
                    nRequests = (*mi).second;
            }
        }
        else
        {
            // Did anyone request this transaction?
            map<uint256, int>::const_iterator mi = pwallet->mapRequestCount.find(GetHash());
            if (mi != pwallet->mapRequestCount.end())
            {
                nRequests = (*mi).second;

                // How about the block it's in?
                if (nRequests == 0 && !hashUnset())
                {
                    map<uint256, int>::const_iterator _mi = pwallet->mapRequestCount.find(hashBlock);
                    if (_mi != pwallet->mapRequestCount.end())
                        nRequests = (*_mi).second;
                    else
                        nRequests = 1; // If it's in someone else's block it must have got out
                }
            }
        }
    }
    return nRequests;
}

void CWalletTx::GetAmounts(list<COutputEntry>& listReceived,
                           list<COutputEntry>& listSent, CAmount& nFee, string& strSentAccount, const isminefilter& filter) const
{
    nFee = 0;
    listReceived.clear();
    listSent.clear();
    strSentAccount = strFromAccount;

    // Compute fee:
    CAmount nDebit = GetDebit(filter);
    if (nDebit > 0) // debit>0 means we signed/sent this transaction
    {
        CAmount nValueOut = tx->GetValueOut(true);
        nFee = nDebit - nValueOut;
    }

    // If this is a kill tx, we need special handling since there
    // are no vouts but we still want to show it as a "sent".
    if (IsKillTx())
    {
        for (unsigned int i = 0; i < tx->vin.size(); ++i)
        {
            if (pwallet->IsMine(tx->vin[i]))
            {
                COutputEntry output;
                output.destination = CNoDestination();
                output.nameOp = "killed";
                output.amount = 0;
                output.vout = i;

                valtype vch;
                if (NameFromGameTransactionInput(tx->vin[i].scriptSig, vch))
                    output.nameOp = "killed: " + ValtypeToString(vch);

                listSent.push_back(output);
            }
        }
        return;
    }

    // Sent/received.
    for (unsigned int i = 0; i < tx->vout.size(); ++i)
    {
        const CTxOut& txout = tx->vout[i];
        isminetype fIsMine = pwallet->IsMine(txout);
        const CNameScript nameOp(txout.scriptPubKey);
        // Only need to handle txouts if AT LEAST one of these is true:
        //   1) they debit from us (sent)
        //   2) the output is to us (received)
        if (nDebit > 0)
        {
            // Don't report 'change' txouts, but keep names in all cases
            if (pwallet->IsChange(txout) && !nameOp.isNameOp())
                continue;
        }
        else if (!(fIsMine & filter))
            continue;

        // In either case, we need to get the destination address
        CTxDestination address;

        if (!ExtractDestination(txout.scriptPubKey, address) && !txout.scriptPubKey.IsUnspendable())
        {
            LogPrintf("CWalletTx::GetAmounts: Unknown transaction type found, txid %s\n",
                     this->GetHash().ToString());
            address = CNoDestination();
        }

        COutputEntry output = {address, "", txout.nValue, (int)i};

        // If we have a name script, set the "name" parameter.
        if (nameOp.isNameOp())
        {
            if (nameOp.isAnyUpdate())
                output.nameOp = "update: " + ValtypeToString(nameOp.getOpName());
            else
                output.nameOp = "new: " + HexStr(nameOp.getOpHash());
            output.amount = 0;
        }

        // If we are debited by the transaction, add the output as a "sent" entry
        if (nDebit > 0)
            listSent.push_back(output);

        // If we are receiving the output, add it as a "received" entry
        // For names, only do this if we did not also add it as "sent"
        if ((fIsMine & filter)
            && (!nameOp.isNameOp() || !(nDebit > 0)))
            listReceived.push_back(output);
    }

}

void CWalletTx::GetAccountAmounts(const string& strAccount, CAmount& nReceived,
                                  CAmount& nSent, CAmount& nFee, const isminefilter& filter) const
{
    nReceived = nSent = nFee = 0;

    CAmount allFee;
    string strSentAccount;
    list<COutputEntry> listReceived;
    list<COutputEntry> listSent;
    GetAmounts(listReceived, listSent, allFee, strSentAccount, filter);

    if (strAccount == strSentAccount)
    {
        BOOST_FOREACH(const COutputEntry& s, listSent)
            nSent += s.amount;
        nFee = allFee;
    }
    {
        LOCK(pwallet->cs_wallet);
        BOOST_FOREACH(const COutputEntry& r, listReceived)
        {
            if (pwallet->mapAddressBook.count(r.destination))
            {
                map<CTxDestination, CAddressBookData>::const_iterator mi = pwallet->mapAddressBook.find(r.destination);
                if (mi != pwallet->mapAddressBook.end() && (*mi).second.name == strAccount)
                    nReceived += r.amount;
            }
            else if (strAccount.empty())
            {
                nReceived += r.amount;
            }
        }
    }
}

/**
 * Scan the block chain (starting in pindexStart) for transactions
 * from or to us. If fUpdate is true, found transactions that already
 * exist in the wallet will be updated.
 */
int CWallet::ScanForWalletTransactions(CBlockIndex* pindexStart, bool fUpdate)
{
    int ret = 0;
    int64_t nNow = GetTime();
    const CChainParams& chainParams = Params();

    CBlockIndex* pindex = pindexStart;
    {
        LOCK2(cs_main, cs_wallet);

        // no need to read and scan block, if block was created before
        // our wallet birthday (as adjusted for block time variability)
        while (pindex && nTimeFirstKey && (pindex->GetBlockTime() < (nTimeFirstKey - 7200)))
            pindex = chainActive.Next(pindex);

        ShowProgress(_("Rescanning..."), 0); // show rescan progress in GUI as dialog or on splashscreen, if -rescan on startup
        double dProgressStart = Checkpoints::GuessVerificationProgress(chainParams.Checkpoints(), pindex, false);
        double dProgressTip = Checkpoints::GuessVerificationProgress(chainParams.Checkpoints(), chainActive.Tip(), false);
        while (pindex)
        {
            if (pindex->nHeight % 100 == 0 && dProgressTip - dProgressStart > 0.0)
                ShowProgress(_("Rescanning..."), std::max(1, std::min(99, (int)((Checkpoints::GuessVerificationProgress(chainParams.Checkpoints(), pindex, false) - dProgressStart) / (dProgressTip - dProgressStart) * 100))));

            CBlock block;
            std::vector<CTransactionRef> vGameTx;
            ReadBlockFromDisk(block, vGameTx, pindex, Params().GetConsensus());
            int posInBlock;
            for (posInBlock = 0; posInBlock < (int)block.vtx.size(); posInBlock++)
            {
                if (AddToWalletIfInvolvingMe(*block.vtx[posInBlock], pindex, posInBlock, fUpdate))
                    ret++;
            }
            for (unsigned i = 0; i < vGameTx.size(); ++i)
            {
                if (AddToWalletIfInvolvingMe(*vGameTx[i], pindex, block.vtx.size() + i, fUpdate))
                    ret++;
            }
            pindex = chainActive.Next(pindex);
            if (GetTime() >= nNow + 60) {
                nNow = GetTime();
                LogPrintf("Still rescanning. At block %d. Progress=%f\n", pindex->nHeight, Checkpoints::GuessVerificationProgress(chainParams.Checkpoints(), pindex));
            }
        }
        ShowProgress(_("Rescanning..."), 100); // hide progress dialog in GUI
    }
    return ret;
}

void CWallet::ReacceptWalletTransactions()
{
    // If transactions aren't being broadcasted, don't let them into local mempool either
    if (!fBroadcastTransactions)
        return;
    LOCK2(cs_main, cs_wallet);
    std::map<int64_t, CWalletTx*> mapSorted;

    // Sort pending wallet transactions based on their initial wallet insertion order
    BOOST_FOREACH(PAIRTYPE(const uint256, CWalletTx)& item, mapWallet)
    {
        const uint256& wtxid = item.first;
        CWalletTx& wtx = item.second;
        assert(wtx.GetHash() == wtxid);

        int nDepth = wtx.GetDepthInMainChain();

        if (!wtx.IsCoinBase() && !wtx.IsGameTx()
              && (nDepth == 0 && !wtx.isAbandoned())) {
            mapSorted.insert(std::make_pair(wtx.nOrderPos, &wtx));
        }
    }

    // Try to add wallet transactions to memory pool
    BOOST_FOREACH(PAIRTYPE(const int64_t, CWalletTx*)& item, mapSorted)
    {
        CWalletTx& wtx = *(item.second);

        LOCK(mempool.cs);
        CValidationState state;
        wtx.AcceptToMemoryPool(maxTxFee, state);
    }
}

bool CWalletTx::RelayWalletTransaction(CConnman* connman)
{
    assert(pwallet->GetBroadcastTransactions());
<<<<<<< HEAD
    if (!IsCoinBase() && !IsGameTx())
=======
    if (!IsCoinBase() && !isAbandoned() && GetDepthInMainChain() == 0)
>>>>>>> 548b9dd2
    {
        CValidationState state;
        /* GetDepthInMainChain already catches known conflicts. */
        if (InMempool() || AcceptToMemoryPool(maxTxFee, state)) {
            LogPrintf("Relaying wtx %s\n", GetHash().ToString());
            if (connman) {
                CInv inv(MSG_TX, GetHash());
                connman->ForEachNode([&inv](CNode* pnode)
                {
                    pnode->PushInventory(inv);
                });
                return true;
            }
        }
    }
    return false;
}

set<uint256> CWalletTx::GetConflicts() const
{
    set<uint256> result;
    if (pwallet != NULL)
    {
        uint256 myHash = GetHash();
        result = pwallet->GetConflicts(myHash);
        result.erase(myHash);
    }
    return result;
}

CAmount CWalletTx::GetDebit(const isminefilter& filter, bool fExcludeNames) const
{
    if (tx->vin.empty())
        return 0;

    CAmount debit = 0;
    if(filter & ISMINE_SPENDABLE)
    {
        if (!fDebitCached)
        {
            nDebitCached = pwallet->GetDebit(*this, ISMINE_SPENDABLE, true);
            nDebitWithNamesCached = pwallet->GetDebit(*this, ISMINE_SPENDABLE, false);
            fDebitCached = true;
        }
        debit += (fExcludeNames ? nDebitCached : nDebitWithNamesCached);
    }
    if(filter & ISMINE_WATCH_ONLY)
    {
        if (!fWatchDebitCached)
        {
            nWatchDebitCached = pwallet->GetDebit(*this, ISMINE_WATCH_ONLY, true);
            nWatchDebitWithNamesCached = pwallet->GetDebit(*this, ISMINE_WATCH_ONLY, false);
            fWatchDebitCached = true;
        }
        debit += (fExcludeNames ? nWatchDebitCached : nWatchDebitWithNamesCached);
    }
    return debit;
}

CAmount CWalletTx::GetCredit(const isminefilter& filter) const
{
    // Must wait until coinbase is safely deep enough in the chain before valuing it
    if ((IsCoinBase() || IsGameTx()) && GetBlocksToMaturity() > 0)
        return 0;

    CAmount credit = 0;
    if (filter & ISMINE_SPENDABLE)
    {
        // GetBalance can assume transactions in mapWallet won't change
        if (fCreditCached)
            credit += nCreditCached;
        else
        {
            nCreditCached = pwallet->GetCredit(*this, ISMINE_SPENDABLE);
            fCreditCached = true;
            credit += nCreditCached;
        }
    }
    if (filter & ISMINE_WATCH_ONLY)
    {
        if (fWatchCreditCached)
            credit += nWatchCreditCached;
        else
        {
            nWatchCreditCached = pwallet->GetCredit(*this, ISMINE_WATCH_ONLY);
            fWatchCreditCached = true;
            credit += nWatchCreditCached;
        }
    }
    return credit;
}

CAmount CWalletTx::GetImmatureCredit(bool fUseCache) const
{
    if ((IsCoinBase() || IsGameTx()) && GetBlocksToMaturity() > 0
          && IsInMainChain())
    {
        if (fUseCache && fImmatureCreditCached)
            return nImmatureCreditCached;
        nImmatureCreditCached = pwallet->GetCredit(*this, ISMINE_SPENDABLE);
        fImmatureCreditCached = true;
        return nImmatureCreditCached;
    }

    return 0;
}

CAmount CWalletTx::GetAvailableCredit(bool fUseCache) const
{
    if (pwallet == 0)
        return 0;

    // Must wait until coinbase is safely deep enough in the chain before valuing it
    if ((IsCoinBase() || IsGameTx()) && GetBlocksToMaturity() > 0)
        return 0;

    if (fUseCache && fAvailableCreditCached)
        return nAvailableCreditCached;

    CAmount nCredit = 0;
    uint256 hashTx = GetHash();
    for (unsigned int i = 0; i < tx->vout.size(); i++)
    {
        if (!pwallet->IsSpent(hashTx, i))
        {
            const CTxOut &txout = tx->vout[i];
            nCredit += pwallet->GetCredit(txout, ISMINE_SPENDABLE);
            if (!MoneyRange(nCredit))
                throw std::runtime_error("CWalletTx::GetAvailableCredit() : value out of range");
        }
    }

    nAvailableCreditCached = nCredit;
    fAvailableCreditCached = true;
    return nCredit;
}

CAmount CWalletTx::GetImmatureWatchOnlyCredit(const bool& fUseCache) const
{
    if ((IsCoinBase() || IsGameTx()) && GetBlocksToMaturity() > 0
          && IsInMainChain())
    {
        if (fUseCache && fImmatureWatchCreditCached)
            return nImmatureWatchCreditCached;
        nImmatureWatchCreditCached = pwallet->GetCredit(*this, ISMINE_WATCH_ONLY);
        fImmatureWatchCreditCached = true;
        return nImmatureWatchCreditCached;
    }

    return 0;
}

CAmount CWalletTx::GetAvailableWatchOnlyCredit(const bool& fUseCache) const
{
    if (pwallet == 0)
        return 0;

    // Must wait until coinbase is safely deep enough in the chain before valuing it
    if ((IsCoinBase() || IsGameTx()) && GetBlocksToMaturity() > 0)
        return 0;

    if (fUseCache && fAvailableWatchCreditCached)
        return nAvailableWatchCreditCached;

    CAmount nCredit = 0;
    for (unsigned int i = 0; i < tx->vout.size(); i++)
    {
        if (!pwallet->IsSpent(GetHash(), i))
        {
            const CTxOut &txout = tx->vout[i];
            nCredit += pwallet->GetCredit(txout, ISMINE_WATCH_ONLY);
            if (!MoneyRange(nCredit))
                throw std::runtime_error("CWalletTx::GetAvailableCredit() : value out of range");
        }
    }

    nAvailableWatchCreditCached = nCredit;
    fAvailableWatchCreditCached = true;
    return nCredit;
}

CAmount CWalletTx::GetChange() const
{
    if (fChangeCached)
        return nChangeCached;
    nChangeCached = pwallet->GetChange(*this);
    fChangeCached = true;
    return nChangeCached;
}

bool CWalletTx::InMempool() const
{
    LOCK(mempool.cs);
    if (mempool.exists(GetHash())) {
        return true;
    }
    return false;
}

bool CWalletTx::IsTrusted() const
{
    // Quick answer in most cases
    if (!CheckFinalTx(*this))
        return false;
    int nDepth = GetDepthInMainChain();
    if (nDepth >= 1)
        return true;
    if (nDepth < 0)
        return false;
    if (!bSpendZeroConfChange || !IsFromMe(ISMINE_ALL)) // using wtx's cached debit
        return false;

    // Don't trust unconfirmed transactions from us unless they are in the mempool.
    if (!InMempool())
        return false;

    // Trusted if all inputs are from us and are in the mempool:
    BOOST_FOREACH(const CTxIn& txin, tx->vin)
    {
        // Transactions not sent by us: not trusted
        const CWalletTx* parent = pwallet->GetWalletTx(txin.prevout.hash);
        if (parent == NULL)
            return false;
        const CTxOut& parentOut = parent->tx->vout[txin.prevout.n];
        if (pwallet->IsMine(parentOut) != ISMINE_SPENDABLE)
            return false;
    }
    return true;
}

bool CWalletTx::IsEquivalentTo(const CWalletTx& _tx) const
{
        CMutableTransaction tx1 = *this->tx;
        CMutableTransaction tx2 = *_tx.tx;
        for (unsigned int i = 0; i < tx1.vin.size(); i++) tx1.vin[i].scriptSig = CScript();
        for (unsigned int i = 0; i < tx2.vin.size(); i++) tx2.vin[i].scriptSig = CScript();
        return CTransaction(tx1) == CTransaction(tx2);
}

std::vector<uint256> CWallet::ResendWalletTransactionsBefore(int64_t nTime, CConnman* connman)
{
    std::vector<uint256> result;

    LOCK(cs_wallet);
    // Sort them in chronological order
    multimap<unsigned int, CWalletTx*> mapSorted;
    BOOST_FOREACH(PAIRTYPE(const uint256, CWalletTx)& item, mapWallet)
    {
        CWalletTx& wtx = item.second;
        // Don't rebroadcast if newer than nTime:
        if (wtx.nTimeReceived > nTime)
            continue;
        mapSorted.insert(make_pair(wtx.nTimeReceived, &wtx));
    }
    BOOST_FOREACH(PAIRTYPE(const unsigned int, CWalletTx*)& item, mapSorted)
    {
        CWalletTx& wtx = *item.second;
        if (wtx.RelayWalletTransaction(connman))
            result.push_back(wtx.GetHash());
    }
    return result;
}

void CWallet::ResendWalletTransactions(int64_t nBestBlockTime, CConnman* connman)
{
    // Do this infrequently and randomly to avoid giving away
    // that these are our transactions.
    if (GetTime() < nNextResend || !fBroadcastTransactions)
        return;
    bool fFirst = (nNextResend == 0);
    nNextResend = GetTime() + GetRand(30 * 60);
    if (fFirst)
        return;

    // Only do it if there's been a new block since last time
    if (nBestBlockTime < nLastResend)
        return;
    nLastResend = GetTime();

    // Rebroadcast unconfirmed txes older than 5 minutes before the last
    // block was found:
    std::vector<uint256> relayed = ResendWalletTransactionsBefore(nBestBlockTime-5*60, connman);
    if (!relayed.empty())
        LogPrintf("%s: rebroadcast %u unconfirmed transactions\n", __func__, relayed.size());
}

/** @} */ // end of mapWallet




/** @defgroup Actions
 *
 * @{
 */


CAmount CWallet::GetBalance() const
{
    CAmount nTotal = 0;
    {
        LOCK2(cs_main, cs_wallet);
        for (map<uint256, CWalletTx>::const_iterator it = mapWallet.begin(); it != mapWallet.end(); ++it)
        {
            const CWalletTx* pcoin = &(*it).second;
            if (pcoin->IsTrusted())
                nTotal += pcoin->GetAvailableCredit();
        }
    }

    return nTotal;
}

CAmount CWallet::GetUnconfirmedBalance() const
{
    CAmount nTotal = 0;
    {
        LOCK2(cs_main, cs_wallet);
        for (map<uint256, CWalletTx>::const_iterator it = mapWallet.begin(); it != mapWallet.end(); ++it)
        {
            const CWalletTx* pcoin = &(*it).second;
            if (!pcoin->IsTrusted() && pcoin->GetDepthInMainChain() == 0 && pcoin->InMempool())
                nTotal += pcoin->GetAvailableCredit();
        }
    }
    return nTotal;
}

CAmount CWallet::GetImmatureBalance() const
{
    CAmount nTotal = 0;
    {
        LOCK2(cs_main, cs_wallet);
        for (map<uint256, CWalletTx>::const_iterator it = mapWallet.begin(); it != mapWallet.end(); ++it)
        {
            const CWalletTx* pcoin = &(*it).second;
            nTotal += pcoin->GetImmatureCredit();
        }
    }
    return nTotal;
}

CAmount CWallet::GetWatchOnlyBalance() const
{
    CAmount nTotal = 0;
    {
        LOCK2(cs_main, cs_wallet);
        for (map<uint256, CWalletTx>::const_iterator it = mapWallet.begin(); it != mapWallet.end(); ++it)
        {
            const CWalletTx* pcoin = &(*it).second;
            if (pcoin->IsTrusted())
                nTotal += pcoin->GetAvailableWatchOnlyCredit();
        }
    }

    return nTotal;
}

CAmount CWallet::GetUnconfirmedWatchOnlyBalance() const
{
    CAmount nTotal = 0;
    {
        LOCK2(cs_main, cs_wallet);
        for (map<uint256, CWalletTx>::const_iterator it = mapWallet.begin(); it != mapWallet.end(); ++it)
        {
            const CWalletTx* pcoin = &(*it).second;
            if (!pcoin->IsTrusted() && pcoin->GetDepthInMainChain() == 0 && pcoin->InMempool())
                nTotal += pcoin->GetAvailableWatchOnlyCredit();
        }
    }
    return nTotal;
}

CAmount CWallet::GetImmatureWatchOnlyBalance() const
{
    CAmount nTotal = 0;
    {
        LOCK2(cs_main, cs_wallet);
        for (map<uint256, CWalletTx>::const_iterator it = mapWallet.begin(); it != mapWallet.end(); ++it)
        {
            const CWalletTx* pcoin = &(*it).second;
            nTotal += pcoin->GetImmatureWatchOnlyCredit();
        }
    }
    return nTotal;
}

void CWallet::AvailableCoins(vector<COutput>& vCoins, bool fOnlyConfirmed, const CCoinControl *coinControl, bool fIncludeZeroValue) const
{
    vCoins.clear();

    {
        LOCK2(cs_main, cs_wallet);
        for (map<uint256, CWalletTx>::const_iterator it = mapWallet.begin(); it != mapWallet.end(); ++it)
        {
            const uint256& wtxid = it->first;
            const CWalletTx* pcoin = &(*it).second;

            if (!CheckFinalTx(*pcoin))
                continue;

            if (fOnlyConfirmed && !pcoin->IsTrusted())
                continue;

            if ((pcoin->IsCoinBase() || pcoin->IsGameTx())
                  && pcoin->GetBlocksToMaturity() > 0)
                continue;

            int nDepth = pcoin->GetDepthInMainChain();
            if (nDepth < 0)
                continue;

            // We should not consider coins which aren't at least in our mempool
            // It's possible for these to be conflicted via ancestors which we may never be able to detect
            if (nDepth == 0 && !pcoin->InMempool())
                continue;

            for (unsigned int i = 0; i < pcoin->tx->vout.size(); i++) {
                isminetype mine = IsMine(pcoin->tx->vout[i]);
                if (!(IsSpent(wtxid, i)) && mine != ISMINE_NO &&
                    !IsLockedCoin((*it).first, i) && (pcoin->tx->vout[i].nValue > 0 || fIncludeZeroValue) &&
                    (!coinControl || !coinControl->HasSelected() || coinControl->fAllowOtherInputs || coinControl->IsSelected(COutPoint((*it).first, i)))
                    && !CNameScript::isNameScript(pcoin->tx->vout[i].scriptPubKey))
                        vCoins.push_back(COutput(pcoin, i, nDepth,
                                                 ((mine & ISMINE_SPENDABLE) != ISMINE_NO) ||
                                                  (coinControl && coinControl->fAllowWatchOnly && (mine & ISMINE_WATCH_SOLVABLE) != ISMINE_NO),
                                                 (mine & (ISMINE_SPENDABLE | ISMINE_WATCH_SOLVABLE)) != ISMINE_NO));
            }
        }
    }
}

static void ApproximateBestSubset(vector<pair<CAmount, pair<const CWalletTx*,unsigned int> > >vValue, const CAmount& nTotalLower, const CAmount& nTargetValue,
                                  vector<char>& vfBest, CAmount& nBest, int iterations = 1000)
{
    vector<char> vfIncluded;

    vfBest.assign(vValue.size(), true);
    nBest = nTotalLower;

    FastRandomContext insecure_rand;

    for (int nRep = 0; nRep < iterations && nBest != nTargetValue; nRep++)
    {
        vfIncluded.assign(vValue.size(), false);
        CAmount nTotal = 0;
        bool fReachedTarget = false;
        for (int nPass = 0; nPass < 2 && !fReachedTarget; nPass++)
        {
            for (unsigned int i = 0; i < vValue.size(); i++)
            {
                //The solver here uses a randomized algorithm,
                //the randomness serves no real security purpose but is just
                //needed to prevent degenerate behavior and it is important
                //that the rng is fast. We do not use a constant random sequence,
                //because there may be some privacy improvement by making
                //the selection random.
                if (nPass == 0 ? insecure_rand.rand32()&1 : !vfIncluded[i])
                {
                    nTotal += vValue[i].first;
                    vfIncluded[i] = true;
                    if (nTotal >= nTargetValue)
                    {
                        fReachedTarget = true;
                        if (nTotal < nBest)
                        {
                            nBest = nTotal;
                            vfBest = vfIncluded;
                        }
                        nTotal -= vValue[i].first;
                        vfIncluded[i] = false;
                    }
                }
            }
        }
    }
}

bool CWallet::SelectCoinsMinConf(const CAmount& nTargetValue, int nConfMine, int nConfTheirs, vector<COutput> vCoins,
                                 set<pair<const CWalletTx*,unsigned int> >& setCoinsRet, CAmount& nValueRet) const
{
    setCoinsRet.clear();
    nValueRet = 0;

    // List of values less than target
    pair<CAmount, pair<const CWalletTx*,unsigned int> > coinLowestLarger;
    coinLowestLarger.first = std::numeric_limits<CAmount>::max();
    coinLowestLarger.second.first = NULL;
    vector<pair<CAmount, pair<const CWalletTx*,unsigned int> > > vValue;
    CAmount nTotalLower = 0;

    random_shuffle(vCoins.begin(), vCoins.end(), GetRandInt);

    BOOST_FOREACH(const COutput &output, vCoins)
    {
        if (!output.fSpendable)
            continue;

        const CWalletTx *pcoin = output.tx;

        if (output.nDepth < (pcoin->IsFromMe(ISMINE_ALL) ? nConfMine : nConfTheirs))
            continue;

        int i = output.i;
        CAmount n = pcoin->tx->vout[i].nValue;

        pair<CAmount,pair<const CWalletTx*,unsigned int> > coin = make_pair(n,make_pair(pcoin, i));

        if (n == nTargetValue)
        {
            setCoinsRet.insert(coin.second);
            nValueRet += coin.first;
            return true;
        }
        else if (n < nTargetValue + MIN_CHANGE)
        {
            vValue.push_back(coin);
            nTotalLower += n;
        }
        else if (n < coinLowestLarger.first)
        {
            coinLowestLarger = coin;
        }
    }

    if (nTotalLower == nTargetValue)
    {
        for (unsigned int i = 0; i < vValue.size(); ++i)
        {
            setCoinsRet.insert(vValue[i].second);
            nValueRet += vValue[i].first;
        }
        return true;
    }

    if (nTotalLower < nTargetValue)
    {
        if (coinLowestLarger.second.first == NULL)
            return false;
        setCoinsRet.insert(coinLowestLarger.second);
        nValueRet += coinLowestLarger.first;
        return true;
    }

    // Solve subset sum by stochastic approximation
    std::sort(vValue.begin(), vValue.end(), CompareValueOnly());
    std::reverse(vValue.begin(), vValue.end());
    vector<char> vfBest;
    CAmount nBest;

    ApproximateBestSubset(vValue, nTotalLower, nTargetValue, vfBest, nBest);
    if (nBest != nTargetValue && nTotalLower >= nTargetValue + MIN_CHANGE)
        ApproximateBestSubset(vValue, nTotalLower, nTargetValue + MIN_CHANGE, vfBest, nBest);

    // If we have a bigger coin and (either the stochastic approximation didn't find a good solution,
    //                                   or the next bigger coin is closer), return the bigger coin
    if (coinLowestLarger.second.first &&
        ((nBest != nTargetValue && nBest < nTargetValue + MIN_CHANGE) || coinLowestLarger.first <= nBest))
    {
        setCoinsRet.insert(coinLowestLarger.second);
        nValueRet += coinLowestLarger.first;
    }
    else {
        for (unsigned int i = 0; i < vValue.size(); i++)
            if (vfBest[i])
            {
                setCoinsRet.insert(vValue[i].second);
                nValueRet += vValue[i].first;
            }

        LogPrint("selectcoins", "SelectCoins() best subset: ");
        for (unsigned int i = 0; i < vValue.size(); i++)
            if (vfBest[i])
                LogPrint("selectcoins", "%s ", FormatMoney(vValue[i].first));
        LogPrint("selectcoins", "total %s\n", FormatMoney(nBest));
    }

    return true;
}

bool CWallet::SelectCoins(const vector<COutput>& vAvailableCoins, const CAmount& nTargetValue, set<pair<const CWalletTx*,unsigned int> >& setCoinsRet, CAmount& nValueRet, const CCoinControl* coinControl) const
{
    vector<COutput> vCoins(vAvailableCoins);

    // coin control -> return all selected outputs (we want all selected to go into the transaction for sure)
    if (coinControl && coinControl->HasSelected() && !coinControl->fAllowOtherInputs)
    {
        BOOST_FOREACH(const COutput& out, vCoins)
        {
            if (!out.fSpendable)
                 continue;
            nValueRet += out.tx->tx->vout[out.i].nValue;
            setCoinsRet.insert(make_pair(out.tx, out.i));
        }
        return (nValueRet >= nTargetValue);
    }

    // calculate value from preset inputs and store them
    set<pair<const CWalletTx*, uint32_t> > setPresetCoins;
    CAmount nValueFromPresetInputs = 0;

    std::vector<COutPoint> vPresetInputs;
    if (coinControl)
        coinControl->ListSelected(vPresetInputs);
    BOOST_FOREACH(const COutPoint& outpoint, vPresetInputs)
    {
        map<uint256, CWalletTx>::const_iterator it = mapWallet.find(outpoint.hash);
        if (it != mapWallet.end())
        {
            const CWalletTx* pcoin = &it->second;
            // Clearly invalid input, fail
            if (pcoin->tx->vout.size() <= outpoint.n)
                return false;
            nValueFromPresetInputs += pcoin->tx->vout[outpoint.n].nValue;
            setPresetCoins.insert(make_pair(pcoin, outpoint.n));
        } else
            return false; // TODO: Allow non-wallet inputs
    }

    // remove preset inputs from vCoins
    for (vector<COutput>::iterator it = vCoins.begin(); it != vCoins.end() && coinControl && coinControl->HasSelected();)
    {
        if (setPresetCoins.count(make_pair(it->tx, it->i)))
            it = vCoins.erase(it);
        else
            ++it;
    }

    bool res = nTargetValue <= nValueFromPresetInputs ||
        SelectCoinsMinConf(nTargetValue - nValueFromPresetInputs, 1, 6, vCoins, setCoinsRet, nValueRet) ||
        SelectCoinsMinConf(nTargetValue - nValueFromPresetInputs, 1, 1, vCoins, setCoinsRet, nValueRet) ||
        (bSpendZeroConfChange && SelectCoinsMinConf(nTargetValue - nValueFromPresetInputs, 0, 1, vCoins, setCoinsRet, nValueRet));

    // because SelectCoinsMinConf clears the setCoinsRet, we now add the possible inputs to the coinset
    setCoinsRet.insert(setPresetCoins.begin(), setPresetCoins.end());

    // add preset inputs to the total value selected
    nValueRet += nValueFromPresetInputs;

    return res;
}

bool CWallet::FundTransaction(CMutableTransaction& tx, CAmount& nFeeRet, bool overrideEstimatedFeeRate, const CFeeRate& specificFeeRate, int& nChangePosInOut, std::string& strFailReason, bool includeWatching, bool lockUnspents, const CTxDestination& destChange)
{
    vector<CRecipient> vecSend;

    // Turn the txout set into a CRecipient vector
    BOOST_FOREACH(const CTxOut& txOut, tx.vout)
    {
        CRecipient recipient = {txOut.scriptPubKey, txOut.nValue, false};
        vecSend.push_back(recipient);
    }

    CCoinControl coinControl;
    coinControl.destChange = destChange;
    coinControl.fAllowOtherInputs = true;
    coinControl.fAllowWatchOnly = includeWatching;
    coinControl.fOverrideFeeRate = overrideEstimatedFeeRate;
    coinControl.nFeeRate = specificFeeRate;

    BOOST_FOREACH(const CTxIn& txin, tx.vin)
        coinControl.Select(txin.prevout);

    CReserveKey reservekey(this);
    CWalletTx wtx;
    if (!CreateTransaction(vecSend, NULL, wtx, reservekey, nFeeRet, nChangePosInOut, strFailReason, &coinControl, false))
        return false;

    if (nChangePosInOut != -1)
        tx.vout.insert(tx.vout.begin() + nChangePosInOut, wtx.tx->vout[nChangePosInOut]);

    // Add new txins (keeping original txin scriptSig/order)
    BOOST_FOREACH(const CTxIn& txin, wtx.tx->vin)
    {
        if (!coinControl.IsSelected(txin.prevout))
        {
            tx.vin.push_back(txin);

            if (lockUnspents)
            {
              LOCK2(cs_main, cs_wallet);
              LockCoin(txin.prevout);
            }
        }
    }

    return true;
}

bool
CWallet::FindValueInNameInput (const CTxIn& nameInput,
                               CAmount& value, const CWalletTx*& walletTx,
                               std::string& strFailReason) const
{
  walletTx = GetWalletTx (nameInput.prevout.hash);
  if (!walletTx)
    {
      strFailReason = _("Input tx not found in wallet");
      return false;
    }

  const CTxOut& output = walletTx->tx->vout[nameInput.prevout.n];
  if (IsMine (output) != ISMINE_SPENDABLE)
    {
      strFailReason = _("Input tx is not mine");
      return false;
    }

  if (!CNameScript::isNameScript (output.scriptPubKey))
    {
      strFailReason = _("Input tx is not a name operation");
      return false;
    }

  value = output.nValue;
  return true;

}

bool CWallet::CreateTransaction(const vector<CRecipient>& vecSend,
                                const CTxIn* withInput,
                                CWalletTx& wtxNew, CReserveKey& reservekey, CAmount& nFeeRet,
                                int& nChangePosInOut, std::string& strFailReason, const CCoinControl* coinControl, bool sign)
{
    /* Initialise nFeeRet here so that SendMoney doesn't see an uninitialised
       value in case we error out earlier.  */
    nFeeRet = 0;

    CAmount nValue = 0;
    int nChangePosRequest = nChangePosInOut;
    unsigned int nSubtractFeeFromAmount = 0;
    bool isNamecoin = false;
    BOOST_FOREACH (const CRecipient& recipient, vecSend)
    {
        if (nValue < 0 || recipient.nAmount < 0)
        {
            strFailReason = _("Transaction amounts must not be negative");
            return false;
        }
        nValue += recipient.nAmount;

        if (recipient.fSubtractFeeFromAmount)
            nSubtractFeeFromAmount++;

        if (CNameScript::isNameScript (recipient.scriptPubKey))
            isNamecoin = true;
    }
    if (vecSend.empty())
    {
        strFailReason = _("Transaction must have at least one recipient");
        return false;
    }

    /* If we have an input to include, find its value.  This value will be
       subtracted later on during coin selection, since the input is added
       additionally to the selected coins.  */
    CAmount nInputValue = 0;
    const CWalletTx* withInputTx = nullptr;
    if (withInput)
    {
        if (!FindValueInNameInput (*withInput, nInputValue, withInputTx,
                                   strFailReason))
            return false;
    }

    wtxNew.fTimeReceivedIsTxTime = true;
    wtxNew.BindWallet(this);
    CMutableTransaction txNew;
    if (isNamecoin)
        txNew.SetNamecoin();

    // Discourage fee sniping.
    //
    // For a large miner the value of the transactions in the best block and
    // the mempool can exceed the cost of deliberately attempting to mine two
    // blocks to orphan the current best block. By setting nLockTime such that
    // only the next block can include the transaction, we discourage this
    // practice as the height restricted and limited blocksize gives miners
    // considering fee sniping fewer options for pulling off this attack.
    //
    // A simple way to think about this is from the wallet's point of view we
    // always want the blockchain to move forward. By setting nLockTime this
    // way we're basically making the statement that we only want this
    // transaction to appear in the next block; we don't want to potentially
    // encourage reorgs by allowing transactions to appear at lower heights
    // than the next block in forks of the best chain.
    //
    // Of course, the subsidy is high enough, and transaction volume low
    // enough, that fee sniping isn't a problem yet, but by implementing a fix
    // now we ensure code won't be written that makes assumptions about
    // nLockTime that preclude a fix later.
    txNew.nLockTime = chainActive.Height();

    // Secondly occasionally randomly pick a nLockTime even further back, so
    // that transactions that are delayed after signing for whatever reason,
    // e.g. high-latency mix networks and some CoinJoin implementations, have
    // better privacy.
    if (GetRandInt(10) == 0)
        txNew.nLockTime = std::max(0, (int)txNew.nLockTime - GetRandInt(100));

    assert(txNew.nLockTime <= (unsigned int)chainActive.Height());
    assert(txNew.nLockTime < LOCKTIME_THRESHOLD);

    {
        LOCK2(cs_main, cs_wallet);
        {
            std::vector<COutput> vAvailableCoins;
            AvailableCoins(vAvailableCoins, true, coinControl);

            nFeeRet = 0;
            // Start with no fee and loop until there is enough fee
            while (true)
            {
                nChangePosInOut = nChangePosRequest;
                txNew.vin.clear();
                txNew.vout.clear();
                txNew.wit.SetNull();
                wtxNew.fFromMe = true;
                bool fFirst = true;

                CAmount nValueToSelect = nValue - nInputValue;
                if (nSubtractFeeFromAmount == 0)
                    nValueToSelect += nFeeRet;
                double dPriority = 0;
                // vouts to the payees
                BOOST_FOREACH (const CRecipient& recipient, vecSend)
                {
                    CTxOut txout(recipient.nAmount, recipient.scriptPubKey);

                    if (recipient.fSubtractFeeFromAmount)
                    {
                        txout.nValue -= nFeeRet / nSubtractFeeFromAmount; // Subtract fee equally from each selected recipient

                        if (fFirst) // first receiver pays the remainder not divisible by output count
                        {
                            fFirst = false;
                            txout.nValue -= nFeeRet % nSubtractFeeFromAmount;
                        }
                    }

                    if (txout.IsDust(::minRelayTxFee))
                    {
                        if (recipient.fSubtractFeeFromAmount && nFeeRet > 0)
                        {
                            if (txout.nValue < 0)
                                strFailReason = _("The transaction amount is too small to pay the fee");
                            else
                                strFailReason = _("The transaction amount is too small to send after the fee has been deducted");
                        }
                        else
                            strFailReason = _("Transaction amount too small");
                        return false;
                    }
                    txNew.vout.push_back(txout);
                }

                // Choose coins to use
                set<pair<const CWalletTx*,unsigned int> > setCoins;
                CAmount nValueIn = 0;
                if (!SelectCoins(vAvailableCoins, nValueToSelect, setCoins, nValueIn, coinControl))
                {
                    strFailReason = _("Insufficient funds");
                    return false;
                }
                if (withInput)
                    setCoins.insert(std::make_pair(withInputTx, withInput->prevout.n));
                BOOST_FOREACH(PAIRTYPE(const CWalletTx*, unsigned int) pcoin, setCoins)
                {
                    CAmount nCredit = pcoin.first->tx->vout[pcoin.second].nValue;
                    //The coin age after the next block (depth+1) is used instead of the current,
                    //reflecting an assumption the user would accept a bit more delay for
                    //a chance at a free transaction.
                    //But mempool inputs might still be in the mempool, so their age stays 0
                    int age = pcoin.first->GetDepthInMainChain();
                    assert(age >= 0);
                    if (age != 0)
                        age += 1;
                    dPriority += (double)nCredit * age;
                }

                const CAmount nChange = nValueIn - nValueToSelect;
                if (nChange > 0)
                {
                    // Fill a vout to ourself
                    // TODO: pass in scriptChange instead of reservekey so
                    // change transaction isn't always pay-to-bitcoin-address
                    CScript scriptChange;

                    // coin control: send change to custom address
                    if (coinControl && !boost::get<CNoDestination>(&coinControl->destChange))
                        scriptChange = GetScriptForDestination(coinControl->destChange);

                    // no coin control: send change to newly generated address
                    else
                    {
                        // Note: We use a new key here to keep it from being obvious which side is the change.
                        //  The drawback is that by not reusing a previous key, the change may be lost if a
                        //  backup is restored, if the backup doesn't have the new private key for the change.
                        //  If we reused the old key, it would be possible to add code to look for and
                        //  rediscover unknown transactions that were written with keys of ours to recover
                        //  post-backup change.

                        // Reserve a new key pair from key pool
                        CPubKey vchPubKey;
                        bool ret;
                        ret = reservekey.GetReservedKey(vchPubKey);
                        if (!ret)
                        {
                            strFailReason = _("Keypool ran out, please call keypoolrefill first");
                            return false;
                        }

                        scriptChange = GetScriptForDestination(vchPubKey.GetID());
                    }

                    CTxOut newTxOut(nChange, scriptChange);

                    // We do not move dust-change to fees, because the sender would end up paying more than requested.
                    // This would be against the purpose of the all-inclusive feature.
                    // So instead we raise the change and deduct from the recipient.
                    if (nSubtractFeeFromAmount > 0 && newTxOut.IsDust(::minRelayTxFee))
                    {
                        CAmount nDust = newTxOut.GetDustThreshold(::minRelayTxFee) - newTxOut.nValue;
                        newTxOut.nValue += nDust; // raise change until no more dust
                        for (unsigned int i = 0; i < vecSend.size(); i++) // subtract from first recipient
                        {
                            if (vecSend[i].fSubtractFeeFromAmount)
                            {
                                txNew.vout[i].nValue -= nDust;
                                if (txNew.vout[i].IsDust(::minRelayTxFee))
                                {
                                    strFailReason = _("The transaction amount is too small to send after the fee has been deducted");
                                    return false;
                                }
                                break;
                            }
                        }
                    }

                    // Never create dust outputs; if we would, just
                    // add the dust to the fee.
                    if (newTxOut.IsDust(::minRelayTxFee))
                    {
                        nChangePosInOut = -1;
                        nFeeRet += nChange;
                        reservekey.ReturnKey();
                    }
                    else
                    {
                        if (nChangePosInOut == -1)
                        {
                            // Insert change txn at random position:
                            nChangePosInOut = GetRandInt(txNew.vout.size()+1);
                        }
                        else if ((unsigned int)nChangePosInOut > txNew.vout.size())
                        {
                            strFailReason = _("Change index out of range");
                            return false;
                        }

                        vector<CTxOut>::iterator position = txNew.vout.begin()+nChangePosInOut;
                        txNew.vout.insert(position, newTxOut);
                    }
                }
                else
                    reservekey.ReturnKey();

                // Fill vin
                //
                // Note how the sequence number is set to non-maxint so that
                // the nLockTime set above actually works.
                //
                // BIP125 defines opt-in RBF as any nSequence < maxint-1, so
                // we use the highest possible value in that range (maxint-2)
                // to avoid conflicting with other possible uses of nSequence,
                // and in the spirit of "smallest posible change from prior
                // behavior."
                BOOST_FOREACH(const PAIRTYPE(const CWalletTx*,unsigned int)& coin, setCoins)
                    txNew.vin.push_back(CTxIn(coin.first->GetHash(),coin.second,CScript(),
                                              std::numeric_limits<unsigned int>::max() - (fWalletRbf ? 2 : 1)));

                // Sign
                int nIn = 0;
                CTransaction txNewConst(txNew);
                BOOST_FOREACH(const PAIRTYPE(const CWalletTx*,unsigned int)& coin, setCoins)
                {
                    bool signSuccess;
                    const CScript& scriptPubKey = coin.first->tx->vout[coin.second].scriptPubKey;
                    SignatureData sigdata;
                    if (sign)
                        signSuccess = ProduceSignature(TransactionSignatureCreator(this, &txNewConst, nIn, coin.first->tx->vout[coin.second].nValue, SIGHASH_ALL), scriptPubKey, sigdata);
                    else
                        signSuccess = ProduceSignature(DummySignatureCreator(this), scriptPubKey, sigdata);

                    if (!signSuccess)
                    {
                        strFailReason = _("Signing transaction failed");
                        return false;
                    } else {
                        UpdateTransaction(txNew, nIn, sigdata);
                    }

                    nIn++;
                }

                unsigned int nBytes = GetVirtualTransactionSize(txNew);

                // Remove scriptSigs if we used dummy signatures for fee calculation
                if (!sign) {
                    BOOST_FOREACH (CTxIn& vin, txNew.vin)
                        vin.scriptSig = CScript();
                    txNew.wit.SetNull();
                }

                // Embed the constructed transaction data in wtxNew.
                wtxNew.SetTx(MakeTransactionRef(std::move(txNew)));

                // Limit size
                if (GetTransactionWeight(wtxNew) >= MAX_STANDARD_TX_WEIGHT)
                {
                    strFailReason = _("Transaction too large");
                    return false;
                }

                dPriority = wtxNew.tx->ComputePriority(dPriority, nBytes);

                // Compute minimum Huntercoin fee.
                const CAmount minHucFee = GetHuntercoinMinFee (*wtxNew.tx);

                // Allow to override the default confirmation target over the CoinControl instance
                int currentConfirmationTarget = nTxConfirmTarget;
                if (coinControl && coinControl->nConfirmTarget > 0)
                    currentConfirmationTarget = coinControl->nConfirmTarget;

                // Can we complete this as a free transaction?
                if (fSendFreeTransactions
                      && nBytes <= MAX_FREE_TRANSACTION_CREATE_SIZE
                      && minHucFee == 0)
                {
                    // Not enough fee: enough priority?
                    double dPriorityNeeded = mempool.estimateSmartPriority(currentConfirmationTarget);
                    // Require at least hard-coded AllowFree.
                    if (dPriority >= dPriorityNeeded && AllowFree(dPriority))
                        break;
                }

                CAmount nFeeNeeded = GetMinimumFee(nBytes, currentConfirmationTarget, mempool);
                nFeeNeeded = std::max (nFeeNeeded, minHucFee);
                if (coinControl && nFeeNeeded > 0 && coinControl->nMinimumTotalFee > nFeeNeeded) {
                    nFeeNeeded = coinControl->nMinimumTotalFee;
                }
                if (coinControl && coinControl->fOverrideFeeRate)
                    nFeeNeeded = coinControl->nFeeRate.GetFee(nBytes);

                // If we made it here and we aren't even able to meet the relay fee on the next pass, give up
                // because we must be at the maximum allowed fee.
                if (nFeeNeeded < ::minRelayTxFee.GetFee(nBytes))
                {
                    strFailReason = _("Transaction too large for fee policy");
                    return false;
                }

                if (nFeeRet >= nFeeNeeded)
                    break; // Done, enough fee included.

                // Include more fee and try again.
                nFeeRet = nFeeNeeded;
                continue;
            }
        }
    }

    return true;
}

/**
 * Call after CreateTransaction unless you want to abort
 */
bool CWallet::CommitTransaction(CWalletTx& wtxNew, CReserveKey& reservekey, CConnman* connman, CValidationState& state)
{
    {
        LOCK2(cs_main, cs_wallet);
        LogPrintf("CommitTransaction:\n%s", wtxNew.tx->ToString());
        {
            // Take key pair from key pool so it won't be used again
            reservekey.KeepKey();

            // Add tx to wallet, because if it has change it's also ours,
            // otherwise just for transaction history.
            AddToWallet(wtxNew);

            // Notify that old coins are spent
            BOOST_FOREACH(const CTxIn& txin, wtxNew.tx->vin)
            {
                CWalletTx &coin = mapWallet[txin.prevout.hash];
                coin.BindWallet(this);
                NotifyTransactionChanged(this, coin.GetHash(), CT_UPDATED);
            }
        }

        // Track how many getdata requests our transaction gets
        mapRequestCount[wtxNew.GetHash()] = 0;

        if (fBroadcastTransactions)
        {
            // Broadcast
            if (!wtxNew.AcceptToMemoryPool(maxTxFee, state)) {
                LogPrintf("CommitTransaction(): Transaction cannot be broadcast immediately, %s\n", state.GetRejectReason());
                // TODO: if we expect the failure to be long term or permanent, instead delete wtx from the wallet and return failure.
            } else {
                wtxNew.RelayWalletTransaction(connman);
            }
        }
    }
    return true;
}

void CWallet::ListAccountCreditDebit(const std::string& strAccount, std::list<CAccountingEntry>& entries) {
    CWalletDB walletdb(strWalletFile);
    return walletdb.ListAccountCreditDebit(strAccount, entries);
}

bool CWallet::AddAccountingEntry(const CAccountingEntry& acentry)
{
    CWalletDB walletdb(strWalletFile);

    return AddAccountingEntry(acentry, &walletdb);
}

bool CWallet::AddAccountingEntry(const CAccountingEntry& acentry, CWalletDB *pwalletdb)
{
    if (!pwalletdb->WriteAccountingEntry_Backend(acentry))
        return false;

    laccentries.push_back(acentry);
    CAccountingEntry & entry = laccentries.back();
    wtxOrdered.insert(make_pair(entry.nOrderPos, TxPair((CWalletTx*)0, &entry)));

    return true;
}

CAmount CWallet::GetRequiredFee(unsigned int nTxBytes)
{
    return std::max(minTxFee.GetFee(nTxBytes), ::minRelayTxFee.GetFee(nTxBytes));
}

CAmount CWallet::GetMinimumFee(unsigned int nTxBytes, unsigned int nConfirmTarget, const CTxMemPool& pool)
{
    // payTxFee is user-set "I want to pay this much"
    CAmount nFeeNeeded = payTxFee.GetFee(nTxBytes);
    // User didn't set: use -txconfirmtarget to estimate...
    if (nFeeNeeded == 0) {
        int estimateFoundTarget = nConfirmTarget;
        nFeeNeeded = pool.estimateSmartFee(nConfirmTarget, &estimateFoundTarget).GetFee(nTxBytes);
        // ... unless we don't have enough mempool data for estimatefee, then use fallbackFee
        if (nFeeNeeded == 0)
            nFeeNeeded = fallbackFee.GetFee(nTxBytes);
    }
    // prevent user from paying a fee below minRelayTxFee or minTxFee
    nFeeNeeded = std::max(nFeeNeeded, GetRequiredFee(nTxBytes));
    // But always obey the maximum
    if (nFeeNeeded > maxTxFee)
        nFeeNeeded = maxTxFee;
    return nFeeNeeded;
}




DBErrors CWallet::LoadWallet(bool& fFirstRunRet)
{
    if (!fFileBacked)
        return DB_LOAD_OK;
    fFirstRunRet = false;
    DBErrors nLoadWalletRet = CWalletDB(strWalletFile,"cr+").LoadWallet(this);
    if (nLoadWalletRet == DB_NEED_REWRITE)
    {
        if (CDB::Rewrite(strWalletFile, "\x04pool"))
        {
            LOCK(cs_wallet);
            setKeyPool.clear();
            // Note: can't top-up keypool here, because wallet is locked.
            // User will be prompted to unlock wallet the next operation
            // that requires a new key.
        }
    }

    if (nLoadWalletRet != DB_LOAD_OK)
        return nLoadWalletRet;
    fFirstRunRet = !vchDefaultKey.IsValid();

    uiInterface.LoadWallet(this);

    return DB_LOAD_OK;
}

DBErrors CWallet::ZapSelectTx(vector<uint256>& vHashIn, vector<uint256>& vHashOut)
{
    if (!fFileBacked)
        return DB_LOAD_OK;
    DBErrors nZapSelectTxRet = CWalletDB(strWalletFile,"cr+").ZapSelectTx(this, vHashIn, vHashOut);
    if (nZapSelectTxRet == DB_NEED_REWRITE)
    {
        if (CDB::Rewrite(strWalletFile, "\x04pool"))
        {
            LOCK(cs_wallet);
            setKeyPool.clear();
            // Note: can't top-up keypool here, because wallet is locked.
            // User will be prompted to unlock wallet the next operation
            // that requires a new key.
        }
    }

    if (nZapSelectTxRet != DB_LOAD_OK)
        return nZapSelectTxRet;

    MarkDirty();

    return DB_LOAD_OK;

}

DBErrors CWallet::ZapWalletTx(std::vector<CWalletTx>& vWtx)
{
    if (!fFileBacked)
        return DB_LOAD_OK;
    DBErrors nZapWalletTxRet = CWalletDB(strWalletFile,"cr+").ZapWalletTx(this, vWtx);
    if (nZapWalletTxRet == DB_NEED_REWRITE)
    {
        if (CDB::Rewrite(strWalletFile, "\x04pool"))
        {
            LOCK(cs_wallet);
            setKeyPool.clear();
            // Note: can't top-up keypool here, because wallet is locked.
            // User will be prompted to unlock wallet the next operation
            // that requires a new key.
        }
    }

    if (nZapWalletTxRet != DB_LOAD_OK)
        return nZapWalletTxRet;

    return DB_LOAD_OK;
}


bool CWallet::SetAddressBook(const CTxDestination& address, const string& strName, const string& strPurpose)
{
    bool fUpdated = false;
    {
        LOCK(cs_wallet); // mapAddressBook
        std::map<CTxDestination, CAddressBookData>::iterator mi = mapAddressBook.find(address);
        fUpdated = mi != mapAddressBook.end();
        mapAddressBook[address].name = strName;
        if (!strPurpose.empty()) /* update purpose only if requested */
            mapAddressBook[address].purpose = strPurpose;
    }
    NotifyAddressBookChanged(this, address, strName, ::IsMine(*this, address) != ISMINE_NO,
                             strPurpose, (fUpdated ? CT_UPDATED : CT_NEW) );
    if (!fFileBacked)
        return false;
    if (!strPurpose.empty() && !CWalletDB(strWalletFile).WritePurpose(CBitcoinAddress(address).ToString(), strPurpose))
        return false;
    return CWalletDB(strWalletFile).WriteName(CBitcoinAddress(address).ToString(), strName);
}

bool CWallet::DelAddressBook(const CTxDestination& address)
{
    {
        LOCK(cs_wallet); // mapAddressBook

        if(fFileBacked)
        {
            // Delete destdata tuples associated with address
            std::string strAddress = CBitcoinAddress(address).ToString();
            BOOST_FOREACH(const PAIRTYPE(string, string) &item, mapAddressBook[address].destdata)
            {
                CWalletDB(strWalletFile).EraseDestData(strAddress, item.first);
            }
        }
        mapAddressBook.erase(address);
    }

    NotifyAddressBookChanged(this, address, "", ::IsMine(*this, address) != ISMINE_NO, "", CT_DELETED);

    if (!fFileBacked)
        return false;
    CWalletDB(strWalletFile).ErasePurpose(CBitcoinAddress(address).ToString());
    return CWalletDB(strWalletFile).EraseName(CBitcoinAddress(address).ToString());
}

bool CWallet::SetDefaultKey(const CPubKey &vchPubKey)
{
    if (fFileBacked)
    {
        if (!CWalletDB(strWalletFile).WriteDefaultKey(vchPubKey))
            return false;
    }
    vchDefaultKey = vchPubKey;
    return true;
}

/**
 * Mark old keypool keys as used,
 * and generate all new keys 
 */
bool CWallet::NewKeyPool()
{
    {
        LOCK(cs_wallet);
        CWalletDB walletdb(strWalletFile);
        BOOST_FOREACH(int64_t nIndex, setKeyPool)
            walletdb.ErasePool(nIndex);
        setKeyPool.clear();

        if (IsLocked())
            return false;

        int64_t nKeys = max(GetArg("-keypool", DEFAULT_KEYPOOL_SIZE), (int64_t)0);
        for (int i = 0; i < nKeys; i++)
        {
            int64_t nIndex = i+1;
            walletdb.WritePool(nIndex, CKeyPool(GenerateNewKey()));
            setKeyPool.insert(nIndex);
        }
        LogPrintf("CWallet::NewKeyPool wrote %d new keys\n", nKeys);
    }
    return true;
}

bool CWallet::TopUpKeyPool(unsigned int kpSize)
{
    {
        LOCK(cs_wallet);

        if (IsLocked())
            return false;

        CWalletDB walletdb(strWalletFile);

        // Top up key pool
        unsigned int nTargetSize;
        if (kpSize > 0)
            nTargetSize = kpSize;
        else
            nTargetSize = max(GetArg("-keypool", DEFAULT_KEYPOOL_SIZE), (int64_t) 0);

        while (setKeyPool.size() < (nTargetSize + 1))
        {
            int64_t nEnd = 1;
            if (!setKeyPool.empty())
                nEnd = *(--setKeyPool.end()) + 1;
            if (!walletdb.WritePool(nEnd, CKeyPool(GenerateNewKey())))
                throw runtime_error(std::string(__func__) + ": writing generated key failed");
            setKeyPool.insert(nEnd);
            LogPrintf("keypool added key %d, size=%u\n", nEnd, setKeyPool.size());
        }
    }
    return true;
}

void CWallet::ReserveKeyFromKeyPool(int64_t& nIndex, CKeyPool& keypool)
{
    nIndex = -1;
    keypool.vchPubKey = CPubKey();
    {
        LOCK(cs_wallet);

        if (!IsLocked())
            TopUpKeyPool();

        // Get the oldest key
        if(setKeyPool.empty())
            return;

        CWalletDB walletdb(strWalletFile);

        nIndex = *(setKeyPool.begin());
        setKeyPool.erase(setKeyPool.begin());
        if (!walletdb.ReadPool(nIndex, keypool))
            throw runtime_error(std::string(__func__) + ": read failed");
        if (!HaveKey(keypool.vchPubKey.GetID()))
            throw runtime_error(std::string(__func__) + ": unknown key in key pool");
        assert(keypool.vchPubKey.IsValid());
        LogPrintf("keypool reserve %d\n", nIndex);
    }
}

void CWallet::KeepKey(int64_t nIndex)
{
    // Remove from key pool
    if (fFileBacked)
    {
        CWalletDB walletdb(strWalletFile);
        walletdb.ErasePool(nIndex);
    }
    LogPrintf("keypool keep %d\n", nIndex);
}

void CWallet::ReturnKey(int64_t nIndex)
{
    // Return to key pool
    {
        LOCK(cs_wallet);
        setKeyPool.insert(nIndex);
    }
    LogPrintf("keypool return %d\n", nIndex);
}

bool CWallet::GetKeyFromPool(CPubKey& result)
{
    int64_t nIndex = 0;
    CKeyPool keypool;
    {
        LOCK(cs_wallet);
        ReserveKeyFromKeyPool(nIndex, keypool);
        if (nIndex == -1)
        {
            if (IsLocked()) return false;
            result = GenerateNewKey();
            return true;
        }
        KeepKey(nIndex);
        result = keypool.vchPubKey;
    }
    return true;
}

int64_t CWallet::GetOldestKeyPoolTime()
{
    LOCK(cs_wallet);

    // if the keypool is empty, return <NOW>
    if (setKeyPool.empty())
        return GetTime();

    // load oldest key from keypool, get time and return
    CKeyPool keypool;
    CWalletDB walletdb(strWalletFile);
    int64_t nIndex = *(setKeyPool.begin());
    if (!walletdb.ReadPool(nIndex, keypool))
        throw runtime_error(std::string(__func__) + ": read oldest key in keypool failed");
    assert(keypool.vchPubKey.IsValid());
    return keypool.nTime;
}

std::map<CTxDestination, CAmount> CWallet::GetAddressBalances()
{
    map<CTxDestination, CAmount> balances;

    {
        LOCK(cs_wallet);
        BOOST_FOREACH(PAIRTYPE(uint256, CWalletTx) walletEntry, mapWallet)
        {
            CWalletTx *pcoin = &walletEntry.second;

            if (!pcoin->IsTrusted())
                continue;

            if ((pcoin->IsCoinBase() || pcoin->IsGameTx())
                  && pcoin->GetBlocksToMaturity() > 0)
                continue;

            int nDepth = pcoin->GetDepthInMainChain();
            if (nDepth < (pcoin->IsFromMe(ISMINE_ALL) ? 0 : 1))
                continue;

            for (unsigned int i = 0; i < pcoin->tx->vout.size(); i++)
            {
                CTxDestination addr;
                if (!IsMine(pcoin->tx->vout[i]))
                    continue;
                if(!ExtractDestination(pcoin->tx->vout[i].scriptPubKey, addr))
                    continue;

                CAmount n = IsSpent(walletEntry.first, i) ? 0 : pcoin->tx->vout[i].nValue;

                if (!balances.count(addr))
                    balances[addr] = 0;
                balances[addr] += n;
            }
        }
    }

    return balances;
}

set< set<CTxDestination> > CWallet::GetAddressGroupings()
{
    AssertLockHeld(cs_wallet); // mapWallet
    set< set<CTxDestination> > groupings;
    set<CTxDestination> grouping;

    BOOST_FOREACH(PAIRTYPE(uint256, CWalletTx) walletEntry, mapWallet)
    {
        CWalletTx *pcoin = &walletEntry.second;

        if (pcoin->tx->vin.size() > 0)
        {
            bool any_mine = false;
            // group all input addresses with each other
            BOOST_FOREACH(CTxIn txin, pcoin->tx->vin)
            {
                CTxDestination address;
                if(!IsMine(txin)) /* If this input isn't mine, ignore it */
                    continue;
                if(!ExtractDestination(mapWallet[txin.prevout.hash].tx->vout[txin.prevout.n].scriptPubKey, address))
                    continue;
                grouping.insert(address);
                any_mine = true;
            }

            // group change with input addresses
            if (any_mine)
            {
               BOOST_FOREACH(CTxOut txout, pcoin->tx->vout)
                   if (IsChange(txout))
                   {
                       CTxDestination txoutAddr;
                       if(!ExtractDestination(txout.scriptPubKey, txoutAddr))
                           continue;
                       grouping.insert(txoutAddr);
                   }
            }
            if (grouping.size() > 0)
            {
                groupings.insert(grouping);
                grouping.clear();
            }
        }

        // group lone addrs by themselves
        for (unsigned int i = 0; i < pcoin->tx->vout.size(); i++)
            if (IsMine(pcoin->tx->vout[i]))
            {
                CTxDestination address;
                if(!ExtractDestination(pcoin->tx->vout[i].scriptPubKey, address))
                    continue;
                grouping.insert(address);
                groupings.insert(grouping);
                grouping.clear();
            }
    }

    set< set<CTxDestination>* > uniqueGroupings; // a set of pointers to groups of addresses
    map< CTxDestination, set<CTxDestination>* > setmap;  // map addresses to the unique group containing it
    BOOST_FOREACH(set<CTxDestination> _grouping, groupings)
    {
        // make a set of all the groups hit by this new group
        set< set<CTxDestination>* > hits;
        map< CTxDestination, set<CTxDestination>* >::iterator it;
        BOOST_FOREACH(CTxDestination address, _grouping)
            if ((it = setmap.find(address)) != setmap.end())
                hits.insert((*it).second);

        // merge all hit groups into a new single group and delete old groups
        set<CTxDestination>* merged = new set<CTxDestination>(_grouping);
        BOOST_FOREACH(set<CTxDestination>* hit, hits)
        {
            merged->insert(hit->begin(), hit->end());
            uniqueGroupings.erase(hit);
            delete hit;
        }
        uniqueGroupings.insert(merged);

        // update setmap
        BOOST_FOREACH(CTxDestination element, *merged)
            setmap[element] = merged;
    }

    set< set<CTxDestination> > ret;
    BOOST_FOREACH(set<CTxDestination>* uniqueGrouping, uniqueGroupings)
    {
        ret.insert(*uniqueGrouping);
        delete uniqueGrouping;
    }

    return ret;
}

CAmount CWallet::GetAccountBalance(const std::string& strAccount, int nMinDepth, const isminefilter& filter)
{
    CWalletDB walletdb(strWalletFile);
    return GetAccountBalance(walletdb, strAccount, nMinDepth, filter);
}

CAmount CWallet::GetAccountBalance(CWalletDB& walletdb, const std::string& strAccount, int nMinDepth, const isminefilter& filter)
{
    CAmount nBalance = 0;

    // Tally wallet transactions
    for (map<uint256, CWalletTx>::iterator it = mapWallet.begin(); it != mapWallet.end(); ++it)
    {
        const CWalletTx& wtx = (*it).second;
        if (!CheckFinalTx(wtx) || wtx.GetBlocksToMaturity() > 0 || wtx.GetDepthInMainChain() < 0)
            continue;

        CAmount nReceived, nSent, nFee;
        wtx.GetAccountAmounts(strAccount, nReceived, nSent, nFee, filter);

        if (nReceived != 0 && wtx.GetDepthInMainChain() >= nMinDepth)
            nBalance += nReceived;
        nBalance -= nSent + nFee;
    }

    // Tally internal accounting entries
    nBalance += walletdb.GetAccountCreditDebit(strAccount);

    return nBalance;
}

std::set<CTxDestination> CWallet::GetAccountAddresses(const std::string& strAccount) const
{
    LOCK(cs_wallet);
    set<CTxDestination> result;
    BOOST_FOREACH(const PAIRTYPE(CTxDestination, CAddressBookData)& item, mapAddressBook)
    {
        const CTxDestination& address = item.first;
        const string& strName = item.second.name;
        if (strName == strAccount)
            result.insert(address);
    }
    return result;
}

bool CReserveKey::GetReservedKey(CPubKey& pubkey)
{
    if (nIndex == -1)
    {
        CKeyPool keypool;
        pwallet->ReserveKeyFromKeyPool(nIndex, keypool);
        if (nIndex != -1)
            vchPubKey = keypool.vchPubKey;
        else {
            return false;
        }
    }
    assert(vchPubKey.IsValid());
    pubkey = vchPubKey;
    return true;
}

void CReserveKey::KeepKey()
{
    if (nIndex != -1)
        pwallet->KeepKey(nIndex);
    nIndex = -1;
    vchPubKey = CPubKey();
}

void CReserveKey::ReturnKey()
{
    if (nIndex != -1)
        pwallet->ReturnKey(nIndex);
    nIndex = -1;
    vchPubKey = CPubKey();
}

void CWallet::GetAllReserveKeys(set<CKeyID>& setAddress) const
{
    setAddress.clear();

    CWalletDB walletdb(strWalletFile);

    LOCK2(cs_main, cs_wallet);
    BOOST_FOREACH(const int64_t& id, setKeyPool)
    {
        CKeyPool keypool;
        if (!walletdb.ReadPool(id, keypool))
            throw runtime_error(std::string(__func__) + ": read failed");
        assert(keypool.vchPubKey.IsValid());
        CKeyID keyID = keypool.vchPubKey.GetID();
        if (!HaveKey(keyID))
            throw runtime_error(std::string(__func__) + ": unknown key in key pool");
        setAddress.insert(keyID);
    }
}

void CWallet::UpdatedTransaction(const uint256 &hashTx)
{
    {
        LOCK(cs_wallet);
        // Only notify UI if this transaction is in this wallet
        map<uint256, CWalletTx>::const_iterator mi = mapWallet.find(hashTx);
        if (mi != mapWallet.end())
            NotifyTransactionChanged(this, hashTx, CT_UPDATED);
    }
}

void CWallet::GetScriptForMining(boost::shared_ptr<CReserveScript> &script)
{
    boost::shared_ptr<CReserveKey> rKey(new CReserveKey(this));
    CPubKey pubkey;
    if (!rKey->GetReservedKey(pubkey))
        return;

    script = rKey;
    script->reserveScript = CScript() << ToByteVector(pubkey) << OP_CHECKSIG;
}

void CWallet::LockCoin(const COutPoint& output)
{
    AssertLockHeld(cs_wallet); // setLockedCoins
    setLockedCoins.insert(output);
}

void CWallet::UnlockCoin(const COutPoint& output)
{
    AssertLockHeld(cs_wallet); // setLockedCoins
    setLockedCoins.erase(output);
}

void CWallet::UnlockAllCoins()
{
    AssertLockHeld(cs_wallet); // setLockedCoins
    setLockedCoins.clear();
}

bool CWallet::IsLockedCoin(uint256 hash, unsigned int n) const
{
    AssertLockHeld(cs_wallet); // setLockedCoins
    COutPoint outpt(hash, n);

    return (setLockedCoins.count(outpt) > 0);
}

void CWallet::ListLockedCoins(std::vector<COutPoint>& vOutpts)
{
    AssertLockHeld(cs_wallet); // setLockedCoins
    for (std::set<COutPoint>::iterator it = setLockedCoins.begin();
         it != setLockedCoins.end(); it++) {
        COutPoint outpt = (*it);
        vOutpts.push_back(outpt);
    }
}

/** @} */ // end of Actions

class CAffectedKeysVisitor : public boost::static_visitor<void> {
private:
    const CKeyStore &keystore;
    std::vector<CKeyID> &vKeys;

public:
    CAffectedKeysVisitor(const CKeyStore &keystoreIn, std::vector<CKeyID> &vKeysIn) : keystore(keystoreIn), vKeys(vKeysIn) {}

    void Process(const CScript &script) {
        txnouttype type;
        std::vector<CTxDestination> vDest;
        int nRequired;
        if (ExtractDestinations(script, type, vDest, nRequired)) {
            BOOST_FOREACH(const CTxDestination &dest, vDest)
                boost::apply_visitor(*this, dest);
        }
    }

    void operator()(const CKeyID &keyId) {
        if (keystore.HaveKey(keyId))
            vKeys.push_back(keyId);
    }

    void operator()(const CScriptID &scriptId) {
        CScript script;
        if (keystore.GetCScript(scriptId, script))
            Process(script);
    }

    void operator()(const CNoDestination &none) {}
};

void CWallet::GetKeyBirthTimes(std::map<CKeyID, int64_t> &mapKeyBirth) const {
    AssertLockHeld(cs_wallet); // mapKeyMetadata
    mapKeyBirth.clear();

    // get birth times for keys with metadata
    for (std::map<CKeyID, CKeyMetadata>::const_iterator it = mapKeyMetadata.begin(); it != mapKeyMetadata.end(); it++)
        if (it->second.nCreateTime)
            mapKeyBirth[it->first] = it->second.nCreateTime;

    // map in which we'll infer heights of other keys
    CBlockIndex *pindexMax = chainActive[std::max(0, chainActive.Height() - 144)]; // the tip can be reorganized; use a 144-block safety margin
    std::map<CKeyID, CBlockIndex*> mapKeyFirstBlock;
    std::set<CKeyID> setKeys;
    GetKeys(setKeys);
    BOOST_FOREACH(const CKeyID &keyid, setKeys) {
        if (mapKeyBirth.count(keyid) == 0)
            mapKeyFirstBlock[keyid] = pindexMax;
    }
    setKeys.clear();

    // if there are no such keys, we're done
    if (mapKeyFirstBlock.empty())
        return;

    // find first block that affects those keys, if there are any left
    std::vector<CKeyID> vAffected;
    for (std::map<uint256, CWalletTx>::const_iterator it = mapWallet.begin(); it != mapWallet.end(); it++) {
        // iterate over all wallet transactions...
        const CWalletTx &wtx = (*it).second;
        BlockMap::const_iterator blit = mapBlockIndex.find(wtx.hashBlock);
        if (blit != mapBlockIndex.end() && chainActive.Contains(blit->second)) {
            // ... which are already in a block
            int nHeight = blit->second->nHeight;
            BOOST_FOREACH(const CTxOut &txout, wtx.tx->vout) {
                // iterate over all their outputs
                CAffectedKeysVisitor(*this, vAffected).Process(txout.scriptPubKey);
                BOOST_FOREACH(const CKeyID &keyid, vAffected) {
                    // ... and all their affected keys
                    std::map<CKeyID, CBlockIndex*>::iterator rit = mapKeyFirstBlock.find(keyid);
                    if (rit != mapKeyFirstBlock.end() && nHeight < rit->second->nHeight)
                        rit->second = blit->second;
                }
                vAffected.clear();
            }
        }
    }

    // Extract block timestamps for those keys
    for (std::map<CKeyID, CBlockIndex*>::const_iterator it = mapKeyFirstBlock.begin(); it != mapKeyFirstBlock.end(); it++)
        mapKeyBirth[it->first] = it->second->GetBlockTime() - 7200; // block times can be 2h off
}

bool CWallet::AddDestData(const CTxDestination &dest, const std::string &key, const std::string &value)
{
    if (boost::get<CNoDestination>(&dest))
        return false;

    mapAddressBook[dest].destdata.insert(std::make_pair(key, value));
    if (!fFileBacked)
        return true;
    return CWalletDB(strWalletFile).WriteDestData(CBitcoinAddress(dest).ToString(), key, value);
}

bool CWallet::EraseDestData(const CTxDestination &dest, const std::string &key)
{
    if (!mapAddressBook[dest].destdata.erase(key))
        return false;
    if (!fFileBacked)
        return true;
    return CWalletDB(strWalletFile).EraseDestData(CBitcoinAddress(dest).ToString(), key);
}

bool CWallet::LoadDestData(const CTxDestination &dest, const std::string &key, const std::string &value)
{
    mapAddressBook[dest].destdata.insert(std::make_pair(key, value));
    return true;
}

bool CWallet::GetDestData(const CTxDestination &dest, const std::string &key, std::string *value) const
{
    std::map<CTxDestination, CAddressBookData>::const_iterator i = mapAddressBook.find(dest);
    if(i != mapAddressBook.end())
    {
        CAddressBookData::StringMap::const_iterator j = i->second.destdata.find(key);
        if(j != i->second.destdata.end())
        {
            if(value)
                *value = j->second;
            return true;
        }
    }
    return false;
}

std::string CWallet::GetWalletHelpString(bool showDebug)
{
    std::string strUsage = HelpMessageGroup(_("Wallet options:"));
    strUsage += HelpMessageOpt("-disablewallet", _("Do not load the wallet and disable wallet RPC calls"));
    strUsage += HelpMessageOpt("-keypool=<n>", strprintf(_("Set key pool size to <n> (default: %u)"), DEFAULT_KEYPOOL_SIZE));
    strUsage += HelpMessageOpt("-fallbackfee=<amt>", strprintf(_("A fee rate (in %s/kB) that will be used when fee estimation has insufficient data (default: %s)"),
                                                               CURRENCY_UNIT, FormatMoney(DEFAULT_FALLBACK_FEE)));
    strUsage += HelpMessageOpt("-mintxfee=<amt>", strprintf(_("Fees (in %s/kB) smaller than this are considered zero fee for transaction creation (default: %s)"),
                                                            CURRENCY_UNIT, FormatMoney(DEFAULT_TRANSACTION_MINFEE)));
    strUsage += HelpMessageOpt("-paytxfee=<amt>", strprintf(_("Fee (in %s/kB) to add to transactions you send (default: %s)"),
                                                            CURRENCY_UNIT, FormatMoney(payTxFee.GetFeePerK())));
    strUsage += HelpMessageOpt("-rescan", _("Rescan the block chain for missing wallet transactions on startup"));
    strUsage += HelpMessageOpt("-salvagewallet", _("Attempt to recover private keys from a corrupt wallet on startup"));
    if (showDebug)
        strUsage += HelpMessageOpt("-sendfreetransactions", strprintf(_("Send transactions as zero-fee transactions if possible (default: %u)"), DEFAULT_SEND_FREE_TRANSACTIONS));
    strUsage += HelpMessageOpt("-spendzeroconfchange", strprintf(_("Spend unconfirmed change when sending transactions (default: %u)"), DEFAULT_SPEND_ZEROCONF_CHANGE));
    strUsage += HelpMessageOpt("-txconfirmtarget=<n>", strprintf(_("If paytxfee is not set, include enough fee so transactions begin confirmation on average within n blocks (default: %u)"), DEFAULT_TX_CONFIRM_TARGET));
    strUsage += HelpMessageOpt("-usehd", _("Use hierarchical deterministic key generation (HD) after BIP32. Only has effect during wallet creation/first start") + " " + strprintf(_("(default: %u)"), DEFAULT_USE_HD_WALLET));
    strUsage += HelpMessageOpt("-walletrbf", strprintf(_("Send transactions with full-RBF opt-in enabled (default: %u)"), DEFAULT_WALLET_RBF));
    strUsage += HelpMessageOpt("-upgradewallet", _("Upgrade wallet to latest format on startup"));
    strUsage += HelpMessageOpt("-wallet=<file>", _("Specify wallet file (within data directory)") + " " + strprintf(_("(default: %s)"), DEFAULT_WALLET_DAT));
    strUsage += HelpMessageOpt("-walletbroadcast", _("Make the wallet broadcast transactions") + " " + strprintf(_("(default: %u)"), DEFAULT_WALLETBROADCAST));
    strUsage += HelpMessageOpt("-walletnotify=<cmd>", _("Execute command when a wallet transaction changes (%s in cmd is replaced by TxID)"));
    strUsage += HelpMessageOpt("-zapwallettxes=<mode>", _("Delete all wallet transactions and only recover those parts of the blockchain through -rescan on startup") +
                               " " + _("(1 = keep tx meta data e.g. account owner and payment request information, 2 = drop tx meta data)"));

    if (showDebug)
    {
        strUsage += HelpMessageGroup(_("Wallet debugging/testing options:"));

        strUsage += HelpMessageOpt("-dblogsize=<n>", strprintf("Flush wallet database activity from memory to disk log every <n> megabytes (default: %u)", DEFAULT_WALLET_DBLOGSIZE));
        strUsage += HelpMessageOpt("-flushwallet", strprintf("Run a thread to flush wallet periodically (default: %u)", DEFAULT_FLUSHWALLET));
        strUsage += HelpMessageOpt("-privdb", strprintf("Sets the DB_PRIVATE flag in the wallet db environment (default: %u)", DEFAULT_WALLET_PRIVDB));
    }

    return strUsage;
}

bool CWallet::InitLoadWallet()
{
    if (GetBoolArg("-disablewallet", DEFAULT_DISABLE_WALLET)) {
        pwalletMain = NULL;
        LogPrintf("Wallet disabled!\n");
        return true;
    }

    std::string walletFile = GetArg("-wallet", DEFAULT_WALLET_DAT);

    // needed to restore wallet transaction meta data after -zapwallettxes
    std::vector<CWalletTx> vWtx;

    if (GetBoolArg("-zapwallettxes", false)) {
        uiInterface.InitMessage(_("Zapping all transactions from wallet..."));

        CWallet *tempWallet = new CWallet(walletFile);
        DBErrors nZapWalletRet = tempWallet->ZapWalletTx(vWtx);
        if (nZapWalletRet != DB_LOAD_OK) {
            return InitError(strprintf(_("Error loading %s: Wallet corrupted"), walletFile));
        }

        delete tempWallet;
        tempWallet = NULL;
    }

    uiInterface.InitMessage(_("Loading wallet..."));

    int64_t nStart = GetTimeMillis();
    bool fFirstRun = true;
    CWallet *walletInstance = new CWallet(walletFile);
    DBErrors nLoadWalletRet = walletInstance->LoadWallet(fFirstRun);
    if (nLoadWalletRet != DB_LOAD_OK)
    {
        if (nLoadWalletRet == DB_CORRUPT)
            return InitError(strprintf(_("Error loading %s: Wallet corrupted"), walletFile));
        else if (nLoadWalletRet == DB_NONCRITICAL_ERROR)
        {
            InitWarning(strprintf(_("Error reading %s! All keys read correctly, but transaction data"
                                         " or address book entries might be missing or incorrect."),
                walletFile));
        }
        else if (nLoadWalletRet == DB_TOO_NEW)
            return InitError(strprintf(_("Error loading %s: Wallet requires newer version of %s"),
                               walletFile, _(PACKAGE_NAME)));
        else if (nLoadWalletRet == DB_NEED_REWRITE)
        {
            return InitError(strprintf(_("Wallet needed to be rewritten: restart %s to complete"), _(PACKAGE_NAME)));
        }
        else
            return InitError(strprintf(_("Error loading %s"), walletFile));
    }

    if (GetBoolArg("-upgradewallet", fFirstRun))
    {
        int nMaxVersion = GetArg("-upgradewallet", 0);
        if (nMaxVersion == 0) // the -upgradewallet without argument case
        {
            LogPrintf("Performing wallet upgrade to %i\n", FEATURE_LATEST);
            nMaxVersion = CLIENT_VERSION;
            walletInstance->SetMinVersion(FEATURE_LATEST); // permanently upgrade the wallet immediately
        }
        else
            LogPrintf("Allowing wallet upgrade up to %i\n", nMaxVersion);
        if (nMaxVersion < walletInstance->GetVersion())
        {
            return InitError(_("Cannot downgrade wallet"));
        }
        walletInstance->SetMaxVersion(nMaxVersion);
    }

    if (fFirstRun)
    {
        // Create new keyUser and set as default key
        if (GetBoolArg("-usehd", DEFAULT_USE_HD_WALLET) && !walletInstance->IsHDEnabled()) {
            // generate a new master key
            CPubKey masterPubKey = walletInstance->GenerateNewHDMasterKey();
            if (!walletInstance->SetHDMasterKey(masterPubKey))
                throw std::runtime_error(std::string(__func__) + ": Storing master key failed");
        }
        CPubKey newDefaultKey;
        if (walletInstance->GetKeyFromPool(newDefaultKey)) {
            walletInstance->SetDefaultKey(newDefaultKey);
            if (!walletInstance->SetAddressBook(walletInstance->vchDefaultKey.GetID(), "", "receive"))
                return InitError(_("Cannot write default address") += "\n");
        }

        walletInstance->SetBestChain(chainActive.GetLocator());
    }
    else if (mapArgs.count("-usehd")) {
        bool useHD = GetBoolArg("-usehd", DEFAULT_USE_HD_WALLET);
        if (walletInstance->IsHDEnabled() && !useHD)
            return InitError(strprintf(_("Error loading %s: You can't disable HD on a already existing HD wallet"), walletFile));
        if (!walletInstance->IsHDEnabled() && useHD)
            return InitError(strprintf(_("Error loading %s: You can't enable HD on a already existing non-HD wallet"), walletFile));
    }

    LogPrintf(" wallet      %15dms\n", GetTimeMillis() - nStart);

    RegisterValidationInterface(walletInstance);

    CBlockIndex *pindexRescan = chainActive.Tip();
    if (GetBoolArg("-rescan", false))
        pindexRescan = chainActive.Genesis();
    else
    {
        CWalletDB walletdb(walletFile);
        CBlockLocator locator;
        if (walletdb.ReadBestBlock(locator))
            pindexRescan = FindForkInGlobalIndex(chainActive, locator);
        else
            pindexRescan = chainActive.Genesis();
    }
    if (chainActive.Tip() && chainActive.Tip() != pindexRescan)
    {
        //We can't rescan beyond non-pruned blocks, stop and throw an error
        //this might happen if a user uses a old wallet within a pruned node
        // or if he ran -disablewallet for a longer time, then decided to re-enable
        if (fPruneMode)
        {
            CBlockIndex *block = chainActive.Tip();
            while (block && block->pprev && (block->pprev->nStatus & BLOCK_HAVE_DATA) && block->pprev->nTx > 0 && pindexRescan != block)
                block = block->pprev;

            if (pindexRescan != block)
                return InitError(_("Prune: last wallet synchronisation goes beyond pruned data. You need to -reindex (download the whole blockchain again in case of pruned node)"));
        }

        uiInterface.InitMessage(_("Rescanning..."));
        LogPrintf("Rescanning last %i blocks (from block %i)...\n", chainActive.Height() - pindexRescan->nHeight, pindexRescan->nHeight);
        nStart = GetTimeMillis();
        walletInstance->ScanForWalletTransactions(pindexRescan, true);
        LogPrintf(" rescan      %15dms\n", GetTimeMillis() - nStart);
        walletInstance->SetBestChain(chainActive.GetLocator());
        nWalletDBUpdated++;

        // Restore wallet transaction metadata after -zapwallettxes=1
        if (GetBoolArg("-zapwallettxes", false) && GetArg("-zapwallettxes", "1") != "2")
        {
            CWalletDB walletdb(walletFile);

            BOOST_FOREACH(const CWalletTx& wtxOld, vWtx)
            {
                uint256 hash = wtxOld.GetHash();
                std::map<uint256, CWalletTx>::iterator mi = walletInstance->mapWallet.find(hash);
                if (mi != walletInstance->mapWallet.end())
                {
                    const CWalletTx* copyFrom = &wtxOld;
                    CWalletTx* copyTo = &mi->second;
                    copyTo->mapValue = copyFrom->mapValue;
                    copyTo->vOrderForm = copyFrom->vOrderForm;
                    copyTo->nTimeReceived = copyFrom->nTimeReceived;
                    copyTo->nTimeSmart = copyFrom->nTimeSmart;
                    copyTo->fFromMe = copyFrom->fFromMe;
                    copyTo->strFromAccount = copyFrom->strFromAccount;
                    copyTo->nOrderPos = copyFrom->nOrderPos;
                    walletdb.WriteTx(*copyTo);
                }
            }
        }
    }
    walletInstance->SetBroadcastTransactions(GetBoolArg("-walletbroadcast", DEFAULT_WALLETBROADCAST));

    {
        LOCK(walletInstance->cs_wallet);
        LogPrintf("setKeyPool.size() = %u\n",      walletInstance->GetKeyPoolSize());
        LogPrintf("mapWallet.size() = %u\n",       walletInstance->mapWallet.size());
        LogPrintf("mapAddressBook.size() = %u\n",  walletInstance->mapAddressBook.size());
    }

    pwalletMain = walletInstance;

    return true;
}

void CWallet::postInitProcess(boost::thread_group& threadGroup)
{
    // Add wallet transactions that aren't already in a block to mempool
    // Do this here as mempool requires genesis block to be loaded
    ReacceptWalletTransactions();

    // Run a thread to flush wallet periodically
    threadGroup.create_thread(boost::bind(&ThreadFlushWalletDB, boost::ref(this->strWalletFile)));
}

bool CWallet::ParameterInteraction()
{
    if (GetBoolArg("-disablewallet", DEFAULT_DISABLE_WALLET))
        return true;

    if (GetBoolArg("-blocksonly", DEFAULT_BLOCKSONLY) && SoftSetBoolArg("-walletbroadcast", false)) {
        LogPrintf("%s: parameter interaction: -blocksonly=1 -> setting -walletbroadcast=0\n", __func__);
    }

    if (GetBoolArg("-salvagewallet", false) && SoftSetBoolArg("-rescan", true)) {
        // Rewrite just private keys: rescan to find transactions
        LogPrintf("%s: parameter interaction: -salvagewallet=1 -> setting -rescan=1\n", __func__);
    }

    // -zapwallettx implies a rescan
    if (GetBoolArg("-zapwallettxes", false) && SoftSetBoolArg("-rescan", true)) {
        LogPrintf("%s: parameter interaction: -zapwallettxes=<mode> -> setting -rescan=1\n", __func__);
    }

    if (GetBoolArg("-sysperms", false))
        return InitError("-sysperms is not allowed in combination with enabled wallet functionality");
    if (GetArg("-prune", 0) && GetBoolArg("-rescan", false))
        return InitError(_("Rescans are not possible in pruned mode. You will need to use -reindex which will download the whole blockchain again."));

    if (::minRelayTxFee.GetFeePerK() > HIGH_TX_FEE_PER_KB)
        InitWarning(AmountHighWarn("-minrelaytxfee") + " " +
                    _("The wallet will avoid paying less than the minimum relay fee."));

    if (mapArgs.count("-mintxfee"))
    {
        CAmount n = 0;
        if (!ParseMoney(mapArgs["-mintxfee"], n) || 0 == n)
            return InitError(AmountErrMsg("mintxfee", mapArgs["-mintxfee"]));
        if (n > HIGH_TX_FEE_PER_KB)
            InitWarning(AmountHighWarn("-mintxfee") + " " +
                        _("This is the minimum transaction fee you pay on every transaction."));
        CWallet::minTxFee = CFeeRate(n);
    }
    if (mapArgs.count("-fallbackfee"))
    {
        CAmount nFeePerK = 0;
        if (!ParseMoney(mapArgs["-fallbackfee"], nFeePerK))
            return InitError(strprintf(_("Invalid amount for -fallbackfee=<amount>: '%s'"), mapArgs["-fallbackfee"]));
        if (nFeePerK > HIGH_TX_FEE_PER_KB)
            InitWarning(AmountHighWarn("-fallbackfee") + " " +
                        _("This is the transaction fee you may pay when fee estimates are not available."));
        CWallet::fallbackFee = CFeeRate(nFeePerK);
    }
    if (mapArgs.count("-paytxfee"))
    {
        CAmount nFeePerK = 0;
        if (!ParseMoney(mapArgs["-paytxfee"], nFeePerK))
            return InitError(AmountErrMsg("paytxfee", mapArgs["-paytxfee"]));
        if (nFeePerK > HIGH_TX_FEE_PER_KB)
            InitWarning(AmountHighWarn("-paytxfee") + " " +
                        _("This is the transaction fee you will pay if you send a transaction."));

        payTxFee = CFeeRate(nFeePerK, 1000);
        if (payTxFee < ::minRelayTxFee)
        {
            return InitError(strprintf(_("Invalid amount for -paytxfee=<amount>: '%s' (must be at least %s)"),
                                       mapArgs["-paytxfee"], ::minRelayTxFee.ToString()));
        }
    }
    if (mapArgs.count("-maxtxfee"))
    {
        CAmount nMaxFee = 0;
        if (!ParseMoney(mapArgs["-maxtxfee"], nMaxFee))
            return InitError(AmountErrMsg("maxtxfee", mapArgs["-maxtxfee"]));
        if (nMaxFee > HIGH_MAX_TX_FEE)
            InitWarning(_("-maxtxfee is set very high! Fees this large could be paid on a single transaction."));
        maxTxFee = nMaxFee;
        if (CFeeRate(maxTxFee, 1000) < ::minRelayTxFee)
        {
            return InitError(strprintf(_("Invalid amount for -maxtxfee=<amount>: '%s' (must be at least the minrelay fee of %s to prevent stuck transactions)"),
                                       mapArgs["-maxtxfee"], ::minRelayTxFee.ToString()));
        }
    }
    nTxConfirmTarget = GetArg("-txconfirmtarget", DEFAULT_TX_CONFIRM_TARGET);
    bSpendZeroConfChange = GetBoolArg("-spendzeroconfchange", DEFAULT_SPEND_ZEROCONF_CHANGE);
    fSendFreeTransactions = GetBoolArg("-sendfreetransactions", DEFAULT_SEND_FREE_TRANSACTIONS);
    fWalletRbf = GetBoolArg("-walletrbf", DEFAULT_WALLET_RBF);

    return true;
}

bool CWallet::BackupWallet(const std::string& strDest)
{
    if (!fFileBacked)
        return false;
    while (true)
    {
        {
            LOCK(bitdb.cs_db);
            if (!bitdb.mapFileUseCount.count(strWalletFile) || bitdb.mapFileUseCount[strWalletFile] == 0)
            {
                // Flush log data to the dat file
                bitdb.CloseDb(strWalletFile);
                bitdb.CheckpointLSN(strWalletFile);
                bitdb.mapFileUseCount.erase(strWalletFile);

                // Copy wallet file
                boost::filesystem::path pathSrc = GetDataDir() / strWalletFile;
                boost::filesystem::path pathDest(strDest);
                if (boost::filesystem::is_directory(pathDest))
                    pathDest /= strWalletFile;

                try {
#if BOOST_VERSION >= 104000
                    boost::filesystem::copy_file(pathSrc, pathDest, boost::filesystem::copy_option::overwrite_if_exists);
#else
                    boost::filesystem::copy_file(pathSrc, pathDest);
#endif
                    LogPrintf("copied %s to %s\n", strWalletFile, pathDest.string());
                    return true;
                } catch (const boost::filesystem::filesystem_error& e) {
                    LogPrintf("error copying %s to %s - %s\n", strWalletFile, pathDest.string(), e.what());
                    return false;
                }
            }
        }
        MilliSleep(100);
    }
    return false;
}

CKeyPool::CKeyPool()
{
    nTime = GetTime();
}

CKeyPool::CKeyPool(const CPubKey& vchPubKeyIn)
{
    nTime = GetTime();
    vchPubKey = vchPubKeyIn;
}

CWalletKey::CWalletKey(int64_t nExpires)
{
    nTimeCreated = (nExpires ? GetTime() : 0);
    nTimeExpires = nExpires;
}<|MERGE_RESOLUTION|>--- conflicted
+++ resolved
@@ -1618,11 +1618,7 @@
 bool CWalletTx::RelayWalletTransaction(CConnman* connman)
 {
     assert(pwallet->GetBroadcastTransactions());
-<<<<<<< HEAD
-    if (!IsCoinBase() && !IsGameTx())
-=======
-    if (!IsCoinBase() && !isAbandoned() && GetDepthInMainChain() == 0)
->>>>>>> 548b9dd2
+    if (!IsCoinBase() && !IsGameTx() && !isAbandoned() && GetDepthInMainChain() == 0)
     {
         CValidationState state;
         /* GetDepthInMainChain already catches known conflicts. */
