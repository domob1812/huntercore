// Copyright (c) 2009-2010 Satoshi Nakamoto
// Copyright (c) 2009-2014 The Bitcoin Core developers
// Distributed under the MIT software license, see the accompanying
// file COPYING or http://www.opensource.org/licenses/mit-license.php.

#include "primitives/block.h"
#include "primitives/transaction.h"
#include "main.h"
#include "names/common.h"
#include "rpcserver.h"
#include "streams.h"
#include "sync.h"
#include "utilstrencodings.h"
#include "version.h"

#include <boost/algorithm/string.hpp>

using namespace std;
using namespace json_spirit;

enum RetFormat {
    RF_UNDEF,
    RF_BINARY,
    RF_HEX,
    RF_JSON,
};

static const struct {
    enum RetFormat rf;
    const char* name;
} rf_names[] = {
      {RF_UNDEF, ""},
      {RF_BINARY, "bin"},
      {RF_HEX, "hex"},
      {RF_JSON, "json"},
};

class RestErr
{
public:
    enum HTTPStatusCode status;
    string message;
};

extern void TxToJSON(const CTransaction& tx, const uint256 hashBlock, Object& entry);
extern Object blockToJSON(const CBlock& block, const CBlockIndex* blockindex, bool txDetails = false);

static RestErr RESTERR(enum HTTPStatusCode status, string message)
{
    RestErr re;
    re.status = status;
    re.message = message;
    return re;
}

static enum RetFormat ParseDataFormat(std::string& param, const std::string& strReq)
{
    const std::string::size_type pos = strReq.rfind('.');
    if (pos == std::string::npos)
    {
        param = strReq;
        return rf_names[0].rf;
    }

    param = strReq.substr(0, pos);
    const std::string suff(strReq, pos + 1);

    for (unsigned int i = 0; i < ARRAYLEN(rf_names); i++)
        if (suff == rf_names[i].name)
            return rf_names[i].rf;
    return rf_names[0].rf;
}

static string AvailableDataFormatsString()
{
    string formats = "";
    for (unsigned int i = 0; i < ARRAYLEN(rf_names); i++)
        if (strlen(rf_names[i].name) > 0) {
            formats.append(".");
            formats.append(rf_names[i].name);
            formats.append(", ");
        }

    if (formats.length() > 0)
        return formats.substr(0, formats.length() - 2);

    return formats;
}

static bool ParseHashStr(const string& strReq, uint256& v)
{
    if (!IsHex(strReq) || (strReq.size() != 64))
        return false;

    v.SetHex(strReq);
    return true;
}

static bool DecodeName(valtype& decoded, const std::string& encoded)
{
    decoded.clear();
    for (std::string::const_iterator i = encoded.begin(); i != encoded.end(); ++i)
    {
        switch (*i)
        {
        case '+':
            decoded.push_back(' ');
            continue;

        case '%':
        {
            if (i + 2 >= encoded.end())
                return false;
            const std::string hexStr(i + 1, i + 3);
            i += 2;

            int intChar = 0;
            BOOST_FOREACH(char c, hexStr)
            {
                intChar <<= 4;

                if (c >= '0' && c <= '9')
                    intChar += c - '0';
                else
                {
                    c |= (1 << 5);
                    if (c >= 'a' && c <= 'f')
                        intChar += c - 'a' + 10;
                    else
                        return false;
                }
            }

            decoded.push_back(static_cast<char>(intChar));
            continue;
        }

        default:
            decoded.push_back(*i);
            continue;
        }
    }

    return true;
}

static bool rest_headers(AcceptedConnection* conn,
                         const std::string& strReq,
                         const std::map<std::string, std::string>& mapHeaders,
                         bool fRun)
{
<<<<<<< HEAD
    std::string param;
    enum RetFormat rf = ParseDataFormat(param, strReq);
=======
    vector<string> params;
    const RetFormat rf = ParseDataFormat(params, strReq);
>>>>>>> 854e7ca0
    vector<string> path;
    boost::split(path, param, boost::is_any_of("/"));

    if (path.size() != 2)
        throw RESTERR(HTTP_BAD_REQUEST, "No header count specified. Use /rest/headers/<count>/<hash>.<ext>.");

    long count = strtol(path[0].c_str(), NULL, 10);
    if (count < 1 || count > 2000)
        throw RESTERR(HTTP_BAD_REQUEST, "Header count out of range: " + path[0]);

    string hashStr = path[1];
    uint256 hash;
    if (!ParseHashStr(hashStr, hash))
        throw RESTERR(HTTP_BAD_REQUEST, "Invalid hash: " + hashStr);

    std::vector<CBlockHeader> headers;
    headers.reserve(count);
    {
        LOCK(cs_main);
        BlockMap::const_iterator it = mapBlockIndex.find(hash);
        const CBlockIndex *pindex = (it != mapBlockIndex.end()) ? it->second : NULL;
        while (pindex != NULL && chainActive.Contains(pindex)) {
            headers.push_back(pindex->GetBlockHeader());
            if (headers.size() == (unsigned long)count)
                break;
            pindex = chainActive.Next(pindex);
        }
    }

    CDataStream ssHeader(SER_NETWORK, PROTOCOL_VERSION);
    BOOST_FOREACH(const CBlockHeader &header, headers) {
        ssHeader << header;
    }

    switch (rf) {
    case RF_BINARY: {
        string binaryHeader = ssHeader.str();
        conn->stream() << HTTPReplyHeader(HTTP_OK, fRun, binaryHeader.size(), "application/octet-stream") << binaryHeader << std::flush;
        return true;
    }

    case RF_HEX: {
        string strHex = HexStr(ssHeader.begin(), ssHeader.end()) + "\n";
        conn->stream() << HTTPReply(HTTP_OK, strHex, fRun, false, "text/plain") << std::flush;
        return true;
    }

    default: {
        throw RESTERR(HTTP_NOT_FOUND, "output format not found (available: .bin, .hex)");
    }
    }

    // not reached
    return true; // continue to process further HTTP reqs on this cxn
}

static bool rest_block(AcceptedConnection* conn,
                       const std::string& strReq,
                       const std::map<std::string, std::string>& mapHeaders,
                       bool fRun,
                       bool showTxDetails)
{
<<<<<<< HEAD
    std::string hashStr;
    enum RetFormat rf = ParseDataFormat(hashStr, strReq);
=======
    vector<string> params;
    const RetFormat rf = ParseDataFormat(params, strReq);
>>>>>>> 854e7ca0

    uint256 hash;
    if (!ParseHashStr(hashStr, hash))
        throw RESTERR(HTTP_BAD_REQUEST, "Invalid hash: " + hashStr);

    CBlock block;
    CBlockIndex* pblockindex = NULL;
    {
        LOCK(cs_main);
        if (mapBlockIndex.count(hash) == 0)
            throw RESTERR(HTTP_NOT_FOUND, hashStr + " not found");

        pblockindex = mapBlockIndex[hash];
        if (!ReadBlockFromDisk(block, pblockindex))
            throw RESTERR(HTTP_NOT_FOUND, hashStr + " not found");
    }

    CDataStream ssBlock(SER_NETWORK, PROTOCOL_VERSION);
    ssBlock << block;

    switch (rf) {
    case RF_BINARY: {
        string binaryBlock = ssBlock.str();
        conn->stream() << HTTPReplyHeader(HTTP_OK, fRun, binaryBlock.size(), "application/octet-stream") << binaryBlock << std::flush;
        return true;
    }

    case RF_HEX: {
        string strHex = HexStr(ssBlock.begin(), ssBlock.end()) + "\n";
        conn->stream() << HTTPReply(HTTP_OK, strHex, fRun, false, "text/plain") << std::flush;
        return true;
    }

    case RF_JSON: {
        Object objBlock = blockToJSON(block, pblockindex, showTxDetails);
        string strJSON = write_string(Value(objBlock), false) + "\n";
        conn->stream() << HTTPReply(HTTP_OK, strJSON, fRun) << std::flush;
        return true;
    }

    default: {
        throw RESTERR(HTTP_NOT_FOUND, "output format not found (available: " + AvailableDataFormatsString() + ")");
    }
    }

    // not reached
    return true; // continue to process further HTTP reqs on this cxn
}

static bool rest_block_extended(AcceptedConnection* conn,
                       const std::string& strReq,
                       const std::map<std::string, std::string>& mapHeaders,
                       bool fRun)
{
    return rest_block(conn, strReq, mapHeaders, fRun, true);
}

static bool rest_block_notxdetails(AcceptedConnection* conn,
                       const std::string& strReq,
                       const std::map<std::string, std::string>& mapHeaders,
                       bool fRun)
{
    return rest_block(conn, strReq, mapHeaders, fRun, false);
}

static bool rest_chaininfo(AcceptedConnection* conn,
                                   const std::string& strReq,
                                   const std::map<std::string, std::string>& mapHeaders,
                                   bool fRun)
{
    vector<string> params;
    const RetFormat rf = ParseDataFormat(params, strReq);
    
    switch (rf) {
    case RF_JSON: {
        Array rpcParams;
        Value chainInfoObject = getblockchaininfo(rpcParams, false);
        
        string strJSON = write_string(chainInfoObject, false) + "\n";
        conn->stream() << HTTPReply(HTTP_OK, strJSON, fRun) << std::flush;
        return true;
    }
    default: {
        throw RESTERR(HTTP_NOT_FOUND, "output format not found (available: json)");
    }
    }
    
    // not reached
    return true; // continue to process further HTTP reqs on this cxn
}

static bool rest_tx(AcceptedConnection* conn,
                    const std::string& strReq,
                    const std::map<std::string, std::string>& mapHeaders,
                    bool fRun)
{
<<<<<<< HEAD
    std::string hashStr;
    enum RetFormat rf = ParseDataFormat(hashStr, strReq);
=======
    vector<string> params;
    const RetFormat rf = ParseDataFormat(params, strReq);
>>>>>>> 854e7ca0

    uint256 hash;
    if (!ParseHashStr(hashStr, hash))
        throw RESTERR(HTTP_BAD_REQUEST, "Invalid hash: " + hashStr);

    CTransaction tx;
    uint256 hashBlock = uint256();
    if (!GetTransaction(hash, tx, hashBlock, true))
        throw RESTERR(HTTP_NOT_FOUND, hashStr + " not found");

    CDataStream ssTx(SER_NETWORK, PROTOCOL_VERSION);
    ssTx << tx;

    switch (rf) {
    case RF_BINARY: {
        string binaryTx = ssTx.str();
        conn->stream() << HTTPReplyHeader(HTTP_OK, fRun, binaryTx.size(), "application/octet-stream") << binaryTx << std::flush;
        return true;
    }

    case RF_HEX: {
        string strHex = HexStr(ssTx.begin(), ssTx.end()) + "\n";
        conn->stream() << HTTPReply(HTTP_OK, strHex, fRun, false, "text/plain") << std::flush;
        return true;
    }

    case RF_JSON: {
        Object objTx;
        TxToJSON(tx, hashBlock, objTx);
        string strJSON = write_string(Value(objTx), false) + "\n";
        conn->stream() << HTTPReply(HTTP_OK, strJSON, fRun) << std::flush;
        return true;
    }

    default: {
        throw RESTERR(HTTP_NOT_FOUND, "output format not found (available: " + AvailableDataFormatsString() + ")");
    }
    }

    // not reached
    return true; // continue to process further HTTP reqs on this cxn
}

static bool rest_name(AcceptedConnection* conn,
                      const::string& strReq,
                      const std::map<std::string, std::string>& mapHeaders,
                      bool fRun)
{
    std::string encodedName;
    const enum RetFormat rf = ParseDataFormat(encodedName, strReq);

    valtype plainName;
    if (!DecodeName(plainName, encodedName))
        throw RESTERR(HTTP_BAD_REQUEST, "Invalid encoded name: " + encodedName);

    CNameData data;
    if (!pcoinsTip->GetName(plainName, data))
        throw RESTERR(HTTP_NOT_FOUND, "'" + ValtypeToString(plainName) + "' not found");

    switch (rf)
    {
    case RF_BINARY:
    {
        const std::string binVal = ValtypeToString(data.getValue());
        conn->stream() << HTTPReplyHeader(HTTP_OK, fRun, binVal.size(),
                                          "text/plain")
                       << binVal << std::flush;
        return true;
    }

    case RF_HEX:
    {
        const valtype& binVal = data.getValue();
        const std::string hexVal = HexStr(binVal.begin(), binVal.end()) + "\n";
        conn->stream() << HTTPReply(HTTP_OK, hexVal, fRun, false, "text/plain")
                       << std::flush;
        return true;
    }

    case RF_JSON:
    {
        const Object obj = getNameInfo(plainName, data);
        const std::string strJSON = write_string(Value(obj), false) + "\n";
        conn->stream() << HTTPReply(HTTP_OK, strJSON, fRun) << std::flush;
        return true;
    }

    default:
        throw RESTERR(HTTP_NOT_FOUND, "output format not found (available: " + AvailableDataFormatsString() + ")");
    }

    // not reached
    return true; // continue to process further HTTP reqs on this cxn
}

static const struct {
    const char* prefix;
    bool (*handler)(AcceptedConnection* conn,
                    const std::string& strURI,
                    const std::map<std::string, std::string>& mapHeaders,
                    bool fRun);
} uri_prefixes[] = {
      {"/rest/tx/", rest_tx},
      {"/rest/block/notxdetails/", rest_block_notxdetails},
      {"/rest/block/", rest_block_extended},
      {"/rest/chaininfo", rest_chaininfo},
      {"/rest/headers/", rest_headers},
      {"/rest/name/", rest_name},
};

bool HTTPReq_REST(AcceptedConnection* conn,
                  const std::string& strURI,
                  const std::map<std::string, std::string>& mapHeaders,
                  bool fRun)
{
    try {
        std::string statusmessage;
        if (RPCIsInWarmup(&statusmessage))
            throw RESTERR(HTTP_SERVICE_UNAVAILABLE, "Service temporarily unavailable: " + statusmessage);

        for (unsigned int i = 0; i < ARRAYLEN(uri_prefixes); i++) {
            unsigned int plen = strlen(uri_prefixes[i].prefix);
            if (strURI.substr(0, plen) == uri_prefixes[i].prefix) {
                string strReq = strURI.substr(plen);
                return uri_prefixes[i].handler(conn, strReq, mapHeaders, fRun);
            }
        }
    } catch (const RestErr& re) {
        conn->stream() << HTTPReply(re.status, re.message + "\r\n", false, false, "text/plain") << std::flush;
        return false;
    }

    conn->stream() << HTTPError(HTTP_NOT_FOUND, false) << std::flush;
    return false;
}<|MERGE_RESOLUTION|>--- conflicted
+++ resolved
@@ -149,13 +149,8 @@
                          const std::map<std::string, std::string>& mapHeaders,
                          bool fRun)
 {
-<<<<<<< HEAD
     std::string param;
     enum RetFormat rf = ParseDataFormat(param, strReq);
-=======
-    vector<string> params;
-    const RetFormat rf = ParseDataFormat(params, strReq);
->>>>>>> 854e7ca0
     vector<string> path;
     boost::split(path, param, boost::is_any_of("/"));
 
@@ -218,13 +213,8 @@
                        bool fRun,
                        bool showTxDetails)
 {
-<<<<<<< HEAD
     std::string hashStr;
     enum RetFormat rf = ParseDataFormat(hashStr, strReq);
-=======
-    vector<string> params;
-    const RetFormat rf = ParseDataFormat(params, strReq);
->>>>>>> 854e7ca0
 
     uint256 hash;
     if (!ParseHashStr(hashStr, hash))
@@ -295,8 +285,8 @@
                                    const std::map<std::string, std::string>& mapHeaders,
                                    bool fRun)
 {
-    vector<string> params;
-    const RetFormat rf = ParseDataFormat(params, strReq);
+    std::string param;
+    enum RetFormat rf = ParseDataFormat(param, strReq);
     
     switch (rf) {
     case RF_JSON: {
@@ -321,13 +311,8 @@
                     const std::map<std::string, std::string>& mapHeaders,
                     bool fRun)
 {
-<<<<<<< HEAD
     std::string hashStr;
     enum RetFormat rf = ParseDataFormat(hashStr, strReq);
-=======
-    vector<string> params;
-    const RetFormat rf = ParseDataFormat(params, strReq);
->>>>>>> 854e7ca0
 
     uint256 hash;
     if (!ParseHashStr(hashStr, hash))
