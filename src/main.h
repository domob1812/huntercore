--- conflicted
+++ resolved
@@ -469,11 +469,6 @@
 /** Functions for validating blocks and updating the block tree */
 
 bool ApplyTxInUndo(const CTxInUndo& undo, CCoinsViewCache& view, const COutPoint& out);
-<<<<<<< HEAD
-=======
-// TODO: Remove when this check is no longer necessary.
-bool CheckDbLockLimit(const std::vector<CTransaction>& vtx);
->>>>>>> 38d71f5c
 
 /** Context-independent validity checks */
 bool CheckBlockHeader(const CBlockHeader& block, CValidationState& state, const Consensus::Params& consensusParams, bool fCheckPOW = true);
