// Copyright (c) 2009-2010 Satoshi Nakamoto
// Copyright (c) 2009-2017 The Bitcoin Core developers
// Distributed under the MIT software license, see the accompanying
// file COPYING or http://www.opensource.org/licenses/mit-license.php.

#include <wallet/wallet.h>

#include <checkpoints.h>
#include <chain.h>
#include <wallet/coincontrol.h>
#include <consensus/consensus.h>
#include <consensus/validation.h>
#include <fs.h>
#include <game/tx.h>
#include <key.h>
#include <key_io.h>
#include <keystore.h>
#include <validation.h>
#include <net.h>
#include <policy/fees.h>
#include <policy/policy.h>
#include <policy/rbf.h>
#include <primitives/block.h>
#include <primitives/transaction.h>
#include <script/script.h>
#include <scheduler.h>
#include <timedata.h>
#include <txmempool.h>
#include <utilmoneystr.h>
#include <wallet/fees.h>

#include <algorithm>
#include <assert.h>
#include <future>

#include <boost/algorithm/string/replace.hpp>

static std::vector<CWallet*> vpwallets;

bool AddWallet(CWallet* wallet)
{
    assert(wallet);
    std::vector<CWallet*>::const_iterator i = std::find(vpwallets.begin(), vpwallets.end(), wallet);
    if (i != vpwallets.end()) return false;
    vpwallets.push_back(wallet);
    return true;
}

bool RemoveWallet(CWallet* wallet)
{
    assert(wallet);
    std::vector<CWallet*>::iterator i = std::find(vpwallets.begin(), vpwallets.end(), wallet);
    if (i == vpwallets.end()) return false;
    vpwallets.erase(i);
    return true;
}

bool HasWallets()
{
    return !vpwallets.empty();
}

std::vector<CWallet*> GetWallets()
{
    return vpwallets;
}

CWallet* GetWallet(const std::string& name)
{
    for (CWallet* wallet : vpwallets) {
        if (wallet->GetName() == name) return wallet;
    }
    return nullptr;
}

const uint32_t BIP32_HARDENED_KEY_LIMIT = 0x80000000;

/** @defgroup mapWallet
 *
 * @{
 */

std::string COutput::ToString() const
{
    return strprintf("COutput(%s, %d, %d) [%s]", tx->GetHash().ToString(), i, nDepth, FormatMoney(tx->tx->vout[i].nValue));
}

class CAffectedKeysVisitor : public boost::static_visitor<void> {
private:
    const CKeyStore &keystore;
    std::vector<CKeyID> &vKeys;

public:
    CAffectedKeysVisitor(const CKeyStore &keystoreIn, std::vector<CKeyID> &vKeysIn) : keystore(keystoreIn), vKeys(vKeysIn) {}

    void Process(const CScript &script) {
        txnouttype type;
        std::vector<CTxDestination> vDest;
        int nRequired;
        if (ExtractDestinations(script, type, vDest, nRequired)) {
            for (const CTxDestination &dest : vDest)
                boost::apply_visitor(*this, dest);
        }
    }

    void operator()(const CKeyID &keyId) {
        if (keystore.HaveKey(keyId))
            vKeys.push_back(keyId);
    }

    void operator()(const CScriptID &scriptId) {
        CScript script;
        if (keystore.GetCScript(scriptId, script))
            Process(script);
    }

    void operator()(const WitnessV0ScriptHash& scriptID)
    {
        CScriptID id;
        CRIPEMD160().Write(scriptID.begin(), 32).Finalize(id.begin());
        CScript script;
        if (keystore.GetCScript(id, script)) {
            Process(script);
        }
    }

    void operator()(const WitnessV0KeyHash& keyid)
    {
        CKeyID id(keyid);
        if (keystore.HaveKey(id)) {
            vKeys.push_back(id);
        }
    }

    template<typename X>
    void operator()(const X &none) {}
};

const CWalletTx* CWallet::GetWalletTx(const uint256& hash) const
{
    LOCK(cs_wallet);
    std::map<uint256, CWalletTx>::const_iterator it = mapWallet.find(hash);
    if (it == mapWallet.end())
        return nullptr;
    return &(it->second);
}

CPubKey CWallet::GenerateNewKey(WalletBatch &batch, bool internal)
{
    AssertLockHeld(cs_wallet); // mapKeyMetadata
    bool fCompressed = CanSupportFeature(FEATURE_COMPRPUBKEY); // default to compressed public keys if we want 0.6.0 wallets

    CKey secret;

    // Create new metadata
    int64_t nCreationTime = GetTime();
    CKeyMetadata metadata(nCreationTime);

    // use HD key derivation if HD was enabled during wallet creation
    if (IsHDEnabled()) {
        DeriveNewChildKey(batch, metadata, secret, (CanSupportFeature(FEATURE_HD_SPLIT) ? internal : false));
    } else {
        secret.MakeNewKey(fCompressed);
    }

    // Compressed public keys were introduced in version 0.6.0
    if (fCompressed) {
        SetMinVersion(FEATURE_COMPRPUBKEY);
    }

    CPubKey pubkey = secret.GetPubKey();
    assert(secret.VerifyPubKey(pubkey));

    mapKeyMetadata[pubkey.GetID()] = metadata;
    UpdateTimeFirstKey(nCreationTime);

    if (!AddKeyPubKeyWithDB(batch, secret, pubkey)) {
        throw std::runtime_error(std::string(__func__) + ": AddKey failed");
    }
    return pubkey;
}

void CWallet::DeriveNewChildKey(WalletBatch &batch, CKeyMetadata& metadata, CKey& secret, bool internal)
{
    // for now we use a fixed keypath scheme of m/0'/0'/k
    CKey key;                      //master key seed (256bit)
    CExtKey masterKey;             //hd master key
    CExtKey accountKey;            //key at m/0'
    CExtKey chainChildKey;         //key at m/0'/0' (external) or m/0'/1' (internal)
    CExtKey childKey;              //key at m/0'/0'/<n>'

    // try to get the master key
    if (!GetKey(hdChain.masterKeyID, key))
        throw std::runtime_error(std::string(__func__) + ": Master key not found");

    masterKey.SetMaster(key.begin(), key.size());

    // derive m/0'
    // use hardened derivation (child keys >= 0x80000000 are hardened after bip32)
    masterKey.Derive(accountKey, BIP32_HARDENED_KEY_LIMIT);

    // derive m/0'/0' (external chain) OR m/0'/1' (internal chain)
    assert(internal ? CanSupportFeature(FEATURE_HD_SPLIT) : true);
    accountKey.Derive(chainChildKey, BIP32_HARDENED_KEY_LIMIT+(internal ? 1 : 0));

    // derive child key at next index, skip keys already known to the wallet
    do {
        // always derive hardened keys
        // childIndex | BIP32_HARDENED_KEY_LIMIT = derive childIndex in hardened child-index-range
        // example: 1 | BIP32_HARDENED_KEY_LIMIT == 0x80000001 == 2147483649
        if (internal) {
            chainChildKey.Derive(childKey, hdChain.nInternalChainCounter | BIP32_HARDENED_KEY_LIMIT);
            metadata.hdKeypath = "m/0'/1'/" + std::to_string(hdChain.nInternalChainCounter) + "'";
            hdChain.nInternalChainCounter++;
        }
        else {
            chainChildKey.Derive(childKey, hdChain.nExternalChainCounter | BIP32_HARDENED_KEY_LIMIT);
            metadata.hdKeypath = "m/0'/0'/" + std::to_string(hdChain.nExternalChainCounter) + "'";
            hdChain.nExternalChainCounter++;
        }
    } while (HaveKey(childKey.key.GetPubKey().GetID()));
    secret = childKey.key;
    metadata.hdMasterKeyID = hdChain.masterKeyID;
    // update the chain model in the database
    if (!batch.WriteHDChain(hdChain))
        throw std::runtime_error(std::string(__func__) + ": Writing HD chain model failed");
}

bool CWallet::AddKeyPubKeyWithDB(WalletBatch &batch, const CKey& secret, const CPubKey &pubkey)
{
    AssertLockHeld(cs_wallet); // mapKeyMetadata

    // CCryptoKeyStore has no concept of wallet databases, but calls AddCryptedKey
    // which is overridden below.  To avoid flushes, the database handle is
    // tunneled through to it.
    bool needsDB = !encrypted_batch;
    if (needsDB) {
        encrypted_batch = &batch;
    }
    if (!CCryptoKeyStore::AddKeyPubKey(secret, pubkey)) {
        if (needsDB) encrypted_batch = nullptr;
        return false;
    }
    if (needsDB) encrypted_batch = nullptr;

    // check if we need to remove from watch-only
    CScript script;
    script = GetScriptForDestination(pubkey.GetID());
    if (HaveWatchOnly(script)) {
        RemoveWatchOnly(script);
    }
    script = GetScriptForRawPubKey(pubkey);
    if (HaveWatchOnly(script)) {
        RemoveWatchOnly(script);
    }

    if (!IsCrypted()) {
        return batch.WriteKey(pubkey,
                                                 secret.GetPrivKey(),
                                                 mapKeyMetadata[pubkey.GetID()]);
    }
    return true;
}

bool CWallet::AddKeyPubKey(const CKey& secret, const CPubKey &pubkey)
{
    WalletBatch batch(*database);
    return CWallet::AddKeyPubKeyWithDB(batch, secret, pubkey);
}

bool CWallet::AddCryptedKey(const CPubKey &vchPubKey,
                            const std::vector<unsigned char> &vchCryptedSecret)
{
    if (!CCryptoKeyStore::AddCryptedKey(vchPubKey, vchCryptedSecret))
        return false;
    {
        LOCK(cs_wallet);
        if (encrypted_batch)
            return encrypted_batch->WriteCryptedKey(vchPubKey,
                                                        vchCryptedSecret,
                                                        mapKeyMetadata[vchPubKey.GetID()]);
        else
            return WalletBatch(*database).WriteCryptedKey(vchPubKey,
                                                            vchCryptedSecret,
                                                            mapKeyMetadata[vchPubKey.GetID()]);
    }
}

bool CWallet::LoadKeyMetadata(const CKeyID& keyID, const CKeyMetadata &meta)
{
    AssertLockHeld(cs_wallet); // mapKeyMetadata
    UpdateTimeFirstKey(meta.nCreateTime);
    mapKeyMetadata[keyID] = meta;
    return true;
}

bool CWallet::LoadScriptMetadata(const CScriptID& script_id, const CKeyMetadata &meta)
{
    AssertLockHeld(cs_wallet); // m_script_metadata
    UpdateTimeFirstKey(meta.nCreateTime);
    m_script_metadata[script_id] = meta;
    return true;
}

bool CWallet::LoadCryptedKey(const CPubKey &vchPubKey, const std::vector<unsigned char> &vchCryptedSecret)
{
    return CCryptoKeyStore::AddCryptedKey(vchPubKey, vchCryptedSecret);
}

/**
 * Update wallet first key creation time. This should be called whenever keys
 * are added to the wallet, with the oldest key creation time.
 */
void CWallet::UpdateTimeFirstKey(int64_t nCreateTime)
{
    AssertLockHeld(cs_wallet);
    if (nCreateTime <= 1) {
        // Cannot determine birthday information, so set the wallet birthday to
        // the beginning of time.
        nTimeFirstKey = 1;
    } else if (!nTimeFirstKey || nCreateTime < nTimeFirstKey) {
        nTimeFirstKey = nCreateTime;
    }
}

bool CWallet::AddCScript(const CScript& redeemScript)
{
    if (!CCryptoKeyStore::AddCScript(redeemScript))
        return false;
    return WalletBatch(*database).WriteCScript(Hash160(redeemScript), redeemScript);
}

bool CWallet::LoadCScript(const CScript& redeemScript)
{
    /* A sanity check was added in pull #3843 to avoid adding redeemScripts
     * that never can be redeemed. However, old wallets may still contain
     * these. Do not add them to the wallet and warn. */
    if (redeemScript.size() > MAX_SCRIPT_ELEMENT_SIZE)
    {
        std::string strAddr = EncodeDestination(CScriptID(redeemScript));
        LogPrintf("%s: Warning: This wallet contains a redeemScript of size %i which exceeds maximum size %i thus can never be redeemed. Do not use address %s.\n",
            __func__, redeemScript.size(), MAX_SCRIPT_ELEMENT_SIZE, strAddr);
        return true;
    }

    return CCryptoKeyStore::AddCScript(redeemScript);
}

bool CWallet::AddWatchOnly(const CScript& dest)
{
    if (!CCryptoKeyStore::AddWatchOnly(dest))
        return false;
    const CKeyMetadata& meta = m_script_metadata[CScriptID(dest)];
    UpdateTimeFirstKey(meta.nCreateTime);
    NotifyWatchonlyChanged(true);
    return WalletBatch(*database).WriteWatchOnly(dest, meta);
}

bool CWallet::AddWatchOnly(const CScript& dest, int64_t nCreateTime)
{
    m_script_metadata[CScriptID(dest)].nCreateTime = nCreateTime;
    return AddWatchOnly(dest);
}

bool CWallet::RemoveWatchOnly(const CScript &dest)
{
    AssertLockHeld(cs_wallet);
    if (!CCryptoKeyStore::RemoveWatchOnly(dest))
        return false;
    if (!HaveWatchOnly())
        NotifyWatchonlyChanged(false);
    if (!WalletBatch(*database).EraseWatchOnly(dest))
        return false;

    return true;
}

bool CWallet::LoadWatchOnly(const CScript &dest)
{
    return CCryptoKeyStore::AddWatchOnly(dest);
}

bool CWallet::Unlock(const SecureString& strWalletPassphrase)
{
    CCrypter crypter;
    CKeyingMaterial _vMasterKey;

    {
        LOCK(cs_wallet);
        for (const MasterKeyMap::value_type& pMasterKey : mapMasterKeys)
        {
            if(!crypter.SetKeyFromPassphrase(strWalletPassphrase, pMasterKey.second.vchSalt, pMasterKey.second.nDeriveIterations, pMasterKey.second.nDerivationMethod))
                return false;
            if (!crypter.Decrypt(pMasterKey.second.vchCryptedKey, _vMasterKey))
                continue; // try another master key
            if (CCryptoKeyStore::Unlock(_vMasterKey))
                return true;
        }
    }
    return false;
}

bool CWallet::ChangeWalletPassphrase(const SecureString& strOldWalletPassphrase, const SecureString& strNewWalletPassphrase)
{
    bool fWasLocked = IsLocked();

    {
        LOCK(cs_wallet);
        Lock();

        CCrypter crypter;
        CKeyingMaterial _vMasterKey;
        for (MasterKeyMap::value_type& pMasterKey : mapMasterKeys)
        {
            if(!crypter.SetKeyFromPassphrase(strOldWalletPassphrase, pMasterKey.second.vchSalt, pMasterKey.second.nDeriveIterations, pMasterKey.second.nDerivationMethod))
                return false;
            if (!crypter.Decrypt(pMasterKey.second.vchCryptedKey, _vMasterKey))
                return false;
            if (CCryptoKeyStore::Unlock(_vMasterKey))
            {
                int64_t nStartTime = GetTimeMillis();
                crypter.SetKeyFromPassphrase(strNewWalletPassphrase, pMasterKey.second.vchSalt, pMasterKey.second.nDeriveIterations, pMasterKey.second.nDerivationMethod);
                pMasterKey.second.nDeriveIterations = static_cast<unsigned int>(pMasterKey.second.nDeriveIterations * (100 / ((double)(GetTimeMillis() - nStartTime))));

                nStartTime = GetTimeMillis();
                crypter.SetKeyFromPassphrase(strNewWalletPassphrase, pMasterKey.second.vchSalt, pMasterKey.second.nDeriveIterations, pMasterKey.second.nDerivationMethod);
                pMasterKey.second.nDeriveIterations = (pMasterKey.second.nDeriveIterations + static_cast<unsigned int>(pMasterKey.second.nDeriveIterations * 100 / ((double)(GetTimeMillis() - nStartTime)))) / 2;

                if (pMasterKey.second.nDeriveIterations < 25000)
                    pMasterKey.second.nDeriveIterations = 25000;

                LogPrintf("Wallet passphrase changed to an nDeriveIterations of %i\n", pMasterKey.second.nDeriveIterations);

                if (!crypter.SetKeyFromPassphrase(strNewWalletPassphrase, pMasterKey.second.vchSalt, pMasterKey.second.nDeriveIterations, pMasterKey.second.nDerivationMethod))
                    return false;
                if (!crypter.Encrypt(_vMasterKey, pMasterKey.second.vchCryptedKey))
                    return false;
                WalletBatch(*database).WriteMasterKey(pMasterKey.first, pMasterKey.second);
                if (fWasLocked)
                    Lock();
                return true;
            }
        }
    }

    return false;
}

void CWallet::SetBestChain(const CBlockLocator& loc)
{
    WalletBatch batch(*database);
    batch.WriteBestBlock(loc);
}

bool CWallet::SetMinVersion(enum WalletFeature nVersion, WalletBatch* batch_in, bool fExplicit)
{
    LOCK(cs_wallet); // nWalletVersion
    if (nWalletVersion >= nVersion)
        return true;

    // when doing an explicit upgrade, if we pass the max version permitted, upgrade all the way
    if (fExplicit && nVersion > nWalletMaxVersion)
            nVersion = FEATURE_LATEST;

    nWalletVersion = nVersion;

    if (nVersion > nWalletMaxVersion)
        nWalletMaxVersion = nVersion;

    {
        WalletBatch* batch = batch_in ? batch_in : new WalletBatch(*database);
        if (nWalletVersion > 40000)
            batch->WriteMinVersion(nWalletVersion);
        if (!batch_in)
            delete batch;
    }

    return true;
}

bool CWallet::SetMaxVersion(int nVersion)
{
    LOCK(cs_wallet); // nWalletVersion, nWalletMaxVersion
    // cannot downgrade below current version
    if (nWalletVersion > nVersion)
        return false;

    nWalletMaxVersion = nVersion;

    return true;
}

std::set<uint256> CWallet::GetConflicts(const uint256& txid) const
{
    std::set<uint256> result;
    AssertLockHeld(cs_wallet);

    std::map<uint256, CWalletTx>::const_iterator it = mapWallet.find(txid);
    if (it == mapWallet.end())
        return result;
    const CWalletTx& wtx = it->second;

    std::pair<TxSpends::const_iterator, TxSpends::const_iterator> range;

    for (const CTxIn& txin : wtx.tx->vin)
    {
        if (mapTxSpends.count(txin.prevout) <= 1)
            continue;  // No conflict if zero or one spends
        range = mapTxSpends.equal_range(txin.prevout);
        for (TxSpends::const_iterator _it = range.first; _it != range.second; ++_it)
            result.insert(_it->second);
    }
    return result;
}

bool CWallet::HasWalletSpend(const uint256& txid) const
{
    AssertLockHeld(cs_wallet);
    auto iter = mapTxSpends.lower_bound(COutPoint(txid, 0));
    return (iter != mapTxSpends.end() && iter->first.hash == txid);
}

void CWallet::Flush(bool shutdown)
{
    database->Flush(shutdown);
}

void CWallet::SyncMetaData(std::pair<TxSpends::iterator, TxSpends::iterator> range)
{
    // We want all the wallet transactions in range to have the same metadata as
    // the oldest (smallest nOrderPos).
    // So: find smallest nOrderPos:

    int nMinOrderPos = std::numeric_limits<int>::max();
    const CWalletTx* copyFrom = nullptr;
    for (TxSpends::iterator it = range.first; it != range.second; ++it) {
        const CWalletTx* wtx = &mapWallet.at(it->second);
        if (wtx->nOrderPos < nMinOrderPos) {
            nMinOrderPos = wtx->nOrderPos;;
            copyFrom = wtx;
        }
    }

    assert(copyFrom);

    // Now copy data from copyFrom to rest:
    for (TxSpends::iterator it = range.first; it != range.second; ++it)
    {
        const uint256& hash = it->second;
        CWalletTx* copyTo = &mapWallet.at(hash);
        if (copyFrom == copyTo) continue;
        assert(copyFrom && "Oldest wallet transaction in range assumed to have been found.");
        if (!copyFrom->IsEquivalentTo(*copyTo)) continue;
        copyTo->mapValue = copyFrom->mapValue;
        copyTo->vOrderForm = copyFrom->vOrderForm;
        // fTimeReceivedIsTxTime not copied on purpose
        // nTimeReceived not copied on purpose
        copyTo->nTimeSmart = copyFrom->nTimeSmart;
        copyTo->fFromMe = copyFrom->fFromMe;
        copyTo->strFromAccount = copyFrom->strFromAccount;
        // nOrderPos not copied on purpose
        // cached members not copied on purpose
    }
}

/**
 * Outpoint is spent if any non-conflicted transaction
 * spends it:
 */
bool CWallet::IsSpent(const uint256& hash, unsigned int n) const
{
    const COutPoint outpoint(hash, n);
    std::pair<TxSpends::const_iterator, TxSpends::const_iterator> range;
    range = mapTxSpends.equal_range(outpoint);

    for (TxSpends::const_iterator it = range.first; it != range.second; ++it)
    {
        const uint256& wtxid = it->second;
        std::map<uint256, CWalletTx>::const_iterator mit = mapWallet.find(wtxid);
        if (mit != mapWallet.end()) {
            int depth = mit->second.GetDepthInMainChain();
            if (depth > 0  || (depth == 0 && !mit->second.isAbandoned()))
                return true; // Spent
        }
    }
    return false;
}

void CWallet::AddToSpends(const COutPoint& outpoint, const uint256& wtxid)
{
    mapTxSpends.insert(std::make_pair(outpoint, wtxid));

    std::pair<TxSpends::iterator, TxSpends::iterator> range;
    range = mapTxSpends.equal_range(outpoint);
    SyncMetaData(range);
}


void CWallet::AddToSpends(const uint256& wtxid)
{
    auto it = mapWallet.find(wtxid);
    assert(it != mapWallet.end());
    CWalletTx& thisTx = it->second;
    // Coinbases and bounties do not spend anything.
    if (thisTx.IsCoinBase() || thisTx.IsBountyTx())
        return;

    for (const CTxIn& txin : thisTx.tx->vin)
        AddToSpends(txin.prevout, wtxid);
}

bool CWallet::EncryptWallet(const SecureString& strWalletPassphrase)
{
    if (IsCrypted())
        return false;

    CKeyingMaterial _vMasterKey;

    _vMasterKey.resize(WALLET_CRYPTO_KEY_SIZE);
    GetStrongRandBytes(&_vMasterKey[0], WALLET_CRYPTO_KEY_SIZE);

    CMasterKey kMasterKey;

    kMasterKey.vchSalt.resize(WALLET_CRYPTO_SALT_SIZE);
    GetStrongRandBytes(&kMasterKey.vchSalt[0], WALLET_CRYPTO_SALT_SIZE);

    CCrypter crypter;
    int64_t nStartTime = GetTimeMillis();
    crypter.SetKeyFromPassphrase(strWalletPassphrase, kMasterKey.vchSalt, 25000, kMasterKey.nDerivationMethod);
    kMasterKey.nDeriveIterations = static_cast<unsigned int>(2500000 / ((double)(GetTimeMillis() - nStartTime)));

    nStartTime = GetTimeMillis();
    crypter.SetKeyFromPassphrase(strWalletPassphrase, kMasterKey.vchSalt, kMasterKey.nDeriveIterations, kMasterKey.nDerivationMethod);
    kMasterKey.nDeriveIterations = (kMasterKey.nDeriveIterations + static_cast<unsigned int>(kMasterKey.nDeriveIterations * 100 / ((double)(GetTimeMillis() - nStartTime)))) / 2;

    if (kMasterKey.nDeriveIterations < 25000)
        kMasterKey.nDeriveIterations = 25000;

    LogPrintf("Encrypting Wallet with an nDeriveIterations of %i\n", kMasterKey.nDeriveIterations);

    if (!crypter.SetKeyFromPassphrase(strWalletPassphrase, kMasterKey.vchSalt, kMasterKey.nDeriveIterations, kMasterKey.nDerivationMethod))
        return false;
    if (!crypter.Encrypt(_vMasterKey, kMasterKey.vchCryptedKey))
        return false;

    {
        LOCK(cs_wallet);
        mapMasterKeys[++nMasterKeyMaxID] = kMasterKey;
        assert(!encrypted_batch);
        encrypted_batch = new WalletBatch(*database);
        if (!encrypted_batch->TxnBegin()) {
            delete encrypted_batch;
            encrypted_batch = nullptr;
            return false;
        }
        encrypted_batch->WriteMasterKey(nMasterKeyMaxID, kMasterKey);

        if (!EncryptKeys(_vMasterKey))
        {
            encrypted_batch->TxnAbort();
            delete encrypted_batch;
            // We now probably have half of our keys encrypted in memory, and half not...
            // die and let the user reload the unencrypted wallet.
            assert(false);
        }

        // Encryption was introduced in version 0.4.0
        SetMinVersion(FEATURE_WALLETCRYPT, encrypted_batch, true);

        if (!encrypted_batch->TxnCommit()) {
            delete encrypted_batch;
            // We now have keys encrypted in memory, but not on disk...
            // die to avoid confusion and let the user reload the unencrypted wallet.
            assert(false);
        }

        delete encrypted_batch;
        encrypted_batch = nullptr;

        Lock();
        Unlock(strWalletPassphrase);

        // if we are using HD, replace the HD master key (seed) with a new one
        if (IsHDEnabled()) {
            if (!SetHDMasterKey(GenerateNewHDMasterKey())) {
                return false;
            }
        }

        NewKeyPool();
        Lock();

        // Need to completely rewrite the wallet file; if we don't, bdb might keep
        // bits of the unencrypted private key in slack space in the database file.
        database->Rewrite();

    }
    NotifyStatusChanged(this);

    return true;
}

DBErrors CWallet::ReorderTransactions()
{
    LOCK(cs_wallet);
    WalletBatch batch(*database);

    // Old wallets didn't have any defined order for transactions
    // Probably a bad idea to change the output of this

    // First: get all CWalletTx and CAccountingEntry into a sorted-by-time multimap.
    typedef std::pair<CWalletTx*, CAccountingEntry*> TxPair;
    typedef std::multimap<int64_t, TxPair > TxItems;
    TxItems txByTime;

    for (auto& entry : mapWallet)
    {
        CWalletTx* wtx = &entry.second;
        txByTime.insert(std::make_pair(wtx->nTimeReceived, TxPair(wtx, nullptr)));
    }
    std::list<CAccountingEntry> acentries;
    batch.ListAccountCreditDebit("", acentries);
    for (CAccountingEntry& entry : acentries)
    {
        txByTime.insert(std::make_pair(entry.nTime, TxPair(nullptr, &entry)));
    }

    nOrderPosNext = 0;
    std::vector<int64_t> nOrderPosOffsets;
    for (TxItems::iterator it = txByTime.begin(); it != txByTime.end(); ++it)
    {
        CWalletTx *const pwtx = (*it).second.first;
        CAccountingEntry *const pacentry = (*it).second.second;
        int64_t& nOrderPos = (pwtx != nullptr) ? pwtx->nOrderPos : pacentry->nOrderPos;

        if (nOrderPos == -1)
        {
            nOrderPos = nOrderPosNext++;
            nOrderPosOffsets.push_back(nOrderPos);

            if (pwtx)
            {
                if (!batch.WriteTx(*pwtx))
                    return DBErrors::LOAD_FAIL;
            }
            else
                if (!batch.WriteAccountingEntry(pacentry->nEntryNo, *pacentry))
                    return DBErrors::LOAD_FAIL;
        }
        else
        {
            int64_t nOrderPosOff = 0;
            for (const int64_t& nOffsetStart : nOrderPosOffsets)
            {
                if (nOrderPos >= nOffsetStart)
                    ++nOrderPosOff;
            }
            nOrderPos += nOrderPosOff;
            nOrderPosNext = std::max(nOrderPosNext, nOrderPos + 1);

            if (!nOrderPosOff)
                continue;

            // Since we're changing the order, write it back
            if (pwtx)
            {
                if (!batch.WriteTx(*pwtx))
                    return DBErrors::LOAD_FAIL;
            }
            else
                if (!batch.WriteAccountingEntry(pacentry->nEntryNo, *pacentry))
                    return DBErrors::LOAD_FAIL;
        }
    }
    batch.WriteOrderPosNext(nOrderPosNext);

    return DBErrors::LOAD_OK;
}

int64_t CWallet::IncOrderPosNext(WalletBatch *batch)
{
    AssertLockHeld(cs_wallet); // nOrderPosNext
    int64_t nRet = nOrderPosNext++;
    if (batch) {
        batch->WriteOrderPosNext(nOrderPosNext);
    } else {
        WalletBatch(*database).WriteOrderPosNext(nOrderPosNext);
    }
    return nRet;
}

bool CWallet::AccountMove(std::string strFrom, std::string strTo, CAmount nAmount, std::string strComment)
{
    WalletBatch batch(*database);
    if (!batch.TxnBegin())
        return false;

    int64_t nNow = GetAdjustedTime();

    // Debit
    CAccountingEntry debit;
    debit.nOrderPos = IncOrderPosNext(&batch);
    debit.strAccount = strFrom;
    debit.nCreditDebit = -nAmount;
    debit.nTime = nNow;
    debit.strOtherAccount = strTo;
    debit.strComment = strComment;
    AddAccountingEntry(debit, &batch);

    // Credit
    CAccountingEntry credit;
    credit.nOrderPos = IncOrderPosNext(&batch);
    credit.strAccount = strTo;
    credit.nCreditDebit = nAmount;
    credit.nTime = nNow;
    credit.strOtherAccount = strFrom;
    credit.strComment = strComment;
    AddAccountingEntry(credit, &batch);

    if (!batch.TxnCommit())
        return false;

    return true;
}

bool CWallet::GetLabelDestination(CTxDestination &dest, const std::string& label, bool bForceNew)
{
    WalletBatch batch(*database);

    CAccount account;
    batch.ReadAccount(label, account);

    if (!bForceNew) {
        if (!account.vchPubKey.IsValid())
            bForceNew = true;
        else {
            // Check if the current key has been used (TODO: check other addresses with the same key)
            CScript scriptPubKey = GetScriptForDestination(GetDestinationForKey(account.vchPubKey, m_default_address_type));
            for (std::map<uint256, CWalletTx>::iterator it = mapWallet.begin();
                 it != mapWallet.end() && account.vchPubKey.IsValid();
                 ++it)
                for (const CTxOut& txout : (*it).second.tx->vout)
                    if (txout.scriptPubKey == scriptPubKey) {
                        bForceNew = true;
                        break;
                    }
        }
    }

    // Generate a new key
    if (bForceNew) {
        if (!GetKeyFromPool(account.vchPubKey, false))
            return false;

        LearnRelatedScripts(account.vchPubKey, m_default_address_type);
        dest = GetDestinationForKey(account.vchPubKey, m_default_address_type);
        SetAddressBook(dest, label, "receive");
        batch.WriteAccount(label, account);
    } else {
        dest = GetDestinationForKey(account.vchPubKey, m_default_address_type);
    }

    return true;
}

void CWallet::MarkDirty()
{
    {
        LOCK(cs_wallet);
        for (std::pair<const uint256, CWalletTx>& item : mapWallet)
            item.second.MarkDirty();
    }
}

bool CWallet::MarkReplaced(const uint256& originalHash, const uint256& newHash)
{
    LOCK(cs_wallet);

    auto mi = mapWallet.find(originalHash);

    // There is a bug if MarkReplaced is not called on an existing wallet transaction.
    assert(mi != mapWallet.end());

    CWalletTx& wtx = (*mi).second;

    // Ensure for now that we're not overwriting data
    assert(wtx.mapValue.count("replaced_by_txid") == 0);

    wtx.mapValue["replaced_by_txid"] = newHash.ToString();

    WalletBatch batch(*database, "r+");

    bool success = true;
    if (!batch.WriteTx(wtx)) {
        LogPrintf("%s: Updating batch tx %s failed\n", __func__, wtx.GetHash().ToString());
        success = false;
    }

    NotifyTransactionChanged(this, originalHash, CT_UPDATED);

    return success;
}

bool CWallet::AddToWallet(const CWalletTx& wtxIn, bool fFlushOnClose)
{
    LOCK(cs_wallet);

    WalletBatch batch(*database, "r+", fFlushOnClose);

    uint256 hash = wtxIn.GetHash();

    // Inserts only if not already there, returns tx inserted or tx found
    std::pair<std::map<uint256, CWalletTx>::iterator, bool> ret = mapWallet.insert(std::make_pair(hash, wtxIn));
    CWalletTx& wtx = (*ret.first).second;
    wtx.BindWallet(this);
    bool fInsertedNew = ret.second;
    if (fInsertedNew)
    {
        wtx.nTimeReceived = GetAdjustedTime();
        wtx.nOrderPos = IncOrderPosNext(&batch);
        wtxOrdered.insert(std::make_pair(wtx.nOrderPos, TxPair(&wtx, nullptr)));
        wtx.nTimeSmart = ComputeTimeSmart(wtx);
        AddToSpends(hash);
    }

    bool fUpdated = false;
    if (!fInsertedNew)
    {
        // Merge
        if (!wtxIn.hashUnset() && wtxIn.hashBlock != wtx.hashBlock)
        {
            wtx.hashBlock = wtxIn.hashBlock;
            fUpdated = true;
        }
        // If no longer abandoned, update
        if (wtxIn.hashBlock.IsNull() && wtx.isAbandoned())
        {
            wtx.hashBlock = wtxIn.hashBlock;
            fUpdated = true;
        }
        if (wtxIn.nIndex != -1 && (wtxIn.nIndex != wtx.nIndex))
        {
            wtx.nIndex = wtxIn.nIndex;
            fUpdated = true;
        }
        if (wtxIn.fFromMe && wtxIn.fFromMe != wtx.fFromMe)
        {
            wtx.fFromMe = wtxIn.fFromMe;
            fUpdated = true;
        }
        // If we have a witness-stripped version of this transaction, and we
        // see a new version with a witness, then we must be upgrading a pre-segwit
        // wallet.  Store the new version of the transaction with the witness,
        // as the stripped-version must be invalid.
        // TODO: Store all versions of the transaction, instead of just one.
        if (wtxIn.tx->HasWitness() && !wtx.tx->HasWitness()) {
            wtx.SetTx(wtxIn.tx);
            fUpdated = true;
        }
    }

    //// debug print
    LogPrintf("AddToWallet %s  %s%s\n", wtxIn.GetHash().ToString(), (fInsertedNew ? "new" : ""), (fUpdated ? "update" : ""));

    // Write to disk
    if (fInsertedNew || fUpdated)
        if (!batch.WriteTx(wtx))
            return false;

    // Break debit/credit balance caches:
    wtx.MarkDirty();

    // Notify UI of new or updated transaction
    NotifyTransactionChanged(this, hash, fInsertedNew ? CT_NEW : CT_UPDATED);

    // notify an external script when a wallet transaction comes in or is updated
    std::string strCmd = gArgs.GetArg("-walletnotify", "");

    if (!strCmd.empty())
    {
        boost::replace_all(strCmd, "%s", wtxIn.GetHash().GetHex());
        std::thread t(runCommand, strCmd);
        t.detach(); // thread runs free
    }

    return true;
}

bool CWallet::LoadToWallet(const CWalletTx& wtxIn)
{
    uint256 hash = wtxIn.GetHash();
    CWalletTx& wtx = mapWallet.emplace(hash, wtxIn).first->second;
    wtx.BindWallet(this);
    wtxOrdered.insert(std::make_pair(wtx.nOrderPos, TxPair(&wtx, nullptr)));
    AddToSpends(hash);
    for (const CTxIn& txin : wtx.tx->vin) {
        auto it = mapWallet.find(txin.prevout.hash);
        if (it != mapWallet.end()) {
            CWalletTx& prevtx = it->second;
            /* Game transactions have precisely prevtx.nIndex == -1, but
               we should not mark them as conflicted because of that.  */
            if (prevtx.nIndex == -1 && !prevtx.hashUnset() && !prevtx.IsGameTx()) {
                MarkConflicted(prevtx.hashBlock, wtx.GetHash());
            }
        }
    }

    return true;
}

/**
 * Add a transaction to the wallet, or update it.  pIndex and posInBlock should
 * be set when the transaction was known to be included in a block.  When
 * pIndex == nullptr, then wallet state is not updated in AddToWallet, but
 * notifications happen and cached balances are marked dirty.
 *
 * If fUpdate is true, existing transactions will be updated.
 * TODO: One exception to this is that the abandoned state is cleared under the
 * assumption that any further notification of a transaction that was considered
 * abandoned is an indication that it is not safe to be considered abandoned.
 * Abandoned state should probably be more carefully tracked via different
 * posInBlock signals or by checking mempool presence when necessary.
 */
bool CWallet::AddToWalletIfInvolvingMe(const CTransactionRef& ptx, const CBlockIndex* pIndex, int posInBlock, bool fUpdate)
{
    const CTransaction& tx = *ptx;
    {
        AssertLockHeld(cs_wallet);

        if (pIndex != nullptr) {
            for (const CTxIn& txin : tx.vin) {
                std::pair<TxSpends::const_iterator, TxSpends::const_iterator> range = mapTxSpends.equal_range(txin.prevout);
                while (range.first != range.second) {
                    if (range.first->second != tx.GetHash()) {
                        LogPrintf("Transaction %s (in block %s) conflicts with wallet transaction %s (both spend %s:%i)\n", tx.GetHash().ToString(), pIndex->GetBlockHash().ToString(), range.first->second.ToString(), range.first->first.hash.ToString(), range.first->first.n);
                        MarkConflicted(pIndex->GetBlockHash(), range.first->second);
                    }
                    range.first++;
                }
            }
        }

        bool fExisted = mapWallet.count(tx.GetHash()) != 0;
        if (fExisted && !fUpdate) return false;
        if (fExisted || IsMine(tx) || IsFromMe(tx))
        {
            /* Check if any keys in the wallet keypool that were supposed to be unused
             * have appeared in a new transaction. If so, remove those keys from the keypool.
             * This can happen when restoring an old wallet backup that does not contain
             * the mostly recently created transactions from newer versions of the wallet.
             */

            // loop though all outputs
            for (const CTxOut& txout: tx.vout) {
                // extract addresses and check if they match with an unused keypool key
                std::vector<CKeyID> vAffected;
                CAffectedKeysVisitor(*this, vAffected).Process(txout.scriptPubKey);
                for (const CKeyID &keyid : vAffected) {
                    std::map<CKeyID, int64_t>::const_iterator mi = m_pool_key_to_index.find(keyid);
                    if (mi != m_pool_key_to_index.end()) {
                        LogPrintf("%s: Detected a used keypool key, mark all keypool key up to this key as used\n", __func__);
                        MarkReserveKeysAsUsed(mi->second);

                        if (!TopUpKeyPool()) {
                            LogPrintf("%s: Topping up keypool failed (locked wallet)\n", __func__);
                        }
                    }
                }
            }

            CWalletTx wtx(this, ptx);

            // Get merkle branch if transaction was found in a block
            if (pIndex != nullptr)
                wtx.SetMerkleBranch(pIndex, posInBlock);

            return AddToWallet(wtx, false);
        }
    }
    return false;
}

bool CWallet::TransactionCanBeAbandoned(const uint256& hashTx) const
{
    LOCK2(cs_main, cs_wallet);
    const CWalletTx* wtx = GetWalletTx(hashTx);
    return wtx && !wtx->isAbandoned() && wtx->GetDepthInMainChain() == 0 && !wtx->InMempool();
}

bool CWallet::AbandonTransaction(const uint256& hashTx)
{
    LOCK2(cs_main, cs_wallet);

    WalletBatch batch(*database, "r+");

    std::set<uint256> todo;
    std::set<uint256> done;

    // Can't mark abandoned if confirmed or in mempool
    auto it = mapWallet.find(hashTx);
    assert(it != mapWallet.end());
    CWalletTx& origtx = it->second;
    if (origtx.GetDepthInMainChain() != 0 || origtx.InMempool()) {
        return false;
    }

    todo.insert(hashTx);

    while (!todo.empty()) {
        uint256 now = *todo.begin();
        todo.erase(now);
        done.insert(now);
        auto it = mapWallet.find(now);
        assert(it != mapWallet.end());
        CWalletTx& wtx = it->second;
        int currentconfirm = wtx.GetDepthInMainChain();
        // If the orig tx was not in block, none of its spends can be
        assert(currentconfirm <= 0);
        // if (currentconfirm < 0) {Tx and spends are already conflicted, no need to abandon}
        if (currentconfirm == 0 && !wtx.isAbandoned()) {
            // If the orig tx was not in block/mempool, none of its spends can be in mempool
            assert(!wtx.InMempool());
            wtx.nIndex = -1;
            wtx.setAbandoned();
            wtx.MarkDirty();
            batch.WriteTx(wtx);
            NotifyTransactionChanged(this, wtx.GetHash(), CT_UPDATED);
            // Iterate over all its outputs, and mark transactions in the wallet that spend them abandoned too
            TxSpends::const_iterator iter = mapTxSpends.lower_bound(COutPoint(hashTx, 0));
            while (iter != mapTxSpends.end() && iter->first.hash == now) {
                if (!done.count(iter->second)) {
                    todo.insert(iter->second);
                }
                iter++;
            }
            // If a transaction changes 'conflicted' state, that changes the balance
            // available of the outputs it spends. So force those to be recomputed
            for (const CTxIn& txin : wtx.tx->vin)
            {
                auto it = mapWallet.find(txin.prevout.hash);
                if (it != mapWallet.end()) {
                    it->second.MarkDirty();
                }
            }
        }
    }

    return true;
}

void CWallet::MarkConflicted(const uint256& hashBlock, const uint256& hashTx)
{
    LOCK2(cs_main, cs_wallet);

    int conflictconfirms = 0;
    CBlockIndex* pindex = LookupBlockIndex(hashBlock);
    if (pindex && chainActive.Contains(pindex)) {
        conflictconfirms = -(chainActive.Height() - pindex->nHeight + 1);
    }
    // If number of conflict confirms cannot be determined, this means
    // that the block is still unknown or not yet part of the main chain,
    // for example when loading the wallet during a reindex. Do nothing in that
    // case.
    if (conflictconfirms >= 0)
        return;

    // Do not flush the wallet here for performance reasons
    WalletBatch batch(*database, "r+", false);

    std::set<uint256> todo;
    std::set<uint256> done;

    todo.insert(hashTx);

    while (!todo.empty()) {
        uint256 now = *todo.begin();
        todo.erase(now);
        done.insert(now);
        auto it = mapWallet.find(now);
        assert(it != mapWallet.end());
        CWalletTx& wtx = it->second;

        /* If we have a game transaction, GetDepthInMainChain will not
           return a proper "negative conflict score".  They are always
           only confirm=0 in case of an orphaned block that created them.
           Thus ignore those for the logic here.  */
        if (wtx.IsGameTx())
            continue;

        int currentconfirm = wtx.GetDepthInMainChain();
        if (conflictconfirms < currentconfirm) {
            // Block is 'more conflicted' than current confirm; update.
            // Mark transaction as conflicted with this block.
            wtx.nIndex = -1;
            wtx.hashBlock = hashBlock;
            wtx.MarkDirty();
            batch.WriteTx(wtx);
            // Iterate over all its outputs, and mark transactions in the wallet that spend them conflicted too
            TxSpends::const_iterator iter = mapTxSpends.lower_bound(COutPoint(now, 0));
            while (iter != mapTxSpends.end() && iter->first.hash == now) {
                 if (!done.count(iter->second)) {
                     todo.insert(iter->second);
                 }
                 iter++;
            }
            // If a transaction changes 'conflicted' state, that changes the balance
            // available of the outputs it spends. So force those to be recomputed
            for (const CTxIn& txin : wtx.tx->vin) {
                auto it = mapWallet.find(txin.prevout.hash);
                if (it != mapWallet.end()) {
                    it->second.MarkDirty();
                }
            }
        }
    }
}

void CWallet::SyncTransaction(const CTransactionRef& ptx, const CBlockIndex *pindex, int posInBlock) {
    const CTransaction& tx = *ptx;

    if (!AddToWalletIfInvolvingMe(ptx, pindex, posInBlock, true))
        return; // Not one of ours

    // If a transaction changes 'conflicted' state, that changes the balance
    // available of the outputs it spends. So force those to be
    // recomputed, also:
    for (const CTxIn& txin : tx.vin) {
        auto it = mapWallet.find(txin.prevout.hash);
        if (it != mapWallet.end()) {
            it->second.MarkDirty();
        }
    }
}

void CWallet::NameConflict(const CTransactionRef& ptx, const uint256& hashBlock)
{
    LOCK2(cs_main, cs_wallet);
    const uint256& txHash = ptx->GetHash();

    LogPrint (BCLog::NAMES, "name conflict: %s, wallet: %u\n",
              txHash.GetHex().c_str(), mapWallet.count(txHash));

    if (mapWallet.count(txHash))
        MarkConflicted(hashBlock, txHash);
}

void CWallet::TransactionAddedToMempool(const CTransactionRef& ptx) {
    LOCK2(cs_main, cs_wallet);
    SyncTransaction(ptx);

    auto it = mapWallet.find(ptx->GetHash());
    if (it != mapWallet.end()) {
        it->second.fInMempool = true;
    }
}

void CWallet::TransactionRemovedFromMempool(const CTransactionRef &ptx) {
    LOCK(cs_wallet);
    auto it = mapWallet.find(ptx->GetHash());
    if (it != mapWallet.end()) {
        it->second.fInMempool = false;
    }
}

void CWallet::BlockConnected(const std::shared_ptr<const CBlock>& pblock, const CBlockIndex *pindex, const std::vector<CTransactionRef>& vGameTx, const std::vector<CTransactionRef>& vtxConflicted, const std::vector<CTransactionRef>& vNameConflicts) {
    LOCK2(cs_main, cs_wallet);
    // TODO: Temporarily ensure that mempool removals are notified before
    // connected transactions.  This shouldn't matter, but the abandoned
    // state of transactions in our wallet is currently cleared when we
    // receive another notification and there is a race condition where
    // notification of a connected conflict might cause an outside process
    // to abandon a transaction and then have it inadvertently cleared by
    // the notification that the conflicted transaction was evicted.

    for (const CTransactionRef& ptx : vtxConflicted) {
        SyncTransaction(ptx);
        TransactionRemovedFromMempool(ptx);
    }
    for (const CTransactionRef& ptx : vNameConflicts) {
        NameConflict(ptx, pindex->GetBlockHash());
    }
    for (size_t i = 0; i < pblock->vtx.size(); i++) {
        SyncTransaction(pblock->vtx[i], pindex, i);
        TransactionRemovedFromMempool(pblock->vtx[i]);
    }
    for (size_t i = 0; i < vGameTx.size(); i++) {
        SyncTransaction(vGameTx[i], pindex, pblock->vtx.size() + i);
    }

    m_last_block_processed = pindex;
}

void CWallet::BlockDisconnected(const std::shared_ptr<const CBlock>& pblock, const CBlockIndex* pindexDelete, const std::vector<CTransactionRef>& vGameTx, const std::vector<CTransactionRef>& vNameConflicts) {
    LOCK2(cs_main, cs_wallet);

    for (const CTransactionRef& ptx : pblock->vtx) {
        SyncTransaction(ptx);
    }
    for (const CTransactionRef& ptx : vGameTx) {
        SyncTransaction(ptx);
    }
    for (const CTransactionRef& ptx : vNameConflicts) {
        NameConflict(ptx, pindexDelete->pprev->GetBlockHash());
    }
}



void CWallet::BlockUntilSyncedToCurrentChain() {
    AssertLockNotHeld(cs_main);
    AssertLockNotHeld(cs_wallet);

    {
        // Skip the queue-draining stuff if we know we're caught up with
        // chainActive.Tip()...
        // We could also take cs_wallet here, and call m_last_block_processed
        // protected by cs_wallet instead of cs_main, but as long as we need
        // cs_main here anyway, it's easier to just call it cs_main-protected.
        LOCK(cs_main);
        const CBlockIndex* initialChainTip = chainActive.Tip();

        if (m_last_block_processed->GetAncestor(initialChainTip->nHeight) == initialChainTip) {
            return;
        }
    }

    // ...otherwise put a callback in the validation interface queue and wait
    // for the queue to drain enough to execute it (indicating we are caught up
    // at least with the time we entered this function).
    SyncWithValidationInterfaceQueue();
}


isminetype CWallet::IsMine(const CTxIn &txin) const
{
    {
        LOCK(cs_wallet);
        std::map<uint256, CWalletTx>::const_iterator mi = mapWallet.find(txin.prevout.hash);
        if (mi != mapWallet.end())
        {
            const CWalletTx& prev = (*mi).second;
            if (txin.prevout.n < prev.tx->vout.size())
                return IsMine(prev.tx->vout[txin.prevout.n]);
        }
    }
    return ISMINE_NO;
}

// Note that this function doesn't distinguish between a 0-valued input,
// and a not-"is mine" (according to the filter) input.
CAmount CWallet::GetDebit(const CTxIn &txin, const isminefilter& filter, bool fExcludeNames) const
{
    {
        LOCK(cs_wallet);
        std::map<uint256, CWalletTx>::const_iterator mi = mapWallet.find(txin.prevout.hash);
        if (mi != mapWallet.end())
        {
            const CWalletTx& prev = (*mi).second;
            if (txin.prevout.n < prev.tx->vout.size())
            {
                const CTxOut& prevout = prev.tx->vout[txin.prevout.n];
                if (fExcludeNames
                    && CNameScript::isNameScript(prevout.scriptPubKey))
                    return 0;

                if (IsMine(prevout) & filter)
                    return prevout.nValue;
            }
        }
    }
    return 0;
}

isminetype CWallet::IsMine(const CTxOut& txout) const
{
    return ::IsMine(*this, txout.scriptPubKey);
}

CAmount CWallet::GetCredit(const CTxOut& txout, const isminefilter& filter) const
{
    if (!MoneyRange(txout.nValue))
        throw std::runtime_error(std::string(__func__) + ": value out of range");
    if (CNameScript::isNameScript (txout.scriptPubKey))
        return 0;
    return ((IsMine(txout) & filter) ? txout.nValue : 0);
}

bool CWallet::IsChange(const CTxOut& txout) const
{
    // TODO: fix handling of 'change' outputs. The assumption is that any
    // payment to a script that is ours, but is not in the address book
    // is change. That assumption is likely to break when we implement multisignature
    // wallets that return change back into a multi-signature-protected address;
    // a better way of identifying which outputs are 'the send' and which are
    // 'the change' will need to be implemented (maybe extend CWalletTx to remember
    // which output, if any, was change).
    if (::IsMine(*this, txout.scriptPubKey))
    {
        CTxDestination address;
        if (!ExtractDestination(txout.scriptPubKey, address))
            return true;

        LOCK(cs_wallet);
        if (!mapAddressBook.count(address))
            return true;
    }
    return false;
}

CAmount CWallet::GetChange(const CTxOut& txout) const
{
    if (!MoneyRange(txout.nValue))
        throw std::runtime_error(std::string(__func__) + ": value out of range");
    return (IsChange(txout) ? txout.nValue : 0);
}

bool CWallet::IsMine(const CTransaction& tx) const
{
    for (const CTxOut& txout : tx.vout)
        if (IsMine(txout))
            return true;
    return false;
}

bool CWallet::IsFromMe(const CTransaction& tx) const
{
    return (GetDebit(tx, ISMINE_ALL, false) > 0);
}

CAmount CWallet::GetDebit(const CTransaction& tx, const isminefilter& filter, bool fExcludeNames) const
{
    CAmount nDebit = 0;
    for (const CTxIn& txin : tx.vin)
    {
        nDebit += GetDebit(txin, filter, fExcludeNames);
        if (!MoneyRange(nDebit))
            throw std::runtime_error(std::string(__func__) + ": value out of range");
    }
    return nDebit;
}

bool CWallet::IsAllFromMe(const CTransaction& tx, const isminefilter& filter) const
{
    LOCK(cs_wallet);

    for (const CTxIn& txin : tx.vin)
    {
        auto mi = mapWallet.find(txin.prevout.hash);
        if (mi == mapWallet.end())
            return false; // any unknown inputs can't be from us

        const CWalletTx& prev = (*mi).second;

        if (txin.prevout.n >= prev.tx->vout.size())
            return false; // invalid input!

        if (!(IsMine(prev.tx->vout[txin.prevout.n]) & filter))
            return false;
    }
    return true;
}

CAmount CWallet::GetCredit(const CTransaction& tx, const isminefilter& filter) const
{
    CAmount nCredit = 0;
    for (const CTxOut& txout : tx.vout)
    {
        nCredit += GetCredit(txout, filter);
        if (!MoneyRange(nCredit))
            throw std::runtime_error(std::string(__func__) + ": value out of range");
    }
    return nCredit;
}

CAmount CWallet::GetChange(const CTransaction& tx) const
{
    CAmount nChange = 0;
    for (const CTxOut& txout : tx.vout)
    {
        nChange += GetChange(txout);
        if (!MoneyRange(nChange))
            throw std::runtime_error(std::string(__func__) + ": value out of range");
    }
    return nChange;
}

CPubKey CWallet::GenerateNewHDMasterKey()
{
    CKey key;
    key.MakeNewKey(true);

    int64_t nCreationTime = GetTime();
    CKeyMetadata metadata(nCreationTime);

    // calculate the pubkey
    CPubKey pubkey = key.GetPubKey();
    assert(key.VerifyPubKey(pubkey));

    // set the hd keypath to "m" -> Master, refers the masterkeyid to itself
    metadata.hdKeypath     = "m";
    metadata.hdMasterKeyID = pubkey.GetID();

    {
        LOCK(cs_wallet);

        // mem store the metadata
        mapKeyMetadata[pubkey.GetID()] = metadata;

        // write the key&metadata to the database
        if (!AddKeyPubKey(key, pubkey))
            throw std::runtime_error(std::string(__func__) + ": AddKeyPubKey failed");
    }

    return pubkey;
}

bool CWallet::SetHDMasterKey(const CPubKey& pubkey)
{
    LOCK(cs_wallet);
    // store the keyid (hash160) together with
    // the child index counter in the database
    // as a hdchain object
    CHDChain newHdChain;
    newHdChain.nVersion = CanSupportFeature(FEATURE_HD_SPLIT) ? CHDChain::VERSION_HD_CHAIN_SPLIT : CHDChain::VERSION_HD_BASE;
    newHdChain.masterKeyID = pubkey.GetID();
    SetHDChain(newHdChain, false);

    return true;
}

bool CWallet::SetHDChain(const CHDChain& chain, bool memonly)
{
    LOCK(cs_wallet);
    if (!memonly && !WalletBatch(*database).WriteHDChain(chain))
        throw std::runtime_error(std::string(__func__) + ": writing chain failed");

    hdChain = chain;
    return true;
}

bool CWallet::IsHDEnabled() const
{
    return !hdChain.masterKeyID.IsNull();
}

int64_t CWalletTx::GetTxTime() const
{
    int64_t n = nTimeSmart;
    return n ? n : nTimeReceived;
}

int CWalletTx::GetRequestCount() const
{
    // Returns -1 if it wasn't being tracked
    int nRequests = -1;
    {
        LOCK(pwallet->cs_wallet);
        // FIXME: Also do for game tx?
        if (IsCoinBase())
        {
            // Generated block
            if (!hashUnset())
            {
                std::map<uint256, int>::const_iterator mi = pwallet->mapRequestCount.find(hashBlock);
                if (mi != pwallet->mapRequestCount.end())
                    nRequests = (*mi).second;
            }
        }
        else
        {
            // Did anyone request this transaction?
            std::map<uint256, int>::const_iterator mi = pwallet->mapRequestCount.find(GetHash());
            if (mi != pwallet->mapRequestCount.end())
            {
                nRequests = (*mi).second;

                // How about the block it's in?
                if (nRequests == 0 && !hashUnset())
                {
                    std::map<uint256, int>::const_iterator _mi = pwallet->mapRequestCount.find(hashBlock);
                    if (_mi != pwallet->mapRequestCount.end())
                        nRequests = (*_mi).second;
                    else
                        nRequests = 1; // If it's in someone else's block it must have got out
                }
            }
        }
    }
    return nRequests;
}

// Helper for producing a max-sized low-S signature (eg 72 bytes)
bool CWallet::DummySignInput(CTxIn &tx_in, const CTxOut &txout) const
{
    // Fill in dummy signatures for fee calculation.
    const CScript& scriptPubKey = txout.scriptPubKey;
    SignatureData sigdata;

    if (!ProduceSignature(*this, DUMMY_SIGNATURE_CREATOR, scriptPubKey, sigdata))
    {
        return false;
    } else {
        UpdateInput(tx_in, sigdata);
    }
    return true;
}

// Helper for producing a bunch of max-sized low-S signatures (eg 72 bytes)
bool CWallet::DummySignTx(CMutableTransaction &txNew, const std::vector<CTxOut> &txouts) const
{
    // Fill in dummy signatures for fee calculation.
    int nIn = 0;
    for (const auto& txout : txouts)
    {
        if (!DummySignInput(txNew.vin[nIn], txout)) {
            return false;
        }

        nIn++;
    }
    return true;
}

int64_t CalculateMaximumSignedTxSize(const CTransaction &tx, const CWallet *wallet)
{
    std::vector<CTxOut> txouts;
    // Look up the inputs.  We should have already checked that this transaction
    // IsAllFromMe(ISMINE_SPENDABLE), so every input should already be in our
    // wallet, with a valid index into the vout array, and the ability to sign.
    for (auto& input : tx.vin) {
        const auto mi = wallet->mapWallet.find(input.prevout.hash);
        if (mi == wallet->mapWallet.end()) {
            return -1;
        }
        assert(input.prevout.n < mi->second.tx->vout.size());
        txouts.emplace_back(mi->second.tx->vout[input.prevout.n]);
    }
    return CalculateMaximumSignedTxSize(tx, wallet, txouts);
}

// txouts needs to be in the order of tx.vin
int64_t CalculateMaximumSignedTxSize(const CTransaction &tx, const CWallet *wallet, const std::vector<CTxOut>& txouts)
{
    CMutableTransaction txNew(tx);
    if (!wallet->DummySignTx(txNew, txouts)) {
        // This should never happen, because IsAllFromMe(ISMINE_SPENDABLE)
        // implies that we can sign for every input.
        return -1;
    }
    return GetVirtualTransactionSize(txNew);
}

int CalculateMaximumSignedInputSize(const CTxOut& txout, const CWallet* wallet)
{
    CMutableTransaction txn;
    txn.vin.push_back(CTxIn(COutPoint()));
    if (!wallet->DummySignInput(txn.vin[0], txout)) {
        // This should never happen, because IsAllFromMe(ISMINE_SPENDABLE)
        // implies that we can sign for every input.
        return -1;
    }
    return GetVirtualTransactionInputSize(txn.vin[0]);
}

void CWalletTx::GetAmounts(std::list<COutputEntry>& listReceived,
                           std::list<COutputEntry>& listSent, CAmount& nFee, std::string& strSentAccount, const isminefilter& filter) const
{
    nFee = 0;
    listReceived.clear();
    listSent.clear();
    strSentAccount = strFromAccount;

    // Compute fee:
    CAmount nDebit = GetDebit(filter);
    if (nDebit > 0) // debit>0 means we signed/sent this transaction
    {
        CAmount nValueOut = tx->GetValueOut(true);
        nFee = nDebit - nValueOut;
    }

    // If this is a kill tx, we need special handling since there
    // are no vouts but we still want to show it as a "sent".
    if (IsKillTx())
    {
        for (unsigned int i = 0; i < tx->vin.size(); ++i)
        {
            if (pwallet->IsMine(tx->vin[i]))
            {
                COutputEntry output;
                output.destination = CNoDestination();
                output.nameOp = "killed";
                output.amount = 0;
                output.vout = i;

                valtype vch;
                if (NameFromGameTransactionInput(tx->vin[i].scriptSig, vch))
                    output.nameOp = "killed: " + ValtypeToString(vch);

                listSent.push_back(output);
            }
        }
        return;
    }

    // Sent/received.
    for (unsigned int i = 0; i < tx->vout.size(); ++i)
    {
        const CTxOut& txout = tx->vout[i];
        isminetype fIsMine = pwallet->IsMine(txout);
        const CNameScript nameOp(txout.scriptPubKey);
        // Only need to handle txouts if AT LEAST one of these is true:
        //   1) they debit from us (sent)
        //   2) the output is to us (received)
        if (nDebit > 0)
        {
            // Don't report 'change' txouts, but keep names in all cases
            if (pwallet->IsChange(txout) && !nameOp.isNameOp())
                continue;
        }
        else if (!(fIsMine & filter))
            continue;

        // In either case, we need to get the destination address
        CTxDestination address;

        if (!ExtractDestination(txout.scriptPubKey, address) && !txout.scriptPubKey.IsUnspendable())
        {
            LogPrintf("CWalletTx::GetAmounts: Unknown transaction type found, txid %s\n",
                     this->GetHash().ToString());
            address = CNoDestination();
        }

        COutputEntry output = {address, "", txout.nValue, (int)i};

        // If we have a name script, set the "name" parameter.
        if (nameOp.isNameOp())
        {
            if (nameOp.isAnyUpdate())
                output.nameOp = "update: " + ValtypeToString(nameOp.getOpName());
            else
                output.nameOp = "new: " + HexStr(nameOp.getOpHash());
            output.amount = 0;
        }

        // If we are debited by the transaction, add the output as a "sent" entry
        if (nDebit > 0)
            listSent.push_back(output);

        // If we are receiving the output, add it as a "received" entry
        // For names, only do this if we did not also add it as "sent"
        if ((fIsMine & filter)
            && (!nameOp.isNameOp() || !(nDebit > 0)))
            listReceived.push_back(output);
    }

}

/**
 * Scan active chain for relevant transactions after importing keys. This should
 * be called whenever new keys are added to the wallet, with the oldest key
 * creation time.
 *
 * @return Earliest timestamp that could be successfully scanned from. Timestamp
 * returned will be higher than startTime if relevant blocks could not be read.
 */
int64_t CWallet::RescanFromTime(int64_t startTime, const WalletRescanReserver& reserver, bool update)
{
    // Find starting block. May be null if nCreateTime is greater than the
    // highest blockchain timestamp, in which case there is nothing that needs
    // to be scanned.
    CBlockIndex* startBlock = nullptr;
    {
        LOCK(cs_main);
        startBlock = chainActive.FindEarliestAtLeast(startTime - TIMESTAMP_WINDOW);
        LogPrintf("%s: Rescanning last %i blocks\n", __func__, startBlock ? chainActive.Height() - startBlock->nHeight + 1 : 0);
    }

    if (startBlock) {
        const CBlockIndex* const failedBlock = ScanForWalletTransactions(startBlock, nullptr, reserver, update);
        if (failedBlock) {
            return failedBlock->GetBlockTimeMax() + TIMESTAMP_WINDOW + 1;
        }
    }
    return startTime;
}

/**
 * Scan the block chain (starting in pindexStart) for transactions
 * from or to us. If fUpdate is true, found transactions that already
 * exist in the wallet will be updated.
 *
 * Returns null if scan was successful. Otherwise, if a complete rescan was not
 * possible (due to pruning or corruption), returns pointer to the most recent
 * block that could not be scanned.
 *
 * If pindexStop is not a nullptr, the scan will stop at the block-index
 * defined by pindexStop
 *
 * Caller needs to make sure pindexStop (and the optional pindexStart) are on
 * the main chain after to the addition of any new keys you want to detect
 * transactions for.
 */
CBlockIndex* CWallet::ScanForWalletTransactions(CBlockIndex* pindexStart, CBlockIndex* pindexStop, const WalletRescanReserver &reserver, bool fUpdate)
{
    int64_t nNow = GetTime();
    const CChainParams& chainParams = Params();

    assert(reserver.isReserved());
    if (pindexStop) {
        assert(pindexStop->nHeight >= pindexStart->nHeight);
    }

    CBlockIndex* pindex = pindexStart;
    CBlockIndex* ret = nullptr;

    if (pindex) LogPrintf("Rescan started from block %d...\n", pindex->nHeight);

    {
        fAbortRescan = false;
        ShowProgress(_("Rescanning..."), 0); // show rescan progress in GUI as dialog or on splashscreen, if -rescan on startup
        CBlockIndex* tip = nullptr;
        double dProgressStart;
        double dProgressTip;
        {
            LOCK(cs_main);
            tip = chainActive.Tip();
            dProgressStart = GuessVerificationProgress(chainParams.TxData(), pindex);
            dProgressTip = GuessVerificationProgress(chainParams.TxData(), tip);
        }
        double gvp = dProgressStart;
        while (pindex && !fAbortRescan)
        {
            if (pindex->nHeight % 100 == 0 && dProgressTip - dProgressStart > 0.0) {
                ShowProgress(_("Rescanning..."), std::max(1, std::min(99, (int)((gvp - dProgressStart) / (dProgressTip - dProgressStart) * 100))));
            }
            if (GetTime() >= nNow + 60) {
                nNow = GetTime();
                LogPrintf("Still rescanning. At block %d. Progress=%f\n", pindex->nHeight, gvp);
            }

            CBlock block;
            std::vector<CTransactionRef> vGameTx;
            if (ReadBlockFromDisk(block, vGameTx, pindex, Params().GetConsensus())) {
                LOCK2(cs_main, cs_wallet);
                if (pindex && !chainActive.Contains(pindex)) {
                    // Abort scan if current block is no longer active, to prevent
                    // marking transactions as coming from the wrong block.
                    ret = pindex;
                    break;
                }
                for (size_t posInBlock = 0; posInBlock < block.vtx.size(); ++posInBlock) {
                    AddToWalletIfInvolvingMe(block.vtx[posInBlock], pindex, posInBlock, fUpdate);
                }
                for (size_t i = 0; i < vGameTx.size(); ++i)
                    AddToWalletIfInvolvingMe(vGameTx[i], pindex, block.vtx.size() + i, fUpdate);
            } else {
                ret = pindex;
            }
            if (pindex == pindexStop) {
                break;
            }
            {
                LOCK(cs_main);
                pindex = chainActive.Next(pindex);
                gvp = GuessVerificationProgress(chainParams.TxData(), pindex);
                if (tip != chainActive.Tip()) {
                    tip = chainActive.Tip();
                    // in case the tip has changed, update progress max
                    dProgressTip = GuessVerificationProgress(chainParams.TxData(), tip);
                }
            }
        }
        if (pindex && fAbortRescan) {
            LogPrintf("Rescan aborted at block %d. Progress=%f\n", pindex->nHeight, gvp);
        }
        ShowProgress(_("Rescanning..."), 100); // hide progress dialog in GUI
    }
    return ret;
}

void CWallet::ReacceptWalletTransactions()
{
    // If transactions aren't being broadcasted, don't let them into local mempool either
    if (!fBroadcastTransactions)
        return;
    LOCK2(cs_main, cs_wallet);
    std::map<int64_t, CWalletTx*> mapSorted;

    // Sort pending wallet transactions based on their initial wallet insertion order
    for (std::pair<const uint256, CWalletTx>& item : mapWallet)
    {
        const uint256& wtxid = item.first;
        CWalletTx& wtx = item.second;
        assert(wtx.GetHash() == wtxid);

        int nDepth = wtx.GetDepthInMainChain();

        if (!wtx.IsCoinBase() && !wtx.IsGameTx()
              && (nDepth == 0 && !wtx.isAbandoned())) {
            mapSorted.insert(std::make_pair(wtx.nOrderPos, &wtx));
        }
    }

    // Try to add wallet transactions to memory pool
    for (std::pair<const int64_t, CWalletTx*>& item : mapSorted) {
        CWalletTx& wtx = *(item.second);
        CValidationState state;
        wtx.AcceptToMemoryPool(maxTxFee, state);
    }
}

bool CWalletTx::RelayWalletTransaction(CConnman* connman)
{
    assert(pwallet->GetBroadcastTransactions());
    if (!IsCoinBase() && !IsGameTx() && !isAbandoned() && GetDepthInMainChain() == 0)
    {
        CValidationState state;
        /* GetDepthInMainChain already catches known conflicts. */
        if (InMempool() || AcceptToMemoryPool(maxTxFee, state)) {
            LogPrintf("Relaying wtx %s\n", GetHash().ToString());
            if (connman) {
                CInv inv(MSG_TX, GetHash());
                connman->ForEachNode([&inv](CNode* pnode)
                {
                    pnode->PushInventory(inv);
                });
                return true;
            }
        }
    }
    return false;
}

std::set<uint256> CWalletTx::GetConflicts() const
{
    std::set<uint256> result;
    if (pwallet != nullptr)
    {
        uint256 myHash = GetHash();
        result = pwallet->GetConflicts(myHash);
        result.erase(myHash);
    }
    return result;
}

CAmount CWalletTx::GetDebit(const isminefilter& filter, bool fExcludeNames) const
{
    if (tx->vin.empty())
        return 0;

    CAmount debit = 0;
    if(filter & ISMINE_SPENDABLE)
    {
        if (!fDebitCached)
        {
            nDebitCached = pwallet->GetDebit(*tx, ISMINE_SPENDABLE, true);
            nDebitWithNamesCached = pwallet->GetDebit(*tx, ISMINE_SPENDABLE, false);
            fDebitCached = true;
        }
        debit += (fExcludeNames ? nDebitCached : nDebitWithNamesCached);
    }
    if(filter & ISMINE_WATCH_ONLY)
    {
        if (!fWatchDebitCached)
        {
            nWatchDebitCached = pwallet->GetDebit(*tx, ISMINE_WATCH_ONLY, true);
            nWatchDebitWithNamesCached = pwallet->GetDebit(*tx, ISMINE_WATCH_ONLY, false);
            fWatchDebitCached = true;
        }
        debit += (fExcludeNames ? nWatchDebitCached : nWatchDebitWithNamesCached);
    }
    return debit;
}

CAmount CWalletTx::GetCredit(const isminefilter& filter) const
{
    // Must wait until coinbase is safely deep enough in the chain before valuing it
    if ((IsCoinBase() || IsGameTx()) && GetBlocksToMaturity() > 0)
        return 0;

    CAmount credit = 0;
    if (filter & ISMINE_SPENDABLE)
    {
        // GetBalance can assume transactions in mapWallet won't change
        if (fCreditCached)
            credit += nCreditCached;
        else
        {
            nCreditCached = pwallet->GetCredit(*tx, ISMINE_SPENDABLE);
            fCreditCached = true;
            credit += nCreditCached;
        }
    }
    if (filter & ISMINE_WATCH_ONLY)
    {
        if (fWatchCreditCached)
            credit += nWatchCreditCached;
        else
        {
            nWatchCreditCached = pwallet->GetCredit(*tx, ISMINE_WATCH_ONLY);
            fWatchCreditCached = true;
            credit += nWatchCreditCached;
        }
    }
    return credit;
}

CAmount CWalletTx::GetImmatureCredit(bool fUseCache) const
{
    if ((IsCoinBase() || IsGameTx()) && GetBlocksToMaturity() > 0
          && IsInMainChain())
    {
        if (fUseCache && fImmatureCreditCached)
            return nImmatureCreditCached;
        nImmatureCreditCached = pwallet->GetCredit(*tx, ISMINE_SPENDABLE);
        fImmatureCreditCached = true;
        return nImmatureCreditCached;
    }

    return 0;
}

CAmount CWalletTx::GetAvailableCredit(bool fUseCache) const
{
    if (pwallet == nullptr)
        return 0;

    // Must wait until coinbase is safely deep enough in the chain before valuing it
    if ((IsCoinBase() || IsGameTx()) && GetBlocksToMaturity() > 0)
        return 0;

    if (fUseCache && fAvailableCreditCached)
        return nAvailableCreditCached;

    CAmount nCredit = 0;
    uint256 hashTx = GetHash();
    for (unsigned int i = 0; i < tx->vout.size(); i++)
    {
        if (!pwallet->IsSpent(hashTx, i))
        {
            const CTxOut &txout = tx->vout[i];
            nCredit += pwallet->GetCredit(txout, ISMINE_SPENDABLE);
            if (!MoneyRange(nCredit))
                throw std::runtime_error(std::string(__func__) + " : value out of range");
        }
    }

    nAvailableCreditCached = nCredit;
    fAvailableCreditCached = true;
    return nCredit;
}

CAmount CWalletTx::GetImmatureWatchOnlyCredit(const bool fUseCache) const
{
    if ((IsCoinBase() || IsGameTx()) && GetBlocksToMaturity() > 0
          && IsInMainChain())
    {
        if (fUseCache && fImmatureWatchCreditCached)
            return nImmatureWatchCreditCached;
        nImmatureWatchCreditCached = pwallet->GetCredit(*tx, ISMINE_WATCH_ONLY);
        fImmatureWatchCreditCached = true;
        return nImmatureWatchCreditCached;
    }

    return 0;
}

CAmount CWalletTx::GetAvailableWatchOnlyCredit(const bool fUseCache) const
{
    if (pwallet == nullptr)
        return 0;

    // Must wait until coinbase is safely deep enough in the chain before valuing it
    if ((IsCoinBase() || IsGameTx()) && GetBlocksToMaturity() > 0)
        return 0;

    if (fUseCache && fAvailableWatchCreditCached)
        return nAvailableWatchCreditCached;

    CAmount nCredit = 0;
    for (unsigned int i = 0; i < tx->vout.size(); i++)
    {
        if (!pwallet->IsSpent(GetHash(), i))
        {
            const CTxOut &txout = tx->vout[i];
            nCredit += pwallet->GetCredit(txout, ISMINE_WATCH_ONLY);
            if (!MoneyRange(nCredit))
                throw std::runtime_error(std::string(__func__) + ": value out of range");
        }
    }

    nAvailableWatchCreditCached = nCredit;
    fAvailableWatchCreditCached = true;
    return nCredit;
}

CAmount CWalletTx::GetChange() const
{
    if (fChangeCached)
        return nChangeCached;
    nChangeCached = pwallet->GetChange(*tx);
    fChangeCached = true;
    return nChangeCached;
}

bool CWalletTx::InMempool() const
{
    return fInMempool;
}

bool CWalletTx::IsTrusted() const
{
    // Quick answer in most cases
    if (!CheckFinalTx(*tx))
        return false;
    int nDepth = GetDepthInMainChain();
    if (nDepth >= 1)
        return true;
    if (nDepth < 0)
        return false;
    if (!pwallet->m_spend_zero_conf_change || !IsFromMe(ISMINE_ALL)) // using wtx's cached debit
        return false;

    // Don't trust unconfirmed transactions from us unless they are in the mempool.
    if (!InMempool())
        return false;

    // Trusted if all inputs are from us and are in the mempool:
    for (const CTxIn& txin : tx->vin)
    {
        // Transactions not sent by us: not trusted
        const CWalletTx* parent = pwallet->GetWalletTx(txin.prevout.hash);
        if (parent == nullptr)
            return false;
        const CTxOut& parentOut = parent->tx->vout[txin.prevout.n];
        if (pwallet->IsMine(parentOut) != ISMINE_SPENDABLE)
            return false;
    }
    return true;
}

bool CWalletTx::IsEquivalentTo(const CWalletTx& _tx) const
{
        CMutableTransaction tx1 = *this->tx;
        CMutableTransaction tx2 = *_tx.tx;
        for (auto& txin : tx1.vin) txin.scriptSig = CScript();
        for (auto& txin : tx2.vin) txin.scriptSig = CScript();
        return CTransaction(tx1) == CTransaction(tx2);
}

std::vector<uint256> CWallet::ResendWalletTransactionsBefore(int64_t nTime, CConnman* connman)
{
    std::vector<uint256> result;

    LOCK(cs_wallet);

    // Sort them in chronological order
    std::multimap<unsigned int, CWalletTx*> mapSorted;
    for (std::pair<const uint256, CWalletTx>& item : mapWallet)
    {
        CWalletTx& wtx = item.second;
        // Don't rebroadcast if newer than nTime:
        if (wtx.nTimeReceived > nTime)
            continue;
        mapSorted.insert(std::make_pair(wtx.nTimeReceived, &wtx));
    }
    for (std::pair<const unsigned int, CWalletTx*>& item : mapSorted)
    {
        CWalletTx& wtx = *item.second;
        if (wtx.RelayWalletTransaction(connman))
            result.push_back(wtx.GetHash());
    }
    return result;
}

void CWallet::ResendWalletTransactions(int64_t nBestBlockTime, CConnman* connman)
{
    // Do this infrequently and randomly to avoid giving away
    // that these are our transactions.
    if (GetTime() < nNextResend || !fBroadcastTransactions)
        return;
    bool fFirst = (nNextResend == 0);
    nNextResend = GetTime() + GetRand(30 * 60);
    if (fFirst)
        return;

    // Only do it if there's been a new block since last time
    if (nBestBlockTime < nLastResend)
        return;
    nLastResend = GetTime();

    // Rebroadcast unconfirmed txes older than 5 minutes before the last
    // block was found:
    std::vector<uint256> relayed = ResendWalletTransactionsBefore(nBestBlockTime-5*60, connman);
    if (!relayed.empty())
        LogPrintf("%s: rebroadcast %u unconfirmed transactions\n", __func__, relayed.size());
}

/** @} */ // end of mapWallet




/** @defgroup Actions
 *
 * @{
 */


CAmount CWallet::GetBalance() const
{
    CAmount nTotal = 0;
    {
        LOCK2(cs_main, cs_wallet);
        for (const auto& entry : mapWallet)
        {
            const CWalletTx* pcoin = &entry.second;
            if (pcoin->IsTrusted())
                nTotal += pcoin->GetAvailableCredit();
        }
    }

    return nTotal;
}

CAmount CWallet::GetUnconfirmedBalance() const
{
    CAmount nTotal = 0;
    {
        LOCK2(cs_main, cs_wallet);
        for (const auto& entry : mapWallet)
        {
            const CWalletTx* pcoin = &entry.second;
            if (!pcoin->IsTrusted() && pcoin->GetDepthInMainChain() == 0 && pcoin->InMempool())
                nTotal += pcoin->GetAvailableCredit();
        }
    }
    return nTotal;
}

CAmount CWallet::GetImmatureBalance() const
{
    CAmount nTotal = 0;
    {
        LOCK2(cs_main, cs_wallet);
        for (const auto& entry : mapWallet)
        {
            const CWalletTx* pcoin = &entry.second;
            nTotal += pcoin->GetImmatureCredit();
        }
    }
    return nTotal;
}

CAmount CWallet::GetWatchOnlyBalance() const
{
    CAmount nTotal = 0;
    {
        LOCK2(cs_main, cs_wallet);
        for (const auto& entry : mapWallet)
        {
            const CWalletTx* pcoin = &entry.second;
            if (pcoin->IsTrusted())
                nTotal += pcoin->GetAvailableWatchOnlyCredit();
        }
    }

    return nTotal;
}

CAmount CWallet::GetUnconfirmedWatchOnlyBalance() const
{
    CAmount nTotal = 0;
    {
        LOCK2(cs_main, cs_wallet);
        for (const auto& entry : mapWallet)
        {
            const CWalletTx* pcoin = &entry.second;
            if (!pcoin->IsTrusted() && pcoin->GetDepthInMainChain() == 0 && pcoin->InMempool())
                nTotal += pcoin->GetAvailableWatchOnlyCredit();
        }
    }
    return nTotal;
}

CAmount CWallet::GetImmatureWatchOnlyBalance() const
{
    CAmount nTotal = 0;
    {
        LOCK2(cs_main, cs_wallet);
        for (const auto& entry : mapWallet)
        {
            const CWalletTx* pcoin = &entry.second;
            nTotal += pcoin->GetImmatureWatchOnlyCredit();
        }
    }
    return nTotal;
}

// Calculate total balance in a different way from GetBalance. The biggest
// difference is that GetBalance sums up all unspent TxOuts paying to the
// wallet, while this sums up both spent and unspent TxOuts paying to the
// wallet, and then subtracts the values of TxIns spending from the wallet. This
// also has fewer restrictions on which unconfirmed transactions are considered
// trusted.
CAmount CWallet::GetLegacyBalance(const isminefilter& filter, int minDepth, const std::string* account) const
{
    LOCK2(cs_main, cs_wallet);

    CAmount balance = 0;
    for (const auto& entry : mapWallet) {
        const CWalletTx& wtx = entry.second;
        const int depth = wtx.GetDepthInMainChain();
        if (depth < 0 || !CheckFinalTx(*wtx.tx) || wtx.GetBlocksToMaturity() > 0) {
            continue;
        }

        // Loop through tx outputs and add incoming payments. For outgoing txs,
        // treat change outputs specially, as part of the amount debited.
        CAmount debit = wtx.GetDebit(filter);
        const bool outgoing = debit > 0;
        for (const CTxOut& out : wtx.tx->vout) {
            const CNameScript nameOp(out.scriptPubKey);
            if (nameOp.isNameOp())
                continue;
            if (outgoing && IsChange(out)) {
                debit -= out.nValue;
            } else if (IsMine(out) & filter && depth >= minDepth && (!account || *account == GetLabelName(out.scriptPubKey))) {
                balance += out.nValue;
            }
        }

        // For outgoing txs, subtract amount debited.
        if (outgoing && (!account || *account == wtx.strFromAccount)) {
            balance -= debit;
        }
    }

    if (account) {
        balance += WalletBatch(*database).GetAccountCreditDebit(*account);
    }

    return balance;
}

CAmount CWallet::GetAvailableBalance(const CCoinControl* coinControl) const
{
    LOCK2(cs_main, cs_wallet);

    CAmount balance = 0;
    std::vector<COutput> vCoins;
    AvailableCoins(vCoins, true, coinControl);
    for (const COutput& out : vCoins) {
        if (out.fSpendable) {
            balance += out.tx->tx->vout[out.i].nValue;
        }
    }
    return balance;
}

void CWallet::AvailableCoins(std::vector<COutput> &vCoins, bool fOnlySafe, const CCoinControl *coinControl, const CAmount &nMinimumAmount, const CAmount &nMaximumAmount, const CAmount &nMinimumSumAmount, const uint64_t nMaximumCount, const int nMinDepth, const int nMaxDepth) const
{
    AssertLockHeld(cs_main);
    AssertLockHeld(cs_wallet);

    vCoins.clear();
    CAmount nTotal = 0;

    for (const auto& entry : mapWallet)
    {
        const uint256& wtxid = entry.first;
        const CWalletTx* pcoin = &entry.second;

        if (!CheckFinalTx(*pcoin->tx))
            continue;

        if ((pcoin->IsCoinBase() || pcoin->IsGameTx()) && pcoin->GetBlocksToMaturity() > 0)
            continue;

        int nDepth = pcoin->GetDepthInMainChain();
        if (nDepth < 0)
            continue;

        // We should not consider coins which aren't at least in our mempool
        // It's possible for these to be conflicted via ancestors which we may never be able to detect
        if (nDepth == 0 && !pcoin->InMempool())
            continue;

        bool safeTx = pcoin->IsTrusted();

        // We should not consider coins from transactions that are replacing
        // other transactions.
        //
        // Example: There is a transaction A which is replaced by bumpfee
        // transaction B. In this case, we want to prevent creation of
        // a transaction B' which spends an output of B.
        //
        // Reason: If transaction A were initially confirmed, transactions B
        // and B' would no longer be valid, so the user would have to create
        // a new transaction C to replace B'. However, in the case of a
        // one-block reorg, transactions B' and C might BOTH be accepted,
        // when the user only wanted one of them. Specifically, there could
        // be a 1-block reorg away from the chain where transactions A and C
        // were accepted to another chain where B, B', and C were all
        // accepted.
        if (nDepth == 0 && pcoin->mapValue.count("replaces_txid")) {
            safeTx = false;
        }

        // Similarly, we should not consider coins from transactions that
        // have been replaced. In the example above, we would want to prevent
        // creation of a transaction A' spending an output of A, because if
        // transaction B were initially confirmed, conflicting with A and
        // A', we wouldn't want to the user to create a transaction D
        // intending to replace A', but potentially resulting in a scenario
        // where A, A', and D could all be accepted (instead of just B and
        // D, or just A and A' like the user would want).
        if (nDepth == 0 && pcoin->mapValue.count("replaced_by_txid")) {
            safeTx = false;
        }

        if (fOnlySafe && !safeTx) {
            continue;
        }

        if (nDepth < nMinDepth || nDepth > nMaxDepth)
            continue;

        for (unsigned int i = 0; i < pcoin->tx->vout.size(); i++) {
            if (pcoin->tx->vout[i].nValue < nMinimumAmount || pcoin->tx->vout[i].nValue > nMaximumAmount)
                continue;

            if (coinControl && coinControl->HasSelected() && !coinControl->fAllowOtherInputs && !coinControl->IsSelected(COutPoint(entry.first, i)))
                continue;

            if (IsLockedCoin(entry.first, i))
                continue;

            if (IsSpent(wtxid, i))
                continue;

            isminetype mine = IsMine(pcoin->tx->vout[i]);

            if (mine == ISMINE_NO) {
                continue;
            }

            bool fSpendableIn = ((mine & ISMINE_SPENDABLE) != ISMINE_NO) || (coinControl && coinControl->fAllowWatchOnly && (mine & ISMINE_WATCH_SOLVABLE) != ISMINE_NO);
            if (CNameScript::isNameScript(pcoin->tx->vout[i].scriptPubKey))
                fSpendableIn = false;
            bool fSolvableIn = (mine & (ISMINE_SPENDABLE | ISMINE_WATCH_SOLVABLE)) != ISMINE_NO;

            vCoins.push_back(COutput(pcoin, i, nDepth, fSpendableIn, fSolvableIn, safeTx));

            // Checks the sum amount of all UTXO's.
            if (nMinimumSumAmount != MAX_MONEY) {
                nTotal += pcoin->tx->vout[i].nValue;

                if (nTotal >= nMinimumSumAmount) {
                    return;
                }
            }

            // Checks the maximum number of UTXO's.
            if (nMaximumCount > 0 && vCoins.size() >= nMaximumCount) {
                return;
            }
        }
    }
}

std::map<CTxDestination, std::vector<COutput>> CWallet::ListCoins() const
{
    // TODO: Add AssertLockHeld(cs_wallet) here.
    //
    // Because the return value from this function contains pointers to
    // CWalletTx objects, callers to this function really should acquire the
    // cs_wallet lock before calling it. However, the current caller doesn't
    // acquire this lock yet. There was an attempt to add the missing lock in
    // https://github.com/bitcoin/bitcoin/pull/10340, but that change has been
    // postponed until after https://github.com/bitcoin/bitcoin/pull/10244 to
    // avoid adding some extra complexity to the Qt code.

    std::map<CTxDestination, std::vector<COutput>> result;
    std::vector<COutput> availableCoins;

    LOCK2(cs_main, cs_wallet);
    AvailableCoins(availableCoins);

    for (auto& coin : availableCoins) {
        CTxDestination address;
        if (coin.fSpendable &&
            ExtractDestination(FindNonChangeParentOutput(*coin.tx->tx, coin.i).scriptPubKey, address)) {
            result[address].emplace_back(std::move(coin));
        }
    }

    std::vector<COutPoint> lockedCoins;
    ListLockedCoins(lockedCoins);
    for (const auto& output : lockedCoins) {
        auto it = mapWallet.find(output.hash);
        if (it != mapWallet.end()) {
            int depth = it->second.GetDepthInMainChain();
            if (depth >= 0 && output.n < it->second.tx->vout.size() &&
                IsMine(it->second.tx->vout[output.n]) == ISMINE_SPENDABLE) {
                CTxDestination address;
                if (ExtractDestination(FindNonChangeParentOutput(*it->second.tx, output.n).scriptPubKey, address)) {
                    result[address].emplace_back(
                        &it->second, output.n, depth, true /* spendable */, true /* solvable */, false /* safe */);
                }
            }
        }
    }

    return result;
}

const CTxOut& CWallet::FindNonChangeParentOutput(const CTransaction& tx, int output) const
{
    const CTransaction* ptx = &tx;
    int n = output;
    while (IsChange(ptx->vout[n]) && ptx->vin.size() > 0) {
        const COutPoint& prevout = ptx->vin[0].prevout;
        auto it = mapWallet.find(prevout.hash);
        if (it == mapWallet.end() || it->second.tx->vout.size() <= prevout.n ||
            !IsMine(it->second.tx->vout[prevout.n])) {
            break;
        }
        ptx = it->second.tx.get();
        n = prevout.n;
    }
    return ptx->vout[n];
}

bool CWallet::OutputEligibleForSpending(const COutput& output, const CoinEligibilityFilter& eligibility_filter) const
{
    if (!output.fSpendable)
        return false;

    if (output.nDepth < (output.tx->IsFromMe(ISMINE_ALL) ? eligibility_filter.conf_mine : eligibility_filter.conf_theirs))
        return false;

    if (!mempool.TransactionWithinChainLimit(output.tx->GetHash(), eligibility_filter.max_ancestors))
        return false;

    return true;
}

bool CWallet::SelectCoinsMinConf(const CAmount& nTargetValue, const CoinEligibilityFilter& eligibility_filter, std::vector<COutput> vCoins,
                                 std::set<CInputCoin>& setCoinsRet, CAmount& nValueRet, const CoinSelectionParams& coin_selection_params, bool& bnb_used) const
{
    setCoinsRet.clear();
    nValueRet = 0;

    std::vector<CInputCoin> utxo_pool;
    if (coin_selection_params.use_bnb) {

        // Get long term estimate
        FeeCalculation feeCalc;
        CCoinControl temp;
        temp.m_confirm_target = 1008;
        CFeeRate long_term_feerate = GetMinimumFeeRate(*this, temp, ::mempool, ::feeEstimator, &feeCalc);

        // Calculate cost of change
        CAmount cost_of_change = GetDiscardRate(*this, ::feeEstimator).GetFee(coin_selection_params.change_spend_size) + coin_selection_params.effective_fee.GetFee(coin_selection_params.change_output_size);

        // Filter by the min conf specs and add to utxo_pool and calculate effective value
        for (const COutput &output : vCoins)
        {
            if (!OutputEligibleForSpending(output, eligibility_filter))
                continue;

            CInputCoin coin(output.tx->tx, output.i);
            coin.effective_value = coin.txout.nValue - (output.nInputBytes < 0 ? 0 : coin_selection_params.effective_fee.GetFee(output.nInputBytes));
            // Only include outputs that are positive effective value (i.e. not dust)
            if (coin.effective_value > 0) {
                coin.fee = output.nInputBytes < 0 ? 0 : coin_selection_params.effective_fee.GetFee(output.nInputBytes);
                coin.long_term_fee = output.nInputBytes < 0 ? 0 : long_term_feerate.GetFee(output.nInputBytes);
                utxo_pool.push_back(coin);
            }
        }
        // Calculate the fees for things that aren't inputs
        CAmount not_input_fees = coin_selection_params.effective_fee.GetFee(coin_selection_params.tx_noinputs_size);
        bnb_used = true;
        return SelectCoinsBnB(utxo_pool, nTargetValue, cost_of_change, setCoinsRet, nValueRet, not_input_fees);
    } else {
        // Filter by the min conf specs and add to utxo_pool
        for (const COutput &output : vCoins)
        {
            if (!OutputEligibleForSpending(output, eligibility_filter))
                continue;

            CInputCoin coin = CInputCoin(output.tx->tx, output.i);
            utxo_pool.push_back(coin);
        }
        bnb_used = false;
        return KnapsackSolver(nTargetValue, utxo_pool, setCoinsRet, nValueRet);
    }
}

bool CWallet::SelectCoins(const std::vector<COutput>& vAvailableCoins, const CAmount& nTargetValue, std::set<CInputCoin>& setCoinsRet, CAmount& nValueRet, const CCoinControl& coin_control, CoinSelectionParams& coin_selection_params, bool& bnb_used) const
{
    std::vector<COutput> vCoins(vAvailableCoins);

    // coin control -> return all selected outputs (we want all selected to go into the transaction for sure)
    if (coin_control.HasSelected() && !coin_control.fAllowOtherInputs)
    {
        // We didn't use BnB here, so set it to false.
        bnb_used = false;

        for (const COutput& out : vCoins)
        {
            if (!out.fSpendable)
                 continue;
            nValueRet += out.tx->tx->vout[out.i].nValue;
            setCoinsRet.insert(CInputCoin(out.tx->tx, out.i));
        }
        return (nValueRet >= nTargetValue);
    }

    // calculate value from preset inputs and store them
    std::set<CInputCoin> setPresetCoins;
    CAmount nValueFromPresetInputs = 0;

    std::vector<COutPoint> vPresetInputs;
    coin_control.ListSelected(vPresetInputs);
    for (const COutPoint& outpoint : vPresetInputs)
    {
        // For now, don't use BnB if preset inputs are selected. TODO: Enable this later
        bnb_used = false;
        coin_selection_params.use_bnb = false;

        std::map<uint256, CWalletTx>::const_iterator it = mapWallet.find(outpoint.hash);
        if (it != mapWallet.end())
        {
            const CWalletTx* pcoin = &it->second;
            // Clearly invalid input, fail
            if (pcoin->tx->vout.size() <= outpoint.n)
                return false;
            // Just to calculate the marginal byte size
            nValueFromPresetInputs += pcoin->tx->vout[outpoint.n].nValue;
            setPresetCoins.insert(CInputCoin(pcoin->tx, outpoint.n));
        } else
            return false; // TODO: Allow non-wallet inputs
    }

    // remove preset inputs from vCoins
    for (std::vector<COutput>::iterator it = vCoins.begin(); it != vCoins.end() && coin_control.HasSelected();)
    {
        if (setPresetCoins.count(CInputCoin(it->tx->tx, it->i)))
            it = vCoins.erase(it);
        else
            ++it;
    }

    size_t nMaxChainLength = std::min(gArgs.GetArg("-limitancestorcount", DEFAULT_ANCESTOR_LIMIT), gArgs.GetArg("-limitdescendantcount", DEFAULT_DESCENDANT_LIMIT));
    bool fRejectLongChains = gArgs.GetBoolArg("-walletrejectlongchains", DEFAULT_WALLET_REJECT_LONG_CHAINS);

    bool res = nTargetValue <= nValueFromPresetInputs ||
        SelectCoinsMinConf(nTargetValue - nValueFromPresetInputs, CoinEligibilityFilter(1, 6, 0), vCoins, setCoinsRet, nValueRet, coin_selection_params, bnb_used) ||
        SelectCoinsMinConf(nTargetValue - nValueFromPresetInputs, CoinEligibilityFilter(1, 1, 0), vCoins, setCoinsRet, nValueRet, coin_selection_params, bnb_used) ||
        (m_spend_zero_conf_change && SelectCoinsMinConf(nTargetValue - nValueFromPresetInputs, CoinEligibilityFilter(0, 1, 2), vCoins, setCoinsRet, nValueRet, coin_selection_params, bnb_used)) ||
        (m_spend_zero_conf_change && SelectCoinsMinConf(nTargetValue - nValueFromPresetInputs, CoinEligibilityFilter(0, 1, std::min((size_t)4, nMaxChainLength/3)), vCoins, setCoinsRet, nValueRet, coin_selection_params, bnb_used)) ||
        (m_spend_zero_conf_change && SelectCoinsMinConf(nTargetValue - nValueFromPresetInputs, CoinEligibilityFilter(0, 1, nMaxChainLength/2), vCoins, setCoinsRet, nValueRet, coin_selection_params, bnb_used)) ||
        (m_spend_zero_conf_change && SelectCoinsMinConf(nTargetValue - nValueFromPresetInputs, CoinEligibilityFilter(0, 1, nMaxChainLength), vCoins, setCoinsRet, nValueRet, coin_selection_params, bnb_used)) ||
        (m_spend_zero_conf_change && !fRejectLongChains && SelectCoinsMinConf(nTargetValue - nValueFromPresetInputs, CoinEligibilityFilter(0, 1, std::numeric_limits<uint64_t>::max()), vCoins, setCoinsRet, nValueRet, coin_selection_params, bnb_used));

    // because SelectCoinsMinConf clears the setCoinsRet, we now add the possible inputs to the coinset
    setCoinsRet.insert(setPresetCoins.begin(), setPresetCoins.end());

    // add preset inputs to the total value selected
    nValueRet += nValueFromPresetInputs;

    return res;
}

bool CWallet::SignTransaction(CMutableTransaction &tx)
{
    AssertLockHeld(cs_wallet); // mapWallet

    // sign the new tx
    CTransaction txNewConst(tx);
    int nIn = 0;
    for (const auto& input : tx.vin) {
        std::map<uint256, CWalletTx>::const_iterator mi = mapWallet.find(input.prevout.hash);
        if(mi == mapWallet.end() || input.prevout.n >= mi->second.tx->vout.size()) {
            return false;
        }
        const CScript& scriptPubKey = mi->second.tx->vout[input.prevout.n].scriptPubKey;
        const CAmount& amount = mi->second.tx->vout[input.prevout.n].nValue;
        SignatureData sigdata;
        if (!ProduceSignature(*this, TransactionSignatureCreator(&txNewConst, nIn, amount, SIGHASH_ALL), scriptPubKey, sigdata)) {
            return false;
        }
        UpdateTransaction(tx, nIn, sigdata);
        nIn++;
    }
    return true;
}

bool CWallet::FundTransaction(CMutableTransaction& tx, CAmount& nFeeRet, int& nChangePosInOut, std::string& strFailReason, bool lockUnspents, const std::set<int>& setSubtractFeeFromOutputs, CCoinControl coinControl)
{
    std::vector<CRecipient> vecSend;

    // Turn the txout set into a CRecipient vector.
    for (size_t idx = 0; idx < tx.vout.size(); idx++) {
        const CTxOut& txOut = tx.vout[idx];
        CRecipient recipient = {txOut.scriptPubKey, txOut.nValue, setSubtractFeeFromOutputs.count(idx) == 1};
        vecSend.push_back(recipient);
    }

    coinControl.fAllowOtherInputs = true;

    for (const CTxIn& txin : tx.vin) {
        coinControl.Select(txin.prevout);
    }

    // Acquire the locks to prevent races to the new locked unspents between the
    // CreateTransaction call and LockCoin calls (when lockUnspents is true).
    LOCK2(cs_main, cs_wallet);

    CReserveKey reservekey(this);
    CTransactionRef tx_new;
    if (!CreateTransaction(vecSend, nullptr, tx_new, reservekey, nFeeRet, nChangePosInOut, strFailReason, coinControl, false)) {
        return false;
    }

    if (nChangePosInOut != -1) {
        tx.vout.insert(tx.vout.begin() + nChangePosInOut, tx_new->vout[nChangePosInOut]);
        // We don't have the normal Create/Commit cycle, and don't want to risk
        // reusing change, so just remove the key from the keypool here.
        reservekey.KeepKey();
    }

    // Copy output sizes from new transaction; they may have had the fee
    // subtracted from them.
    for (unsigned int idx = 0; idx < tx.vout.size(); idx++) {
        tx.vout[idx].nValue = tx_new->vout[idx].nValue;
    }

    // Add new txins while keeping original txin scriptSig/order.
    for (const CTxIn& txin : tx_new->vin) {
        if (!coinControl.IsSelected(txin.prevout)) {
            tx.vin.push_back(txin);

            if (lockUnspents) {
                LockCoin(txin.prevout);
            }
        }
    }

    return true;
}

bool
CWallet::FindValueInNameInput (const CTxIn& nameInput,
                               CAmount& value, const CWalletTx*& walletTx,
                               std::string& strFailReason) const
{
  walletTx = GetWalletTx (nameInput.prevout.hash);
  if (!walletTx)
    {
      strFailReason = _("Input tx not found in wallet");
      return false;
    }

  const CTxOut& output = walletTx->tx->vout[nameInput.prevout.n];
  if (IsMine (output) != ISMINE_SPENDABLE)
    {
      strFailReason = _("Input tx is not mine");
      return false;
    }

  if (!CNameScript::isNameScript (output.scriptPubKey))
    {
      strFailReason = _("Input tx is not a name operation");
      return false;
    }

  value = output.nValue;
  return true;

}

OutputType CWallet::TransactionChangeType(OutputType change_type, const std::vector<CRecipient>& vecSend)
{
    // If -changetype is specified, always use that change type.
    if (change_type != OutputType::NONE) {
        return change_type;
    }

    // if m_default_address_type is legacy, use legacy address as change (even
    // if some of the outputs are P2WPKH or P2WSH).
    if (m_default_address_type == OutputType::LEGACY) {
        return OutputType::LEGACY;
    }

    // if any destination is P2WPKH or P2WSH, use P2WPKH for the change
    // output.
    for (const auto& recipient : vecSend) {
        // Check if any destination contains a witness program:
        int witnessversion = 0;
        std::vector<unsigned char> witnessprogram;
        if (recipient.scriptPubKey.IsWitnessProgram(witnessversion, witnessprogram)) {
            return OutputType::BECH32;
        }
    }

    // else use m_default_address_type for change
    return m_default_address_type;
}

bool CWallet::CreateTransaction(const std::vector<CRecipient>& vecSend,
                                const CTxIn* withInput,
                                CTransactionRef& tx, CReserveKey& reservekey, CAmount& nFeeRet,
                                int& nChangePosInOut, std::string& strFailReason, const CCoinControl& coin_control, bool sign)
{
    /* Initialise nFeeRet here so that SendMoney doesn't see an uninitialised
       value in case we error out earlier.  */
    nFeeRet = 0;

    CAmount nValue = 0;
    int nChangePosRequest = nChangePosInOut;
    unsigned int nSubtractFeeFromAmount = 0;
    bool isNamecoin = false;
    for (const auto& recipient : vecSend)
    {
        if (nValue < 0 || recipient.nAmount < 0)
        {
            strFailReason = _("Transaction amounts must not be negative");
            return false;
        }
        nValue += recipient.nAmount;

        if (recipient.fSubtractFeeFromAmount)
            nSubtractFeeFromAmount++;

        if (CNameScript::isNameScript (recipient.scriptPubKey))
            isNamecoin = true;
    }
    if (vecSend.empty())
    {
        strFailReason = _("Transaction must have at least one recipient");
        return false;
    }

    /* If we have an input to include, find its value.  This value will be
       subtracted later on during coin selection, since the input is added
       additionally to the selected coins.  */
    CAmount nInputValue = 0;
    const CWalletTx* withInputTx = nullptr;
    if (withInput)
    {
        if (!FindValueInNameInput (*withInput, nInputValue, withInputTx,
                                   strFailReason))
            return false;
    }

    CMutableTransaction txNew;
    if (isNamecoin)
        txNew.SetNamecoin();

    // Discourage fee sniping.
    //
    // For a large miner the value of the transactions in the best block and
    // the mempool can exceed the cost of deliberately attempting to mine two
    // blocks to orphan the current best block. By setting nLockTime such that
    // only the next block can include the transaction, we discourage this
    // practice as the height restricted and limited blocksize gives miners
    // considering fee sniping fewer options for pulling off this attack.
    //
    // A simple way to think about this is from the wallet's point of view we
    // always want the blockchain to move forward. By setting nLockTime this
    // way we're basically making the statement that we only want this
    // transaction to appear in the next block; we don't want to potentially
    // encourage reorgs by allowing transactions to appear at lower heights
    // than the next block in forks of the best chain.
    //
    // Of course, the subsidy is high enough, and transaction volume low
    // enough, that fee sniping isn't a problem yet, but by implementing a fix
    // now we ensure code won't be written that makes assumptions about
    // nLockTime that preclude a fix later.
    txNew.nLockTime = chainActive.Height();

    // Secondly occasionally randomly pick a nLockTime even further back, so
    // that transactions that are delayed after signing for whatever reason,
    // e.g. high-latency mix networks and some CoinJoin implementations, have
    // better privacy.
    if (GetRandInt(10) == 0)
        txNew.nLockTime = std::max(0, (int)txNew.nLockTime - GetRandInt(100));

    assert(txNew.nLockTime <= (unsigned int)chainActive.Height());
    assert(txNew.nLockTime < LOCKTIME_THRESHOLD);
    FeeCalculation feeCalc;
    CAmount nFeeNeeded;
    int nBytes;
    {
        std::set<CInputCoin> setCoins;
        LOCK2(cs_main, cs_wallet);
        {
            std::vector<COutput> vAvailableCoins;
            AvailableCoins(vAvailableCoins, true, &coin_control);
            CoinSelectionParams coin_selection_params; // Parameters for coin selection, init with dummy

            // Create change script that will be used if we need change
            // TODO: pass in scriptChange instead of reservekey so
            // change transaction isn't always pay-to-bitcoin-address
            CScript scriptChange;

            // coin control: send change to custom address
            if (!boost::get<CNoDestination>(&coin_control.destChange)) {
                scriptChange = GetScriptForDestination(coin_control.destChange);
            } else { // no coin control: send change to newly generated address
                // Note: We use a new key here to keep it from being obvious which side is the change.
                //  The drawback is that by not reusing a previous key, the change may be lost if a
                //  backup is restored, if the backup doesn't have the new private key for the change.
                //  If we reused the old key, it would be possible to add code to look for and
                //  rediscover unknown transactions that were written with keys of ours to recover
                //  post-backup change.

                // Reserve a new key pair from key pool
                CPubKey vchPubKey;
                bool ret;
                ret = reservekey.GetReservedKey(vchPubKey, true);
                if (!ret)
                {
                    strFailReason = _("Keypool ran out, please call keypoolrefill first");
                    return false;
                }

                const OutputType change_type = TransactionChangeType(coin_control.m_change_type ? *coin_control.m_change_type : m_default_change_type, vecSend);

                LearnRelatedScripts(vchPubKey, change_type);
                scriptChange = GetScriptForDestination(GetDestinationForKey(vchPubKey, change_type));
            }
            CTxOut change_prototype_txout(0, scriptChange);
            coin_selection_params.change_output_size = GetSerializeSize(change_prototype_txout, SER_DISK, 0);

            CFeeRate discard_rate = GetDiscardRate(*this, ::feeEstimator);

            // Get the fee rate to use effective values in coin selection
            CFeeRate nFeeRateNeeded = GetMinimumFeeRate(*this, coin_control, ::mempool, ::feeEstimator, &feeCalc);

            nFeeRet = 0;
            bool pick_new_inputs = true;
            CAmount nValueIn = 0;

            // BnB selector is the only selector used when this is true.
            // That should only happen on the first pass through the loop.
            coin_selection_params.use_bnb = nSubtractFeeFromAmount == 0; // If we are doing subtract fee from recipient, then don't use BnB
            // Start with no fee and loop until there is enough fee
            while (true)
            {
                nChangePosInOut = nChangePosRequest;
                txNew.vin.clear();
                txNew.vout.clear();
                bool fFirst = true;

                CAmount nValueToSelect = nValue - nInputValue;
                if (nSubtractFeeFromAmount == 0)
                    nValueToSelect += nFeeRet;

                // vouts to the payees
                coin_selection_params.tx_noinputs_size = 11; // Static vsize overhead + outputs vsize. 4 nVersion, 4 nLocktime, 1 input count, 1 output count, 1 witness overhead (dummy, flag, stack size)
                for (const auto& recipient : vecSend)
                {
                    CTxOut txout(recipient.nAmount, recipient.scriptPubKey);

                    if (recipient.fSubtractFeeFromAmount)
                    {
                        assert(nSubtractFeeFromAmount != 0);
                        txout.nValue -= nFeeRet / nSubtractFeeFromAmount; // Subtract fee equally from each selected recipient

                        if (fFirst) // first receiver pays the remainder not divisible by output count
                        {
                            fFirst = false;
                            txout.nValue -= nFeeRet % nSubtractFeeFromAmount;
                        }
                    }
                    // Include the fee cost for outputs. Note this is only used for BnB right now
                    coin_selection_params.tx_noinputs_size += ::GetSerializeSize(txout, SER_NETWORK, PROTOCOL_VERSION);

                    if (IsDust(txout, ::dustRelayFee))
                    {
                        if (recipient.fSubtractFeeFromAmount && nFeeRet > 0)
                        {
                            if (txout.nValue < 0)
                                strFailReason = _("The transaction amount is too small to pay the fee");
                            else
                                strFailReason = _("The transaction amount is too small to send after the fee has been deducted");
                        }
                        else
                            strFailReason = _("Transaction amount too small");
                        return false;
                    }
                    txNew.vout.push_back(txout);
                }

                // Choose coins to use
                bool bnb_used;
                if (pick_new_inputs) {
                    nValueIn = 0;
                    setCoins.clear();
                    coin_selection_params.change_spend_size = CalculateMaximumSignedInputSize(change_prototype_txout, this);
                    coin_selection_params.effective_fee = nFeeRateNeeded;
                    if (!SelectCoins(vAvailableCoins, nValueToSelect, setCoins, nValueIn, coin_control, coin_selection_params, bnb_used))
                    {
                        // If BnB was used, it was the first pass. No longer the first pass and continue loop with knapsack.
                        if (bnb_used) {
                            coin_selection_params.use_bnb = false;
                            continue;
                        }
                        else {
                            strFailReason = _("Insufficient funds");
                            return false;
                        }
                    }
                }
                if (withInput)
                    setCoins.emplace(withInputTx->tx, withInput->prevout.n);

                const CAmount nChange = nValueIn - nValueToSelect;
                if (nChange > 0)
                {
                    // Fill a vout to ourself
                    CTxOut newTxOut(nChange, scriptChange);

                    // Never create dust outputs; if we would, just
                    // add the dust to the fee.
                    // The nChange when BnB is used is always going to go to fees.
                    if (IsDust(newTxOut, discard_rate) || bnb_used)
                    {
                        nChangePosInOut = -1;
                        nFeeRet += nChange;
                    }
                    else
                    {
                        if (nChangePosInOut == -1)
                        {
                            // Insert change txn at random position:
                            nChangePosInOut = GetRandInt(txNew.vout.size()+1);
                        }
                        else if ((unsigned int)nChangePosInOut > txNew.vout.size())
                        {
                            strFailReason = _("Change index out of range");
                            return false;
                        }

                        std::vector<CTxOut>::iterator position = txNew.vout.begin()+nChangePosInOut;
                        txNew.vout.insert(position, newTxOut);
                    }
                } else {
                    nChangePosInOut = -1;
                }

                // Dummy fill vin for maximum size estimation
                //
                for (const auto& coin : setCoins) {
                    txNew.vin.push_back(CTxIn(coin.outpoint,CScript()));
                }

                nBytes = CalculateMaximumSignedTxSize(txNew, this);
                if (nBytes < 0) {
                    strFailReason = _("Signing transaction failed");
                    return false;
                }

<<<<<<< HEAD

                // Compute minimum Huntercoin fee.
                const CAmount minHucFee = GetHuntercoinMinFee (txNew);

                nFeeNeeded = GetMinimumFee(nBytes, coin_control, ::mempool, ::feeEstimator, &feeCalc);
                nFeeNeeded = std::max (nFeeNeeded, minHucFee);
                if (feeCalc.reason == FeeReason::FALLBACK && !g_wallet_allow_fallback_fee) {
=======
                nFeeNeeded = GetMinimumFee(*this, nBytes, coin_control, ::mempool, ::feeEstimator, &feeCalc);
                if (feeCalc.reason == FeeReason::FALLBACK && !m_allow_fallback_fee) {
>>>>>>> c2496821
                    // eventually allow a fallback fee
                    strFailReason = _("Fee estimation failed. Fallbackfee is disabled. Wait a few blocks or enable -fallbackfee.");
                    return false;
                }

                // If we made it here and we aren't even able to meet the relay fee on the next pass, give up
                // because we must be at the maximum allowed fee.
                if (nFeeNeeded < ::minRelayTxFee.GetFee(nBytes))
                {
                    strFailReason = _("Transaction too large for fee policy");
                    return false;
                }

                if (nFeeRet >= nFeeNeeded) {
                    // Reduce fee to only the needed amount if possible. This
                    // prevents potential overpayment in fees if the coins
                    // selected to meet nFeeNeeded result in a transaction that
                    // requires less fee than the prior iteration.

                    // If we have no change and a big enough excess fee, then
                    // try to construct transaction again only without picking
                    // new inputs. We now know we only need the smaller fee
                    // (because of reduced tx size) and so we should add a
                    // change output. Only try this once.
                    if (nChangePosInOut == -1 && nSubtractFeeFromAmount == 0 && pick_new_inputs) {
                        unsigned int tx_size_with_change = nBytes + coin_selection_params.change_output_size + 2; // Add 2 as a buffer in case increasing # of outputs changes compact size
                        CAmount fee_needed_with_change = GetMinimumFee(*this, tx_size_with_change, coin_control, ::mempool, ::feeEstimator, nullptr);
                        CAmount minimum_value_for_change = GetDustThreshold(change_prototype_txout, discard_rate);
                        if (nFeeRet >= fee_needed_with_change + minimum_value_for_change) {
                            pick_new_inputs = false;
                            nFeeRet = fee_needed_with_change;
                            continue;
                        }
                    }

                    // If we have change output already, just increase it
                    if (nFeeRet > nFeeNeeded && nChangePosInOut != -1 && nSubtractFeeFromAmount == 0) {
                        CAmount extraFeePaid = nFeeRet - nFeeNeeded;
                        std::vector<CTxOut>::iterator change_position = txNew.vout.begin()+nChangePosInOut;
                        change_position->nValue += extraFeePaid;
                        nFeeRet -= extraFeePaid;
                    }
                    break; // Done, enough fee included.
                }
                else if (!pick_new_inputs) {
                    // This shouldn't happen, we should have had enough excess
                    // fee to pay for the new output and still meet nFeeNeeded
                    // Or we should have just subtracted fee from recipients and
                    // nFeeNeeded should not have changed
                    strFailReason = _("Transaction fee and change calculation failed");
                    return false;
                }

                // Try to reduce change to include necessary fee
                if (nChangePosInOut != -1 && nSubtractFeeFromAmount == 0) {
                    CAmount additionalFeeNeeded = nFeeNeeded - nFeeRet;
                    std::vector<CTxOut>::iterator change_position = txNew.vout.begin()+nChangePosInOut;
                    // Only reduce change if remaining amount is still a large enough output.
                    if (change_position->nValue >= MIN_FINAL_CHANGE + additionalFeeNeeded) {
                        change_position->nValue -= additionalFeeNeeded;
                        nFeeRet += additionalFeeNeeded;
                        break; // Done, able to increase fee from change
                    }
                }

                // If subtracting fee from recipients, we now know what fee we
                // need to subtract, we have no reason to reselect inputs
                if (nSubtractFeeFromAmount > 0) {
                    pick_new_inputs = false;
                }

                // Include more fee and try again.
                nFeeRet = nFeeNeeded;
                coin_selection_params.use_bnb = false;
                continue;
            }
        }

        if (nChangePosInOut == -1) reservekey.ReturnKey(); // Return any reserved key if we don't have change

        // Shuffle selected coins and fill in final vin
        txNew.vin.clear();
        std::vector<CInputCoin> selected_coins(setCoins.begin(), setCoins.end());
        std::shuffle(selected_coins.begin(), selected_coins.end(), FastRandomContext());

        // Note how the sequence number is set to non-maxint so that
        // the nLockTime set above actually works.
        //
        // BIP125 defines opt-in RBF as any nSequence < maxint-1, so
        // we use the highest possible value in that range (maxint-2)
        // to avoid conflicting with other possible uses of nSequence,
        // and in the spirit of "smallest possible change from prior
        // behavior."
        const uint32_t nSequence = coin_control.m_signal_bip125_rbf.get_value_or(m_signal_rbf) ? MAX_BIP125_RBF_SEQUENCE : (CTxIn::SEQUENCE_FINAL - 1);
        for (const auto& coin : selected_coins) {
            txNew.vin.push_back(CTxIn(coin.outpoint, CScript(), nSequence));
        }

        if (sign)
        {
            CTransaction txNewConst(txNew);
            int nIn = 0;
            for (const auto& coin : selected_coins)
            {
                const CScript& scriptPubKey = coin.txout.scriptPubKey;
                SignatureData sigdata;

                if (!ProduceSignature(*this, TransactionSignatureCreator(&txNewConst, nIn, coin.txout.nValue, SIGHASH_ALL), scriptPubKey, sigdata))
                {
                    strFailReason = _("Signing transaction failed");
                    return false;
                } else {
                    UpdateTransaction(txNew, nIn, sigdata);
                }

                nIn++;
            }
        }

        // Return the constructed transaction data.
        tx = MakeTransactionRef(std::move(txNew));

        // Limit size
        if (GetTransactionWeight(*tx) >= MAX_STANDARD_TX_WEIGHT)
        {
            strFailReason = _("Transaction too large");
            return false;
        }
    }

    if (gArgs.GetBoolArg("-walletrejectlongchains", DEFAULT_WALLET_REJECT_LONG_CHAINS)) {
        // Lastly, ensure this tx will pass the mempool's chain limits
        LockPoints lp;
        CTxMemPoolEntry entry(tx, 0, 0, 0, false, 0, lp);
        CTxMemPool::setEntries setAncestors;
        size_t nLimitAncestors = gArgs.GetArg("-limitancestorcount", DEFAULT_ANCESTOR_LIMIT);
        size_t nLimitAncestorSize = gArgs.GetArg("-limitancestorsize", DEFAULT_ANCESTOR_SIZE_LIMIT)*1000;
        size_t nLimitDescendants = gArgs.GetArg("-limitdescendantcount", DEFAULT_DESCENDANT_LIMIT);
        size_t nLimitDescendantSize = gArgs.GetArg("-limitdescendantsize", DEFAULT_DESCENDANT_SIZE_LIMIT)*1000;
        std::string errString;
        if (!mempool.CalculateMemPoolAncestors(entry, setAncestors, nLimitAncestors, nLimitAncestorSize, nLimitDescendants, nLimitDescendantSize, errString)) {
            strFailReason = _("Transaction has too long of a mempool chain");
            return false;
        }
    }

    LogPrintf("Fee Calculation: Fee:%d Bytes:%u Needed:%d Tgt:%d (requested %d) Reason:\"%s\" Decay %.5f: Estimation: (%g - %g) %.2f%% %.1f/(%.1f %d mem %.1f out) Fail: (%g - %g) %.2f%% %.1f/(%.1f %d mem %.1f out)\n",
              nFeeRet, nBytes, nFeeNeeded, feeCalc.returnedTarget, feeCalc.desiredTarget, StringForFeeReason(feeCalc.reason), feeCalc.est.decay,
              feeCalc.est.pass.start, feeCalc.est.pass.end,
              100 * feeCalc.est.pass.withinTarget / (feeCalc.est.pass.totalConfirmed + feeCalc.est.pass.inMempool + feeCalc.est.pass.leftMempool),
              feeCalc.est.pass.withinTarget, feeCalc.est.pass.totalConfirmed, feeCalc.est.pass.inMempool, feeCalc.est.pass.leftMempool,
              feeCalc.est.fail.start, feeCalc.est.fail.end,
              100 * feeCalc.est.fail.withinTarget / (feeCalc.est.fail.totalConfirmed + feeCalc.est.fail.inMempool + feeCalc.est.fail.leftMempool),
              feeCalc.est.fail.withinTarget, feeCalc.est.fail.totalConfirmed, feeCalc.est.fail.inMempool, feeCalc.est.fail.leftMempool);
    return true;
}

/**
 * Call after CreateTransaction unless you want to abort
 */
bool CWallet::CommitTransaction(CTransactionRef tx, mapValue_t mapValue, std::vector<std::pair<std::string, std::string>> orderForm, std::string fromAccount, CReserveKey& reservekey, CConnman* connman, CValidationState& state)
{
    {
        LOCK2(cs_main, cs_wallet);

        CWalletTx wtxNew(this, std::move(tx));
        wtxNew.mapValue = std::move(mapValue);
        wtxNew.vOrderForm = std::move(orderForm);
        wtxNew.strFromAccount = std::move(fromAccount);
        wtxNew.fTimeReceivedIsTxTime = true;
        wtxNew.fFromMe = true;

        LogPrintf("CommitTransaction:\n%s", wtxNew.tx->ToString()); /* Continued */
        {
            // Take key pair from key pool so it won't be used again
            reservekey.KeepKey();

            // Add tx to wallet, because if it has change it's also ours,
            // otherwise just for transaction history.
            AddToWallet(wtxNew);

            // Notify that old coins are spent
            for (const CTxIn& txin : wtxNew.tx->vin)
            {
                CWalletTx &coin = mapWallet.at(txin.prevout.hash);
                coin.BindWallet(this);
                NotifyTransactionChanged(this, coin.GetHash(), CT_UPDATED);
            }
        }

        // Track how many getdata requests our transaction gets
        mapRequestCount[wtxNew.GetHash()] = 0;

        // Get the inserted-CWalletTx from mapWallet so that the
        // fInMempool flag is cached properly
        CWalletTx& wtx = mapWallet.at(wtxNew.GetHash());

        if (fBroadcastTransactions)
        {
            // Broadcast
            if (!wtx.AcceptToMemoryPool(maxTxFee, state)) {
                LogPrintf("CommitTransaction(): Transaction cannot be broadcast immediately, %s\n", FormatStateMessage(state));
                // TODO: if we expect the failure to be long term or permanent, instead delete wtx from the wallet and return failure.
            } else {
                wtx.RelayWalletTransaction(connman);
            }
        }
    }
    return true;
}

void CWallet::ListAccountCreditDebit(const std::string& strAccount, std::list<CAccountingEntry>& entries) {
    WalletBatch batch(*database);
    return batch.ListAccountCreditDebit(strAccount, entries);
}

bool CWallet::AddAccountingEntry(const CAccountingEntry& acentry)
{
    WalletBatch batch(*database);

    return AddAccountingEntry(acentry, &batch);
}

bool CWallet::AddAccountingEntry(const CAccountingEntry& acentry, WalletBatch *batch)
{
    if (!batch->WriteAccountingEntry(++nAccountingEntryNumber, acentry)) {
        return false;
    }

    laccentries.push_back(acentry);
    CAccountingEntry & entry = laccentries.back();
    wtxOrdered.insert(std::make_pair(entry.nOrderPos, TxPair(nullptr, &entry)));

    return true;
}

DBErrors CWallet::LoadWallet(bool& fFirstRunRet)
{
    LOCK2(cs_main, cs_wallet);

    fFirstRunRet = false;
    DBErrors nLoadWalletRet = WalletBatch(*database,"cr+").LoadWallet(this);
    if (nLoadWalletRet == DBErrors::NEED_REWRITE)
    {
        if (database->Rewrite("\x04pool"))
        {
            setInternalKeyPool.clear();
            setExternalKeyPool.clear();
            m_pool_key_to_index.clear();
            // Note: can't top-up keypool here, because wallet is locked.
            // User will be prompted to unlock wallet the next operation
            // that requires a new key.
        }
    }

    // This wallet is in its first run if all of these are empty
    fFirstRunRet = mapKeys.empty() && mapCryptedKeys.empty() && mapWatchKeys.empty() && setWatchOnly.empty() && mapScripts.empty();

    if (nLoadWalletRet != DBErrors::LOAD_OK)
        return nLoadWalletRet;

    uiInterface.LoadWallet(this);

    return DBErrors::LOAD_OK;
}

DBErrors CWallet::ZapSelectTx(std::vector<uint256>& vHashIn, std::vector<uint256>& vHashOut)
{
    AssertLockHeld(cs_wallet); // mapWallet
    DBErrors nZapSelectTxRet = WalletBatch(*database,"cr+").ZapSelectTx(vHashIn, vHashOut);
    for (uint256 hash : vHashOut)
        mapWallet.erase(hash);

    if (nZapSelectTxRet == DBErrors::NEED_REWRITE)
    {
        if (database->Rewrite("\x04pool"))
        {
            setInternalKeyPool.clear();
            setExternalKeyPool.clear();
            m_pool_key_to_index.clear();
            // Note: can't top-up keypool here, because wallet is locked.
            // User will be prompted to unlock wallet the next operation
            // that requires a new key.
        }
    }

    if (nZapSelectTxRet != DBErrors::LOAD_OK)
        return nZapSelectTxRet;

    MarkDirty();

    return DBErrors::LOAD_OK;

}

DBErrors CWallet::ZapWalletTx(std::vector<CWalletTx>& vWtx)
{
    DBErrors nZapWalletTxRet = WalletBatch(*database,"cr+").ZapWalletTx(vWtx);
    if (nZapWalletTxRet == DBErrors::NEED_REWRITE)
    {
        if (database->Rewrite("\x04pool"))
        {
            LOCK(cs_wallet);
            setInternalKeyPool.clear();
            setExternalKeyPool.clear();
            m_pool_key_to_index.clear();
            // Note: can't top-up keypool here, because wallet is locked.
            // User will be prompted to unlock wallet the next operation
            // that requires a new key.
        }
    }

    if (nZapWalletTxRet != DBErrors::LOAD_OK)
        return nZapWalletTxRet;

    return DBErrors::LOAD_OK;
}


bool CWallet::SetAddressBook(const CTxDestination& address, const std::string& strName, const std::string& strPurpose)
{
    bool fUpdated = false;
    {
        LOCK(cs_wallet); // mapAddressBook
        std::map<CTxDestination, CAddressBookData>::iterator mi = mapAddressBook.find(address);
        fUpdated = mi != mapAddressBook.end();
        mapAddressBook[address].name = strName;
        if (!strPurpose.empty()) /* update purpose only if requested */
            mapAddressBook[address].purpose = strPurpose;
    }
    NotifyAddressBookChanged(this, address, strName, ::IsMine(*this, address) != ISMINE_NO,
                             strPurpose, (fUpdated ? CT_UPDATED : CT_NEW) );
    if (!strPurpose.empty() && !WalletBatch(*database).WritePurpose(EncodeDestination(address), strPurpose))
        return false;
    return WalletBatch(*database).WriteName(EncodeDestination(address), strName);
}

bool CWallet::DelAddressBook(const CTxDestination& address)
{
    {
        LOCK(cs_wallet); // mapAddressBook

        // Delete destdata tuples associated with address
        std::string strAddress = EncodeDestination(address);
        for (const std::pair<std::string, std::string> &item : mapAddressBook[address].destdata)
        {
            WalletBatch(*database).EraseDestData(strAddress, item.first);
        }
        mapAddressBook.erase(address);
    }

    NotifyAddressBookChanged(this, address, "", ::IsMine(*this, address) != ISMINE_NO, "", CT_DELETED);

    WalletBatch(*database).ErasePurpose(EncodeDestination(address));
    return WalletBatch(*database).EraseName(EncodeDestination(address));
}

const std::string& CWallet::GetLabelName(const CScript& scriptPubKey) const
{
    CTxDestination address;
    if (ExtractDestination(scriptPubKey, address) && !scriptPubKey.IsUnspendable()) {
        auto mi = mapAddressBook.find(address);
        if (mi != mapAddressBook.end()) {
            return mi->second.name;
        }
    }
    // A scriptPubKey that doesn't have an entry in the address book is
    // associated with the default label ("").
    const static std::string DEFAULT_LABEL_NAME;
    return DEFAULT_LABEL_NAME;
}

/**
 * Mark old keypool keys as used,
 * and generate all new keys
 */
bool CWallet::NewKeyPool()
{
    {
        LOCK(cs_wallet);
        WalletBatch batch(*database);

        for (int64_t nIndex : setInternalKeyPool) {
            batch.ErasePool(nIndex);
        }
        setInternalKeyPool.clear();

        for (int64_t nIndex : setExternalKeyPool) {
            batch.ErasePool(nIndex);
        }
        setExternalKeyPool.clear();

        m_pool_key_to_index.clear();

        if (!TopUpKeyPool()) {
            return false;
        }
        LogPrintf("CWallet::NewKeyPool rewrote keypool\n");
    }
    return true;
}

size_t CWallet::KeypoolCountExternalKeys()
{
    AssertLockHeld(cs_wallet); // setExternalKeyPool
    return setExternalKeyPool.size();
}

void CWallet::LoadKeyPool(int64_t nIndex, const CKeyPool &keypool)
{
    AssertLockHeld(cs_wallet);
    if (keypool.fInternal) {
        setInternalKeyPool.insert(nIndex);
    } else {
        setExternalKeyPool.insert(nIndex);
    }
    m_max_keypool_index = std::max(m_max_keypool_index, nIndex);
    m_pool_key_to_index[keypool.vchPubKey.GetID()] = nIndex;

    // If no metadata exists yet, create a default with the pool key's
    // creation time. Note that this may be overwritten by actually
    // stored metadata for that key later, which is fine.
    CKeyID keyid = keypool.vchPubKey.GetID();
    if (mapKeyMetadata.count(keyid) == 0)
        mapKeyMetadata[keyid] = CKeyMetadata(keypool.nTime);
}

bool CWallet::TopUpKeyPool(unsigned int kpSize)
{
    {
        LOCK(cs_wallet);

        if (IsLocked())
            return false;

        // Top up key pool
        unsigned int nTargetSize;
        if (kpSize > 0)
            nTargetSize = kpSize;
        else
            nTargetSize = std::max(gArgs.GetArg("-keypool", DEFAULT_KEYPOOL_SIZE), (int64_t) 0);

        // count amount of available keys (internal, external)
        // make sure the keypool of external and internal keys fits the user selected target (-keypool)
        int64_t missingExternal = std::max(std::max((int64_t) nTargetSize, (int64_t) 1) - (int64_t)setExternalKeyPool.size(), (int64_t) 0);
        int64_t missingInternal = std::max(std::max((int64_t) nTargetSize, (int64_t) 1) - (int64_t)setInternalKeyPool.size(), (int64_t) 0);

        if (!IsHDEnabled() || !CanSupportFeature(FEATURE_HD_SPLIT))
        {
            // don't create extra internal keys
            missingInternal = 0;
        }
        bool internal = false;
        WalletBatch batch(*database);
        for (int64_t i = missingInternal + missingExternal; i--;)
        {
            if (i < missingInternal) {
                internal = true;
            }

            assert(m_max_keypool_index < std::numeric_limits<int64_t>::max()); // How in the hell did you use so many keys?
            int64_t index = ++m_max_keypool_index;

            CPubKey pubkey(GenerateNewKey(batch, internal));
            if (!batch.WritePool(index, CKeyPool(pubkey, internal))) {
                throw std::runtime_error(std::string(__func__) + ": writing generated key failed");
            }

            if (internal) {
                setInternalKeyPool.insert(index);
            } else {
                setExternalKeyPool.insert(index);
            }
            m_pool_key_to_index[pubkey.GetID()] = index;
        }
        if (missingInternal + missingExternal > 0) {
            LogPrintf("keypool added %d keys (%d internal), size=%u (%u internal)\n", missingInternal + missingExternal, missingInternal, setInternalKeyPool.size() + setExternalKeyPool.size(), setInternalKeyPool.size());
        }
    }
    return true;
}

void CWallet::ReserveKeyFromKeyPool(int64_t& nIndex, CKeyPool& keypool, bool fRequestedInternal)
{
    nIndex = -1;
    keypool.vchPubKey = CPubKey();
    {
        LOCK(cs_wallet);

        if (!IsLocked())
            TopUpKeyPool();

        bool fReturningInternal = IsHDEnabled() && CanSupportFeature(FEATURE_HD_SPLIT) && fRequestedInternal;
        std::set<int64_t>& setKeyPool = fReturningInternal ? setInternalKeyPool : setExternalKeyPool;

        // Get the oldest key
        if(setKeyPool.empty())
            return;

        WalletBatch batch(*database);

        auto it = setKeyPool.begin();
        nIndex = *it;
        setKeyPool.erase(it);
        if (!batch.ReadPool(nIndex, keypool)) {
            throw std::runtime_error(std::string(__func__) + ": read failed");
        }
        if (!HaveKey(keypool.vchPubKey.GetID())) {
            throw std::runtime_error(std::string(__func__) + ": unknown key in key pool");
        }
        if (keypool.fInternal != fReturningInternal) {
            throw std::runtime_error(std::string(__func__) + ": keypool entry misclassified");
        }

        assert(keypool.vchPubKey.IsValid());
        m_pool_key_to_index.erase(keypool.vchPubKey.GetID());
        LogPrintf("keypool reserve %d\n", nIndex);
    }
}

void CWallet::KeepKey(int64_t nIndex)
{
    // Remove from key pool
    WalletBatch batch(*database);
    batch.ErasePool(nIndex);
    LogPrintf("keypool keep %d\n", nIndex);
}

void CWallet::ReturnKey(int64_t nIndex, bool fInternal, const CPubKey& pubkey)
{
    // Return to key pool
    {
        LOCK(cs_wallet);
        if (fInternal) {
            setInternalKeyPool.insert(nIndex);
        } else {
            setExternalKeyPool.insert(nIndex);
        }
        m_pool_key_to_index[pubkey.GetID()] = nIndex;
    }
    LogPrintf("keypool return %d\n", nIndex);
}

bool CWallet::GetKeyFromPool(CPubKey& result, bool internal)
{
    CKeyPool keypool;
    {
        LOCK(cs_wallet);
        int64_t nIndex = 0;
        ReserveKeyFromKeyPool(nIndex, keypool, internal);
        if (nIndex == -1)
        {
            if (IsLocked()) return false;
            WalletBatch batch(*database);
            result = GenerateNewKey(batch, internal);
            return true;
        }
        KeepKey(nIndex);
        result = keypool.vchPubKey;
    }
    return true;
}

static int64_t GetOldestKeyTimeInPool(const std::set<int64_t>& setKeyPool, WalletBatch& batch) {
    if (setKeyPool.empty()) {
        return GetTime();
    }

    CKeyPool keypool;
    int64_t nIndex = *(setKeyPool.begin());
    if (!batch.ReadPool(nIndex, keypool)) {
        throw std::runtime_error(std::string(__func__) + ": read oldest key in keypool failed");
    }
    assert(keypool.vchPubKey.IsValid());
    return keypool.nTime;
}

int64_t CWallet::GetOldestKeyPoolTime()
{
    LOCK(cs_wallet);

    WalletBatch batch(*database);

    // load oldest key from keypool, get time and return
    int64_t oldestKey = GetOldestKeyTimeInPool(setExternalKeyPool, batch);
    if (IsHDEnabled() && CanSupportFeature(FEATURE_HD_SPLIT)) {
        oldestKey = std::max(GetOldestKeyTimeInPool(setInternalKeyPool, batch), oldestKey);
    }

    return oldestKey;
}

std::map<CTxDestination, CAmount> CWallet::GetAddressBalances()
{
    std::map<CTxDestination, CAmount> balances;

    {
        LOCK(cs_wallet);
        for (const auto& walletEntry : mapWallet)
        {
            const CWalletTx *pcoin = &walletEntry.second;

            if (!pcoin->IsTrusted())
                continue;

            if ((pcoin->IsCoinBase() || pcoin->IsGameTx())
                  && pcoin->GetBlocksToMaturity() > 0)
                continue;

            int nDepth = pcoin->GetDepthInMainChain();
            if (nDepth < (pcoin->IsFromMe(ISMINE_ALL) ? 0 : 1))
                continue;

            for (unsigned int i = 0; i < pcoin->tx->vout.size(); i++)
            {
                CTxDestination addr;
                if (!IsMine(pcoin->tx->vout[i]))
                    continue;
                if(!ExtractDestination(pcoin->tx->vout[i].scriptPubKey, addr))
                    continue;

                CAmount n = IsSpent(walletEntry.first, i) ? 0 : pcoin->tx->vout[i].nValue;

                if (!balances.count(addr))
                    balances[addr] = 0;
                balances[addr] += n;
            }
        }
    }

    return balances;
}

std::set< std::set<CTxDestination> > CWallet::GetAddressGroupings()
{
    AssertLockHeld(cs_wallet); // mapWallet
    std::set< std::set<CTxDestination> > groupings;
    std::set<CTxDestination> grouping;

    for (const auto& walletEntry : mapWallet)
    {
        const CWalletTx *pcoin = &walletEntry.second;

        if (pcoin->tx->vin.size() > 0)
        {
            bool any_mine = false;
            // group all input addresses with each other
            for (CTxIn txin : pcoin->tx->vin)
            {
                CTxDestination address;
                if(!IsMine(txin)) /* If this input isn't mine, ignore it */
                    continue;
                if(!ExtractDestination(mapWallet.at(txin.prevout.hash).tx->vout[txin.prevout.n].scriptPubKey, address))
                    continue;
                grouping.insert(address);
                any_mine = true;
            }

            // group change with input addresses
            if (any_mine)
            {
               for (CTxOut txout : pcoin->tx->vout)
                   if (IsChange(txout))
                   {
                       CTxDestination txoutAddr;
                       if(!ExtractDestination(txout.scriptPubKey, txoutAddr))
                           continue;
                       grouping.insert(txoutAddr);
                   }
            }
            if (grouping.size() > 0)
            {
                groupings.insert(grouping);
                grouping.clear();
            }
        }

        // group lone addrs by themselves
        for (const auto& txout : pcoin->tx->vout)
            if (IsMine(txout))
            {
                CTxDestination address;
                if(!ExtractDestination(txout.scriptPubKey, address))
                    continue;
                grouping.insert(address);
                groupings.insert(grouping);
                grouping.clear();
            }
    }

    std::set< std::set<CTxDestination>* > uniqueGroupings; // a set of pointers to groups of addresses
    std::map< CTxDestination, std::set<CTxDestination>* > setmap;  // map addresses to the unique group containing it
    for (std::set<CTxDestination> _grouping : groupings)
    {
        // make a set of all the groups hit by this new group
        std::set< std::set<CTxDestination>* > hits;
        std::map< CTxDestination, std::set<CTxDestination>* >::iterator it;
        for (CTxDestination address : _grouping)
            if ((it = setmap.find(address)) != setmap.end())
                hits.insert((*it).second);

        // merge all hit groups into a new single group and delete old groups
        std::set<CTxDestination>* merged = new std::set<CTxDestination>(_grouping);
        for (std::set<CTxDestination>* hit : hits)
        {
            merged->insert(hit->begin(), hit->end());
            uniqueGroupings.erase(hit);
            delete hit;
        }
        uniqueGroupings.insert(merged);

        // update setmap
        for (CTxDestination element : *merged)
            setmap[element] = merged;
    }

    std::set< std::set<CTxDestination> > ret;
    for (std::set<CTxDestination>* uniqueGrouping : uniqueGroupings)
    {
        ret.insert(*uniqueGrouping);
        delete uniqueGrouping;
    }

    return ret;
}

std::set<CTxDestination> CWallet::GetLabelAddresses(const std::string& label) const
{
    LOCK(cs_wallet);
    std::set<CTxDestination> result;
    for (const std::pair<CTxDestination, CAddressBookData>& item : mapAddressBook)
    {
        const CTxDestination& address = item.first;
        const std::string& strName = item.second.name;
        if (strName == label)
            result.insert(address);
    }
    return result;
}

void CWallet::DeleteLabel(const std::string& label)
{
    WalletBatch batch(*database);
    batch.EraseAccount(label);
}

bool CReserveKey::GetReservedKey(CPubKey& pubkey, bool internal)
{
    if (nIndex == -1)
    {
        CKeyPool keypool;
        pwallet->ReserveKeyFromKeyPool(nIndex, keypool, internal);
        if (nIndex != -1)
            vchPubKey = keypool.vchPubKey;
        else {
            return false;
        }
        fInternal = keypool.fInternal;
    }
    assert(vchPubKey.IsValid());
    pubkey = vchPubKey;
    return true;
}

void CReserveKey::KeepKey()
{
    if (nIndex != -1)
        pwallet->KeepKey(nIndex);
    nIndex = -1;
    vchPubKey = CPubKey();
}

void CReserveKey::ReturnKey()
{
    if (nIndex != -1) {
        pwallet->ReturnKey(nIndex, fInternal, vchPubKey);
    }
    nIndex = -1;
    vchPubKey = CPubKey();
}

void CWallet::MarkReserveKeysAsUsed(int64_t keypool_id)
{
    AssertLockHeld(cs_wallet);
    bool internal = setInternalKeyPool.count(keypool_id);
    if (!internal) assert(setExternalKeyPool.count(keypool_id));
    std::set<int64_t> *setKeyPool = internal ? &setInternalKeyPool : &setExternalKeyPool;
    auto it = setKeyPool->begin();

    WalletBatch batch(*database);
    while (it != std::end(*setKeyPool)) {
        const int64_t& index = *(it);
        if (index > keypool_id) break; // set*KeyPool is ordered

        CKeyPool keypool;
        if (batch.ReadPool(index, keypool)) { //TODO: This should be unnecessary
            m_pool_key_to_index.erase(keypool.vchPubKey.GetID());
        }
        LearnAllRelatedScripts(keypool.vchPubKey);
        batch.ErasePool(index);
        LogPrintf("keypool index %d removed\n", index);
        it = setKeyPool->erase(it);
    }
}

void CWallet::GetScriptForMining(std::shared_ptr<CReserveScript> &script)
{
    std::shared_ptr<CReserveKey> rKey = std::make_shared<CReserveKey>(this);
    CPubKey pubkey;
    if (!rKey->GetReservedKey(pubkey))
        return;

    script = rKey;
    script->reserveScript = CScript() << ToByteVector(pubkey) << OP_CHECKSIG;
}

void CWallet::LockCoin(const COutPoint& output)
{
    AssertLockHeld(cs_wallet); // setLockedCoins
    setLockedCoins.insert(output);
}

void CWallet::UnlockCoin(const COutPoint& output)
{
    AssertLockHeld(cs_wallet); // setLockedCoins
    setLockedCoins.erase(output);
}

void CWallet::UnlockAllCoins()
{
    AssertLockHeld(cs_wallet); // setLockedCoins
    setLockedCoins.clear();
}

bool CWallet::IsLockedCoin(uint256 hash, unsigned int n) const
{
    AssertLockHeld(cs_wallet); // setLockedCoins
    COutPoint outpt(hash, n);

    return (setLockedCoins.count(outpt) > 0);
}

void CWallet::ListLockedCoins(std::vector<COutPoint>& vOutpts) const
{
    AssertLockHeld(cs_wallet); // setLockedCoins
    for (std::set<COutPoint>::iterator it = setLockedCoins.begin();
         it != setLockedCoins.end(); it++) {
        COutPoint outpt = (*it);
        vOutpts.push_back(outpt);
    }
}

/** @} */ // end of Actions

void CWallet::GetKeyBirthTimes(std::map<CTxDestination, int64_t> &mapKeyBirth) const {
    AssertLockHeld(cs_wallet); // mapKeyMetadata
    mapKeyBirth.clear();

    // get birth times for keys with metadata
    for (const auto& entry : mapKeyMetadata) {
        if (entry.second.nCreateTime) {
            mapKeyBirth[entry.first] = entry.second.nCreateTime;
        }
    }

    // map in which we'll infer heights of other keys
    CBlockIndex *pindexMax = chainActive[std::max(0, chainActive.Height() - 144)]; // the tip can be reorganized; use a 144-block safety margin
    std::map<CKeyID, CBlockIndex*> mapKeyFirstBlock;
    for (const CKeyID &keyid : GetKeys()) {
        if (mapKeyBirth.count(keyid) == 0)
            mapKeyFirstBlock[keyid] = pindexMax;
    }

    // if there are no such keys, we're done
    if (mapKeyFirstBlock.empty())
        return;

    // find first block that affects those keys, if there are any left
    std::vector<CKeyID> vAffected;
    for (const auto& entry : mapWallet) {
        // iterate over all wallet transactions...
        const CWalletTx &wtx = entry.second;
        CBlockIndex* pindex = LookupBlockIndex(wtx.hashBlock);
        if (pindex && chainActive.Contains(pindex)) {
            // ... which are already in a block
            int nHeight = pindex->nHeight;
            for (const CTxOut &txout : wtx.tx->vout) {
                // iterate over all their outputs
                CAffectedKeysVisitor(*this, vAffected).Process(txout.scriptPubKey);
                for (const CKeyID &keyid : vAffected) {
                    // ... and all their affected keys
                    std::map<CKeyID, CBlockIndex*>::iterator rit = mapKeyFirstBlock.find(keyid);
                    if (rit != mapKeyFirstBlock.end() && nHeight < rit->second->nHeight)
                        rit->second = pindex;
                }
                vAffected.clear();
            }
        }
    }

    // Extract block timestamps for those keys
    for (const auto& entry : mapKeyFirstBlock)
        mapKeyBirth[entry.first] = entry.second->GetBlockTime() - TIMESTAMP_WINDOW; // block times can be 2h off
}

/**
 * Compute smart timestamp for a transaction being added to the wallet.
 *
 * Logic:
 * - If sending a transaction, assign its timestamp to the current time.
 * - If receiving a transaction outside a block, assign its timestamp to the
 *   current time.
 * - If receiving a block with a future timestamp, assign all its (not already
 *   known) transactions' timestamps to the current time.
 * - If receiving a block with a past timestamp, before the most recent known
 *   transaction (that we care about), assign all its (not already known)
 *   transactions' timestamps to the same timestamp as that most-recent-known
 *   transaction.
 * - If receiving a block with a past timestamp, but after the most recent known
 *   transaction, assign all its (not already known) transactions' timestamps to
 *   the block time.
 *
 * For more information see CWalletTx::nTimeSmart,
 * https://bitcointalk.org/?topic=54527, or
 * https://github.com/bitcoin/bitcoin/pull/1393.
 */
unsigned int CWallet::ComputeTimeSmart(const CWalletTx& wtx) const
{
    unsigned int nTimeSmart = wtx.nTimeReceived;
    if (!wtx.hashUnset()) {
        if (const CBlockIndex* pindex = LookupBlockIndex(wtx.hashBlock)) {
            int64_t latestNow = wtx.nTimeReceived;
            int64_t latestEntry = 0;

            // Tolerate times up to the last timestamp in the wallet not more than 5 minutes into the future
            int64_t latestTolerated = latestNow + 300;
            const TxItems& txOrdered = wtxOrdered;
            for (auto it = txOrdered.rbegin(); it != txOrdered.rend(); ++it) {
                CWalletTx* const pwtx = it->second.first;
                if (pwtx == &wtx) {
                    continue;
                }
                CAccountingEntry* const pacentry = it->second.second;
                int64_t nSmartTime;
                if (pwtx) {
                    nSmartTime = pwtx->nTimeSmart;
                    if (!nSmartTime) {
                        nSmartTime = pwtx->nTimeReceived;
                    }
                } else {
                    nSmartTime = pacentry->nTime;
                }
                if (nSmartTime <= latestTolerated) {
                    latestEntry = nSmartTime;
                    if (nSmartTime > latestNow) {
                        latestNow = nSmartTime;
                    }
                    break;
                }
            }

            int64_t blocktime = pindex->GetBlockTime();
            nTimeSmart = std::max(latestEntry, std::min(blocktime, latestNow));
        } else {
            LogPrintf("%s: found %s in block %s not in index\n", __func__, wtx.GetHash().ToString(), wtx.hashBlock.ToString());
        }
    }
    return nTimeSmart;
}

bool CWallet::AddDestData(const CTxDestination &dest, const std::string &key, const std::string &value)
{
    if (boost::get<CNoDestination>(&dest))
        return false;

    mapAddressBook[dest].destdata.insert(std::make_pair(key, value));
    return WalletBatch(*database).WriteDestData(EncodeDestination(dest), key, value);
}

bool CWallet::EraseDestData(const CTxDestination &dest, const std::string &key)
{
    if (!mapAddressBook[dest].destdata.erase(key))
        return false;
    return WalletBatch(*database).EraseDestData(EncodeDestination(dest), key);
}

bool CWallet::LoadDestData(const CTxDestination &dest, const std::string &key, const std::string &value)
{
    mapAddressBook[dest].destdata.insert(std::make_pair(key, value));
    return true;
}

bool CWallet::GetDestData(const CTxDestination &dest, const std::string &key, std::string *value) const
{
    std::map<CTxDestination, CAddressBookData>::const_iterator i = mapAddressBook.find(dest);
    if(i != mapAddressBook.end())
    {
        CAddressBookData::StringMap::const_iterator j = i->second.destdata.find(key);
        if(j != i->second.destdata.end())
        {
            if(value)
                *value = j->second;
            return true;
        }
    }
    return false;
}

std::vector<std::string> CWallet::GetDestValues(const std::string& prefix) const
{
    LOCK(cs_wallet);
    std::vector<std::string> values;
    for (const auto& address : mapAddressBook) {
        for (const auto& data : address.second.destdata) {
            if (!data.first.compare(0, prefix.size(), prefix)) {
                values.emplace_back(data.second);
            }
        }
    }
    return values;
}

CWallet* CWallet::CreateWalletFromFile(const std::string& name, const fs::path& path)
{
    const std::string& walletFile = name;

    // needed to restore wallet transaction meta data after -zapwallettxes
    std::vector<CWalletTx> vWtx;

    if (gArgs.GetBoolArg("-zapwallettxes", false)) {
        uiInterface.InitMessage(_("Zapping all transactions from wallet..."));

        std::unique_ptr<CWallet> tempWallet = MakeUnique<CWallet>(name, WalletDatabase::Create(path));
        DBErrors nZapWalletRet = tempWallet->ZapWalletTx(vWtx);
        if (nZapWalletRet != DBErrors::LOAD_OK) {
            InitError(strprintf(_("Error loading %s: Wallet corrupted"), walletFile));
            return nullptr;
        }
    }

    uiInterface.InitMessage(_("Loading wallet..."));

    int64_t nStart = GetTimeMillis();
    bool fFirstRun = true;
    CWallet *walletInstance = new CWallet(name, WalletDatabase::Create(path));
    DBErrors nLoadWalletRet = walletInstance->LoadWallet(fFirstRun);
    if (nLoadWalletRet != DBErrors::LOAD_OK)
    {
        if (nLoadWalletRet == DBErrors::CORRUPT) {
            InitError(strprintf(_("Error loading %s: Wallet corrupted"), walletFile));
            return nullptr;
        }
        else if (nLoadWalletRet == DBErrors::NONCRITICAL_ERROR)
        {
            InitWarning(strprintf(_("Error reading %s! All keys read correctly, but transaction data"
                                         " or address book entries might be missing or incorrect."),
                walletFile));
        }
        else if (nLoadWalletRet == DBErrors::TOO_NEW) {
            InitError(strprintf(_("Error loading %s: Wallet requires newer version of %s"), walletFile, _(PACKAGE_NAME)));
            return nullptr;
        }
        else if (nLoadWalletRet == DBErrors::NEED_REWRITE)
        {
            InitError(strprintf(_("Wallet needed to be rewritten: restart %s to complete"), _(PACKAGE_NAME)));
            return nullptr;
        }
        else {
            InitError(strprintf(_("Error loading %s"), walletFile));
            return nullptr;
        }
    }

    if (gArgs.GetBoolArg("-upgradewallet", fFirstRun))
    {
        int nMaxVersion = gArgs.GetArg("-upgradewallet", 0);
        if (nMaxVersion == 0) // the -upgradewallet without argument case
        {
            LogPrintf("Performing wallet upgrade to %i\n", FEATURE_LATEST);
            nMaxVersion = CLIENT_VERSION;
            walletInstance->SetMinVersion(FEATURE_LATEST); // permanently upgrade the wallet immediately
        }
        else
            LogPrintf("Allowing wallet upgrade up to %i\n", nMaxVersion);
        if (nMaxVersion < walletInstance->GetVersion())
        {
            InitError(_("Cannot downgrade wallet"));
            return nullptr;
        }
        walletInstance->SetMaxVersion(nMaxVersion);
    }

    if (fFirstRun)
    {
        // ensure this wallet.dat can only be opened by clients supporting HD with chain split and expects no default key
        if (!gArgs.GetBoolArg("-usehd", true)) {
            InitError(strprintf(_("Error creating %s: You can't create non-HD wallets with this version."), walletFile));
            return nullptr;
        }
        walletInstance->SetMinVersion(FEATURE_NO_DEFAULT_KEY);

        // generate a new master key
        CPubKey masterPubKey = walletInstance->GenerateNewHDMasterKey();
        if (!walletInstance->SetHDMasterKey(masterPubKey))
            throw std::runtime_error(std::string(__func__) + ": Storing master key failed");

        // Top up the keypool
        if (!walletInstance->TopUpKeyPool()) {
            InitError(_("Unable to generate initial keys") += "\n");
            return nullptr;
        }

        walletInstance->SetBestChain(chainActive.GetLocator());
    } else if (gArgs.IsArgSet("-usehd")) {
        bool useHD = gArgs.GetBoolArg("-usehd", true);
        if (walletInstance->IsHDEnabled() && !useHD) {
            InitError(strprintf(_("Error loading %s: You can't disable HD on an already existing HD wallet"), walletFile));
            return nullptr;
        }
        if (!walletInstance->IsHDEnabled() && useHD) {
            InitError(strprintf(_("Error loading %s: You can't enable HD on an already existing non-HD wallet"), walletFile));
            return nullptr;
        }
    }

    walletInstance->m_default_address_type = ParseOutputType(gArgs.GetArg("-addresstype", ""), DEFAULT_ADDRESS_TYPE);
    if (walletInstance->m_default_address_type == OutputType::NONE) {
        InitError(strprintf("Unknown address type '%s'", gArgs.GetArg("-addresstype", "")));
        return nullptr;
    }

    // If changetype is set in config file or parameter, check that it's valid.
    // Default to OutputType::NONE if not set.
    walletInstance->m_default_change_type = ParseOutputType(gArgs.GetArg("-changetype", ""), OutputType::NONE);
    if (walletInstance->m_default_change_type == OutputType::NONE && !gArgs.GetArg("-changetype", "").empty()) {
        InitError(strprintf("Unknown change type '%s'", gArgs.GetArg("-changetype", "")));
        return nullptr;
    }

    if (gArgs.IsArgSet("-mintxfee")) {
        CAmount n = 0;
        if (!ParseMoney(gArgs.GetArg("-mintxfee", ""), n) || 0 == n) {
            InitError(AmountErrMsg("mintxfee", gArgs.GetArg("-mintxfee", "")));
            return nullptr;
        }
        if (n > HIGH_TX_FEE_PER_KB) {
            InitWarning(AmountHighWarn("-mintxfee") + " " +
                        _("This is the minimum transaction fee you pay on every transaction."));
        }
        walletInstance->m_min_fee = CFeeRate(n);
    }

    walletInstance->m_allow_fallback_fee = Params().IsFallbackFeeEnabled();
    if (gArgs.IsArgSet("-fallbackfee")) {
        CAmount nFeePerK = 0;
        if (!ParseMoney(gArgs.GetArg("-fallbackfee", ""), nFeePerK)) {
            InitError(strprintf(_("Invalid amount for -fallbackfee=<amount>: '%s'"), gArgs.GetArg("-fallbackfee", "")));
            return nullptr;
        }
        if (nFeePerK > HIGH_TX_FEE_PER_KB) {
            InitWarning(AmountHighWarn("-fallbackfee") + " " +
                        _("This is the transaction fee you may pay when fee estimates are not available."));
        }
        walletInstance->m_fallback_fee = CFeeRate(nFeePerK);
        walletInstance->m_allow_fallback_fee = nFeePerK != 0; //disable fallback fee in case value was set to 0, enable if non-null value
    }
    if (gArgs.IsArgSet("-discardfee")) {
        CAmount nFeePerK = 0;
        if (!ParseMoney(gArgs.GetArg("-discardfee", ""), nFeePerK)) {
            InitError(strprintf(_("Invalid amount for -discardfee=<amount>: '%s'"), gArgs.GetArg("-discardfee", "")));
            return nullptr;
        }
        if (nFeePerK > HIGH_TX_FEE_PER_KB) {
            InitWarning(AmountHighWarn("-discardfee") + " " +
                        _("This is the transaction fee you may discard if change is smaller than dust at this level"));
        }
        walletInstance->m_discard_rate = CFeeRate(nFeePerK);
    }
    if (gArgs.IsArgSet("-paytxfee")) {
        CAmount nFeePerK = 0;
        if (!ParseMoney(gArgs.GetArg("-paytxfee", ""), nFeePerK)) {
            InitError(AmountErrMsg("paytxfee", gArgs.GetArg("-paytxfee", "")));
            return nullptr;
        }
        if (nFeePerK > HIGH_TX_FEE_PER_KB) {
            InitWarning(AmountHighWarn("-paytxfee") + " " +
                        _("This is the transaction fee you will pay if you send a transaction."));
        }
        walletInstance->m_pay_tx_fee = CFeeRate(nFeePerK, 1000);
        if (walletInstance->m_pay_tx_fee < ::minRelayTxFee) {
            InitError(strprintf(_("Invalid amount for -paytxfee=<amount>: '%s' (must be at least %s)"),
                gArgs.GetArg("-paytxfee", ""), ::minRelayTxFee.ToString()));
            return nullptr;
        }
    }
    walletInstance->m_confirm_target = gArgs.GetArg("-txconfirmtarget", DEFAULT_TX_CONFIRM_TARGET);
    walletInstance->m_spend_zero_conf_change = gArgs.GetBoolArg("-spendzeroconfchange", DEFAULT_SPEND_ZEROCONF_CHANGE);
    walletInstance->m_signal_rbf = gArgs.GetBoolArg("-walletrbf", DEFAULT_WALLET_RBF);

    LogPrintf(" wallet      %15dms\n", GetTimeMillis() - nStart);

    // Try to top up keypool. No-op if the wallet is locked.
    walletInstance->TopUpKeyPool();

    LOCK(cs_main);

    CBlockIndex *pindexRescan = chainActive.Genesis();
    if (!gArgs.GetBoolArg("-rescan", false))
    {
        WalletBatch batch(*walletInstance->database);
        CBlockLocator locator;
        if (batch.ReadBestBlock(locator))
            pindexRescan = FindForkInGlobalIndex(chainActive, locator);
    }

    walletInstance->m_last_block_processed = chainActive.Tip();
    RegisterValidationInterface(walletInstance);

    if (chainActive.Tip() && chainActive.Tip() != pindexRescan)
    {
        //We can't rescan beyond non-pruned blocks, stop and throw an error
        //this might happen if a user uses an old wallet within a pruned node
        // or if he ran -disablewallet for a longer time, then decided to re-enable
        if (fPruneMode)
        {
            CBlockIndex *block = chainActive.Tip();
            while (block && block->pprev && (block->pprev->nStatus & BLOCK_HAVE_DATA) && block->pprev->nTx > 0 && pindexRescan != block)
                block = block->pprev;

            if (pindexRescan != block) {
                InitError(_("Prune: last wallet synchronisation goes beyond pruned data. You need to -reindex (download the whole blockchain again in case of pruned node)"));
                return nullptr;
            }
        }

        uiInterface.InitMessage(_("Rescanning..."));
        LogPrintf("Rescanning last %i blocks (from block %i)...\n", chainActive.Height() - pindexRescan->nHeight, pindexRescan->nHeight);

        // No need to read and scan block if block was created before
        // our wallet birthday (as adjusted for block time variability)
        while (pindexRescan && walletInstance->nTimeFirstKey && (pindexRescan->GetBlockTime() < (walletInstance->nTimeFirstKey - TIMESTAMP_WINDOW))) {
            pindexRescan = chainActive.Next(pindexRescan);
        }

        nStart = GetTimeMillis();
        {
            WalletRescanReserver reserver(walletInstance);
            if (!reserver.reserve()) {
                InitError(_("Failed to rescan the wallet during initialization"));
                return nullptr;
            }
            walletInstance->ScanForWalletTransactions(pindexRescan, nullptr, reserver, true);
        }
        LogPrintf(" rescan      %15dms\n", GetTimeMillis() - nStart);
        walletInstance->SetBestChain(chainActive.GetLocator());
        walletInstance->database->IncrementUpdateCounter();

        // Restore wallet transaction metadata after -zapwallettxes=1
        if (gArgs.GetBoolArg("-zapwallettxes", false) && gArgs.GetArg("-zapwallettxes", "1") != "2")
        {
            WalletBatch batch(*walletInstance->database);

            for (const CWalletTx& wtxOld : vWtx)
            {
                uint256 hash = wtxOld.GetHash();
                std::map<uint256, CWalletTx>::iterator mi = walletInstance->mapWallet.find(hash);
                if (mi != walletInstance->mapWallet.end())
                {
                    const CWalletTx* copyFrom = &wtxOld;
                    CWalletTx* copyTo = &mi->second;
                    copyTo->mapValue = copyFrom->mapValue;
                    copyTo->vOrderForm = copyFrom->vOrderForm;
                    copyTo->nTimeReceived = copyFrom->nTimeReceived;
                    copyTo->nTimeSmart = copyFrom->nTimeSmart;
                    copyTo->fFromMe = copyFrom->fFromMe;
                    copyTo->strFromAccount = copyFrom->strFromAccount;
                    copyTo->nOrderPos = copyFrom->nOrderPos;
                    batch.WriteTx(*copyTo);
                }
            }
        }
    }
    walletInstance->SetBroadcastTransactions(gArgs.GetBoolArg("-walletbroadcast", DEFAULT_WALLETBROADCAST));

    {
        LOCK(walletInstance->cs_wallet);
        LogPrintf("setKeyPool.size() = %u\n",      walletInstance->GetKeyPoolSize());
        LogPrintf("mapWallet.size() = %u\n",       walletInstance->mapWallet.size());
        LogPrintf("mapAddressBook.size() = %u\n",  walletInstance->mapAddressBook.size());
    }

    return walletInstance;
}

std::atomic<bool> CWallet::fFlushScheduled(false);

void CWallet::postInitProcess(CScheduler& scheduler)
{
    // Add wallet transactions that aren't already in a block to mempool
    // Do this here as mempool requires genesis block to be loaded
    ReacceptWalletTransactions();

    // Run a thread to flush wallet periodically
    if (!CWallet::fFlushScheduled.exchange(true)) {
        scheduler.scheduleEvery(MaybeCompactWalletDB, 500);
    }
}

bool CWallet::BackupWallet(const std::string& strDest)
{
    return database->Backup(strDest);
}

CKeyPool::CKeyPool()
{
    nTime = GetTime();
    fInternal = false;
}

CKeyPool::CKeyPool(const CPubKey& vchPubKeyIn, bool internalIn)
{
    nTime = GetTime();
    vchPubKey = vchPubKeyIn;
    fInternal = internalIn;
}

CWalletKey::CWalletKey(int64_t nExpires)
{
    nTimeCreated = (nExpires ? GetTime() : 0);
    nTimeExpires = nExpires;
}

bool CWalletTx::AcceptToMemoryPool(const CAmount& nAbsurdFee, CValidationState& state)
{
    // We must set fInMempool here - while it will be re-set to true by the
    // entered-mempool callback, if we did not there would be a race where a
    // user could call sendmoney in a loop and hit spurious out of funds errors
    // because we think that this newly generated transaction's change is
    // unavailable as we're not yet aware that it is in the mempool.
    bool ret = ::AcceptToMemoryPool(mempool, state, tx, nullptr /* pfMissingInputs */,
                                nullptr /* plTxnReplaced */, false /* bypass_limits */, nAbsurdFee);
    fInMempool |= ret;
    return ret;
}

static const std::string OUTPUT_TYPE_STRING_LEGACY = "legacy";
static const std::string OUTPUT_TYPE_STRING_P2SH_SEGWIT = "p2sh-segwit";
static const std::string OUTPUT_TYPE_STRING_BECH32 = "bech32";

OutputType ParseOutputType(const std::string& type, OutputType default_type)
{
    if (type.empty()) {
        return default_type;
    } else if (type == OUTPUT_TYPE_STRING_LEGACY) {
        return OutputType::LEGACY;
    } else if (type == OUTPUT_TYPE_STRING_P2SH_SEGWIT) {
        return OutputType::P2SH_SEGWIT;
    } else if (type == OUTPUT_TYPE_STRING_BECH32) {
        return OutputType::BECH32;
    } else {
        return OutputType::NONE;
    }
}

const std::string& FormatOutputType(OutputType type)
{
    switch (type) {
    case OutputType::LEGACY: return OUTPUT_TYPE_STRING_LEGACY;
    case OutputType::P2SH_SEGWIT: return OUTPUT_TYPE_STRING_P2SH_SEGWIT;
    case OutputType::BECH32: return OUTPUT_TYPE_STRING_BECH32;
    default: assert(false);
    }
}

void CWallet::LearnRelatedScripts(const CPubKey& key, OutputType type)
{
    if (key.IsCompressed() && (type == OutputType::P2SH_SEGWIT || type == OutputType::BECH32)) {
        CTxDestination witdest = WitnessV0KeyHash(key.GetID());
        CScript witprog = GetScriptForDestination(witdest);
        // Make sure the resulting program is solvable.
        assert(IsSolvable(*this, witprog));
        AddCScript(witprog);
    }
}

void CWallet::LearnAllRelatedScripts(const CPubKey& key)
{
    // OutputType::P2SH_SEGWIT always adds all necessary scripts for all types.
    LearnRelatedScripts(key, OutputType::P2SH_SEGWIT);
}

CTxDestination GetDestinationForKey(const CPubKey& key, OutputType type)
{
    switch (type) {
    case OutputType::LEGACY: return key.GetID();
    case OutputType::P2SH_SEGWIT:
    case OutputType::BECH32: {
        if (!key.IsCompressed()) return key.GetID();
        CTxDestination witdest = WitnessV0KeyHash(key.GetID());
        CScript witprog = GetScriptForDestination(witdest);
        if (type == OutputType::P2SH_SEGWIT) {
            return CScriptID(witprog);
        } else {
            return witdest;
        }
    }
    default: assert(false);
    }
}

std::vector<CTxDestination> GetAllDestinationsForKey(const CPubKey& key)
{
    CKeyID keyid = key.GetID();
    if (key.IsCompressed()) {
        CTxDestination segwit = WitnessV0KeyHash(keyid);
        CTxDestination p2sh = CScriptID(GetScriptForDestination(segwit));
        return std::vector<CTxDestination>{std::move(keyid), std::move(p2sh), std::move(segwit)};
    } else {
        return std::vector<CTxDestination>{std::move(keyid)};
    }
}

CTxDestination CWallet::AddAndGetDestinationForScript(const CScript& script, OutputType type)
{
    // Note that scripts over 520 bytes are not yet supported.
    switch (type) {
    case OutputType::LEGACY:
        return CScriptID(script);
    case OutputType::P2SH_SEGWIT:
    case OutputType::BECH32: {
        WitnessV0ScriptHash hash;
        CSHA256().Write(script.data(), script.size()).Finalize(hash.begin());
        CTxDestination witdest = hash;
        CScript witprog = GetScriptForDestination(witdest);
        // Check if the resulting program is solvable (i.e. doesn't use an uncompressed key)
        if (!IsSolvable(*this, witprog)) return CScriptID(script);
        // Add the redeemscript, so that P2WSH and P2SH-P2WSH outputs are recognized as ours.
        AddCScript(witprog);
        if (type == OutputType::BECH32) {
            return witdest;
        } else {
            return CScriptID(witprog);
        }
    }
    default: assert(false);
    }
}<|MERGE_RESOLUTION|>--- conflicted
+++ resolved
@@ -3065,18 +3065,12 @@
                     return false;
                 }
 
-<<<<<<< HEAD
-
                 // Compute minimum Huntercoin fee.
                 const CAmount minHucFee = GetHuntercoinMinFee (txNew);
 
-                nFeeNeeded = GetMinimumFee(nBytes, coin_control, ::mempool, ::feeEstimator, &feeCalc);
+                nFeeNeeded = GetMinimumFee(*this, nBytes, coin_control, ::mempool, ::feeEstimator, &feeCalc);
                 nFeeNeeded = std::max (nFeeNeeded, minHucFee);
-                if (feeCalc.reason == FeeReason::FALLBACK && !g_wallet_allow_fallback_fee) {
-=======
-                nFeeNeeded = GetMinimumFee(*this, nBytes, coin_control, ::mempool, ::feeEstimator, &feeCalc);
                 if (feeCalc.reason == FeeReason::FALLBACK && !m_allow_fallback_fee) {
->>>>>>> c2496821
                     // eventually allow a fallback fee
                     strFailReason = _("Fee estimation failed. Fallbackfee is disabled. Wait a few blocks or enable -fallbackfee.");
                     return false;
