// Copyright (c) 2012-2017 The Bitcoin Core developers
// Distributed under the MIT software license, see the accompanying
// file COPYING or http://www.opensource.org/licenses/mit-license.php.

#include <wallet/wallet.h>

#include <set>
#include <stdint.h>
#include <utility>
#include <vector>

#include <consensus/validation.h>
#include <rpc/server.h>
#include <test/test_bitcoin.h>
#include <validation.h>
#include <wallet/coincontrol.h>
#include <wallet/test/wallet_test_fixture.h>

#include <boost/test/unit_test.hpp>
#include <univalue.h>

extern UniValue importmulti(const JSONRPCRequest& request);
extern UniValue dumpwallet(const JSONRPCRequest& request);
extern UniValue importwallet(const JSONRPCRequest& request);

BOOST_FIXTURE_TEST_SUITE(wallet_tests, WalletTestingSetup)

static void AddKey(CWallet& wallet, const CKey& key)
{
    LOCK(wallet.cs_wallet);
    wallet.AddKeyPubKey(key, key.GetPubKey());
}

BOOST_FIXTURE_TEST_CASE(rescan, TestChain100Setup)
{
    // Cap last block file size, and mine new block in a new block file.
    CBlockIndex* const nullBlock = nullptr;
    CBlockIndex* oldTip = chainActive.Tip();
    GetBlockFileInfo(oldTip->GetBlockPos().nFile)->nSize = MAX_BLOCKFILE_SIZE;
    CreateAndProcessBlock({}, GetScriptForRawPubKey(coinbaseKey.GetPubKey()));
    CBlockIndex* newTip = chainActive.Tip();

    LOCK(cs_main);

    // Verify ScanForWalletTransactions picks up transactions in both the old
    // and new block files.
    {
        CWallet wallet("dummy", CWalletDBWrapper::CreateDummy());
        AddKey(wallet, coinbaseKey);
        WalletRescanReserver reserver(&wallet);
        reserver.reserve();
        BOOST_CHECK_EQUAL(nullBlock, wallet.ScanForWalletTransactions(oldTip, nullptr, reserver));
        BOOST_CHECK_EQUAL(wallet.GetImmatureBalance(), 100 * COIN);
    }

    // Prune the older block file.
    PruneOneBlockFile(oldTip->GetBlockPos().nFile);
    UnlinkPrunedFiles({oldTip->GetBlockPos().nFile});

    // Verify ScanForWalletTransactions only picks transactions in the new block
    // file.
    {
        CWallet wallet("dummy", CWalletDBWrapper::CreateDummy());
        AddKey(wallet, coinbaseKey);
        WalletRescanReserver reserver(&wallet);
        reserver.reserve();
        BOOST_CHECK_EQUAL(oldTip, wallet.ScanForWalletTransactions(oldTip, nullptr, reserver));
        BOOST_CHECK_EQUAL(wallet.GetImmatureBalance(), 50 * COIN);
    }

    // Verify importmulti RPC returns failure for a key whose creation time is
    // before the missing block, and success for a key whose creation time is
    // after.
    {
        CWallet wallet("dummy", CWalletDBWrapper::CreateDummy());
        vpwallets.insert(vpwallets.begin(), &wallet);
        UniValue keys;
        keys.setArray();
        UniValue key;
        key.setObject();
        key.pushKV("scriptPubKey", HexStr(GetScriptForRawPubKey(coinbaseKey.GetPubKey())));
        key.pushKV("timestamp", 0);
        key.pushKV("internal", UniValue(true));
        keys.push_back(key);
        key.clear();
        key.setObject();
        CKey futureKey;
        futureKey.MakeNewKey(true);
        key.pushKV("scriptPubKey", HexStr(GetScriptForRawPubKey(futureKey.GetPubKey())));
        key.pushKV("timestamp", newTip->GetBlockTimeMax() + TIMESTAMP_WINDOW + 1);
        key.pushKV("internal", UniValue(true));
        keys.push_back(key);
        JSONRPCRequest request;
        request.params.setArray();
        request.params.push_back(keys);

        UniValue response = importmulti(request);
        BOOST_CHECK_EQUAL(response.write(),
            strprintf("[{\"success\":false,\"error\":{\"code\":-1,\"message\":\"Rescan failed for key with creation "
                      "timestamp %d. There was an error reading a block from time %d, which is after or within %d "
                      "seconds of key creation, and could contain transactions pertaining to the key. As a result, "
                      "transactions and coins using this key may not appear in the wallet. This error could be caused "
                      "by pruning or data corruption (see bitcoind log for details) and could be dealt with by "
                      "downloading and rescanning the relevant blocks (see -reindex and -rescan "
                      "options).\"}},{\"success\":true}]",
                              0, oldTip->GetBlockTimeMax(), TIMESTAMP_WINDOW));
        vpwallets.erase(vpwallets.begin());
    }
}

// Verify importwallet RPC starts rescan at earliest block with timestamp
// greater or equal than key birthday. Previously there was a bug where
// importwallet RPC would start the scan at the latest block with timestamp less
// than or equal to key birthday.
BOOST_FIXTURE_TEST_CASE(importwallet_rescan, TestChain100Setup)
{
    g_address_type = OUTPUT_TYPE_DEFAULT;
    g_change_type = OUTPUT_TYPE_DEFAULT;

    // Create two blocks with same timestamp to verify that importwallet rescan
    // will pick up both blocks, not just the first.
    const int64_t BLOCK_TIME = chainActive.Tip()->GetBlockTimeMax() + 5;
    SetMockTime(BLOCK_TIME);
    coinbaseTxns.emplace_back(*CreateAndProcessBlock({}, GetScriptForRawPubKey(coinbaseKey.GetPubKey())).vtx[0]);
    coinbaseTxns.emplace_back(*CreateAndProcessBlock({}, GetScriptForRawPubKey(coinbaseKey.GetPubKey())).vtx[0]);

    // Set key birthday to block time increased by the timestamp window, so
    // rescan will start at the block time.
    const int64_t KEY_TIME = BLOCK_TIME + TIMESTAMP_WINDOW;
    SetMockTime(KEY_TIME);
    coinbaseTxns.emplace_back(*CreateAndProcessBlock({}, GetScriptForRawPubKey(coinbaseKey.GetPubKey())).vtx[0]);

    LOCK(cs_main);

    // Import key into wallet and call dumpwallet to create backup file.
    {
        CWallet wallet("dummy", CWalletDBWrapper::CreateDummy());
        LOCK(wallet.cs_wallet);
        wallet.mapKeyMetadata[coinbaseKey.GetPubKey().GetID()].nCreateTime = KEY_TIME;
        wallet.AddKeyPubKey(coinbaseKey, coinbaseKey.GetPubKey());

        JSONRPCRequest request;
        request.params.setArray();
        request.params.push_back((pathTemp / "wallet.backup").string());
        vpwallets.insert(vpwallets.begin(), &wallet);
        ::dumpwallet(request);
    }

    // Call importwallet RPC and verify all blocks with timestamps >= BLOCK_TIME
    // were scanned, and no prior blocks were scanned.
    {
        CWallet wallet("dummy", CWalletDBWrapper::CreateDummy());

        JSONRPCRequest request;
        request.params.setArray();
        request.params.push_back((pathTemp / "wallet.backup").string());
        vpwallets[0] = &wallet;
        ::importwallet(request);

        LOCK(wallet.cs_wallet);
        BOOST_CHECK_EQUAL(wallet.mapWallet.size(), 3);
        BOOST_CHECK_EQUAL(coinbaseTxns.size(), 103);
        for (size_t i = 0; i < coinbaseTxns.size(); ++i) {
            bool found = wallet.GetWalletTx(coinbaseTxns[i].GetHash());
            bool expected = i >= 100;
            BOOST_CHECK_EQUAL(found, expected);
        }
    }

    SetMockTime(0);
    vpwallets.erase(vpwallets.begin());
}

// Check that GetImmatureCredit() returns a newly calculated value instead of
// the cached value after a MarkDirty() call.
//
// This is a regression test written to verify a bugfix for the immature credit
// function. Similar tests probably should be written for the other credit and
// debit functions.
BOOST_FIXTURE_TEST_CASE(coin_mark_dirty_immature_credit, TestChain100Setup)
{
    CWallet wallet("dummy", CWalletDBWrapper::CreateDummy());
    CWalletTx wtx(&wallet, MakeTransactionRef(coinbaseTxns.back()));
    LOCK2(cs_main, wallet.cs_wallet);
    wtx.hashBlock = chainActive.Tip()->GetBlockHash();
    wtx.nIndex = 0;

    // Call GetImmatureCredit() once before adding the key to the wallet to
    // cache the current immature credit amount, which is 0.
    BOOST_CHECK_EQUAL(wtx.GetImmatureCredit(), 0);

    // Invalidate the cached value, add the key, and make sure a new immature
    // credit amount is calculated.
    wtx.MarkDirty();
    wallet.AddKeyPubKey(coinbaseKey, coinbaseKey.GetPubKey());
    BOOST_CHECK_EQUAL(wtx.GetImmatureCredit(), 50*COIN);
}

static int64_t AddTx(CWallet& wallet, uint32_t lockTime, int64_t mockTime, int64_t blockTime)
{
    CMutableTransaction tx;
    tx.nLockTime = lockTime;
    SetMockTime(mockTime);
    CBlockIndex* block = nullptr;
    if (blockTime > 0) {
        LOCK(cs_main);
        auto inserted = mapBlockIndex.emplace(GetRandHash(), new CBlockIndex);
        assert(inserted.second);
        const uint256& hash = inserted.first->first;
        block = inserted.first->second;
        block->nTime = blockTime;
        block->phashBlock = &hash;
    }

    CWalletTx wtx(&wallet, MakeTransactionRef(tx));
    if (block) {
        wtx.SetMerkleBranch(block, 0);
    }
    {
        LOCK(cs_main);
        wallet.AddToWallet(wtx);
    }
    LOCK(wallet.cs_wallet);
    return wallet.mapWallet.at(wtx.GetHash()).nTimeSmart;
}

// Simple test to verify assignment of CWalletTx::nSmartTime value. Could be
// expanded to cover more corner cases of smart time logic.
BOOST_AUTO_TEST_CASE(ComputeTimeSmart)
{
    // New transaction should use clock time if lower than block time.
    BOOST_CHECK_EQUAL(AddTx(m_wallet, 1, 100, 120), 100);

    // Test that updating existing transaction does not change smart time.
    BOOST_CHECK_EQUAL(AddTx(m_wallet, 1, 200, 220), 100);

    // New transaction should use clock time if there's no block time.
    BOOST_CHECK_EQUAL(AddTx(m_wallet, 2, 300, 0), 300);

    // New transaction should use block time if lower than clock time.
    BOOST_CHECK_EQUAL(AddTx(m_wallet, 3, 420, 400), 400);

    // New transaction should use latest entry time if higher than
    // min(block time, clock time).
    BOOST_CHECK_EQUAL(AddTx(m_wallet, 4, 500, 390), 400);

    // If there are future entries, new transaction should use time of the
    // newest entry that is no more than 300 seconds ahead of the clock time.
    BOOST_CHECK_EQUAL(AddTx(m_wallet, 5, 50, 600), 300);

    // Reset mock time for other tests.
    SetMockTime(0);
}

BOOST_AUTO_TEST_CASE(LoadReceiveRequests)
{
    CTxDestination dest = CKeyID();
    LOCK(m_wallet.cs_wallet);
    m_wallet.AddDestData(dest, "misc", "val_misc");
    m_wallet.AddDestData(dest, "rr0", "val_rr0");
    m_wallet.AddDestData(dest, "rr1", "val_rr1");

    auto values = m_wallet.GetDestValues("rr");
    BOOST_CHECK_EQUAL(values.size(), 2);
    BOOST_CHECK_EQUAL(values[0], "val_rr0");
    BOOST_CHECK_EQUAL(values[1], "val_rr1");
}

class ListCoinsTestingSetup : public TestChain100Setup
{
public:
    ListCoinsTestingSetup()
    {
        CreateAndProcessBlock({}, GetScriptForRawPubKey(coinbaseKey.GetPubKey()));
        g_address_type = OUTPUT_TYPE_DEFAULT;
        g_change_type = OUTPUT_TYPE_DEFAULT;
        wallet = MakeUnique<CWallet>("mock", CWalletDBWrapper::CreateMock());
        bool firstRun;
        wallet->LoadWallet(firstRun);
        AddKey(*wallet, coinbaseKey);
        WalletRescanReserver reserver(wallet.get());
        reserver.reserve();
        wallet->ScanForWalletTransactions(chainActive.Genesis(), nullptr, reserver);
    }

    ~ListCoinsTestingSetup()
    {
        wallet.reset();
    }

    CWalletTx& AddTx(CRecipient recipient)
    {
        CTransactionRef tx;
        CReserveKey reservekey(wallet.get());
        CAmount fee;
        int changePos = -1;
        std::string error;
        CCoinControl dummy;
<<<<<<< HEAD
        BOOST_CHECK(wallet->CreateTransaction({recipient}, nullptr, wtx, reservekey, fee, changePos, error, dummy));
=======
        BOOST_CHECK(wallet->CreateTransaction({recipient}, tx, reservekey, fee, changePos, error, dummy));
>>>>>>> 6cc33baa
        CValidationState state;
        BOOST_CHECK(wallet->CommitTransaction(tx, {}, {}, {}, reservekey, nullptr, state));
        CMutableTransaction blocktx;
        {
            LOCK(wallet->cs_wallet);
            blocktx = CMutableTransaction(*wallet->mapWallet.at(tx->GetHash()).tx);
        }
        CreateAndProcessBlock({CMutableTransaction(blocktx)}, GetScriptForRawPubKey(coinbaseKey.GetPubKey()));
        LOCK(wallet->cs_wallet);
        auto it = wallet->mapWallet.find(tx->GetHash());
        BOOST_CHECK(it != wallet->mapWallet.end());
        it->second.SetMerkleBranch(chainActive.Tip(), 1);
        return it->second;
    }

    std::unique_ptr<CWallet> wallet;
};

BOOST_FIXTURE_TEST_CASE(ListCoins, ListCoinsTestingSetup)
{
    std::string coinbaseAddress = coinbaseKey.GetPubKey().GetID().ToString();

    // Confirm ListCoins initially returns 1 coin grouped under coinbaseKey
    // address.
    auto list = wallet->ListCoins();
    BOOST_CHECK_EQUAL(list.size(), 1);
    BOOST_CHECK_EQUAL(boost::get<CKeyID>(list.begin()->first).ToString(), coinbaseAddress);
    BOOST_CHECK_EQUAL(list.begin()->second.size(), 1);

    // Check initial balance from one mature coinbase transaction.
    BOOST_CHECK_EQUAL(50 * COIN, wallet->GetAvailableBalance());

    // Add a transaction creating a change address, and confirm ListCoins still
    // returns the coin associated with the change address underneath the
    // coinbaseKey pubkey, even though the change address has a different
    // pubkey.
    AddTx(CRecipient{GetScriptForRawPubKey({}), 1 * COIN, false /* subtract fee */});
    list = wallet->ListCoins();
    BOOST_CHECK_EQUAL(list.size(), 1);
    BOOST_CHECK_EQUAL(boost::get<CKeyID>(list.begin()->first).ToString(), coinbaseAddress);
    BOOST_CHECK_EQUAL(list.begin()->second.size(), 2);

    // Lock both coins. Confirm number of available coins drops to 0.
    {
        LOCK2(cs_main, wallet->cs_wallet);
        std::vector<COutput> available;
        wallet->AvailableCoins(available);
        BOOST_CHECK_EQUAL(available.size(), 2);
    }
    for (const auto& group : list) {
        for (const auto& coin : group.second) {
            LOCK(wallet->cs_wallet);
            wallet->LockCoin(COutPoint(coin.tx->GetHash(), coin.i));
        }
    }
    {
        LOCK2(cs_main, wallet->cs_wallet);
        std::vector<COutput> available;
        wallet->AvailableCoins(available);
        BOOST_CHECK_EQUAL(available.size(), 0);
    }
    // Confirm ListCoins still returns same result as before, despite coins
    // being locked.
    list = wallet->ListCoins();
    BOOST_CHECK_EQUAL(list.size(), 1);
    BOOST_CHECK_EQUAL(boost::get<CKeyID>(list.begin()->first).ToString(), coinbaseAddress);
    BOOST_CHECK_EQUAL(list.begin()->second.size(), 2);
}

BOOST_AUTO_TEST_SUITE_END()<|MERGE_RESOLUTION|>--- conflicted
+++ resolved
@@ -296,11 +296,7 @@
         int changePos = -1;
         std::string error;
         CCoinControl dummy;
-<<<<<<< HEAD
-        BOOST_CHECK(wallet->CreateTransaction({recipient}, nullptr, wtx, reservekey, fee, changePos, error, dummy));
-=======
-        BOOST_CHECK(wallet->CreateTransaction({recipient}, tx, reservekey, fee, changePos, error, dummy));
->>>>>>> 6cc33baa
+        BOOST_CHECK(wallet->CreateTransaction({recipient}, nullptr, tx, reservekey, fee, changePos, error, dummy));
         CValidationState state;
         BOOST_CHECK(wallet->CommitTransaction(tx, {}, {}, {}, reservekey, nullptr, state));
         CMutableTransaction blocktx;
