--- conflicted
+++ resolved
@@ -1,8 +1,4 @@
-<<<<<<< HEAD
-// Copyright (c) 2014-2015 Daniel Kraft
-=======
 // Copyright (c) 2014-2017 Daniel Kraft
->>>>>>> 70dd5604
 // Distributed under the MIT software license, see the accompanying
 // file COPYING or http://www.opensource.org/licenses/mit-license.php.
 
