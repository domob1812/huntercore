// Copyright (c) 2010 Satoshi Nakamoto
// Copyright (c) 2009-2016 The Bitcoin Core developers
// Distributed under the MIT software license, see the accompanying
// file COPYING or http://www.opensource.org/licenses/mit-license.php.

#include <rpc/blockchain.h>

#include <amount.h>
#include <base58.h>
#include <chain.h>
#include <chainparams.h>
#include <checkpoints.h>
#include <coins.h>
#include <consensus/validation.h>
#include <validation.h>
#include <core_io.h>
#include <policy/feerate.h>
#include <policy/policy.h>
#include <primitives/transaction.h>
#include <rpc/server.h>
#include <streams.h>
#include <sync.h>
#include <txdb.h>
#include <txmempool.h>
#include <util.h>
#include <utilstrencodings.h>
#include <hash.h>
#include <warnings.h>

#include <stdint.h>

#include <univalue.h>

#include <boost/thread/thread.hpp> // boost::thread::interrupt

#include <mutex>
#include <condition_variable>

struct CUpdatedBlock
{
    uint256 hash;
    int height;
};

static std::mutex cs_blockchange;
static std::condition_variable cond_blockchange;
static CUpdatedBlock latestblock;

extern void TxToJSON(const CTransaction& tx, const uint256 hashBlock, UniValue& entry);

/* Calculate the difficulty for a given block index,
 * or the block index of the given chain.
 */
double GetDifficulty(const CChain& chain, const CBlockIndex* blockindex)
{
    if (blockindex == nullptr)
    {
        if (chain.Tip() == nullptr)
            return 1.0;
        else
            blockindex = chain.Tip();
    }

    int nShift = (blockindex->nBits >> 24) & 0xff;
    double dDiff =
        (double)0x0000ffff / (double)(blockindex->nBits & 0x00ffffff);

    while (nShift < 29)
    {
        dDiff *= 256.0;
        nShift++;
    }
    while (nShift > 29)
    {
        dDiff /= 256.0;
        nShift--;
    }

    return dDiff;
}

<<<<<<< HEAD
double GetDifficulty(PowAlgo algo)
{
    const CBlockIndex* pindex = chainActive.Tip();
    while (pindex)
    {
        if (pindex->GetAlgo() == algo)
            break;
        pindex = pindex->pprev;
    }

    if (!pindex)
        return 1.0;
    return GetDifficulty(pindex);
}

static UniValue AuxpowToJSON(const CAuxPow& auxpow)
=======
double GetDifficulty(const CBlockIndex* blockindex)
{
    return GetDifficulty(chainActive, blockindex);
}

namespace
{
UniValue AuxpowToJSON(const CAuxPow& auxpow)
>>>>>>> 8e8df92d
{
    UniValue result(UniValue::VOBJ);

    {
        UniValue tx(UniValue::VOBJ);
        tx.push_back(Pair("hex", EncodeHexTx(*auxpow.tx)));
        TxToJSON(*auxpow.tx, auxpow.parentBlock.GetHash(), tx);
        result.push_back(Pair("tx", tx));
    }

    result.push_back(Pair("index", auxpow.nIndex));
    result.push_back(Pair("chainindex", auxpow.nChainIndex));

    {
        UniValue branch(UniValue::VARR);
        for (const auto& node : auxpow.vMerkleBranch)
            branch.push_back(node.GetHex());
        result.push_back(Pair("merklebranch", branch));
    }

    {
        UniValue branch(UniValue::VARR);
        for (const auto& node : auxpow.vChainMerkleBranch)
            branch.push_back(node.GetHex());
        result.push_back(Pair("chainmerklebranch", branch));
    }

    CDataStream ssParent(SER_NETWORK, PROTOCOL_VERSION);
    ssParent << auxpow.parentBlock;
    const std::string strHex = HexStr(ssParent.begin(), ssParent.end());
    result.push_back(Pair("parentblock", strHex));

    return result;
}
} // anonymous namespace

static UniValue TxArrayToUniv(const std::vector<CTransactionRef>& vtx, bool txDetails)
{
    UniValue txs(UniValue::VARR);
    for(const auto& tx : vtx)
    {
        if(txDetails)
        {
            UniValue objTx(UniValue::VOBJ);
            TxToUniv(*tx, uint256(), objTx, true, RPCSerializationFlags());
            txs.push_back(objTx);
        }
        else
            txs.push_back(tx->GetHash().GetHex());
    }
    return txs;
}

UniValue blockheaderToJSON(const CBlockIndex* blockindex)
{
    AssertLockHeld(cs_main);
    UniValue result(UniValue::VOBJ);
    result.push_back(Pair("hash", blockindex->GetBlockHash().GetHex()));
    int confirmations = -1;
    // Only report confirmations if the block is on the main chain
    if (chainActive.Contains(blockindex))
        confirmations = chainActive.Height() - blockindex->nHeight + 1;
    result.push_back(Pair("confirmations", confirmations));
    result.push_back(Pair("height", blockindex->nHeight));
    result.push_back(Pair("version", blockindex->nVersion));
    result.push_back(Pair("versionHex", strprintf("%08x", blockindex->nVersion)));
    result.push_back(Pair("algo", blockindex->GetAlgo()));
    result.push_back(Pair("merkleroot", blockindex->hashMerkleRoot.GetHex()));
    result.push_back(Pair("time", (int64_t)blockindex->nTime));
    result.push_back(Pair("mediantime", (int64_t)blockindex->GetMedianTimePast()));
    result.push_back(Pair("nonce", (uint64_t)blockindex->nNonce));
    result.push_back(Pair("bits", strprintf("%08x", blockindex->nBits)));
    result.push_back(Pair("difficulty", GetDifficulty(blockindex)));
    result.push_back(Pair("chainwork", blockindex->nChainWork.GetHex()));

    if (blockindex->pprev)
        result.push_back(Pair("previousblockhash", blockindex->pprev->GetBlockHash().GetHex()));
    CBlockIndex *pnext = chainActive.Next(blockindex);
    if (pnext)
        result.push_back(Pair("nextblockhash", pnext->GetBlockHash().GetHex()));
    return result;
}

UniValue blockToJSON(const CBlock& block, const std::vector<CTransactionRef>& vGameTx, const CBlockIndex* blockindex, bool txDetails)
{
    AssertLockHeld(cs_main);
    UniValue result(UniValue::VOBJ);
    result.push_back(Pair("hash", blockindex->GetBlockHash().GetHex()));
    int confirmations = -1;
    // Only report confirmations if the block is on the main chain
    if (chainActive.Contains(blockindex))
        confirmations = chainActive.Height() - blockindex->nHeight + 1;
    result.push_back(Pair("confirmations", confirmations));
    result.push_back(Pair("strippedsize", (int)::GetSerializeSize(block, SER_NETWORK, PROTOCOL_VERSION | SERIALIZE_TRANSACTION_NO_WITNESS)));
    result.push_back(Pair("size", (int)::GetSerializeSize(block, SER_NETWORK, PROTOCOL_VERSION)));
    result.push_back(Pair("weight", (int)::GetBlockWeight(block)));
    result.push_back(Pair("height", blockindex->nHeight));
    result.push_back(Pair("version", block.nVersion));
    result.push_back(Pair("versionHex", strprintf("%08x", block.nVersion)));
    result.push_back(Pair("algo", block.GetAlgo()));
    result.push_back(Pair("merkleroot", block.hashMerkleRoot.GetHex()));
    result.push_back(Pair("tx", TxArrayToUniv(block.vtx, txDetails)));
    result.push_back(Pair("gametx", TxArrayToUniv(vGameTx, txDetails)));
    result.push_back(Pair("time", block.GetBlockTime()));
    result.push_back(Pair("mediantime", (int64_t)blockindex->GetMedianTimePast()));
    result.push_back(Pair("nonce", (uint64_t)block.nNonce));
    result.push_back(Pair("bits", strprintf("%08x", block.nBits)));
    result.push_back(Pair("difficulty", GetDifficulty(blockindex)));
    result.push_back(Pair("chainwork", blockindex->nChainWork.GetHex()));

    if (block.auxpow)
        result.push_back(Pair("auxpow", AuxpowToJSON(*block.auxpow)));

    if (blockindex->pprev)
        result.push_back(Pair("previousblockhash", blockindex->pprev->GetBlockHash().GetHex()));
    CBlockIndex *pnext = chainActive.Next(blockindex);
    if (pnext)
        result.push_back(Pair("nextblockhash", pnext->GetBlockHash().GetHex()));
    return result;
}

UniValue getblockcount(const JSONRPCRequest& request)
{
    if (request.fHelp || request.params.size() != 0)
        throw std::runtime_error(
            "getblockcount\n"
            "\nReturns the number of blocks in the longest blockchain.\n"
            "\nResult:\n"
            "n    (numeric) The current block count\n"
            "\nExamples:\n"
            + HelpExampleCli("getblockcount", "")
            + HelpExampleRpc("getblockcount", "")
        );

    LOCK(cs_main);
    return chainActive.Height();
}

UniValue getbestblockhash(const JSONRPCRequest& request)
{
    if (request.fHelp || request.params.size() != 0)
        throw std::runtime_error(
            "getbestblockhash\n"
            "\nReturns the hash of the best (tip) block in the longest blockchain.\n"
            "\nResult:\n"
            "\"hex\"      (string) the block hash hex encoded\n"
            "\nExamples:\n"
            + HelpExampleCli("getbestblockhash", "")
            + HelpExampleRpc("getbestblockhash", "")
        );

    LOCK(cs_main);
    return chainActive.Tip()->GetBlockHash().GetHex();
}

void RPCNotifyBlockChange(bool ibd, const CBlockIndex * pindex)
{
    if(pindex) {
        std::lock_guard<std::mutex> lock(cs_blockchange);
        latestblock.hash = pindex->GetBlockHash();
        latestblock.height = pindex->nHeight;
    }
    cond_blockchange.notify_all();
}

UniValue waitfornewblock(const JSONRPCRequest& request)
{
    if (request.fHelp || request.params.size() > 1)
        throw std::runtime_error(
            "waitfornewblock (timeout)\n"
            "\nWaits for a specific new block and returns useful info about it.\n"
            "\nReturns the current block on timeout or exit.\n"
            "\nArguments:\n"
            "1. timeout (int, optional, default=0) Time in milliseconds to wait for a response. 0 indicates no timeout.\n"
            "\nResult:\n"
            "{                           (json object)\n"
            "  \"hash\" : {       (string) The blockhash\n"
            "  \"height\" : {     (int) Block height\n"
            "}\n"
            "\nExamples:\n"
            + HelpExampleCli("waitfornewblock", "1000")
            + HelpExampleRpc("waitfornewblock", "1000")
        );
    int timeout = 0;
    if (!request.params[0].isNull())
        timeout = request.params[0].get_int();

    CUpdatedBlock block;
    {
        std::unique_lock<std::mutex> lock(cs_blockchange);
        block = latestblock;
        if(timeout)
            cond_blockchange.wait_for(lock, std::chrono::milliseconds(timeout), [&block]{return latestblock.height != block.height || latestblock.hash != block.hash || !IsRPCRunning(); });
        else
            cond_blockchange.wait(lock, [&block]{return latestblock.height != block.height || latestblock.hash != block.hash || !IsRPCRunning(); });
        block = latestblock;
    }
    UniValue ret(UniValue::VOBJ);
    ret.push_back(Pair("hash", block.hash.GetHex()));
    ret.push_back(Pair("height", block.height));
    return ret;
}

UniValue waitforblock(const JSONRPCRequest& request)
{
    if (request.fHelp || request.params.size() < 1 || request.params.size() > 2)
        throw std::runtime_error(
            "waitforblock <blockhash> (timeout)\n"
            "\nWaits for a specific new block and returns useful info about it.\n"
            "\nReturns the current block on timeout or exit.\n"
            "\nArguments:\n"
            "1. \"blockhash\" (required, string) Block hash to wait for.\n"
            "2. timeout       (int, optional, default=0) Time in milliseconds to wait for a response. 0 indicates no timeout.\n"
            "\nResult:\n"
            "{                           (json object)\n"
            "  \"hash\" : {       (string) The blockhash\n"
            "  \"height\" : {     (int) Block height\n"
            "}\n"
            "\nExamples:\n"
            + HelpExampleCli("waitforblock", "\"0000000000079f8ef3d2c688c244eb7a4570b24c9ed7b4a8c619eb02596f8862\", 1000")
            + HelpExampleRpc("waitforblock", "\"0000000000079f8ef3d2c688c244eb7a4570b24c9ed7b4a8c619eb02596f8862\", 1000")
        );
    int timeout = 0;

    uint256 hash = uint256S(request.params[0].get_str());

    if (!request.params[1].isNull())
        timeout = request.params[1].get_int();

    CUpdatedBlock block;
    {
        std::unique_lock<std::mutex> lock(cs_blockchange);
        if(timeout)
            cond_blockchange.wait_for(lock, std::chrono::milliseconds(timeout), [&hash]{return latestblock.hash == hash || !IsRPCRunning();});
        else
            cond_blockchange.wait(lock, [&hash]{return latestblock.hash == hash || !IsRPCRunning(); });
        block = latestblock;
    }

    UniValue ret(UniValue::VOBJ);
    ret.push_back(Pair("hash", block.hash.GetHex()));
    ret.push_back(Pair("height", block.height));
    return ret;
}

UniValue waitforblockheight(const JSONRPCRequest& request)
{
    if (request.fHelp || request.params.size() < 1 || request.params.size() > 2)
        throw std::runtime_error(
            "waitforblockheight <height> (timeout)\n"
            "\nWaits for (at least) block height and returns the height and hash\n"
            "of the current tip.\n"
            "\nReturns the current block on timeout or exit.\n"
            "\nArguments:\n"
            "1. height  (required, int) Block height to wait for (int)\n"
            "2. timeout (int, optional, default=0) Time in milliseconds to wait for a response. 0 indicates no timeout.\n"
            "\nResult:\n"
            "{                           (json object)\n"
            "  \"hash\" : {       (string) The blockhash\n"
            "  \"height\" : {     (int) Block height\n"
            "}\n"
            "\nExamples:\n"
            + HelpExampleCli("waitforblockheight", "\"100\", 1000")
            + HelpExampleRpc("waitforblockheight", "\"100\", 1000")
        );
    int timeout = 0;

    int height = request.params[0].get_int();

    if (!request.params[1].isNull())
        timeout = request.params[1].get_int();

    CUpdatedBlock block;
    {
        std::unique_lock<std::mutex> lock(cs_blockchange);
        if(timeout)
            cond_blockchange.wait_for(lock, std::chrono::milliseconds(timeout), [&height]{return latestblock.height >= height || !IsRPCRunning();});
        else
            cond_blockchange.wait(lock, [&height]{return latestblock.height >= height || !IsRPCRunning(); });
        block = latestblock;
    }
    UniValue ret(UniValue::VOBJ);
    ret.push_back(Pair("hash", block.hash.GetHex()));
    ret.push_back(Pair("height", block.height));
    return ret;
}

UniValue getdifficulty(const JSONRPCRequest& request)
{
    if (request.fHelp || request.params.size() != 1)
        throw std::runtime_error(
            "getdifficulty algo\n"
            "\nReturns the proof-of-work difficulty as a multiple of the minimum difficulty.\n"
            "\nArguments:\n"
            "1. \"algo\"  (numeric, required) algorithm to get difficulty for\n"
            "\nResult:\n"
            "n.nnn       (numeric) the proof-of-work difficulty as a multiple of the minimum difficulty.\n"
            "\nExamples:\n"
            + HelpExampleCli("getdifficulty", "0")
            + HelpExampleCli("getdifficulty", "1")
            + HelpExampleRpc("getdifficulty", "0")
        );

    LOCK(cs_main);
    return GetDifficulty(DecodeAlgoParam(request.params[0]));
}

std::string EntryDescriptionString()
{
    return "    \"size\" : n,             (numeric) virtual transaction size as defined in BIP 141. This is different from actual serialized size for witness transactions as witness data is discounted.\n"
           "    \"fee\" : n,              (numeric) transaction fee in " + CURRENCY_UNIT + "\n"
           "    \"modifiedfee\" : n,      (numeric) transaction fee with fee deltas used for mining priority\n"
           "    \"time\" : n,             (numeric) local time transaction entered pool in seconds since 1 Jan 1970 GMT\n"
           "    \"height\" : n,           (numeric) block height when transaction entered pool\n"
           "    \"descendantcount\" : n,  (numeric) number of in-mempool descendant transactions (including this one)\n"
           "    \"descendantsize\" : n,   (numeric) virtual transaction size of in-mempool descendants (including this one)\n"
           "    \"descendantfees\" : n,   (numeric) modified fees (see above) of in-mempool descendants (including this one)\n"
           "    \"ancestorcount\" : n,    (numeric) number of in-mempool ancestor transactions (including this one)\n"
           "    \"ancestorsize\" : n,     (numeric) virtual transaction size of in-mempool ancestors (including this one)\n"
           "    \"ancestorfees\" : n,     (numeric) modified fees (see above) of in-mempool ancestors (including this one)\n"
           "    \"wtxid\" : hash,         (string) hash of serialized transaction, including witness data\n"
           "    \"depends\" : [           (array) unconfirmed transactions used as inputs for this transaction\n"
           "        \"transactionid\",    (string) parent transaction id\n"
           "       ... ]\n";
}

void entryToJSON(UniValue &info, const CTxMemPoolEntry &e)
{
    AssertLockHeld(mempool.cs);

    info.push_back(Pair("size", (int)e.GetTxSize()));
    info.push_back(Pair("fee", ValueFromAmount(e.GetFee())));
    info.push_back(Pair("modifiedfee", ValueFromAmount(e.GetModifiedFee())));
    info.push_back(Pair("time", e.GetTime()));
    info.push_back(Pair("height", (int)e.GetHeight()));
    info.push_back(Pair("descendantcount", e.GetCountWithDescendants()));
    info.push_back(Pair("descendantsize", e.GetSizeWithDescendants()));
    info.push_back(Pair("descendantfees", e.GetModFeesWithDescendants()));
    info.push_back(Pair("ancestorcount", e.GetCountWithAncestors()));
    info.push_back(Pair("ancestorsize", e.GetSizeWithAncestors()));
    info.push_back(Pair("ancestorfees", e.GetModFeesWithAncestors()));
    info.push_back(Pair("wtxid", mempool.vTxHashes[e.vTxHashesIdx].first.ToString()));
    const CTransaction& tx = e.GetTx();
    std::set<std::string> setDepends;
    for (const CTxIn& txin : tx.vin)
    {
        if (mempool.exists(txin.prevout.hash))
            setDepends.insert(txin.prevout.hash.ToString());
    }

    UniValue depends(UniValue::VARR);
    for (const std::string& dep : setDepends)
    {
        depends.push_back(dep);
    }

    info.push_back(Pair("depends", depends));
}

UniValue mempoolToJSON(bool fVerbose)
{
    if (fVerbose)
    {
        LOCK(mempool.cs);
        UniValue o(UniValue::VOBJ);
        for (const CTxMemPoolEntry& e : mempool.mapTx)
        {
            const uint256& hash = e.GetTx().GetHash();
            UniValue info(UniValue::VOBJ);
            entryToJSON(info, e);
            o.push_back(Pair(hash.ToString(), info));
        }
        return o;
    }
    else
    {
        std::vector<uint256> vtxid;
        mempool.queryHashes(vtxid);

        UniValue a(UniValue::VARR);
        for (const uint256& hash : vtxid)
            a.push_back(hash.ToString());

        return a;
    }
}

UniValue getrawmempool(const JSONRPCRequest& request)
{
    if (request.fHelp || request.params.size() > 1)
        throw std::runtime_error(
            "getrawmempool ( verbose )\n"
            "\nReturns all transaction ids in memory pool as a json array of string transaction ids.\n"
            "\nHint: use getmempoolentry to fetch a specific transaction from the mempool.\n"
            "\nArguments:\n"
            "1. verbose (boolean, optional, default=false) True for a json object, false for array of transaction ids\n"
            "\nResult: (for verbose = false):\n"
            "[                     (json array of string)\n"
            "  \"transactionid\"     (string) The transaction id\n"
            "  ,...\n"
            "]\n"
            "\nResult: (for verbose = true):\n"
            "{                           (json object)\n"
            "  \"transactionid\" : {       (json object)\n"
            + EntryDescriptionString()
            + "  }, ...\n"
            "}\n"
            "\nExamples:\n"
            + HelpExampleCli("getrawmempool", "true")
            + HelpExampleRpc("getrawmempool", "true")
        );

    bool fVerbose = false;
    if (!request.params[0].isNull())
        fVerbose = request.params[0].get_bool();

    return mempoolToJSON(fVerbose);
}

UniValue getmempoolancestors(const JSONRPCRequest& request)
{
    if (request.fHelp || request.params.size() < 1 || request.params.size() > 2) {
        throw std::runtime_error(
            "getmempoolancestors txid (verbose)\n"
            "\nIf txid is in the mempool, returns all in-mempool ancestors.\n"
            "\nArguments:\n"
            "1. \"txid\"                 (string, required) The transaction id (must be in mempool)\n"
            "2. verbose                  (boolean, optional, default=false) True for a json object, false for array of transaction ids\n"
            "\nResult (for verbose=false):\n"
            "[                       (json array of strings)\n"
            "  \"transactionid\"           (string) The transaction id of an in-mempool ancestor transaction\n"
            "  ,...\n"
            "]\n"
            "\nResult (for verbose=true):\n"
            "{                           (json object)\n"
            "  \"transactionid\" : {       (json object)\n"
            + EntryDescriptionString()
            + "  }, ...\n"
            "}\n"
            "\nExamples:\n"
            + HelpExampleCli("getmempoolancestors", "\"mytxid\"")
            + HelpExampleRpc("getmempoolancestors", "\"mytxid\"")
            );
    }

    bool fVerbose = false;
    if (!request.params[1].isNull())
        fVerbose = request.params[1].get_bool();

    uint256 hash = ParseHashV(request.params[0], "parameter 1");

    LOCK(mempool.cs);

    CTxMemPool::txiter it = mempool.mapTx.find(hash);
    if (it == mempool.mapTx.end()) {
        throw JSONRPCError(RPC_INVALID_ADDRESS_OR_KEY, "Transaction not in mempool");
    }

    CTxMemPool::setEntries setAncestors;
    uint64_t noLimit = std::numeric_limits<uint64_t>::max();
    std::string dummy;
    mempool.CalculateMemPoolAncestors(*it, setAncestors, noLimit, noLimit, noLimit, noLimit, dummy, false);

    if (!fVerbose) {
        UniValue o(UniValue::VARR);
        for (CTxMemPool::txiter ancestorIt : setAncestors) {
            o.push_back(ancestorIt->GetTx().GetHash().ToString());
        }

        return o;
    } else {
        UniValue o(UniValue::VOBJ);
        for (CTxMemPool::txiter ancestorIt : setAncestors) {
            const CTxMemPoolEntry &e = *ancestorIt;
            const uint256& _hash = e.GetTx().GetHash();
            UniValue info(UniValue::VOBJ);
            entryToJSON(info, e);
            o.push_back(Pair(_hash.ToString(), info));
        }
        return o;
    }
}

UniValue getmempooldescendants(const JSONRPCRequest& request)
{
    if (request.fHelp || request.params.size() < 1 || request.params.size() > 2) {
        throw std::runtime_error(
            "getmempooldescendants txid (verbose)\n"
            "\nIf txid is in the mempool, returns all in-mempool descendants.\n"
            "\nArguments:\n"
            "1. \"txid\"                 (string, required) The transaction id (must be in mempool)\n"
            "2. verbose                  (boolean, optional, default=false) True for a json object, false for array of transaction ids\n"
            "\nResult (for verbose=false):\n"
            "[                       (json array of strings)\n"
            "  \"transactionid\"           (string) The transaction id of an in-mempool descendant transaction\n"
            "  ,...\n"
            "]\n"
            "\nResult (for verbose=true):\n"
            "{                           (json object)\n"
            "  \"transactionid\" : {       (json object)\n"
            + EntryDescriptionString()
            + "  }, ...\n"
            "}\n"
            "\nExamples:\n"
            + HelpExampleCli("getmempooldescendants", "\"mytxid\"")
            + HelpExampleRpc("getmempooldescendants", "\"mytxid\"")
            );
    }

    bool fVerbose = false;
    if (!request.params[1].isNull())
        fVerbose = request.params[1].get_bool();

    uint256 hash = ParseHashV(request.params[0], "parameter 1");

    LOCK(mempool.cs);

    CTxMemPool::txiter it = mempool.mapTx.find(hash);
    if (it == mempool.mapTx.end()) {
        throw JSONRPCError(RPC_INVALID_ADDRESS_OR_KEY, "Transaction not in mempool");
    }

    CTxMemPool::setEntries setDescendants;
    mempool.CalculateDescendants(it, setDescendants);
    // CTxMemPool::CalculateDescendants will include the given tx
    setDescendants.erase(it);

    if (!fVerbose) {
        UniValue o(UniValue::VARR);
        for (CTxMemPool::txiter descendantIt : setDescendants) {
            o.push_back(descendantIt->GetTx().GetHash().ToString());
        }

        return o;
    } else {
        UniValue o(UniValue::VOBJ);
        for (CTxMemPool::txiter descendantIt : setDescendants) {
            const CTxMemPoolEntry &e = *descendantIt;
            const uint256& _hash = e.GetTx().GetHash();
            UniValue info(UniValue::VOBJ);
            entryToJSON(info, e);
            o.push_back(Pair(_hash.ToString(), info));
        }
        return o;
    }
}

UniValue getmempoolentry(const JSONRPCRequest& request)
{
    if (request.fHelp || request.params.size() != 1) {
        throw std::runtime_error(
            "getmempoolentry txid\n"
            "\nReturns mempool data for given transaction\n"
            "\nArguments:\n"
            "1. \"txid\"                   (string, required) The transaction id (must be in mempool)\n"
            "\nResult:\n"
            "{                           (json object)\n"
            + EntryDescriptionString()
            + "}\n"
            "\nExamples:\n"
            + HelpExampleCli("getmempoolentry", "\"mytxid\"")
            + HelpExampleRpc("getmempoolentry", "\"mytxid\"")
        );
    }

    uint256 hash = ParseHashV(request.params[0], "parameter 1");

    LOCK(mempool.cs);

    CTxMemPool::txiter it = mempool.mapTx.find(hash);
    if (it == mempool.mapTx.end()) {
        throw JSONRPCError(RPC_INVALID_ADDRESS_OR_KEY, "Transaction not in mempool");
    }

    const CTxMemPoolEntry &e = *it;
    UniValue info(UniValue::VOBJ);
    entryToJSON(info, e);
    return info;
}

UniValue getblockhash(const JSONRPCRequest& request)
{
    if (request.fHelp || request.params.size() != 1)
        throw std::runtime_error(
            "getblockhash height\n"
            "\nReturns hash of block in best-block-chain at height provided.\n"
            "\nArguments:\n"
            "1. height         (numeric, required) The height index\n"
            "\nResult:\n"
            "\"hash\"         (string) The block hash\n"
            "\nExamples:\n"
            + HelpExampleCli("getblockhash", "1000")
            + HelpExampleRpc("getblockhash", "1000")
        );

    LOCK(cs_main);

    int nHeight = request.params[0].get_int();
    if (nHeight < 0 || nHeight > chainActive.Height())
        throw JSONRPCError(RPC_INVALID_PARAMETER, "Block height out of range");

    CBlockIndex* pblockindex = chainActive[nHeight];
    return pblockindex->GetBlockHash().GetHex();
}

UniValue getblockheader(const JSONRPCRequest& request)
{
    if (request.fHelp || request.params.size() < 1 || request.params.size() > 2)
        throw std::runtime_error(
            "getblockheader \"hash\" ( verbose )\n"
            "\nIf verbose is false, returns a string that is serialized, hex-encoded data for blockheader 'hash'.\n"
            "If verbose is true, returns an Object with information about blockheader <hash>.\n"
            "\nArguments:\n"
            "1. \"hash\"          (string, required) The block hash\n"
            "2. verbose           (boolean, optional, default=true) true for a json object, false for the hex encoded data\n"
            "\nResult (for verbose = true):\n"
            "{\n"
            "  \"hash\" : \"hash\",     (string) the block hash (same as provided)\n"
            "  \"confirmations\" : n,   (numeric) The number of confirmations, or -1 if the block is not on the main chain\n"
            "  \"height\" : n,          (numeric) The block height or index\n"
            "  \"version\" : n,         (numeric) The block version\n"
            "  \"versionHex\" : \"00000000\", (string) The block version formatted in hexadecimal\n"
            "  \"merkleroot\" : \"xxxx\", (string) The merkle root\n"
            "  \"time\" : ttt,          (numeric) The block time in seconds since epoch (Jan 1 1970 GMT)\n"
            "  \"mediantime\" : ttt,    (numeric) The median block time in seconds since epoch (Jan 1 1970 GMT)\n"
            "  \"nonce\" : n,           (numeric) The nonce\n"
            "  \"bits\" : \"1d00ffff\", (string) The bits\n"
            "  \"difficulty\" : x.xxx,  (numeric) The difficulty\n"
            "  \"chainwork\" : \"0000...1f3\"     (string) Expected number of hashes required to produce the current chain (in hex)\n"
            "  \"previousblockhash\" : \"hash\",  (string) The hash of the previous block\n"
            "  \"nextblockhash\" : \"hash\",      (string) The hash of the next block\n"
            "}\n"
            "\nResult (for verbose=false):\n"
            "\"data\"             (string) A string that is serialized, hex-encoded data for block 'hash'.\n"
            "\nExamples:\n"
            + HelpExampleCli("getblockheader", "\"00000000c937983704a73af28acdec37b049d214adbda81d7e2a3dd146f6ed09\"")
            + HelpExampleRpc("getblockheader", "\"00000000c937983704a73af28acdec37b049d214adbda81d7e2a3dd146f6ed09\"")
        );

    LOCK(cs_main);

    std::string strHash = request.params[0].get_str();
    uint256 hash(uint256S(strHash));

    bool fVerbose = true;
    if (!request.params[1].isNull())
        fVerbose = request.params[1].get_bool();

    if (mapBlockIndex.count(hash) == 0)
        throw JSONRPCError(RPC_INVALID_ADDRESS_OR_KEY, "Block not found");

    CBlockIndex* pblockindex = mapBlockIndex[hash];

    if (!fVerbose)
    {
        CDataStream ssBlock(SER_NETWORK, PROTOCOL_VERSION);
        ssBlock << pblockindex->GetBlockHeader(Params().GetConsensus());
        std::string strHex = HexStr(ssBlock.begin(), ssBlock.end());
        return strHex;
    }

    return blockheaderToJSON(pblockindex);
}

UniValue getblock(const JSONRPCRequest& request)
{
    if (request.fHelp || request.params.size() < 1 || request.params.size() > 2)
        throw std::runtime_error(
            "getblock \"blockhash\" ( verbosity ) \n"
            "\nIf verbosity is 0, returns a string that is serialized, hex-encoded data for block 'hash'.\n"
            "If verbosity is 1, returns an Object with information about block <hash>.\n"
            "If verbosity is 2, returns an Object with information about block <hash> and information about each transaction. \n"
            "\nArguments:\n"
            "1. \"blockhash\"          (string, required) The block hash\n"
            "2. verbosity              (numeric, optional, default=1) 0 for hex encoded data, 1 for a json object, and 2 for json object with transaction data\n"
            "\nResult (for verbosity = 0):\n"
            "\"data\"             (string) A string that is serialized, hex-encoded data for block 'hash'.\n"
            "\nResult (for verbosity = 1):\n"
            "{\n"
            "  \"hash\" : \"hash\",     (string) the block hash (same as provided)\n"
            "  \"confirmations\" : n,   (numeric) The number of confirmations, or -1 if the block is not on the main chain\n"
            "  \"size\" : n,            (numeric) The block size\n"
            "  \"strippedsize\" : n,    (numeric) The block size excluding witness data\n"
            "  \"weight\" : n           (numeric) The block weight as defined in BIP 141\n"
            "  \"height\" : n,          (numeric) The block height or index\n"
            "  \"version\" : n,         (numeric) The block version\n"
            "  \"versionHex\" : \"00000000\", (string) The block version formatted in hexadecimal\n"
            "  \"algo\" : n,            (numeric) The block's PoW algo\n"
            "  \"merkleroot\" : \"xxxx\", (string) The merkle root\n"
            "  \"tx\" : [               (array of string) The transaction ids\n"
            "     \"transactionid\"     (string) The transaction id\n"
            "     ,...\n"
            "  ],\n"
            "  \"time\" : ttt,          (numeric) The block time in seconds since epoch (Jan 1 1970 GMT)\n"
            "  \"mediantime\" : ttt,    (numeric) The median block time in seconds since epoch (Jan 1 1970 GMT)\n"
            "  \"nonce\" : n,           (numeric) The nonce\n"
            "  \"bits\" : \"1d00ffff\", (string) The bits\n"
            "  \"difficulty\" : x.xxx,  (numeric) The difficulty\n"
            "  \"chainwork\" : \"xxxx\",  (string) Expected number of hashes required to produce the chain up to this block (in hex)\n"
            "  \"previousblockhash\" : \"hash\",  (string) The hash of the previous block\n"
            "  \"nextblockhash\" : \"hash\"       (string) The hash of the next block\n"
            "}\n"
            "\nResult (for verbosity = 2):\n"
            "{\n"
            "  ...,                     Same output as verbosity = 1.\n"
            "  \"tx\" : [               (array of Objects) The transactions in the format of the getrawtransaction RPC. Different from verbosity = 1 \"tx\" result.\n"
            "         ,...\n"
            "  ],\n"
            "  ,...                     Same output as verbosity = 1.\n"
            "}\n"
            "\nExamples:\n"
            + HelpExampleCli("getblock", "\"00000000c937983704a73af28acdec37b049d214adbda81d7e2a3dd146f6ed09\"")
            + HelpExampleRpc("getblock", "\"00000000c937983704a73af28acdec37b049d214adbda81d7e2a3dd146f6ed09\"")
        );

    LOCK(cs_main);

    std::string strHash = request.params[0].get_str();
    uint256 hash(uint256S(strHash));

    int verbosity = 1;
    if (!request.params[1].isNull()) {
        if(request.params[1].isNum())
            verbosity = request.params[1].get_int();
        else
            verbosity = request.params[1].get_bool() ? 1 : 0;
    }

    if (mapBlockIndex.count(hash) == 0)
        throw JSONRPCError(RPC_INVALID_ADDRESS_OR_KEY, "Block not found");

    CBlock block;
    std::vector<CTransactionRef> vGameTx;
    CBlockIndex* pblockindex = mapBlockIndex[hash];

    if (fHavePruned && !(pblockindex->nStatus & BLOCK_HAVE_DATA) && pblockindex->nTx > 0)
        throw JSONRPCError(RPC_MISC_ERROR, "Block not available (pruned data)");

    if (!ReadBlockFromDisk(block, vGameTx, pblockindex, Params().GetConsensus()))
        // Block not found on disk. This could be because we have the block
        // header in our index but don't have the block (for example if a
        // non-whitelisted node sends us an unrequested long chain of valid
        // blocks, we add the headers to our index, but don't accept the
        // block).
        throw JSONRPCError(RPC_MISC_ERROR, "Block not found on disk");

    if (verbosity <= 0)
    {
        CDataStream ssBlock(SER_NETWORK, PROTOCOL_VERSION | RPCSerializationFlags());
        ssBlock << block;
        std::string strHex = HexStr(ssBlock.begin(), ssBlock.end());
        return strHex;
    }

    return blockToJSON(block, vGameTx, pblockindex, verbosity >= 2);
}

struct CCoinsStats
{
    int nHeight;
    uint256 hashBlock;
    uint64_t nTransactions;
    uint64_t nTransactionOutputs;
    uint64_t nBogoSize;
    uint256 hashSerialized;
    uint64_t nDiskSize;
    CAmount nTotalAmount;

    CCoinsStats() : nHeight(0), nTransactions(0), nTransactionOutputs(0), nBogoSize(0), nDiskSize(0), nTotalAmount(0) {}
};

static void ApplyStats(CCoinsStats &stats, CHashWriter& ss, const uint256& hash, const std::map<uint32_t, Coin>& outputs)
{
    assert(!outputs.empty());
    ss << hash;
    ss << VARINT(outputs.begin()->second.nHeight * 2 + outputs.begin()->second.fCoinBase);
    stats.nTransactions++;
    for (const auto output : outputs) {
        ss << VARINT(output.first + 1);
        ss << output.second.out.scriptPubKey;
        ss << VARINT(output.second.out.nValue);
        stats.nTransactionOutputs++;
        stats.nTotalAmount += output.second.out.nValue;
        stats.nBogoSize += 32 /* txid */ + 4 /* vout index */ + 4 /* height + coinbase */ + 8 /* amount */ +
                           2 /* scriptPubKey len */ + output.second.out.scriptPubKey.size() /* scriptPubKey */;
    }
    ss << VARINT(0);
}

//! Calculate statistics about the unspent transaction output set
static bool GetUTXOStats(CCoinsView *view, CCoinsStats &stats)
{
    std::unique_ptr<CCoinsViewCursor> pcursor(view->Cursor());
    assert(pcursor);

    CHashWriter ss(SER_GETHASH, PROTOCOL_VERSION);
    stats.hashBlock = pcursor->GetBestBlock();
    {
        LOCK(cs_main);
        stats.nHeight = mapBlockIndex.find(stats.hashBlock)->second->nHeight;
    }
    ss << stats.hashBlock;
    uint256 prevkey;
    std::map<uint32_t, Coin> outputs;
    while (pcursor->Valid()) {
        boost::this_thread::interruption_point();
        COutPoint key;
        Coin coin;
        if (pcursor->GetKey(key) && pcursor->GetValue(coin)) {
            if (!outputs.empty() && key.hash != prevkey) {
                ApplyStats(stats, ss, prevkey, outputs);
                outputs.clear();
            }
            prevkey = key.hash;
            outputs[key.n] = std::move(coin);
        } else {
            return error("%s: unable to read value", __func__);
        }
        pcursor->Next();
    }
    if (!outputs.empty()) {
        ApplyStats(stats, ss, prevkey, outputs);
    }
    stats.hashSerialized = ss.GetHash();
    stats.nDiskSize = view->EstimateSize();
    return true;
}

UniValue pruneblockchain(const JSONRPCRequest& request)
{
    if (request.fHelp || request.params.size() != 1)
        throw std::runtime_error(
            "pruneblockchain\n"
            "\nArguments:\n"
            "1. \"height\"       (numeric, required) The block height to prune up to. May be set to a discrete height, or a unix timestamp\n"
            "                  to prune blocks whose block time is at least 2 hours older than the provided timestamp.\n"
            "\nResult:\n"
            "n    (numeric) Height of the last block pruned.\n"
            "\nExamples:\n"
            + HelpExampleCli("pruneblockchain", "1000")
            + HelpExampleRpc("pruneblockchain", "1000"));

    if (!fPruneMode)
        throw JSONRPCError(RPC_MISC_ERROR, "Cannot prune blocks because node is not in prune mode.");

    LOCK(cs_main);

    int heightParam = request.params[0].get_int();
    if (heightParam < 0)
        throw JSONRPCError(RPC_INVALID_PARAMETER, "Negative block height.");

    // Height value more than a billion is too high to be a block height, and
    // too low to be a block time (corresponds to timestamp from Sep 2001).
    if (heightParam > 1000000000) {
        // Add a 2 hour buffer to include blocks which might have had old timestamps
        CBlockIndex* pindex = chainActive.FindEarliestAtLeast(heightParam - TIMESTAMP_WINDOW);
        if (!pindex) {
            throw JSONRPCError(RPC_INVALID_PARAMETER, "Could not find block with at least the specified timestamp.");
        }
        heightParam = pindex->nHeight;
    }

    unsigned int height = (unsigned int) heightParam;
    unsigned int chainHeight = (unsigned int) chainActive.Height();
    if (chainHeight < Params().PruneAfterHeight())
        throw JSONRPCError(RPC_MISC_ERROR, "Blockchain is too short for pruning.");
    else if (height > chainHeight)
        throw JSONRPCError(RPC_INVALID_PARAMETER, "Blockchain is shorter than the attempted prune height.");
    else if (height > chainHeight - MIN_BLOCKS_TO_KEEP) {
        LogPrint(BCLog::RPC, "Attempt to prune blocks close to the tip.  Retaining the minimum number of blocks.");
        height = chainHeight - MIN_BLOCKS_TO_KEEP;
    }

    PruneBlockFilesManual(height);
    return uint64_t(height);
}

UniValue gettxoutsetinfo(const JSONRPCRequest& request)
{
    if (request.fHelp || request.params.size() != 0)
        throw std::runtime_error(
            "gettxoutsetinfo\n"
            "\nReturns statistics about the unspent transaction output set.\n"
            "Note this call may take some time.\n"
            "\nResult:\n"
            "{\n"
            "  \"height\":n,     (numeric) The current block height (index)\n"
            "  \"bestblock\": \"hex\",   (string) the best block hash hex\n"
            "  \"transactions\": n,      (numeric) The number of transactions\n"
            "  \"txouts\": n,            (numeric) The number of output transactions\n"
            "  \"bogosize\": n,          (numeric) A meaningless metric for UTXO set size\n"
            "  \"hash_serialized_2\": \"hash\", (string) The serialized hash\n"
            "  \"disk_size\": n,         (numeric) The estimated size of the chainstate on disk\n"
            "  \"total_amount\": x.xxx          (numeric) The total amount\n"
            "}\n"
            "\nExamples:\n"
            + HelpExampleCli("gettxoutsetinfo", "")
            + HelpExampleRpc("gettxoutsetinfo", "")
        );

    UniValue ret(UniValue::VOBJ);

    CCoinsStats stats;
    FlushStateToDisk();
    if (GetUTXOStats(pcoinsdbview.get(), stats)) {
        ret.push_back(Pair("height", (int64_t)stats.nHeight));
        ret.push_back(Pair("bestblock", stats.hashBlock.GetHex()));
        ret.push_back(Pair("transactions", (int64_t)stats.nTransactions));
        ret.push_back(Pair("txouts", (int64_t)stats.nTransactionOutputs));
        ret.push_back(Pair("bogosize", (int64_t)stats.nBogoSize));
        ret.push_back(Pair("hash_serialized_2", stats.hashSerialized.GetHex()));
        ret.push_back(Pair("disk_size", stats.nDiskSize));
        ret.push_back(Pair("total_amount", ValueFromAmount(stats.nTotalAmount)));
    } else {
        throw JSONRPCError(RPC_INTERNAL_ERROR, "Unable to read UTXO set");
    }
    return ret;
}

UniValue gettxout(const JSONRPCRequest& request)
{
    if (request.fHelp || request.params.size() < 2 || request.params.size() > 3)
        throw std::runtime_error(
            "gettxout \"txid\" n ( include_mempool )\n"
            "\nReturns details about an unspent transaction output.\n"
            "\nArguments:\n"
            "1. \"txid\"             (string, required) The transaction id\n"
            "2. \"n\"                (numeric, required) vout number\n"
            "3. \"include_mempool\"  (boolean, optional) Whether to include the mempool. Default: true."
            "     Note that an unspent output that is spent in the mempool won't appear.\n"
            "\nResult:\n"
            "{\n"
            "  \"bestblock\" : \"hash\",    (string) the block hash\n"
            "  \"confirmations\" : n,       (numeric) The number of confirmations\n"
            "  \"value\" : x.xxx,           (numeric) The transaction value in " + CURRENCY_UNIT + "\n"
            "  \"scriptPubKey\" : {         (json object)\n"
            "     \"asm\" : \"code\",       (string) \n"
            "     \"hex\" : \"hex\",        (string) \n"
            "     \"reqSigs\" : n,          (numeric) Number of required signatures\n"
            "     \"type\" : \"pubkeyhash\", (string) The type, eg pubkeyhash\n"
            "     \"addresses\" : [          (array of string) array of namecoin addresses\n"
            "        \"address\"     (string) namecoin address\n"
            "        ,...\n"
            "     ]\n"
            "  },\n"
            "  \"coinbase\" : true|false   (boolean) Coinbase or not\n"
            "  \"bounty\" : true|false     (boolean) Game bounty or not\n"
            "}\n"

            "\nExamples:\n"
            "\nGet unspent transactions\n"
            + HelpExampleCli("listunspent", "") +
            "\nView the details\n"
            + HelpExampleCli("gettxout", "\"txid\" 1") +
            "\nAs a json rpc call\n"
            + HelpExampleRpc("gettxout", "\"txid\", 1")
        );

    LOCK(cs_main);

    UniValue ret(UniValue::VOBJ);

    std::string strHash = request.params[0].get_str();
    uint256 hash(uint256S(strHash));
    int n = request.params[1].get_int();
    COutPoint out(hash, n);
    bool fMempool = true;
    if (!request.params[2].isNull())
        fMempool = request.params[2].get_bool();

    Coin coin;
    if (fMempool) {
        LOCK(mempool.cs);
        CCoinsViewMemPool view(pcoinsTip.get(), mempool);
        if (!view.GetCoin(out, coin) || mempool.isSpent(out)) {
            return NullUniValue;
        }
    } else {
        if (!pcoinsTip->GetCoin(out, coin)) {
            return NullUniValue;
        }
    }

    BlockMap::iterator it = mapBlockIndex.find(pcoinsTip->GetBestBlock());
    CBlockIndex *pindex = it->second;
    ret.push_back(Pair("bestblock", pindex->GetBlockHash().GetHex()));
    if (coin.nHeight == MEMPOOL_HEIGHT) {
        ret.push_back(Pair("confirmations", 0));
    } else {
        ret.push_back(Pair("confirmations", (int64_t)(pindex->nHeight - coin.nHeight + 1)));
    }
    ret.push_back(Pair("value", ValueFromAmount(coin.out.nValue)));
    UniValue o(UniValue::VOBJ);
    ScriptPubKeyToUniv(coin.out.scriptPubKey, o, true);
    ret.push_back(Pair("scriptPubKey", o));
    ret.push_back(Pair("coinbase", (bool)coin.fCoinBase));
    ret.push_back(Pair("bounty", (bool)coin.IsGameTx()));

    return ret;
}

UniValue verifychain(const JSONRPCRequest& request)
{
    int nCheckLevel = gArgs.GetArg("-checklevel", DEFAULT_CHECKLEVEL);
    int nCheckDepth = gArgs.GetArg("-checkblocks", DEFAULT_CHECKBLOCKS);
    if (request.fHelp || request.params.size() > 2)
        throw std::runtime_error(
            "verifychain ( checklevel nblocks )\n"
            "\nVerifies blockchain database.\n"
            "\nArguments:\n"
            "1. checklevel   (numeric, optional, 0-4, default=" + strprintf("%d", nCheckLevel) + ") How thorough the block verification is.\n"
            "2. nblocks      (numeric, optional, default=" + strprintf("%d", nCheckDepth) + ", 0=all) The number of blocks to check.\n"
            "\nResult:\n"
            "true|false       (boolean) Verified or not\n"
            "\nExamples:\n"
            + HelpExampleCli("verifychain", "")
            + HelpExampleRpc("verifychain", "")
        );

    LOCK(cs_main);

    if (!request.params[0].isNull())
        nCheckLevel = request.params[0].get_int();
    if (!request.params[1].isNull())
        nCheckDepth = request.params[1].get_int();

    return CVerifyDB().VerifyDB(Params(), pcoinsTip.get(), nCheckLevel, nCheckDepth);
}

/** Implementation of IsSuperMajority with better feedback */
static UniValue SoftForkMajorityDesc(int version, CBlockIndex* pindex, const Consensus::Params& consensusParams)
{
    UniValue rv(UniValue::VOBJ);
    bool activated = false;
    switch(version)
    {
        case 2:
            activated = pindex->nHeight >= consensusParams.BIP34Height;
            break;
        case 3:
            activated = pindex->nHeight >= consensusParams.BIP66Height;
            break;
        case 4:
            activated = pindex->nHeight >= consensusParams.BIP65Height;
            break;
    }
    rv.push_back(Pair("status", activated));
    return rv;
}

static UniValue SoftForkDesc(const std::string &name, int version, CBlockIndex* pindex, const Consensus::Params& consensusParams)
{
    UniValue rv(UniValue::VOBJ);
    rv.push_back(Pair("id", name));
    rv.push_back(Pair("version", version));
    rv.push_back(Pair("reject", SoftForkMajorityDesc(version, pindex, consensusParams)));
    return rv;
}

static UniValue BIP9SoftForkDesc(const Consensus::Params& consensusParams, Consensus::DeploymentPos id)
{
    UniValue rv(UniValue::VOBJ);
    const ThresholdState thresholdState = VersionBitsTipState(consensusParams, id);
    switch (thresholdState) {
    case THRESHOLD_DEFINED: rv.push_back(Pair("status", "defined")); break;
    case THRESHOLD_STARTED: rv.push_back(Pair("status", "started")); break;
    case THRESHOLD_LOCKED_IN: rv.push_back(Pair("status", "locked_in")); break;
    case THRESHOLD_ACTIVE: rv.push_back(Pair("status", "active")); break;
    case THRESHOLD_FAILED: rv.push_back(Pair("status", "failed")); break;
    }
    if (THRESHOLD_STARTED == thresholdState)
    {
        rv.push_back(Pair("bit", consensusParams.vDeployments[id].bit));
    }
    rv.push_back(Pair("startTime", consensusParams.vDeployments[id].nStartTime));
    rv.push_back(Pair("timeout", consensusParams.vDeployments[id].nTimeout));
    rv.push_back(Pair("since", VersionBitsTipStateSinceHeight(consensusParams, id)));
    if (THRESHOLD_STARTED == thresholdState)
    {
        UniValue statsUV(UniValue::VOBJ);
        BIP9Stats statsStruct = VersionBitsTipStatistics(consensusParams, id);
        statsUV.push_back(Pair("period", statsStruct.period));
        statsUV.push_back(Pair("threshold", statsStruct.threshold));
        statsUV.push_back(Pair("elapsed", statsStruct.elapsed));
        statsUV.push_back(Pair("count", statsStruct.count));
        statsUV.push_back(Pair("possible", statsStruct.possible));
        rv.push_back(Pair("statistics", statsUV));
    }
    return rv;
}

void BIP9SoftForkDescPushBack(UniValue& bip9_softforks, const Consensus::Params& consensusParams, Consensus::DeploymentPos id)
{
    // Deployments with timeout value of 0 are hidden.
    // A timeout value of 0 guarantees a softfork will never be activated.
    // This is used when softfork codes are merged without specifying the deployment schedule.
    if (consensusParams.vDeployments[id].nTimeout > 0)
        bip9_softforks.push_back(Pair(VersionBitsDeploymentInfo[id].name, BIP9SoftForkDesc(consensusParams, id)));
}

UniValue getblockchaininfo(const JSONRPCRequest& request)
{
    if (request.fHelp || request.params.size() != 0)
        throw std::runtime_error(
            "getblockchaininfo\n"
            "Returns an object containing various state info regarding blockchain processing.\n"
            "\nResult:\n"
            "{\n"
            "  \"chain\": \"xxxx\",              (string) current network name as defined in BIP70 (main, test, regtest)\n"
            "  \"blocks\": xxxxxx,             (numeric) the current number of blocks processed in the server\n"
            "  \"headers\": xxxxxx,            (numeric) the current number of headers we have validated\n"
            "  \"bestblockhash\": \"...\",       (string) the hash of the currently best block\n"
            "  \"difficulty_algo\": xxxxxx,         (numeric) the current difficulty\n"
            "  \"mediantime\": xxxxxx,         (numeric) median time for the current best block\n"
            "  \"verificationprogress\": xxxx, (numeric) estimate of verification progress [0..1]\n"
            "  \"initialblockdownload\": xxxx, (bool) (debug information) estimate of whether this node is in Initial Block Download mode.\n"
            "  \"chainwork\": \"xxxx\"           (string) total amount of work in active chain, in hexadecimal\n"
            "  \"size_on_disk\": xxxxxx,       (numeric) the estimated size of the block and undo files on disk\n"
            "  \"pruned\": xx,                 (boolean) if the blocks are subject to pruning\n"
            "  \"pruneheight\": xxxxxx,        (numeric) lowest-height complete block stored (only present if pruning is enabled)\n"
            "  \"automatic_pruning\": xx,      (boolean) whether automatic pruning is enabled (only present if pruning is enabled)\n"
            "  \"prune_target_size\": xxxxxx,  (numeric) the target size used by pruning (only present if automatic pruning is enabled)\n"
            "  \"softforks\": [                (array) status of softforks in progress\n"
            "     {\n"
            "        \"id\": \"xxxx\",           (string) name of softfork\n"
            "        \"version\": xx,          (numeric) block version\n"
            "        \"reject\": {             (object) progress toward rejecting pre-softfork blocks\n"
            "           \"status\": xx,        (boolean) true if threshold reached\n"
            "        },\n"
            "     }, ...\n"
            "  ],\n"
            "  \"bip9_softforks\": {           (object) status of BIP9 softforks in progress\n"
            "     \"xxxx\" : {                 (string) name of the softfork\n"
            "        \"status\": \"xxxx\",       (string) one of \"defined\", \"started\", \"locked_in\", \"active\", \"failed\"\n"
            "        \"bit\": xx,              (numeric) the bit (0-28) in the block version field used to signal this softfork (only for \"started\" status)\n"
            "        \"startTime\": xx,        (numeric) the minimum median time past of a block at which the bit gains its meaning\n"
            "        \"timeout\": xx,          (numeric) the median time past of a block at which the deployment is considered failed if not yet locked in\n"
            "        \"since\": xx,            (numeric) height of the first block to which the status applies\n"
            "        \"statistics\": {         (object) numeric statistics about BIP9 signalling for a softfork (only for \"started\" status)\n"
            "           \"period\": xx,        (numeric) the length in blocks of the BIP9 signalling period \n"
            "           \"threshold\": xx,     (numeric) the number of blocks with the version bit set required to activate the feature \n"
            "           \"elapsed\": xx,       (numeric) the number of blocks elapsed since the beginning of the current period \n"
            "           \"count\": xx,         (numeric) the number of blocks with the version bit set in the current period \n"
            "           \"possible\": xx       (boolean) returns false if there are not enough blocks left in this period to pass activation threshold \n"
            "        }\n"
            "     }\n"
            "  }\n"
            "  \"warnings\" : \"...\",           (string) any network and blockchain warnings.\n"
            "}\n"
            "\nExamples:\n"
            + HelpExampleCli("getblockchaininfo", "")
            + HelpExampleRpc("getblockchaininfo", "")
        );

    LOCK(cs_main);

    UniValue obj(UniValue::VOBJ);
    obj.push_back(Pair("chain",                 Params().NetworkIDString()));
    obj.push_back(Pair("blocks",                (int)chainActive.Height()));
    obj.push_back(Pair("headers",               pindexBestHeader ? pindexBestHeader->nHeight : -1));
    obj.push_back(Pair("bestblockhash",         chainActive.Tip()->GetBlockHash().GetHex()));
    obj.push_back(Pair("difficulty_sha256d",    (double)GetDifficulty(ALGO_SHA256D)));
    obj.push_back(Pair("difficulty_scrypt",     (double)GetDifficulty(ALGO_SCRYPT)));
    obj.push_back(Pair("mediantime",            (int64_t)chainActive.Tip()->GetMedianTimePast()));
    obj.push_back(Pair("verificationprogress",  GuessVerificationProgress(Params().TxData(), chainActive.Tip())));
    obj.push_back(Pair("initialblockdownload",  IsInitialBlockDownload()));
    obj.push_back(Pair("chainwork",             chainActive.Tip()->nChainWork.GetHex()));
    obj.push_back(Pair("size_on_disk",          CalculateCurrentUsage()));
    obj.push_back(Pair("pruned",                fPruneMode));
    if (fPruneMode) {
        CBlockIndex* block = chainActive.Tip();
        assert(block);
        while (block->pprev && (block->pprev->nStatus & BLOCK_HAVE_DATA)) {
            block = block->pprev;
        }

        obj.push_back(Pair("pruneheight",        block->nHeight));

        // if 0, execution bypasses the whole if block.
        bool automatic_pruning = (gArgs.GetArg("-prune", 0) != 1);
        obj.push_back(Pair("automatic_pruning",  automatic_pruning));
        if (automatic_pruning) {
            obj.push_back(Pair("prune_target_size",  nPruneTarget));
        }
    }

    const Consensus::Params& consensusParams = Params().GetConsensus();
    CBlockIndex* tip = chainActive.Tip();
    UniValue softforks(UniValue::VARR);
    UniValue bip9_softforks(UniValue::VOBJ);
    softforks.push_back(SoftForkDesc("bip34", 2, tip, consensusParams));
    softforks.push_back(SoftForkDesc("bip66", 3, tip, consensusParams));
    softforks.push_back(SoftForkDesc("bip65", 4, tip, consensusParams));
    for (int pos = Consensus::DEPLOYMENT_CSV; pos != Consensus::MAX_VERSION_BITS_DEPLOYMENTS; ++pos) {
        BIP9SoftForkDescPushBack(bip9_softforks, consensusParams, static_cast<Consensus::DeploymentPos>(pos));
    }
    obj.push_back(Pair("softforks",             softforks));
    obj.push_back(Pair("bip9_softforks", bip9_softforks));

    obj.push_back(Pair("warnings", GetWarnings("statusbar")));
    return obj;
}

/** Comparison function for sorting the getchaintips heads.  */
struct CompareBlocksByHeight
{
    bool operator()(const CBlockIndex* a, const CBlockIndex* b) const
    {
        /* Make sure that unequal blocks with the same height do not compare
           equal. Use the pointers themselves to make a distinction. */

        if (a->nHeight != b->nHeight)
          return (a->nHeight > b->nHeight);

        return a < b;
    }
};

UniValue getchaintips(const JSONRPCRequest& request)
{
    if (request.fHelp || request.params.size() != 0)
        throw std::runtime_error(
            "getchaintips\n"
            "Return information about all known tips in the block tree,"
            " including the main chain as well as orphaned branches.\n"
            "\nResult:\n"
            "[\n"
            "  {\n"
            "    \"height\": xxxx,         (numeric) height of the chain tip\n"
            "    \"hash\": \"xxxx\",         (string) block hash of the tip\n"
            "    \"branchlen\": 0          (numeric) zero for main chain\n"
            "    \"status\": \"active\"      (string) \"active\" for the main chain\n"
            "  },\n"
            "  {\n"
            "    \"height\": xxxx,\n"
            "    \"hash\": \"xxxx\",\n"
            "    \"branchlen\": 1          (numeric) length of branch connecting the tip to the main chain\n"
            "    \"status\": \"xxxx\"        (string) status of the chain (active, valid-fork, valid-headers, headers-only, invalid)\n"
            "  }\n"
            "]\n"
            "Possible values for status:\n"
            "1.  \"invalid\"               This branch contains at least one invalid block\n"
            "2.  \"headers-only\"          Not all blocks for this branch are available, but the headers are valid\n"
            "3.  \"valid-headers\"         All blocks are available for this branch, but they were never fully validated\n"
            "4.  \"valid-fork\"            This branch is not part of the active chain, but is fully validated\n"
            "5.  \"active\"                This is the tip of the active main chain, which is certainly valid\n"
            "\nExamples:\n"
            + HelpExampleCli("getchaintips", "")
            + HelpExampleRpc("getchaintips", "")
        );

    LOCK(cs_main);

    /*
     * Idea:  the set of chain tips is chainActive.tip, plus orphan blocks which do not have another orphan building off of them.
     * Algorithm:
     *  - Make one pass through mapBlockIndex, picking out the orphan blocks, and also storing a set of the orphan block's pprev pointers.
     *  - Iterate through the orphan blocks. If the block isn't pointed to by another orphan, it is a chain tip.
     *  - add chainActive.Tip()
     */
    std::set<const CBlockIndex*, CompareBlocksByHeight> setTips;
    std::set<const CBlockIndex*> setOrphans;
    std::set<const CBlockIndex*> setPrevs;

    for (const std::pair<const uint256, CBlockIndex*>& item : mapBlockIndex)
    {
        if (!chainActive.Contains(item.second)) {
            setOrphans.insert(item.second);
            setPrevs.insert(item.second->pprev);
        }
    }

    for (std::set<const CBlockIndex*>::iterator it = setOrphans.begin(); it != setOrphans.end(); ++it)
    {
        if (setPrevs.erase(*it) == 0) {
            setTips.insert(*it);
        }
    }

    // Always report the currently active tip.
    setTips.insert(chainActive.Tip());

    /* Construct the output array.  */
    UniValue res(UniValue::VARR);
    for (const CBlockIndex* block : setTips)
    {
        UniValue obj(UniValue::VOBJ);
        obj.push_back(Pair("height", block->nHeight));
        obj.push_back(Pair("hash", block->phashBlock->GetHex()));

        const int branchLen = block->nHeight - chainActive.FindFork(block)->nHeight;
        obj.push_back(Pair("branchlen", branchLen));

        std::string status;
        if (chainActive.Contains(block)) {
            // This block is part of the currently active chain.
            status = "active";
        } else if (block->nStatus & BLOCK_FAILED_MASK) {
            // This block or one of its ancestors is invalid.
            status = "invalid";
        } else if (block->nChainTx == 0) {
            // This block cannot be connected because full block data for it or one of its parents is missing.
            status = "headers-only";
        } else if (block->IsValid(BLOCK_VALID_SCRIPTS)) {
            // This block is fully validated, but no longer part of the active chain. It was probably the active block once, but was reorganized.
            status = "valid-fork";
        } else if (block->IsValid(BLOCK_VALID_TREE)) {
            // The headers for this block are valid, but it has not been validated. It was probably never part of the most-work chain.
            status = "valid-headers";
        } else {
            // No clue.
            status = "unknown";
        }
        obj.push_back(Pair("status", status));

        res.push_back(obj);
    }

    return res;
}

UniValue mempoolInfoToJSON()
{
    UniValue ret(UniValue::VOBJ);
    ret.push_back(Pair("size", (int64_t) mempool.size()));
    ret.push_back(Pair("bytes", (int64_t) mempool.GetTotalTxSize()));
    ret.push_back(Pair("usage", (int64_t) mempool.DynamicMemoryUsage()));
    size_t maxmempool = gArgs.GetArg("-maxmempool", DEFAULT_MAX_MEMPOOL_SIZE) * 1000000;
    ret.push_back(Pair("maxmempool", (int64_t) maxmempool));
    ret.push_back(Pair("mempoolminfee", ValueFromAmount(std::max(mempool.GetMinFee(maxmempool), ::minRelayTxFee).GetFeePerK())));

    return ret;
}

UniValue getmempoolinfo(const JSONRPCRequest& request)
{
    if (request.fHelp || request.params.size() != 0)
        throw std::runtime_error(
            "getmempoolinfo\n"
            "\nReturns details on the active state of the TX memory pool.\n"
            "\nResult:\n"
            "{\n"
            "  \"size\": xxxxx,               (numeric) Current tx count\n"
            "  \"bytes\": xxxxx,              (numeric) Sum of all virtual transaction sizes as defined in BIP 141. Differs from actual serialized size because witness data is discounted\n"
            "  \"usage\": xxxxx,              (numeric) Total memory usage for the mempool\n"
            "  \"maxmempool\": xxxxx,         (numeric) Maximum memory usage for the mempool\n"
            "  \"mempoolminfee\": xxxxx       (numeric) Minimum fee rate in " + CURRENCY_UNIT + "/kB for tx to be accepted\n"
            "}\n"
            "\nExamples:\n"
            + HelpExampleCli("getmempoolinfo", "")
            + HelpExampleRpc("getmempoolinfo", "")
        );

    return mempoolInfoToJSON();
}

UniValue preciousblock(const JSONRPCRequest& request)
{
    if (request.fHelp || request.params.size() != 1)
        throw std::runtime_error(
            "preciousblock \"blockhash\"\n"
            "\nTreats a block as if it were received before others with the same work.\n"
            "\nA later preciousblock call can override the effect of an earlier one.\n"
            "\nThe effects of preciousblock are not retained across restarts.\n"
            "\nArguments:\n"
            "1. \"blockhash\"   (string, required) the hash of the block to mark as precious\n"
            "\nResult:\n"
            "\nExamples:\n"
            + HelpExampleCli("preciousblock", "\"blockhash\"")
            + HelpExampleRpc("preciousblock", "\"blockhash\"")
        );

    std::string strHash = request.params[0].get_str();
    uint256 hash(uint256S(strHash));
    CBlockIndex* pblockindex;

    {
        LOCK(cs_main);
        if (mapBlockIndex.count(hash) == 0)
            throw JSONRPCError(RPC_INVALID_ADDRESS_OR_KEY, "Block not found");

        pblockindex = mapBlockIndex[hash];
    }

    CValidationState state;
    PreciousBlock(state, Params(), pblockindex);

    if (!state.IsValid()) {
        throw JSONRPCError(RPC_DATABASE_ERROR, state.GetRejectReason());
    }

    return NullUniValue;
}

UniValue invalidateblock(const JSONRPCRequest& request)
{
    if (request.fHelp || request.params.size() != 1)
        throw std::runtime_error(
            "invalidateblock \"blockhash\"\n"
            "\nPermanently marks a block as invalid, as if it violated a consensus rule.\n"
            "\nArguments:\n"
            "1. \"blockhash\"   (string, required) the hash of the block to mark as invalid\n"
            "\nResult:\n"
            "\nExamples:\n"
            + HelpExampleCli("invalidateblock", "\"blockhash\"")
            + HelpExampleRpc("invalidateblock", "\"blockhash\"")
        );

    std::string strHash = request.params[0].get_str();
    uint256 hash(uint256S(strHash));
    CValidationState state;

    {
        LOCK(cs_main);
        if (mapBlockIndex.count(hash) == 0)
            throw JSONRPCError(RPC_INVALID_ADDRESS_OR_KEY, "Block not found");

        CBlockIndex* pblockindex = mapBlockIndex[hash];
        InvalidateBlock(state, Params(), pblockindex);
    }

    if (state.IsValid()) {
        ActivateBestChain(state, Params());
    }

    if (!state.IsValid()) {
        throw JSONRPCError(RPC_DATABASE_ERROR, state.GetRejectReason());
    }

    return NullUniValue;
}

UniValue reconsiderblock(const JSONRPCRequest& request)
{
    if (request.fHelp || request.params.size() != 1)
        throw std::runtime_error(
            "reconsiderblock \"blockhash\"\n"
            "\nRemoves invalidity status of a block and its descendants, reconsider them for activation.\n"
            "This can be used to undo the effects of invalidateblock.\n"
            "\nArguments:\n"
            "1. \"blockhash\"   (string, required) the hash of the block to reconsider\n"
            "\nResult:\n"
            "\nExamples:\n"
            + HelpExampleCli("reconsiderblock", "\"blockhash\"")
            + HelpExampleRpc("reconsiderblock", "\"blockhash\"")
        );

    std::string strHash = request.params[0].get_str();
    uint256 hash(uint256S(strHash));

    {
        LOCK(cs_main);
        if (mapBlockIndex.count(hash) == 0)
            throw JSONRPCError(RPC_INVALID_ADDRESS_OR_KEY, "Block not found");

        CBlockIndex* pblockindex = mapBlockIndex[hash];
        ResetBlockFailureFlags(pblockindex);
    }

    CValidationState state;
    ActivateBestChain(state, Params());

    if (!state.IsValid()) {
        throw JSONRPCError(RPC_DATABASE_ERROR, state.GetRejectReason());
    }

    return NullUniValue;
}

UniValue getchaintxstats(const JSONRPCRequest& request)
{
    if (request.fHelp || request.params.size() > 2)
        throw std::runtime_error(
            "getchaintxstats ( nblocks blockhash )\n"
            "\nCompute statistics about the total number and rate of transactions in the chain.\n"
            "\nArguments:\n"
            "1. nblocks      (numeric, optional) Size of the window in number of blocks (default: one month).\n"
            "2. \"blockhash\"  (string, optional) The hash of the block that ends the window.\n"
            "\nResult:\n"
            "{\n"
            "  \"time\": xxxxx,                (numeric) The timestamp for the final block in the window in UNIX format.\n"
            "  \"txcount\": xxxxx,             (numeric) The total number of transactions in the chain up to that point.\n"
            "  \"window_block_count\": xxxxx,  (numeric) Size of the window in number of blocks.\n"
            "  \"window_tx_count\": xxxxx,     (numeric) The number of transactions in the window. Only returned if \"window_block_count\" is > 0.\n"
            "  \"window_interval\": xxxxx,     (numeric) The elapsed time in the window in seconds. Only returned if \"window_block_count\" is > 0.\n"
            "  \"txrate\": x.xx,               (numeric) The average rate of transactions per second in the window. Only returned if \"window_interval\" is > 0.\n"
            "}\n"
            "\nExamples:\n"
            + HelpExampleCli("getchaintxstats", "")
            + HelpExampleRpc("getchaintxstats", "2016")
        );

    const CBlockIndex* pindex;
    int blockcount = 30 * 24 * 60 * 60 / Params().GetConsensus().nPowTargetSpacing; // By default: 1 month

    bool havehash = !request.params[1].isNull();
    uint256 hash;
    if (havehash) {
        hash = uint256S(request.params[1].get_str());
    }

    {
        LOCK(cs_main);
        if (havehash) {
            auto it = mapBlockIndex.find(hash);
            if (it == mapBlockIndex.end()) {
                throw JSONRPCError(RPC_INVALID_ADDRESS_OR_KEY, "Block not found");
            }
            pindex = it->second;
            if (!chainActive.Contains(pindex)) {
                throw JSONRPCError(RPC_INVALID_PARAMETER, "Block is not in main chain");
            }
        } else {
            pindex = chainActive.Tip();
        }
    }
    
    assert(pindex != nullptr);

    if (request.params[0].isNull()) {
        blockcount = std::max(0, std::min(blockcount, pindex->nHeight - 1));
    } else {
        blockcount = request.params[0].get_int();

        if (blockcount < 0 || (blockcount > 0 && blockcount >= pindex->nHeight)) {
            throw JSONRPCError(RPC_INVALID_PARAMETER, "Invalid block count: should be between 0 and the block's height - 1");
        }
    }

    const CBlockIndex* pindexPast = pindex->GetAncestor(pindex->nHeight - blockcount);
    int nTimeDiff = pindex->GetMedianTimePast() - pindexPast->GetMedianTimePast();
    int nTxDiff = pindex->nChainTx - pindexPast->nChainTx;

    UniValue ret(UniValue::VOBJ);
    ret.push_back(Pair("time", (int64_t)pindex->nTime));
    ret.push_back(Pair("txcount", (int64_t)pindex->nChainTx));
    ret.push_back(Pair("window_block_count", blockcount));
    if (blockcount > 0) {
        ret.push_back(Pair("window_tx_count", nTxDiff));
        ret.push_back(Pair("window_interval", nTimeDiff));
        if (nTimeDiff > 0) {
            ret.push_back(Pair("txrate", ((double)nTxDiff) / nTimeDiff));
        }
    }

    return ret;
}

UniValue savemempool(const JSONRPCRequest& request)
{
    if (request.fHelp || request.params.size() != 0) {
        throw std::runtime_error(
            "savemempool\n"
            "\nDumps the mempool to disk.\n"
            "\nExamples:\n"
            + HelpExampleCli("savemempool", "")
            + HelpExampleRpc("savemempool", "")
        );
    }

    if (!DumpMempool()) {
        throw JSONRPCError(RPC_MISC_ERROR, "Unable to dump mempool to disk");
    }

    return NullUniValue;
}

UniValue
getcoinsnapshot (const JSONRPCRequest& request)
{
    if (request.fHelp || request.params.size () != 1)
        throw std::runtime_error (
            "getcoinsnapshot minamount\n"
            "\nReturns statistics about the unspent transaction output set.\n"
            "Note this call may take some time.\n"
            "\nArguments:\n"
            "1. minamount   (numeric, required) minimum amount of coins in an address\n"
            "\nResult:\n"
            "{\n"
            "  \"hashblock\": \"hex\",    (string) the best block hash hex\n"
            "  \"strange\": x.xxx,      (numeric) coins in outputs with non-address scripts\n"
            "  \"toosmall\": x.xxx,     (numeric) coins in addresses with too small balance\n"
            "  \"innames\": x.xxx,      (numeric) coins locked in names\n"
            "  \"amount\": x.xxx,       (numeric) total coins in snapshot addresses\n"
            "  \"addresses\": {         (object) all addresses in the snapshot\n"
            "     \"addr\": x.xxx,\n"
            "     ...\n"
            "  }\n"
            "}\n"
            "\nExamples:\n"
            + HelpExampleCli ("getcoinsnapshot", "1000")
            + HelpExampleRpc ("getcoinsnapshot", "1000")
        );

    const CAmount minAmount = AmountFromValue (request.params[0]);

    FlushStateToDisk ();
    std::unique_ptr<CCoinsViewCursor> pcursor(pcoinsdbview->Cursor ());

    UniValue ret(UniValue::VOBJ);
    ret.pushKV ("hashblock", pcursor->GetBestBlock ().GetHex ());

    CAmount nStrange = 0;
    CAmount nTooSmall = 0;
    CAmount nInNames = 0;
    CAmount nTotal = 0;

    std::map<std::string, CAmount> balances;
    for (; pcursor->Valid (); pcursor->Next ())
      {
        boost::this_thread::interruption_point ();

        COutPoint outp;
        Coin coin;
        if (!pcursor->GetKey (outp) || !pcursor->GetValue (coin))
          throw JSONRPCError (RPC_INTERNAL_ERROR, "Unable to read UTXO set");

        // The UTXO set only contains spendable outputs.
        assert (!coin.out.scriptPubKey.IsUnspendable ());
        assert (coin.out.nValue >= 0);

        const CNameScript nameOp(coin.out.scriptPubKey);
        if (nameOp.isNameOp ())
          {
            nInNames += coin.out.nValue;
            continue;
          }

        txnouttype type;
        std::vector<CTxDestination> addresses;
        int nRequired;
        if (!ExtractDestinations (coin.out.scriptPubKey, type, addresses,
                                  nRequired)
              || (type != TX_PUBKEY && type != TX_PUBKEYHASH)
              || nRequired != 1)
          {
            LogPrintf ("Strange: %s %d\n  script = %s\n  value = %d\n",
                       outp.hash.GetHex (), outp.n,
                       HexStr (coin.out.scriptPubKey.begin(),
                               coin.out.scriptPubKey.end ()),
                       coin.out.nValue);
            nStrange += coin.out.nValue;
            continue;
          }

        assert (addresses.size () == 1);
        const std::string key = EncodeDestination (addresses[0]);
        const auto mi = balances.find (key);
        if (mi == balances.end ())
          balances.insert (std::make_pair (key, coin.out.nValue));
        else
          mi->second += coin.out.nValue;
      }

    UniValue addr(UniValue::VOBJ);
    for (const auto& entry : balances)
      if (entry.second >= minAmount)
        {
          nTotal += entry.second;
          addr.push_back (Pair (entry.first, ValueFromAmount (entry.second)));
        }
      else
        nTooSmall += entry.second;
    ret.pushKV ("addresses", addr);

    ret.pushKV ("strange", ValueFromAmount (nStrange));
    ret.pushKV ("toosmall", ValueFromAmount (nTooSmall));
    ret.pushKV ("innames", ValueFromAmount (nInNames));
    ret.pushKV ("amount", ValueFromAmount (nTotal));
    return ret;
}

static const CRPCCommand commands[] =
{ //  category              name                      actor (function)         argNames
  //  --------------------- ------------------------  -----------------------  ----------
    { "blockchain",         "getblockchaininfo",      &getblockchaininfo,      {} },
    { "blockchain",         "getchaintxstats",        &getchaintxstats,        {"nblocks", "blockhash"} },
    { "blockchain",         "getbestblockhash",       &getbestblockhash,       {} },
    { "blockchain",         "getblockcount",          &getblockcount,          {} },
    { "blockchain",         "getblock",               &getblock,               {"blockhash","verbosity|verbose"} },
    { "blockchain",         "getblockhash",           &getblockhash,           {"height"} },
    { "blockchain",         "getblockheader",         &getblockheader,         {"blockhash","verbose"} },
    { "blockchain",         "getchaintips",           &getchaintips,           {} },
    { "blockchain",         "getdifficulty",          &getdifficulty,          {} },
    { "blockchain",         "getmempoolancestors",    &getmempoolancestors,    {"txid","verbose"} },
    { "blockchain",         "getmempooldescendants",  &getmempooldescendants,  {"txid","verbose"} },
    { "blockchain",         "getmempoolentry",        &getmempoolentry,        {"txid"} },
    { "blockchain",         "getmempoolinfo",         &getmempoolinfo,         {} },
    { "blockchain",         "getrawmempool",          &getrawmempool,          {"verbose"} },
    { "blockchain",         "gettxout",               &gettxout,               {"txid","n","include_mempool"} },
    { "blockchain",         "gettxoutsetinfo",        &gettxoutsetinfo,        {} },
    { "blockchain",         "pruneblockchain",        &pruneblockchain,        {"height"} },
    { "blockchain",         "savemempool",            &savemempool,            {} },
    { "blockchain",         "verifychain",            &verifychain,            {"checklevel","nblocks"} },
    { "blockchain",         "getcoinsnapshot",        &getcoinsnapshot,        {"minamount"} },

    { "blockchain",         "preciousblock",          &preciousblock,          {"blockhash"} },

    /* Not shown in help */
    { "hidden",             "invalidateblock",        &invalidateblock,        {"blockhash"} },
    { "hidden",             "reconsiderblock",        &reconsiderblock,        {"blockhash"} },
    { "hidden",             "waitfornewblock",        &waitfornewblock,        {"timeout"} },
    { "hidden",             "waitforblock",           &waitforblock,           {"blockhash","timeout"} },
    { "hidden",             "waitforblockheight",     &waitforblockheight,     {"height","timeout"} },
};

void RegisterBlockchainRPCCommands(CRPCTable &t)
{
    for (unsigned int vcidx = 0; vcidx < ARRAYLEN(commands); vcidx++)
        t.appendCommand(commands[vcidx].name, &commands[vcidx]);
}<|MERGE_RESOLUTION|>--- conflicted
+++ resolved
@@ -48,17 +48,13 @@
 
 extern void TxToJSON(const CTransaction& tx, const uint256 hashBlock, UniValue& entry);
 
-/* Calculate the difficulty for a given block index,
- * or the block index of the given chain.
+/* Calculate the difficulty for a given block index.
  */
-double GetDifficulty(const CChain& chain, const CBlockIndex* blockindex)
+double GetDifficulty(const CBlockIndex* blockindex)
 {
     if (blockindex == nullptr)
     {
-        if (chain.Tip() == nullptr)
-            return 1.0;
-        else
-            blockindex = chain.Tip();
+        return 1.0;
     }
 
     int nShift = (blockindex->nBits >> 24) & 0xff;
@@ -79,7 +75,6 @@
     return dDiff;
 }
 
-<<<<<<< HEAD
 double GetDifficulty(PowAlgo algo)
 {
     const CBlockIndex* pindex = chainActive.Tip();
@@ -95,17 +90,9 @@
     return GetDifficulty(pindex);
 }
 
-static UniValue AuxpowToJSON(const CAuxPow& auxpow)
-=======
-double GetDifficulty(const CBlockIndex* blockindex)
-{
-    return GetDifficulty(chainActive, blockindex);
-}
-
 namespace
 {
 UniValue AuxpowToJSON(const CAuxPow& auxpow)
->>>>>>> 8e8df92d
 {
     UniValue result(UniValue::VOBJ);
 
