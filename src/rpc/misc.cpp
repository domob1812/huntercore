// Copyright (c) 2010 Satoshi Nakamoto
// Copyright (c) 2009-2016 The Bitcoin Core developers
// Distributed under the MIT software license, see the accompanying
// file COPYING or http://www.opensource.org/licenses/mit-license.php.

#include "base58.h"
#include "clientversion.h"
#include "game/db.h"
#include "game/state.h"
#include "init.h"
#include "validation.h"
#include "net.h"
#include "netbase.h"
#include "rpc/server.h"
#include "timedata.h"
#include "util.h"
#include "utilstrencodings.h"
#ifdef ENABLE_WALLET
#include "wallet/rpcwallet.h"
#include "wallet/wallet.h"
#include "wallet/walletdb.h"
#endif

#include <stdint.h>

#include <boost/assign/list_of.hpp>

#include <univalue.h>

/**
 * @note Do not add or change anything in the information returned by this
 * method. `getinfo` exists for backwards-compatibility only. It combines
 * information from wildly different sources in the program, which is a mess,
 * and is thus planned to be deprecated eventually.
 *
 * Based on the source of the information, new information should be added to:
 * - `getblockchaininfo`,
 * - `getnetworkinfo` or
 * - `getwalletinfo`
 *
 * Or alternatively, create a specific query method for the information.
 **/
UniValue getinfo(const JSONRPCRequest& request)
{
    if (request.fHelp || request.params.size() != 0)
        throw std::runtime_error(
            "getinfo\n"
            "\nDEPRECATED. Returns an object containing various state info.\n"
            "\nResult:\n"
            "{\n"
            "  \"version\": xxxxx,           (numeric) the server version\n"
            "  \"protocolversion\": xxxxx,   (numeric) the protocol version\n"
            "  \"walletversion\": xxxxx,     (numeric) the wallet version\n"
            "  \"balance\": xxxxxxx,         (numeric) the total namecoin balance of the wallet\n"
            "  \"blocks\": xxxxxx,           (numeric) the current number of blocks processed in the server\n"
            "  \"timeoffset\": xxxxx,        (numeric) the time offset\n"
            "  \"connections\": xxxxx,       (numeric) the number of connections\n"
            "  \"proxy\": \"host:port\",     (string, optional) the proxy used by the server\n"
            "  \"difficulty_algo\": xxxxxx,  (numeric) the current difficulty for algo\n"
            "  \"testnet\": true|false,      (boolean) if the server is using testnet or not\n"
            "  \"keypoololdest\": xxxxxx,    (numeric) the timestamp (seconds since Unix epoch) of the oldest pre-generated key in the key pool\n"
            "  \"keypoolsize\": xxxx,        (numeric) how many new keys are pre-generated\n"
            "  \"unlocked_until\": ttt,      (numeric) the timestamp in seconds since epoch (midnight Jan 1 1970 GMT) that the wallet is unlocked for transfers, or 0 if the wallet is locked\n"
            "  \"paytxfee\": x.xxxx,         (numeric) the transaction fee set in " + CURRENCY_UNIT + "/kB\n"
            "  \"relayfee\": x.xxxx,         (numeric) minimum relay fee for transactions in " + CURRENCY_UNIT + "/kB\n"
            "  \"errors\": \"...\"           (string) any error messages\n"
            "}\n"
            "\nExamples:\n"
            + HelpExampleCli("getinfo", "")
            + HelpExampleRpc("getinfo", "")
        );

#ifdef ENABLE_WALLET
    CWallet * const pwallet = GetWalletForJSONRPCRequest(request);

    LOCK2(cs_main, pwallet ? &pwallet->cs_wallet : NULL);
#else
    LOCK(cs_main);
#endif

    proxyType proxy;
    GetProxy(NET_IPV4, proxy);

    UniValue obj(UniValue::VOBJ);
    obj.push_back(Pair("version", CLIENT_VERSION));
    obj.push_back(Pair("protocolversion", PROTOCOL_VERSION));
#ifdef ENABLE_WALLET
    if (pwallet) {
        obj.push_back(Pair("walletversion", pwallet->GetVersion()));
        obj.push_back(Pair("balance",       ValueFromAmount(pwallet->GetBalance())));
    }
#endif
    obj.push_back(Pair("blocks",        (int)chainActive.Height()));
    obj.push_back(Pair("timeoffset",    GetTimeOffset()));
    if(g_connman)
        obj.push_back(Pair("connections",   (int)g_connman->GetNodeCount(CConnman::CONNECTIONS_ALL)));
<<<<<<< HEAD
    obj.push_back(Pair("proxy",         (proxy.IsValid() ? proxy.proxy.ToStringIPPort() : string())));
    obj.push_back(Pair("difficulty_sha256d", (double)GetDifficulty(ALGO_SHA256D)));
    obj.push_back(Pair("difficulty_scrypt", (double)GetDifficulty(ALGO_SCRYPT)));
=======
    obj.push_back(Pair("proxy",         (proxy.IsValid() ? proxy.proxy.ToStringIPPort() : std::string())));
    obj.push_back(Pair("difficulty",    (double)GetDifficulty()));
>>>>>>> b1fc21d1
    obj.push_back(Pair("testnet",       Params().NetworkIDString() == CBaseChainParams::TESTNET));
#ifdef ENABLE_WALLET
    if (pwallet) {
        obj.push_back(Pair("keypoololdest", pwallet->GetOldestKeyPoolTime()));
        obj.push_back(Pair("keypoolsize",   (int)pwallet->GetKeyPoolSize()));
    }
    if (pwallet && pwallet->IsCrypted()) {
        obj.push_back(Pair("unlocked_until", pwallet->nRelockTime));
    }
    obj.push_back(Pair("paytxfee",      ValueFromAmount(payTxFee.GetFeePerK())));
#endif
    obj.push_back(Pair("relayfee",      ValueFromAmount(::minRelayTxFee.GetFeePerK())));
    obj.push_back(Pair("errors",        GetWarnings("statusbar")));
    return obj;
}

#ifdef ENABLE_WALLET
class DescribeAddressVisitor : public boost::static_visitor<UniValue>
{
public:
    CWallet * const pwallet;

    DescribeAddressVisitor(CWallet *_pwallet) : pwallet(_pwallet) {}

    UniValue operator()(const CNoDestination &dest) const { return UniValue(UniValue::VOBJ); }

    UniValue operator()(const CKeyID &keyID) const {
        UniValue obj(UniValue::VOBJ);
        CPubKey vchPubKey;
        obj.push_back(Pair("isscript", false));
        if (pwallet && pwallet->GetPubKey(keyID, vchPubKey)) {
            obj.push_back(Pair("pubkey", HexStr(vchPubKey)));
            obj.push_back(Pair("iscompressed", vchPubKey.IsCompressed()));
        }
        return obj;
    }

    UniValue operator()(const CScriptID &scriptID) const {
        UniValue obj(UniValue::VOBJ);
        CScript subscript;
        obj.push_back(Pair("isscript", true));
        if (pwallet && pwallet->GetCScript(scriptID, subscript)) {
            std::vector<CTxDestination> addresses;
            txnouttype whichType;
            int nRequired;
            ExtractDestinations(subscript, whichType, addresses, nRequired);
            obj.push_back(Pair("script", GetTxnOutputType(whichType)));
            obj.push_back(Pair("hex", HexStr(subscript.begin(), subscript.end())));
            UniValue a(UniValue::VARR);
            BOOST_FOREACH(const CTxDestination& addr, addresses)
                a.push_back(CBitcoinAddress(addr).ToString());
            obj.push_back(Pair("addresses", a));
            if (whichType == TX_MULTISIG)
                obj.push_back(Pair("sigsrequired", nRequired));
        }
        return obj;
    }
};
#endif

UniValue validateaddress(const JSONRPCRequest& request)
{
    if (request.fHelp || request.params.size() != 1)
        throw std::runtime_error(
            "validateaddress \"address\"\n"
            "\nReturn information about the given namecoin address.\n"
            "\nArguments:\n"
            "1. \"address\"     (string, required) The namecoin address to validate\n"
            "\nResult:\n"
            "{\n"
            "  \"isvalid\" : true|false,       (boolean) If the address is valid or not. If not, this is the only property returned.\n"
            "  \"address\" : \"address\", (string) The bitcoin address validated\n"
            "  \"scriptPubKey\" : \"hex\",       (string) The hex encoded scriptPubKey generated by the address\n"
            "  \"ismine\" : true|false,        (boolean) If the address is yours or not\n"
            "  \"iswatchonly\" : true|false,   (boolean) If the address is watchonly\n"
            "  \"isscript\" : true|false,      (boolean) If the key is a script\n"
            "  \"pubkey\" : \"publickeyhex\",    (string) The hex value of the raw public key\n"
            "  \"iscompressed\" : true|false,  (boolean) If the address is compressed\n"
            "  \"account\" : \"account\"         (string) DEPRECATED. The account associated with the address, \"\" is the default account\n"
            "  \"timestamp\" : timestamp,        (number, optional) The creation time of the key if available in seconds since epoch (Jan 1 1970 GMT)\n"
            "  \"hdkeypath\" : \"keypath\"       (string, optional) The HD keypath if the key is HD and available\n"
            "  \"hdmasterkeyid\" : \"<hash160>\" (string, optional) The Hash160 of the HD master pubkey\n"
            "}\n"
            "\nExamples:\n"
            + HelpExampleCli("validateaddress", "\"N2xHFZ8NWNkGuuXfDxv8iMXdQGMd3tjZfx\"")
            + HelpExampleRpc("validateaddress", "\"N2xHFZ8NWNkGuuXfDxv8iMXdQGMd3tjZfx\"")
        );

#ifdef ENABLE_WALLET
    CWallet * const pwallet = GetWalletForJSONRPCRequest(request);

    LOCK2(cs_main, pwallet ? &pwallet->cs_wallet : NULL);
#else
    LOCK(cs_main);
#endif

    CBitcoinAddress address(request.params[0].get_str());
    bool isValid = address.IsValid();

    UniValue ret(UniValue::VOBJ);
    ret.push_back(Pair("isvalid", isValid));
    if (isValid)
    {
        CTxDestination dest = address.Get();
        std::string currentAddress = address.ToString();
        ret.push_back(Pair("address", currentAddress));

        CScript scriptPubKey = GetScriptForDestination(dest);
        ret.push_back(Pair("scriptPubKey", HexStr(scriptPubKey.begin(), scriptPubKey.end())));

#ifdef ENABLE_WALLET
        isminetype mine = pwallet ? IsMine(*pwallet, dest) : ISMINE_NO;
        ret.push_back(Pair("ismine", (mine & ISMINE_SPENDABLE) ? true : false));
        ret.push_back(Pair("iswatchonly", (mine & ISMINE_WATCH_ONLY) ? true: false));
        UniValue detail = boost::apply_visitor(DescribeAddressVisitor(pwallet), dest);
        ret.pushKVs(detail);
        if (pwallet && pwallet->mapAddressBook.count(dest)) {
            ret.push_back(Pair("account", pwallet->mapAddressBook[dest].name));
        }
        CKeyID keyID;
        if (pwallet) {
            const auto& meta = pwallet->mapKeyMetadata;
            auto it = address.GetKeyID(keyID) ? meta.find(keyID) : meta.end();
            if (it == meta.end()) {
                it = meta.find(CScriptID(scriptPubKey));
            }
            if (it != meta.end()) {
                ret.push_back(Pair("timestamp", it->second.nCreateTime));
                if (!it->second.hdKeypath.empty()) {
                    ret.push_back(Pair("hdkeypath", it->second.hdKeypath));
                    ret.push_back(Pair("hdmasterkeyid", it->second.hdMasterKeyID.GetHex()));
                }
            }
        }
#endif
    }
    return ret;
}

// Needed even with !ENABLE_WALLET, to pass (ignored) pointers around
class CWallet;

/**
 * Used by addmultisigaddress / createmultisig:
 */
CScript _createmultisig_redeemScript(CWallet * const pwallet, const UniValue& params)
{
    int nRequired = params[0].get_int();
    const UniValue& keys = params[1].get_array();

    // Gather public keys
    if (nRequired < 1)
        throw std::runtime_error("a multisignature address must require at least one key to redeem");
    if ((int)keys.size() < nRequired)
        throw std::runtime_error(
            strprintf("not enough keys supplied "
                      "(got %u keys, but need at least %d to redeem)", keys.size(), nRequired));
    if (keys.size() > 16)
        throw std::runtime_error("Number of addresses involved in the multisignature address creation > 16\nReduce the number");
    std::vector<CPubKey> pubkeys;
    pubkeys.resize(keys.size());
    for (unsigned int i = 0; i < keys.size(); i++)
    {
        const std::string& ks = keys[i].get_str();
#ifdef ENABLE_WALLET
        // Case 1: Bitcoin address and we have full public key:
        CBitcoinAddress address(ks);
        if (pwallet && address.IsValid()) {
            CKeyID keyID;
            if (!address.GetKeyID(keyID))
                throw std::runtime_error(
                    strprintf("%s does not refer to a key",ks));
            CPubKey vchPubKey;
            if (!pwallet->GetPubKey(keyID, vchPubKey)) {
                throw std::runtime_error(
                    strprintf("no full public key for address %s",ks));
            }
            if (!vchPubKey.IsFullyValid())
                throw std::runtime_error(" Invalid public key: "+ks);
            pubkeys[i] = vchPubKey;
        }

        // Case 2: hex public key
        else
#endif
        if (IsHex(ks))
        {
            CPubKey vchPubKey(ParseHex(ks));
            if (!vchPubKey.IsFullyValid())
                throw std::runtime_error(" Invalid public key: "+ks);
            pubkeys[i] = vchPubKey;
        }
        else
        {
            throw std::runtime_error(" Invalid public key: "+ks);
        }
    }
    CScript result = GetScriptForMultisig(nRequired, pubkeys);

    if (result.size() > MAX_SCRIPT_ELEMENT_SIZE)
        throw std::runtime_error(
                strprintf("redeemScript exceeds size limit: %d > %d", result.size(), MAX_SCRIPT_ELEMENT_SIZE));

    return result;
}

UniValue createmultisig(const JSONRPCRequest& request)
{
#ifdef ENABLE_WALLET
    CWallet * const pwallet = GetWalletForJSONRPCRequest(request);
#else
    CWallet * const pwallet = NULL;
#endif

    if (request.fHelp || request.params.size() < 2 || request.params.size() > 2)
    {
        std::string msg = "createmultisig nrequired [\"key\",...]\n"
            "\nCreates a multi-signature address with n signature of m keys required.\n"
            "It returns a json object with the address and redeemScript.\n"

            "\nArguments:\n"
            "1. nrequired      (numeric, required) The number of required signatures out of the n keys or addresses.\n"
            "2. \"keys\"       (string, required) A json array of keys which are namecoin addresses or hex-encoded public keys\n"
            "     [\n"
            "       \"key\"    (string) namecoin address or hex-encoded public key\n"
            "       ,...\n"
            "     ]\n"

            "\nResult:\n"
            "{\n"
            "  \"address\":\"multisigaddress\",  (string) The value of the new multisig address.\n"
            "  \"redeemScript\":\"script\"       (string) The string value of the hex-encoded redemption script.\n"
            "}\n"

            "\nExamples:\n"
            "\nCreate a multisig address from 2 addresses\n"
            + HelpExampleCli("createmultisig", "2 \"[\\\"N2xHFZ8NWNkGuuXfDxv8iMXdQGMd3tjZfx\\\",\\\"NDLTK7j8CzK5YAbpCdUxC3Gi1bXGDCdV5h\\\"]\"") +
            "\nAs a json rpc call\n"
            + HelpExampleRpc("createmultisig", "2, \"[\\\"N2xHFZ8NWNkGuuXfDxv8iMXdQGMd3tjZfx\\\",\\\"NDLTK7j8CzK5YAbpCdUxC3Gi1bXGDCdV5h\\\"]\"")
        ;
        throw std::runtime_error(msg);
    }

    // Construct using pay-to-script-hash:
    CScript inner = _createmultisig_redeemScript(pwallet, request.params);
    CScriptID innerID(inner);
    CBitcoinAddress address(innerID);

    UniValue result(UniValue::VOBJ);
    result.push_back(Pair("address", address.ToString()));
    result.push_back(Pair("redeemScript", HexStr(inner.begin(), inner.end())));

    return result;
}

UniValue verifymessage(const JSONRPCRequest& request)
{
    if (request.fHelp || request.params.size() != 3)
        throw std::runtime_error(
            "verifymessage \"address\" \"signature\" \"message\"\n"
            "\nVerify a signed message\n"
            "\nArguments:\n"
            "1. \"address\"         (string, required) The namecoin address to use for the signature.\n"
            "2. \"signature\"       (string, required) The signature provided by the signer in base 64 encoding (see signmessage).\n"
            "3. \"message\"         (string, required) The message that was signed.\n"
            "\nResult:\n"
            "true|false   (boolean) If the signature is verified or not.\n"
            "\nExamples:\n"
            "\nUnlock the wallet for 30 seconds\n"
            + HelpExampleCli("walletpassphrase", "\"mypassphrase\" 30") +
            "\nCreate the signature\n"
            + HelpExampleCli("signmessage", "\"NDLTK7j8CzK5YAbpCdUxC3Gi1bXGDCdVXX\" \"my message\"") +
            "\nVerify the signature\n"
            + HelpExampleCli("verifymessage", "\"NDLTK7j8CzK5YAbpCdUxC3Gi1bXGDCdVXX\" \"signature\" \"my message\"") +
            "\nAs json rpc\n"
            + HelpExampleRpc("verifymessage", "\"NDLTK7j8CzK5YAbpCdUxC3Gi1bXGDCdVXX\", \"signature\", \"my message\"")
        );

    LOCK(cs_main);

    std::string strAddress  = request.params[0].get_str();
    std::string strSign     = request.params[1].get_str();
    std::string strMessage  = request.params[2].get_str();

    CBitcoinAddress addr(strAddress);
    if (!addr.IsValid())
        throw JSONRPCError(RPC_TYPE_ERROR, "Invalid address");

    CKeyID keyID;
    if (!addr.GetKeyID(keyID))
        throw JSONRPCError(RPC_TYPE_ERROR, "Address does not refer to key");

    bool fInvalid = false;
    std::vector<unsigned char> vchSig = DecodeBase64(strSign.c_str(), &fInvalid);

    if (fInvalid)
        throw JSONRPCError(RPC_INVALID_ADDRESS_OR_KEY, "Malformed base64 encoding");

    CHashWriter ss(SER_GETHASH, 0);
    ss << strMessageMagic;
    ss << strMessage;

    CPubKey pubkey;
    if (!pubkey.RecoverCompact(ss.GetHash(), vchSig))
        return false;

    return (pubkey.GetID() == keyID);
}

UniValue signmessagewithprivkey(const JSONRPCRequest& request)
{
    if (request.fHelp || request.params.size() != 2)
        throw std::runtime_error(
            "signmessagewithprivkey \"privkey\" \"message\"\n"
            "\nSign a message with the private key of an address\n"
            "\nArguments:\n"
            "1. \"privkey\"         (string, required) The private key to sign the message with.\n"
            "2. \"message\"         (string, required) The message to create a signature of.\n"
            "\nResult:\n"
            "\"signature\"          (string) The signature of the message encoded in base 64\n"
            "\nExamples:\n"
            "\nCreate the signature\n"
            + HelpExampleCli("signmessagewithprivkey", "\"privkey\" \"my message\"") +
            "\nVerify the signature\n"
            + HelpExampleCli("verifymessage", "\"1D1ZrZNe3JUo7ZycKEYQQiQAWd9y54F4XX\" \"signature\" \"my message\"") +
            "\nAs json rpc\n"
            + HelpExampleRpc("signmessagewithprivkey", "\"privkey\", \"my message\"")
        );

    std::string strPrivkey = request.params[0].get_str();
    std::string strMessage = request.params[1].get_str();

    CBitcoinSecret vchSecret;
    bool fGood = vchSecret.SetString(strPrivkey);
    if (!fGood)
        throw JSONRPCError(RPC_INVALID_ADDRESS_OR_KEY, "Invalid private key");
    CKey key = vchSecret.GetKey();
    if (!key.IsValid())
        throw JSONRPCError(RPC_INVALID_ADDRESS_OR_KEY, "Private key outside allowed range");

    CHashWriter ss(SER_GETHASH, 0);
    ss << strMessageMagic;
    ss << strMessage;

    std::vector<unsigned char> vchSig;
    if (!key.SignCompact(ss.GetHash(), vchSig))
        throw JSONRPCError(RPC_INVALID_ADDRESS_OR_KEY, "Sign failed");

    return EncodeBase64(&vchSig[0], vchSig.size());
}

UniValue setmocktime(const JSONRPCRequest& request)
{
    if (request.fHelp || request.params.size() != 1)
        throw std::runtime_error(
            "setmocktime timestamp\n"
            "\nSet the local time to given timestamp (-regtest only)\n"
            "\nArguments:\n"
            "1. timestamp  (integer, required) Unix seconds-since-epoch timestamp\n"
            "   Pass 0 to go back to using the system time."
        );

    if (!Params().MineBlocksOnDemand())
        throw std::runtime_error("setmocktime for regression testing (-regtest mode) only");

    // For now, don't change mocktime if we're in the middle of validation, as
    // this could have an effect on mempool time-based eviction, as well as
    // IsCurrentForFeeEstimation() and IsInitialBlockDownload().
    // TODO: figure out the right way to synchronize around mocktime, and
    // ensure all call sites of GetTime() are accessing this safely.
    LOCK(cs_main);

    RPCTypeCheck(request.params, boost::assign::list_of(UniValue::VNUM));
    SetMockTime(request.params[0].get_int64());

    return NullUniValue;
}

static UniValue RPCLockedMemoryInfo()
{
    LockedPool::Stats stats = LockedPoolManager::Instance().stats();
    UniValue obj(UniValue::VOBJ);
    obj.push_back(Pair("used", uint64_t(stats.used)));
    obj.push_back(Pair("free", uint64_t(stats.free)));
    obj.push_back(Pair("total", uint64_t(stats.total)));
    obj.push_back(Pair("locked", uint64_t(stats.locked)));
    obj.push_back(Pair("chunks_used", uint64_t(stats.chunks_used)));
    obj.push_back(Pair("chunks_free", uint64_t(stats.chunks_free)));
    return obj;
}

UniValue getmemoryinfo(const JSONRPCRequest& request)
{
    /* Please, avoid using the word "pool" here in the RPC interface or help,
     * as users will undoubtedly confuse it with the other "memory pool"
     */
    if (request.fHelp || request.params.size() != 0)
        throw std::runtime_error(
            "getmemoryinfo\n"
            "Returns an object containing information about memory usage.\n"
            "\nResult:\n"
            "{\n"
            "  \"locked\": {               (json object) Information about locked memory manager\n"
            "    \"used\": xxxxx,          (numeric) Number of bytes used\n"
            "    \"free\": xxxxx,          (numeric) Number of bytes available in current arenas\n"
            "    \"total\": xxxxxxx,       (numeric) Total number of bytes managed\n"
            "    \"locked\": xxxxxx,       (numeric) Amount of bytes that succeeded locking. If this number is smaller than total, locking pages failed at some point and key data could be swapped to disk.\n"
            "    \"chunks_used\": xxxxx,   (numeric) Number allocated chunks\n"
            "    \"chunks_free\": xxxxx,   (numeric) Number unused chunks\n"
            "  }\n"
            "}\n"
            "\nExamples:\n"
            + HelpExampleCli("getmemoryinfo", "")
            + HelpExampleRpc("getmemoryinfo", "")
        );
    UniValue obj(UniValue::VOBJ);
    obj.push_back(Pair("locked", RPCLockedMemoryInfo()));
    return obj;
}

UniValue echo(const JSONRPCRequest& request)
{
    if (request.fHelp)
        throw std::runtime_error(
            "echo|echojson \"message\" ...\n"
            "\nSimply echo back the input arguments. This command is for testing.\n"
            "\nThe difference between echo and echojson is that echojson has argument conversion enabled in the client-side table in"
            "bitcoin-cli and the GUI. There is no server-side difference."
        );

    return request.params;
}

UniValue
getstatsforheight (const JSONRPCRequest& request)
{
  if (request.fHelp || request.params.size() != 1)
    throw runtime_error (
      "getstatsforheight height\n"
      "\nGet basic blockchain statistics about the block at height\n"
      "\nArguments:\n"
      "1. height  (integer, required) Block height for which to query\n"
      "\nResult:\n"
      "{\n"
      "  \"blockhash\": xxxx, (string) The block's hash\n"
      "  \"height\": xxxx,    (numeric) The block's height\n"
      "  \"time\": xxx,       (numeric) The block time as UNIX timestamp\n"
      "  \"size\": xxx,       (numeric) Size of the block in bytes\n"
      "  \"transactions\": {  (object) Stats about transactions in the block\n"
      "    \"currency\": xxx, (numeric) Number of currency transactions\n"
      "    \"name\": xxx,     (numeric) Number of name transactions\n"
      "    \"game\": xxx,     (numeric) Number of game transactions\n"
      "  },\n"
      "  \"game\": {          (object) Information about the game world\n"
      "    \"players\": xxx,  (numeric) Number of active players on the map\n"
      "    \"hunters\": xxx,  (numeric) Number of hunters on the map\n"
      "  },\n"
      "}\n"
      "\nExamples:\n"
      + HelpExampleCli("getstats", "12345")
      + HelpExampleRpc("getstats", "12345")
    );

  LOCK(cs_main);

  const int nHeight = request.params[0].get_int ();
  if (nHeight < 0 || nHeight > chainActive.Height ())
    throw JSONRPCError (RPC_INVALID_PARAMETER, "Block height out of range");

  const CBlockIndex* pblockindex = chainActive[nHeight];
  if (fHavePruned
        && !(pblockindex->nStatus & BLOCK_HAVE_DATA) && pblockindex->nTx > 0)
    throw JSONRPCError (RPC_INTERNAL_ERROR,
                        "Block not available (pruned data)");

  CBlock block;
  std::vector<CTransactionRef> vGameTx;
  if(!ReadBlockFromDisk (block, vGameTx, pblockindex,
                         Params ().GetConsensus ()))
    throw JSONRPCError (RPC_INTERNAL_ERROR, "Can't read block from disk");
  const int nSize = GetSerializeSize (block, SER_NETWORK, PROTOCOL_VERSION);

  UniValue transactions(UniValue::VOBJ);
  unsigned nCurrencyTx = 0;
  unsigned nNameTx = 0;
  for (const auto& tx : block.vtx)
    {
      bool isNameTx = false;
      for (const auto& txout : tx->vout)
        {
          const CNameScript op(txout.scriptPubKey);
          if (op.isNameOp ())
            {
              isNameTx = true;
              break;
            }
        }

      if (isNameTx)
        ++nNameTx;
      else
        ++nCurrencyTx;
    }
  assert (nNameTx + nCurrencyTx == block.vtx.size ());
  transactions.push_back (Pair ("currency", static_cast<int> (nCurrencyTx)));
  transactions.push_back (Pair ("name", static_cast<int> (nNameTx)));
  transactions.push_back (Pair ("game", vGameTx.size ()));

  GameState gameState(Params ().GetConsensus ());
  if (!pgameDb->get (block.GetHash (), gameState))
    throw JSONRPCError (RPC_DATABASE_ERROR, "Failed to fetch game state");
  unsigned nHunters = 0;
  BOOST_FOREACH (const PAIRTYPE(const PlayerID, PlayerState)& cur,
                 gameState.players)
    nHunters += cur.second.characters.size ();
  UniValue game(UniValue::VOBJ);
  const unsigned nPlayers = gameState.players.size ();
  game.push_back (Pair ("players", static_cast<int> (nPlayers)));
  game.push_back (Pair ("hunters", static_cast<int> (nHunters)));

  UniValue ret(UniValue::VOBJ);
  ret.push_back (Pair ("blockhash", block.GetHash ().GetHex ()));
  ret.push_back (Pair ("height", nHeight));
  ret.push_back (Pair ("time", static_cast<int> (block.nTime)));
  ret.push_back (Pair ("size", nSize));
  ret.push_back (Pair ("transactions", transactions));
  ret.push_back (Pair ("game", game));

  return ret;
}

static const CRPCCommand commands[] =
{ //  category              name                      actor (function)         okSafeMode
  //  --------------------- ------------------------  -----------------------  ----------
    { "control",            "getinfo",                &getinfo,                true,  {} }, /* uses wallet if enabled */
    { "control",            "getmemoryinfo",          &getmemoryinfo,          true,  {} },
    { "util",               "validateaddress",        &validateaddress,        true,  {"address"} }, /* uses wallet if enabled */
    { "util",               "createmultisig",         &createmultisig,         true,  {"nrequired","keys"} },
    { "util",               "verifymessage",          &verifymessage,          true,  {"address","signature","message"} },
    { "util",               "signmessagewithprivkey", &signmessagewithprivkey, true,  {"privkey","message"} },
    { "blockchain",         "getstatsforheight",      &getstatsforheight,      true,  {"height"} },

    /* Not shown in help */
    { "hidden",             "setmocktime",            &setmocktime,            true,  {"timestamp"}},
    { "hidden",             "echo",                   &echo,                   true,  {"arg0","arg1","arg2","arg3","arg4","arg5","arg6","arg7","arg8","arg9"}},
    { "hidden",             "echojson",               &echo,                  true,  {"arg0","arg1","arg2","arg3","arg4","arg5","arg6","arg7","arg8","arg9"}},
};

void RegisterMiscRPCCommands(CRPCTable &t)
{
    for (unsigned int vcidx = 0; vcidx < ARRAYLEN(commands); vcidx++)
        t.appendCommand(commands[vcidx].name, &commands[vcidx]);
}<|MERGE_RESOLUTION|>--- conflicted
+++ resolved
@@ -94,14 +94,9 @@
     obj.push_back(Pair("timeoffset",    GetTimeOffset()));
     if(g_connman)
         obj.push_back(Pair("connections",   (int)g_connman->GetNodeCount(CConnman::CONNECTIONS_ALL)));
-<<<<<<< HEAD
-    obj.push_back(Pair("proxy",         (proxy.IsValid() ? proxy.proxy.ToStringIPPort() : string())));
+    obj.push_back(Pair("proxy",         (proxy.IsValid() ? proxy.proxy.ToStringIPPort() : std::string())));
     obj.push_back(Pair("difficulty_sha256d", (double)GetDifficulty(ALGO_SHA256D)));
     obj.push_back(Pair("difficulty_scrypt", (double)GetDifficulty(ALGO_SCRYPT)));
-=======
-    obj.push_back(Pair("proxy",         (proxy.IsValid() ? proxy.proxy.ToStringIPPort() : std::string())));
-    obj.push_back(Pair("difficulty",    (double)GetDifficulty()));
->>>>>>> b1fc21d1
     obj.push_back(Pair("testnet",       Params().NetworkIDString() == CBaseChainParams::TESTNET));
 #ifdef ENABLE_WALLET
     if (pwallet) {
@@ -539,7 +534,7 @@
 getstatsforheight (const JSONRPCRequest& request)
 {
   if (request.fHelp || request.params.size() != 1)
-    throw runtime_error (
+    throw std::runtime_error (
       "getstatsforheight height\n"
       "\nGet basic blockchain statistics about the block at height\n"
       "\nArguments:\n"
