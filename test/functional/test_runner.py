#!/usr/bin/env python3
# Copyright (c) 2014-2017 The Bitcoin Core developers
# Distributed under the MIT software license, see the accompanying
# file COPYING or http://www.opensource.org/licenses/mit-license.php.
"""Run regression test suite.

This module calls down into individual test cases via subprocess. It will
forward all unrecognized arguments onto the individual test scripts.

Functional tests are disabled on Windows by default. Use --force to run them anyway.

For a description of arguments recognized by test scripts, see
`test/functional/test_framework/test_framework.py:BitcoinTestFramework.main`.

"""

import argparse
from collections import deque
import configparser
import datetime
import os
import time
import shutil
import signal
import sys
import subprocess
import tempfile
import re
import logging

# Formatting. Default colors to empty strings.
BOLD, BLUE, RED, GREY = ("", ""), ("", ""), ("", ""), ("", "")
try:
    # Make sure python thinks it can write unicode to its stdout
    "\u2713".encode("utf_8").decode(sys.stdout.encoding)
    TICK = "✓ "
    CROSS = "✖ "
    CIRCLE = "○ "
except UnicodeDecodeError:
    TICK = "P "
    CROSS = "x "
    CIRCLE = "o "

if os.name == 'posix':
    # primitive formatting on supported
    # terminal via ANSI escape sequences:
    BOLD = ('\033[0m', '\033[1m')
    BLUE = ('\033[0m', '\033[0;34m')
    RED = ('\033[0m', '\033[0;31m')
    GREY = ('\033[0m', '\033[1;30m')

TEST_EXIT_PASSED = 0
TEST_EXIT_SKIPPED = 77

# 20 minutes represented in seconds
TRAVIS_TIMEOUT_DURATION = 20 * 60

BASE_SCRIPTS = [
    # Scripts that are run by the travis build process.
    # Longest test should go first, to favor running tests in parallel
    'wallet_hd.py',
    'wallet_backup.py',
    # vv Tests less than 5m vv
    # Does not satisfy Namecoin's BDB limit.
    #'feature_block.py',
    'rpc_fundrawtransaction.py',
    # FIXME: Reenable when it supports always-segit.
    #'p2p_compactblocks.py',
    'feature_segwit.py',
    # vv Tests less than 2m vv
    'wallet_basic.py',
    'wallet_labels.py',
    'p2p_segwit.py',
    'wallet_dump.py',
    'rpc_listtransactions.py',
    # vv Tests less than 60s vv
    'p2p_sendheaders.py',
    'wallet_zapwallettxes.py',
    'wallet_importmulti.py',
    'mempool_limit.py',
    'rpc_txoutproof.py',
    'wallet_listreceivedby.py',
    'wallet_abandonconflict.py',
    # FIXME: Enable once we activate BIP9.
    #'feature_csv_activation.py',
    'rpc_rawtransaction.py',
    'wallet_address_types.py',
    'feature_reindex.py',
    # vv Tests less than 30s vv
    'wallet_keypool_topup.py',
    'interface_zmq.py',
    'interface_bitcoin_cli.py',
    'mempool_resurrect.py',
    'wallet_txn_doublespend.py --mineblock',
    'wallet_txn_clone.py',
    # FIXME: Debug and re-enable.
    #'wallet_txn_clone.py --segwit',
    'rpc_getchaintips.py',
    'interface_rest.py',
    'mempool_spend_coinbase.py',
    'mempool_reorg.py',
    'mempool_persist.py',
    'wallet_multiwallet.py',
    'wallet_multiwallet.py --usecli',
    'interface_http.py',
    'rpc_users.py',
    'feature_proxy.py',
    'rpc_signrawtransaction.py',
    'p2p_disconnect_ban.py',
    'rpc_decodescript.py',
    'rpc_blockchain.py',
    'rpc_deprecated.py',
    'wallet_disable.py',
    'rpc_net.py',
    'wallet_keypool.py',
    'p2p_mempool.py',
    'mining_prioritisetransaction.py',
    'p2p_invalid_block.py',
    'p2p_invalid_tx.py',
    # FIXME: Reenable and possibly fix once the BIP9 mining is activated.
    #'feature_versionbits_warning.py',
    'rpc_preciousblock.py',
    'wallet_importprunedfunds.py',
    'rpc_signmessage.py',
    'feature_nulldummy.py',
    'mempool_accept.py',
    'wallet_import_rescan.py',
    'mining_basic.py',
    'wallet_bumpfee.py',
    'rpc_named_arguments.py',
    'wallet_listsinceblock.py',
    'p2p_leak.py',
    'wallet_encryption.py',
    'feature_dersig.py',
    'feature_cltv.py',
    'rpc_uptime.py',
    'wallet_resendwallettransactions.py',
    'wallet_fallbackfee.py',
    'feature_minchainwork.py',
    'p2p_fingerprint.py',
    'feature_uacomment.py',
    'p2p_unrequested_blocks.py',
    'feature_logging.py',
    'p2p_node_network_limited.py',
    'feature_blocksdir.py',
    'feature_config_args.py',
    'feature_help.py',
    # Don't append tests at the end to avoid merge conflicts
    # Put them in a random line within the section that fits their approximate run-time

    # auxpow tests
    'auxpow_mining.py',
<<<<<<< HEAD
    'mining_dualalgo.py',
=======
    'auxpow_mining.py --segwit',
>>>>>>> 695fd959

    # name tests
    #'name_expiration.py',
    #'name_list.py',
    #'name_multisig.py',
    #'name_pending.py',
    #'name_rawtx.py',
    #'name_registration.py',
    #'name_reorg.py',
    #'name_scanning.py',
    #'name_wallet.py',

    # game tests
    'game_basicnames.py',
    'game_feepolicy.py',
    'game_txindex.py',
    'game_bounties.py',
    'game_kills.py',
    'game_mempool.py',
    'game_minertaxes.py',

    # Other new tests for Huntercoin.
    'rpc_getstatsforheight.py',
]

EXTENDED_SCRIPTS = [
    # These tests are not run by the travis build process.
    # Longest test should go first, to favor running tests in parallel
    'feature_pruning.py',
    # vv Tests less than 20m vv
    'feature_fee_estimation.py',
    # vv Tests less than 5m vv
    'feature_maxuploadtarget.py',
    'mempool_packages.py',
    'feature_dbcrash.py',
    # vv Tests less than 2m vv
    'feature_bip68_sequence.py',
    'mining_getblocktemplate_longpoll.py',
    'p2p_timeouts.py',
    # vv Tests less than 60s vv
    'p2p_feefilter.py',
    'rpc_bind.py',
    # vv Tests less than 30s vv
    'feature_assumevalid.py',
    'example_test.py',
    'wallet_txn_doublespend.py',
    'wallet_txn_clone.py --mineblock',
    'feature_notifications.py',
    'rpc_invalidateblock.py',
    'feature_rbf.py',
]

# Tests that are currently being skipped (e. g., because of BIP9).
SKIPPED = [
    'feature_block.py',
    'feature_csv_activation.py',
    'feature_versionbits_warning.py',
    'p2p_compactblocks.py',
]

# Place EXTENDED_SCRIPTS first since it has the 3 longest running tests
ALL_SCRIPTS = EXTENDED_SCRIPTS + BASE_SCRIPTS

NON_SCRIPTS = [
    # These are python files that live in the functional tests directory, but are not test scripts.
    "combine_logs.py",
    "create_cache.py",
    "test_runner.py",
]

def main():
    # Parse arguments and pass through unrecognised args
    parser = argparse.ArgumentParser(add_help=False,
                                     usage='%(prog)s [test_runner.py options] [script options] [scripts]',
                                     description=__doc__,
                                     epilog='''
    Help text and arguments for individual test script:''',
                                     formatter_class=argparse.RawTextHelpFormatter)
    parser.add_argument('--combinedlogslen', '-c', type=int, default=0, help='print a combined log (of length n lines) from all test nodes and test framework to the console on failure.')
    parser.add_argument('--coverage', action='store_true', help='generate a basic coverage report for the RPC interface')
    parser.add_argument('--exclude', '-x', help='specify a comma-separated-list of scripts to exclude.')
    parser.add_argument('--extended', action='store_true', help='run the extended test suite in addition to the basic tests')
    parser.add_argument('--force', '-f', action='store_true', help='run tests even on platforms where they are disabled by default (e.g. windows).')
    parser.add_argument('--help', '-h', '-?', action='store_true', help='print help text and exit')
    parser.add_argument('--jobs', '-j', type=int, default=4, help='how many test scripts to run in parallel. Default=4.')
    parser.add_argument('--keepcache', '-k', action='store_true', help='the default behavior is to flush the cache directory on startup. --keepcache retains the cache from the previous testrun.')
    parser.add_argument('--quiet', '-q', action='store_true', help='only print results summary and failure logs')
    parser.add_argument('--tmpdirprefix', '-t', default=tempfile.gettempdir(), help="Root directory for datadirs")
    args, unknown_args = parser.parse_known_args()

    # args to be passed on always start with two dashes; tests are the remaining unknown args
    tests = [arg for arg in unknown_args if arg[:2] != "--"]
    passon_args = [arg for arg in unknown_args if arg[:2] == "--"]

    # Read config generated by configure.
    config = configparser.ConfigParser()
    configfile = os.path.abspath(os.path.dirname(__file__)) + "/../config.ini"
    config.read_file(open(configfile))

    passon_args.append("--configfile=%s" % configfile)

    # Set up logging
    logging_level = logging.INFO if args.quiet else logging.DEBUG
    logging.basicConfig(format='%(message)s', level=logging_level)

    # Create base test directory
    tmpdir = "%s/bitcoin_test_runner_%s" % (args.tmpdirprefix, datetime.datetime.now().strftime("%Y%m%d_%H%M%S"))
    os.makedirs(tmpdir)

    logging.debug("Temporary test directory at %s" % tmpdir)

    enable_wallet = config["components"].getboolean("ENABLE_WALLET")
    enable_utils = config["components"].getboolean("ENABLE_UTILS")
    enable_bitcoind = config["components"].getboolean("ENABLE_BITCOIND")

    if config["environment"]["EXEEXT"] == ".exe" and not args.force:
        # https://github.com/bitcoin/bitcoin/commit/d52802551752140cf41f0d9a225a43e84404d3e9
        # https://github.com/bitcoin/bitcoin/pull/5677#issuecomment-136646964
        print("Tests currently disabled on Windows by default. Use --force option to enable")
        sys.exit(0)

    if not (enable_wallet and enable_utils and enable_bitcoind):
        print("No functional tests to run. Wallet, utils, and bitcoind must all be enabled")
        print("Rerun `configure` with -enable-wallet, -with-utils and -with-daemon and rerun make")
        sys.exit(0)

    # Build list of tests
    test_list = []
    if tests:
        # Individual tests have been specified. Run specified tests that exist
        # in the ALL_SCRIPTS list. Accept the name with or without .py extension.
        tests = [re.sub("\.py$", "", test) + ".py" for test in tests]
        for test in tests:
            if test in ALL_SCRIPTS:
                test_list.append(test)
            else:
                print("{}WARNING!{} Test '{}' not found in full test list.".format(BOLD[1], BOLD[0], test))
    elif args.extended:
        # Include extended tests
        test_list += ALL_SCRIPTS
    else:
        # Run base tests only
        test_list += BASE_SCRIPTS

    # Remove the test cases that the user has explicitly asked to exclude.
    if args.exclude:
        exclude_tests = [re.sub("\.py$", "", test) + ".py" for test in args.exclude.split(',')]
        for exclude_test in exclude_tests:
            if exclude_test in test_list:
                test_list.remove(exclude_test)
            else:
                print("{}WARNING!{} Test '{}' not found in current test list.".format(BOLD[1], BOLD[0], exclude_test))

    if not test_list:
        print("No valid test scripts specified. Check that your test is in one "
              "of the test lists in test_runner.py, or run test_runner.py with no arguments to run all tests")
        sys.exit(0)

    if args.help:
        # Print help for test_runner.py, then print help of the first script (with args removed) and exit.
        parser.print_help()
        subprocess.check_call([sys.executable, os.path.join(config["environment"]["SRCDIR"], 'test', 'functional', test_list[0].split()[0]), '-h'])
        sys.exit(0)

    check_script_list(config["environment"]["SRCDIR"])
    check_script_prefixes()

    if not args.keepcache:
        shutil.rmtree("%s/test/cache" % config["environment"]["BUILDDIR"], ignore_errors=True)

    run_tests(test_list, config["environment"]["SRCDIR"], config["environment"]["BUILDDIR"], config["environment"]["EXEEXT"], tmpdir, args.jobs, args.coverage, passon_args, args.combinedlogslen)

def run_tests(test_list, src_dir, build_dir, exeext, tmpdir, jobs=1, enable_coverage=False, args=[], combined_logs_len=0):
    # Warn if bitcoind is already running (unix only)
    try:
        if subprocess.check_output(["pidof", "namecoind"]) is not None:
            print("%sWARNING!%s There is already a namecoind process running on this system. Tests may fail unexpectedly due to resource contention!" % (BOLD[1], BOLD[0]))
    except (OSError, subprocess.SubprocessError):
        pass

    # Warn if there is a cache directory
    cache_dir = "%s/test/cache" % build_dir
    if os.path.isdir(cache_dir):
        print("%sWARNING!%s There is a cache directory here: %s. If tests fail unexpectedly, try deleting the cache directory." % (BOLD[1], BOLD[0], cache_dir))

    #Set env vars
    if "BITCOIND" not in os.environ:
        os.environ["BITCOIND"] = build_dir + '/src/huntercoind' + exeext
        os.environ["BITCOINCLI"] = build_dir + '/src/huntercoin-cli' + exeext

    tests_dir = src_dir + '/test/functional/'

    flags = ["--srcdir={}/src".format(build_dir)] + args
    flags.append("--cachedir=%s" % cache_dir)

    if enable_coverage:
        coverage = RPCCoverage()
        flags.append(coverage.flag)
        logging.debug("Initializing coverage directory at %s" % coverage.dir)
    else:
        coverage = None

    if len(test_list) > 1 and jobs > 1:
        # Populate cache
        try:
            subprocess.check_output([sys.executable, tests_dir + 'create_cache.py'] + flags + ["--tmpdir=%s/cache" % tmpdir])
        except subprocess.CalledProcessError as e:
            sys.stdout.buffer.write(e.output)
            raise

    #Run Tests
    job_queue = TestHandler(jobs, tests_dir, tmpdir, test_list, flags)
    start_time = time.time()
    test_results = []

    max_len_name = len(max(test_list, key=len))

    for _ in range(len(test_list)):
        test_result, testdir, stdout, stderr = job_queue.get_next()
        test_results.append(test_result)

        if test_result.status == "Passed":
            logging.debug("\n%s%s%s passed, Duration: %s s" % (BOLD[1], test_result.name, BOLD[0], test_result.time))
        elif test_result.status == "Skipped":
            logging.debug("\n%s%s%s skipped" % (BOLD[1], test_result.name, BOLD[0]))
        else:
            print("\n%s%s%s failed, Duration: %s s\n" % (BOLD[1], test_result.name, BOLD[0], test_result.time))
            print(BOLD[1] + 'stdout:\n' + BOLD[0] + stdout + '\n')
            print(BOLD[1] + 'stderr:\n' + BOLD[0] + stderr + '\n')
            if combined_logs_len and os.path.isdir(testdir):
                # Print the final `combinedlogslen` lines of the combined logs
                print('{}Combine the logs and print the last {} lines ...{}'.format(BOLD[1], combined_logs_len, BOLD[0]))
                print('\n============')
                print('{}Combined log for {}:{}'.format(BOLD[1], testdir, BOLD[0]))
                print('============\n')
                combined_logs, _ = subprocess.Popen([sys.executable, os.path.join(tests_dir, 'combine_logs.py'), '-c', testdir], universal_newlines=True, stdout=subprocess.PIPE).communicate()
                print("\n".join(deque(combined_logs.splitlines(), combined_logs_len)))

    print_results(test_results, max_len_name, (int(time.time() - start_time)))

    if coverage:
        coverage.report_rpc_coverage()

        logging.debug("Cleaning up coverage data")
        coverage.cleanup()

    # Clear up the temp directory if all subdirectories are gone
    if not os.listdir(tmpdir):
        os.rmdir(tmpdir)

    all_passed = all(map(lambda test_result: test_result.was_successful, test_results))

    sys.exit(not all_passed)

def print_results(test_results, max_len_name, runtime):
    results = "\n" + BOLD[1] + "%s | %s | %s\n\n" % ("TEST".ljust(max_len_name), "STATUS   ", "DURATION") + BOLD[0]

    test_results.sort(key=TestResult.sort_key)
    all_passed = True
    time_sum = 0

    for test_result in test_results:
        all_passed = all_passed and test_result.was_successful
        time_sum += test_result.time
        test_result.padding = max_len_name
        results += str(test_result)

    status = TICK + "Passed" if all_passed else CROSS + "Failed"
    if not all_passed:
        results += RED[1]
    results += BOLD[1] + "\n%s | %s | %s s (accumulated) \n" % ("ALL".ljust(max_len_name), status.ljust(9), time_sum) + BOLD[0]
    if not all_passed:
        results += RED[0]
    results += "Runtime: %s s\n" % (runtime)
    print(results)

class TestHandler:
    """
    Trigger the test scripts passed in via the list.
    """

    def __init__(self, num_tests_parallel, tests_dir, tmpdir, test_list=None, flags=None):
        assert(num_tests_parallel >= 1)
        self.num_jobs = num_tests_parallel
        self.tests_dir = tests_dir
        self.tmpdir = tmpdir
        self.test_list = test_list
        self.flags = flags
        self.num_running = 0
        # In case there is a graveyard of zombie bitcoinds, we can apply a
        # pseudorandom offset to hopefully jump over them.
        # (625 is PORT_RANGE/MAX_NODES)
        self.portseed_offset = int(time.time() * 1000) % 625
        self.jobs = []

    def get_next(self):
        while self.num_running < self.num_jobs and self.test_list:
            # Add tests
            self.num_running += 1
            test = self.test_list.pop(0)
            portseed = len(self.test_list) + self.portseed_offset
            portseed_arg = ["--portseed={}".format(portseed)]
            log_stdout = tempfile.SpooledTemporaryFile(max_size=2**16)
            log_stderr = tempfile.SpooledTemporaryFile(max_size=2**16)
            test_argv = test.split()
            testdir = "{}/{}_{}".format(self.tmpdir, re.sub(".py$", "", test_argv[0]), portseed)
            tmpdir_arg = ["--tmpdir={}".format(testdir)]
            self.jobs.append((test,
                              time.time(),
                              subprocess.Popen([sys.executable, self.tests_dir + test_argv[0]] + test_argv[1:] + self.flags + portseed_arg + tmpdir_arg,
                                               universal_newlines=True,
                                               stdout=log_stdout,
                                               stderr=log_stderr),
                              testdir,
                              log_stdout,
                              log_stderr))
        if not self.jobs:
            raise IndexError('pop from empty list')
        while True:
            # Return first proc that finishes
            time.sleep(.5)
            for job in self.jobs:
                (name, start_time, proc, testdir, log_out, log_err) = job
                if os.getenv('TRAVIS') == 'true' and int(time.time() - start_time) > TRAVIS_TIMEOUT_DURATION:
                    # In travis, timeout individual tests (to stop tests hanging and not providing useful output).
                    proc.send_signal(signal.SIGINT)
                if proc.poll() is not None:
                    log_out.seek(0), log_err.seek(0)
                    [stdout, stderr] = [log_file.read().decode('utf-8') for log_file in (log_out, log_err)]
                    log_out.close(), log_err.close()
                    if proc.returncode == TEST_EXIT_PASSED and stderr == "":
                        status = "Passed"
                    elif proc.returncode == TEST_EXIT_SKIPPED:
                        status = "Skipped"
                    else:
                        status = "Failed"
                    self.num_running -= 1
                    self.jobs.remove(job)

                    return TestResult(name, status, int(time.time() - start_time)), testdir, stdout, stderr
            print('.', end='', flush=True)

class TestResult():
    def __init__(self, name, status, time):
        self.name = name
        self.status = status
        self.time = time
        self.padding = 0

    def sort_key(self):
        if self.status == "Passed":
            return 0, self.name.lower()
        elif self.status == "Failed":
            return 2, self.name.lower()
        elif self.status == "Skipped":
            return 1, self.name.lower()

    def __repr__(self):
        if self.status == "Passed":
            color = BLUE
            glyph = TICK
        elif self.status == "Failed":
            color = RED
            glyph = CROSS
        elif self.status == "Skipped":
            color = GREY
            glyph = CIRCLE

        return color[1] + "%s | %s%s | %s s\n" % (self.name.ljust(self.padding), glyph, self.status.ljust(7), self.time) + color[0]

    @property
    def was_successful(self):
        return self.status != "Failed"


def check_script_prefixes():
    """Check that test scripts start with one of the allowed name prefixes."""

    good_prefixes_re = re.compile("(example|feature|interface|mempool|mining|p2p|rpc|wallet|auxpow|name|game)_")
    bad_script_names = [script for script in ALL_SCRIPTS if good_prefixes_re.match(script) is None]

    if bad_script_names:
        print("%sERROR:%s %d tests not meeting naming conventions:" % (BOLD[1], BOLD[0], len(bad_script_names)))
        print("  %s" % ("\n  ".join(sorted(bad_script_names))))
        raise AssertionError("Some tests are not following naming convention!")


def check_script_list(src_dir):
    """Check scripts directory.

    Check that there are no scripts in the functional tests directory which are
    not being run by pull-tester.py."""
    script_dir = src_dir + '/test/functional/'
    python_files = set([test_file for test_file in os.listdir(script_dir) if test_file.endswith(".py")])
    missed_tests = list(python_files - set(map(lambda x: x.split()[0], ALL_SCRIPTS + NON_SCRIPTS + SKIPPED)))
    if len(missed_tests) != 0:
        print("%sWARNING!%s The following scripts are not being run: %s. Check the test lists in test_runner.py." % (BOLD[1], BOLD[0], str(missed_tests)))
        if os.getenv('TRAVIS') == 'true':
            # On travis this warning is an error to prevent merging incomplete commits into master
            sys.exit(1)

class RPCCoverage():
    """
    Coverage reporting utilities for test_runner.

    Coverage calculation works by having each test script subprocess write
    coverage files into a particular directory. These files contain the RPC
    commands invoked during testing, as well as a complete listing of RPC
    commands per `bitcoin-cli help` (`rpc_interface.txt`).

    After all tests complete, the commands run are combined and diff'd against
    the complete list to calculate uncovered RPC commands.

    See also: test/functional/test_framework/coverage.py

    """
    def __init__(self):
        self.dir = tempfile.mkdtemp(prefix="coverage")
        self.flag = '--coveragedir=%s' % self.dir

    def report_rpc_coverage(self):
        """
        Print out RPC commands that were unexercised by tests.

        """
        uncovered = self._get_uncovered_rpc_commands()

        if uncovered:
            print("Uncovered RPC commands:")
            print("".join(("  - %s\n" % command) for command in sorted(uncovered)))
        else:
            print("All RPC commands covered.")

    def cleanup(self):
        return shutil.rmtree(self.dir)

    def _get_uncovered_rpc_commands(self):
        """
        Return a set of currently untested RPC commands.

        """
        # This is shared from `test/functional/test-framework/coverage.py`
        reference_filename = 'rpc_interface.txt'
        coverage_file_prefix = 'coverage.'

        coverage_ref_filename = os.path.join(self.dir, reference_filename)
        coverage_filenames = set()
        all_cmds = set()
        covered_cmds = set()

        if not os.path.isfile(coverage_ref_filename):
            raise RuntimeError("No coverage reference found")

        with open(coverage_ref_filename, 'r') as coverage_ref_file:
            all_cmds.update([line.strip() for line in coverage_ref_file.readlines()])

        for root, dirs, files in os.walk(self.dir):
            for filename in files:
                if filename.startswith(coverage_file_prefix):
                    coverage_filenames.add(os.path.join(root, filename))

        for filename in coverage_filenames:
            with open(filename, 'r') as coverage_file:
                covered_cmds.update([line.strip() for line in coverage_file.readlines()])

        return all_cmds - covered_cmds


if __name__ == '__main__':
    main()<|MERGE_RESOLUTION|>--- conflicted
+++ resolved
@@ -150,11 +150,8 @@
 
     # auxpow tests
     'auxpow_mining.py',
-<<<<<<< HEAD
+    'auxpow_mining.py --segwit',
     'mining_dualalgo.py',
-=======
-    'auxpow_mining.py --segwit',
->>>>>>> 695fd959
 
     # name tests
     #'name_expiration.py',
