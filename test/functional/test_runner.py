--- conflicted
+++ resolved
@@ -144,7 +144,7 @@
 
     # auxpow tests
     'auxpow_mining.py',
-    'dualalgo.py',
+    'mining_dualalgo.py',
 
     # name tests
     #'name_expiration.py',
@@ -167,7 +167,7 @@
     'game_minertaxes.py',
 
     # Other new tests for Huntercoin.
-    'getstatsforheight.py',
+    'rpc_getstatsforheight.py',
 ]
 
 EXTENDED_SCRIPTS = [
@@ -517,16 +517,7 @@
 def check_script_prefixes():
     """Check that test scripts start with one of the allowed name prefixes."""
 
-<<<<<<< HEAD
-    # LEEWAY is provided as a transition measure, so that pull-requests
-    # that introduce new tests that don't conform with the naming
-    # convention don't immediately cause the tests to fail.
-    LEEWAY = 10
-
-    good_prefixes_re = re.compile("(example|feature|interface|mempool|mining|p2p|rpc|wallet|name|game)_")
-=======
-    good_prefixes_re = re.compile("(example|feature|interface|mempool|mining|p2p|rpc|wallet|auxpow|name)_")
->>>>>>> 710b056a
+    good_prefixes_re = re.compile("(example|feature|interface|mempool|mining|p2p|rpc|wallet|auxpow|name|game)_")
     bad_script_names = [script for script in ALL_SCRIPTS if good_prefixes_re.match(script) is None]
 
     if bad_script_names:
