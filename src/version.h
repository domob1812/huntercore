--- conflicted
+++ resolved
@@ -9,11 +9,7 @@
  * network protocol versioning
  */
 
-<<<<<<< HEAD
-static const int PROTOCOL_VERSION = 2000000;
-=======
-static const int PROTOCOL_VERSION = 110015;
->>>>>>> a7bbc6da
+static const int PROTOCOL_VERSION = 2000015;
 
 //! initial proto version, to be increased after version/verack negotiation
 static const int INIT_PROTO_VERSION = 1000000;
@@ -50,6 +46,6 @@
 static const int SHORT_IDS_BLOCKS_VERSION = 2000000;
 
 //! not banning for invalid compact blocks starts with this version
-static const int INVALID_CB_NO_BAN_VERSION = 110015;
+static const int INVALID_CB_NO_BAN_VERSION = 2000015;
 
 #endif // BITCOIN_VERSION_H