--- conflicted
+++ resolved
@@ -3068,15 +3068,12 @@
                 const CAmount minHucFee = GetHuntercoinMinFee (txNew);
 
                 nFeeNeeded = GetMinimumFee(nBytes, coin_control, ::mempool, ::feeEstimator, &feeCalc);
-<<<<<<< HEAD
                 nFeeNeeded = std::max (nFeeNeeded, minHucFee);
-=======
                 if (feeCalc.reason == FeeReason::FALLBACK && !g_wallet_allow_fallback_fee) {
                     // eventually allow a fallback fee
                     strFailReason = _("Fee estimation failed. Fallbackfee is disabled. Wait a few blocks or enable -fallbackfee.");
                     return false;
                 }
->>>>>>> e35a5910
 
                 // If we made it here and we aren't even able to meet the relay fee on the next pass, give up
                 // because we must be at the maximum allowed fee.
