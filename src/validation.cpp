// Copyright (c) 2009-2010 Satoshi Nakamoto
// Copyright (c) 2009-2016 The Bitcoin Core developers
// Distributed under the MIT software license, see the accompanying
// file COPYING or http://www.opensource.org/licenses/mit-license.php.

#include "validation.h"

#include "arith_uint256.h"
#include "auxpow.h"
#include "chain.h"
#include "chainparams.h"
#include "checkpoints.h"
#include "checkqueue.h"
#include "consensus/consensus.h"
#include "consensus/merkle.h"
#include "consensus/tx_verify.h"
#include "consensus/validation.h"
#include "cuckoocache.h"
#include "fs.h"
#include "hash.h"
#include "init.h"
#include "policy/fees.h"
#include "policy/policy.h"
#include "policy/rbf.h"
#include "pow.h"
#include "primitives/block.h"
#include "primitives/transaction.h"
#include "random.h"
#include "reverse_iterator.h"
#include "script/script.h"
#include "script/sigcache.h"
#include "script/standard.h"
#include "timedata.h"
#include "tinyformat.h"
#include "txdb.h"
#include "txmempool.h"
#include "ui_interface.h"
#include "undo.h"
#include "util.h"
#include "utilmoneystr.h"
#include "utilstrencodings.h"
#include "validationinterface.h"
#include "versionbits.h"
#include "warnings.h"

#include <atomic>
#include <sstream>

#include <boost/algorithm/string/replace.hpp>
#include <boost/algorithm/string/join.hpp>
#include <boost/thread.hpp>

#if defined(NDEBUG)
# error "Bitcoin cannot be compiled without assertions."
#endif

/**
 * Global state
 */

CCriticalSection cs_main;

BlockMap mapBlockIndex;
CChain chainActive;
CBlockIndex *pindexBestHeader = NULL;
CWaitableCriticalSection csBestBlock;
CConditionVariable cvBlockChange;
int nScriptCheckThreads = 0;
std::atomic_bool fImporting(false);
bool fReindex = false;
bool fTxIndex = false;
bool fHavePruned = false;
bool fPruneMode = false;
bool fIsBareMultisigStd = DEFAULT_PERMIT_BAREMULTISIG;
bool fRequireStandard = true;
bool fCheckBlockIndex = false;
bool fCheckpointsEnabled = DEFAULT_CHECKPOINTS_ENABLED;
size_t nCoinCacheUsage = 5000 * 300;
uint64_t nPruneTarget = 0;
int64_t nMaxTipAge = DEFAULT_MAX_TIP_AGE;
bool fEnableReplacement = DEFAULT_ENABLE_REPLACEMENT;

uint256 hashAssumeValid;

CFeeRate minRelayTxFee = CFeeRate(DEFAULT_MIN_RELAY_TX_FEE);
CAmount maxTxFee = DEFAULT_TRANSACTION_MAXFEE;

CBlockPolicyEstimator feeEstimator;
CTxMemPool mempool(&feeEstimator);

static void CheckBlockIndex(const Consensus::Params& consensusParams);

/** Constant stuff for coinbase transactions we create: */
CScript COINBASE_FLAGS;

const std::string strMessageMagic = "Bitcoin Signed Message:\n";

// Internal stuff
namespace {

    struct CBlockIndexWorkComparator
    {
        bool operator()(const CBlockIndex *pa, const CBlockIndex *pb) const {
            // First sort by most total work, ...
            if (pa->nChainWork > pb->nChainWork) return false;
            if (pa->nChainWork < pb->nChainWork) return true;

            // ... then by earliest time received, ...
            if (pa->nSequenceId < pb->nSequenceId) return false;
            if (pa->nSequenceId > pb->nSequenceId) return true;

            // Use pointer address as tie breaker (should only happen with blocks
            // loaded from disk, as those all have id 0).
            if (pa < pb) return false;
            if (pa > pb) return true;

            // Identical blocks.
            return false;
        }
    };

    CBlockIndex *pindexBestInvalid;

    /**
     * The set of all CBlockIndex entries with BLOCK_VALID_TRANSACTIONS (for itself and all ancestors) and
     * as good as our current tip or better. Entries may be failed, though, and pruning nodes may be
     * missing the data for the block.
     */
    std::set<CBlockIndex*, CBlockIndexWorkComparator> setBlockIndexCandidates;
    /** All pairs A->B, where A (or one of its ancestors) misses transactions, but B has transactions.
     * Pruned nodes may have entries where B is missing data.
     */
    std::multimap<CBlockIndex*, CBlockIndex*> mapBlocksUnlinked;

    CCriticalSection cs_LastBlockFile;
    std::vector<CBlockFileInfo> vinfoBlockFile;
    int nLastBlockFile = 0;
    /** Global flag to indicate we should check to see if there are
     *  block/undo files that should be deleted.  Set on startup
     *  or if we allocate more file space when we're in prune mode
     */
    bool fCheckForPruning = false;

    /**
     * Every received block is assigned a unique and increasing identifier, so we
     * know which one to give priority in case of a fork.
     */
    CCriticalSection cs_nBlockSequenceId;
    /** Blocks loaded from disk are assigned id 0, so start the counter at 1. */
    int32_t nBlockSequenceId = 1;
    /** Decreasing counter (used by subsequent preciousblock calls). */
    int32_t nBlockReverseSequenceId = -1;
    /** chainwork for the last block that preciousblock has been applied to. */
    arith_uint256 nLastPreciousChainwork = 0;

    /** Dirty block index entries. */
    std::set<CBlockIndex*> setDirtyBlockIndex;

    /** Dirty block file entries. */
    std::set<int> setDirtyFileInfo;
} // anon namespace

CBlockIndex* FindForkInGlobalIndex(const CChain& chain, const CBlockLocator& locator)
{
    // Find the first block the caller has in the main chain
    for (const uint256& hash : locator.vHave) {
        BlockMap::iterator mi = mapBlockIndex.find(hash);
        if (mi != mapBlockIndex.end())
        {
            CBlockIndex* pindex = (*mi).second;
            if (chain.Contains(pindex))
                return pindex;
            if (pindex->GetAncestor(chain.Height()) == chain.Tip()) {
                return chain.Tip();
            }
        }
    }
    return chain.Genesis();
}

CCoinsViewDB *pcoinsdbview = NULL;
CCoinsViewCache *pcoinsTip = NULL;
CBlockTreeDB *pblocktree = NULL;

enum FlushStateMode {
    FLUSH_STATE_NONE,
    FLUSH_STATE_IF_NEEDED,
    FLUSH_STATE_PERIODIC,
    FLUSH_STATE_ALWAYS
};

// See definition for documentation
static bool FlushStateToDisk(const CChainParams& chainParams, CValidationState &state, FlushStateMode mode, int nManualPruneHeight=0);
static void FindFilesToPruneManual(std::set<int>& setFilesToPrune, int nManualPruneHeight);
static void FindFilesToPrune(std::set<int>& setFilesToPrune, uint64_t nPruneAfterHeight);
bool CheckInputs(const CTransaction& tx, CValidationState &state, const CCoinsViewCache &inputs, bool fScriptChecks, unsigned int flags, bool cacheSigStore, bool cacheFullScriptStore, PrecomputedTransactionData& txdata, std::vector<CScriptCheck> *pvChecks = nullptr);
static FILE* OpenUndoFile(const CDiskBlockPos &pos, bool fReadOnly = false);

bool CheckFinalTx(const CTransaction &tx, int flags)
{
    AssertLockHeld(cs_main);

    // By convention a negative value for flags indicates that the
    // current network-enforced consensus rules should be used. In
    // a future soft-fork scenario that would mean checking which
    // rules would be enforced for the next block and setting the
    // appropriate flags. At the present time no soft-forks are
    // scheduled, so no flags are set.
    flags = std::max(flags, 0);

    // CheckFinalTx() uses chainActive.Height()+1 to evaluate
    // nLockTime because when IsFinalTx() is called within
    // CBlock::AcceptBlock(), the height of the block *being*
    // evaluated is what is used. Thus if we want to know if a
    // transaction can be part of the *next* block, we need to call
    // IsFinalTx() with one more than chainActive.Height().
    const int nBlockHeight = chainActive.Height() + 1;

    // BIP113 will require that time-locked transactions have nLockTime set to
    // less than the median time of the previous block they're contained in.
    // When the next block is created its previous block will be the current
    // chain tip, so we use that to calculate the median time passed to
    // IsFinalTx() if LOCKTIME_MEDIAN_TIME_PAST is set.
    const int64_t nBlockTime = (flags & LOCKTIME_MEDIAN_TIME_PAST)
                             ? chainActive.Tip()->GetMedianTimePast()
                             : GetAdjustedTime();

    return IsFinalTx(tx, nBlockHeight, nBlockTime);
}

bool TestLockPointValidity(const LockPoints* lp)
{
    AssertLockHeld(cs_main);
    assert(lp);
    // If there are relative lock times then the maxInputBlock will be set
    // If there are no relative lock times, the LockPoints don't depend on the chain
    if (lp->maxInputBlock) {
        // Check whether chainActive is an extension of the block at which the LockPoints
        // calculation was valid.  If not LockPoints are no longer valid
        if (!chainActive.Contains(lp->maxInputBlock)) {
            return false;
        }
    }

    // LockPoints still valid
    return true;
}

bool CheckSequenceLocks(const CTransaction &tx, int flags, LockPoints* lp, bool useExistingLockPoints)
{
    AssertLockHeld(cs_main);
    AssertLockHeld(mempool.cs);

    CBlockIndex* tip = chainActive.Tip();
    CBlockIndex index;
    index.pprev = tip;
    // CheckSequenceLocks() uses chainActive.Height()+1 to evaluate
    // height based locks because when SequenceLocks() is called within
    // ConnectBlock(), the height of the block *being*
    // evaluated is what is used.
    // Thus if we want to know if a transaction can be part of the
    // *next* block, we need to use one more than chainActive.Height()
    index.nHeight = tip->nHeight + 1;

    std::pair<int, int64_t> lockPair;
    if (useExistingLockPoints) {
        assert(lp);
        lockPair.first = lp->height;
        lockPair.second = lp->time;
    }
    else {
        // pcoinsTip contains the UTXO set for chainActive.Tip()
        CCoinsViewMemPool viewMemPool(pcoinsTip, mempool);
        std::vector<int> prevheights;
        prevheights.resize(tx.vin.size());
        for (size_t txinIndex = 0; txinIndex < tx.vin.size(); txinIndex++) {
            const CTxIn& txin = tx.vin[txinIndex];
            Coin coin;
            if (!viewMemPool.GetCoin(txin.prevout, coin)) {
                return error("%s: Missing input", __func__);
            }
            if (coin.nHeight == MEMPOOL_HEIGHT) {
                // Assume all mempool transaction confirm in the next block
                prevheights[txinIndex] = tip->nHeight + 1;
            } else {
                prevheights[txinIndex] = coin.nHeight;
            }
        }
        lockPair = CalculateSequenceLocks(tx, flags, &prevheights, index);
        if (lp) {
            lp->height = lockPair.first;
            lp->time = lockPair.second;
            // Also store the hash of the block with the highest height of
            // all the blocks which have sequence locked prevouts.
            // This hash needs to still be on the chain
            // for these LockPoint calculations to be valid
            // Note: It is impossible to correctly calculate a maxInputBlock
            // if any of the sequence locked inputs depend on unconfirmed txs,
            // except in the special case where the relative lock time/height
            // is 0, which is equivalent to no sequence lock. Since we assume
            // input height of tip+1 for mempool txs and test the resulting
            // lockPair from CalculateSequenceLocks against tip+1.  We know
            // EvaluateSequenceLocks will fail if there was a non-zero sequence
            // lock on a mempool input, so we can use the return value of
            // CheckSequenceLocks to indicate the LockPoints validity
            int maxInputHeight = 0;
            for (int height : prevheights) {
                // Can ignore mempool inputs since we'll fail if they had non-zero locks
                if (height != tip->nHeight+1) {
                    maxInputHeight = std::max(maxInputHeight, height);
                }
            }
            lp->maxInputBlock = tip->GetAncestor(maxInputHeight);
        }
    }
    return EvaluateSequenceLocks(index, lockPair);
}

// Returns the script flags which should be checked for a given block
static unsigned int GetBlockScriptFlags(const CBlockIndex* pindex, const Consensus::Params& chainparams);

static void LimitMempoolSize(CTxMemPool& pool, size_t limit, unsigned long age) {
    int expired = pool.Expire(GetTime() - age);
    if (expired != 0) {
        LogPrint(BCLog::MEMPOOL, "Expired %i transactions from the memory pool\n", expired);
    }

    std::vector<COutPoint> vNoSpendsRemaining;
    pool.TrimToSize(limit, &vNoSpendsRemaining);
    for (const COutPoint& removed : vNoSpendsRemaining)
        pcoinsTip->Uncache(removed);
}

/** Convert CValidationState to a human-readable message for logging */
std::string FormatStateMessage(const CValidationState &state)
{
    return strprintf("%s%s (code %i)",
        state.GetRejectReason(),
        state.GetDebugMessage().empty() ? "" : ", "+state.GetDebugMessage(),
        state.GetRejectCode());
}

static bool IsCurrentForFeeEstimation()
{
    AssertLockHeld(cs_main);
    if (IsInitialBlockDownload())
        return false;
    if (chainActive.Tip()->GetBlockTime() < (GetTime() - MAX_FEE_ESTIMATION_TIP_AGE))
        return false;
    if (chainActive.Height() < pindexBestHeader->nHeight - 1)
        return false;
    return true;
}

/* Make mempool consistent after a reorg, by re-adding or recursively erasing
 * disconnected block transactions from the mempool, and also removing any
 * other transactions from the mempool that are no longer valid given the new
 * tip/height.
 *
 * Note: we assume that disconnectpool only contains transactions that are NOT
 * confirmed in the current chain nor already in the mempool (otherwise,
 * in-mempool descendants of such transactions would be removed).
 *
 * Passing fAddToMempool=false will skip trying to add the transactions back,
 * and instead just erase from the mempool as needed.
 */

void UpdateMempoolForReorg(DisconnectedBlockTransactions &disconnectpool, bool fAddToMempool)
{
    AssertLockHeld(cs_main);
    std::vector<uint256> vHashUpdate;
    // disconnectpool's insertion_order index sorts the entries from
    // oldest to newest, but the oldest entry will be the last tx from the
    // latest mined block that was disconnected.
    // Iterate disconnectpool in reverse, so that we add transactions
    // back to the mempool starting with the earliest transaction that had
    // been previously seen in a block.
    auto it = disconnectpool.queuedTx.get<insertion_order>().rbegin();
    while (it != disconnectpool.queuedTx.get<insertion_order>().rend()) {
        // ignore validation errors in resurrected transactions
        CValidationState stateDummy;
        if (!fAddToMempool || (*it)->IsCoinBase() || !AcceptToMemoryPool(mempool, stateDummy, *it, false, NULL, NULL, true)) {
            // If the transaction doesn't make it in to the mempool, remove any
            // transactions that depend on it (which would now be orphans).
            mempool.removeRecursive(**it, MemPoolRemovalReason::REORG);
        } else if (mempool.exists((*it)->GetHash())) {
            vHashUpdate.push_back((*it)->GetHash());
        }
        ++it;
    }
    disconnectpool.queuedTx.clear();
    // AcceptToMemoryPool/addUnchecked all assume that new mempool entries have
    // no in-mempool children, which is generally not true when adding
    // previously-confirmed transactions back to the mempool.
    // UpdateTransactionsFromBlock finds descendants of any transactions in
    // the disconnectpool that were added back and cleans up the mempool state.
    mempool.UpdateTransactionsFromBlock(vHashUpdate);

    // We also need to remove any now-immature transactions
    mempool.removeForReorg(pcoinsTip, chainActive.Tip()->nHeight + 1, STANDARD_LOCKTIME_VERIFY_FLAGS);
    // Re-limit mempool size, in case we added any transactions
    LimitMempoolSize(mempool, GetArg("-maxmempool", DEFAULT_MAX_MEMPOOL_SIZE) * 1000000, GetArg("-mempoolexpiry", DEFAULT_MEMPOOL_EXPIRY) * 60 * 60);
}

// Used to avoid mempool polluting consensus critical paths if CCoinsViewMempool
// were somehow broken and returning the wrong scriptPubKeys
static bool CheckInputsFromMempoolAndCache(const CTransaction& tx, CValidationState &state, const CCoinsViewCache &view, CTxMemPool& pool,
                 unsigned int flags, bool cacheSigStore, PrecomputedTransactionData& txdata) {
    AssertLockHeld(cs_main);

    // pool.cs should be locked already, but go ahead and re-take the lock here
    // to enforce that mempool doesn't change between when we check the view
    // and when we actually call through to CheckInputs
    LOCK(pool.cs);

    assert(!tx.IsCoinBase());
    for (const CTxIn& txin : tx.vin) {
        const Coin& coin = view.AccessCoin(txin.prevout);

        // At this point we haven't actually checked if the coins are all
        // available (or shouldn't assume we have, since CheckInputs does).
        // So we just return failure if the inputs are not available here,
        // and then only have to check equivalence for available inputs.
        if (coin.IsSpent()) return false;

        const CTransactionRef& txFrom = pool.get(txin.prevout.hash);
        if (txFrom) {
            assert(txFrom->GetHash() == txin.prevout.hash);
            assert(txFrom->vout.size() > txin.prevout.n);
            assert(txFrom->vout[txin.prevout.n] == coin.out);
        } else {
            const Coin& coinFromDisk = pcoinsTip->AccessCoin(txin.prevout);
            assert(!coinFromDisk.IsSpent());
            assert(coinFromDisk.out == coin.out);
        }
    }

    return CheckInputs(tx, state, view, true, flags, cacheSigStore, true, txdata);
}

static bool AcceptToMemoryPoolWorker(const CChainParams& chainparams, CTxMemPool& pool, CValidationState& state, const CTransactionRef& ptx, bool fLimitFree,
                              bool* pfMissingInputs, int64_t nAcceptTime, std::list<CTransactionRef>* plTxnReplaced,
                              bool fOverrideMempoolLimit, const CAmount& nAbsurdFee, std::vector<COutPoint>& coins_to_uncache)
{
    const CTransaction& tx = *ptx;
    const uint256 hash = tx.GetHash();
    AssertLockHeld(cs_main);
    if (pfMissingInputs)
        *pfMissingInputs = false;

    if (!CheckTransaction(tx, state))
        return false; // state filled in by CheckTransaction

    // Coinbase is only valid in a block, not as a loose transaction
    if (tx.IsCoinBase())
        return state.DoS(100, false, REJECT_INVALID, "coinbase");

    // Reject transactions with witness before segregated witness activates (override with -prematurewitness)
    bool witnessEnabled = IsWitnessEnabled(chainActive.Tip(), chainparams.GetConsensus());
    if (!GetBoolArg("-prematurewitness", false) && tx.HasWitness() && !witnessEnabled) {
        return state.DoS(0, false, REJECT_NONSTANDARD, "no-witness-yet", true);
    }

    // Rather not work on nonstandard transactions (unless -testnet/-regtest)
    std::string reason;
    if (fRequireStandard && !IsStandardTx(tx, reason, witnessEnabled))
        return state.DoS(0, false, REJECT_NONSTANDARD, reason);

    // Only accept nLockTime-using transactions that can be mined in the next
    // block; we don't want our mempool filled up with transactions that can't
    // be mined yet.
    if (!CheckFinalTx(tx, STANDARD_LOCKTIME_VERIFY_FLAGS))
        return state.DoS(0, false, REJECT_NONSTANDARD, "non-final");

    // is it already in the memory pool?
    if (pool.exists(hash)) {
        return state.Invalid(false, REJECT_DUPLICATE, "txn-already-in-mempool");
    }

    // Check for conflicts with in-memory transactions
    std::set<uint256> setConflicts;
    {
    LOCK(pool.cs); // protect pool.mapNextTx
    for (const CTxIn &txin : tx.vin)
    {
        auto itConflicting = pool.mapNextTx.find(txin.prevout);
        if (itConflicting != pool.mapNextTx.end())
        {
            const CTransaction *ptxConflicting = itConflicting->second;
            if (!setConflicts.count(ptxConflicting->GetHash()))
            {
                // Allow opt-out of transaction replacement by setting
                // nSequence > MAX_BIP125_RBF_SEQUENCE (SEQUENCE_FINAL-2) on all inputs.
                //
                // SEQUENCE_FINAL-1 is picked to still allow use of nLockTime by
                // non-replaceable transactions. All inputs rather than just one
                // is for the sake of multi-party protocols, where we don't
                // want a single party to be able to disable replacement.
                //
                // The opt-out ignores descendants as anyone relying on
                // first-seen mempool behavior should be checking all
                // unconfirmed ancestors anyway; doing otherwise is hopelessly
                // insecure.
                bool fReplacementOptOut = true;
                if (fEnableReplacement)
                {
                    for (const CTxIn &_txin : ptxConflicting->vin)
                    {
                        if (_txin.nSequence <= MAX_BIP125_RBF_SEQUENCE)
                        {
                            fReplacementOptOut = false;
                            break;
                        }
                    }
                }
                if (fReplacementOptOut) {
                    return state.Invalid(false, REJECT_DUPLICATE, "txn-mempool-conflict");
                }

                setConflicts.insert(ptxConflicting->GetHash());
            }
        }
    }

    if (!pool.checkNameOps(tx))
        return false;
    }

    {
        CCoinsView dummy;
        CCoinsViewCache view(&dummy);

        CAmount nValueIn = 0;
        LockPoints lp;
        {
        LOCK(pool.cs);
        CCoinsViewMemPool viewMemPool(pcoinsTip, pool);
        view.SetBackend(viewMemPool);

        // do all inputs exist?
        for (const CTxIn txin : tx.vin) {
            if (!pcoinsTip->HaveCoinInCache(txin.prevout)) {
                coins_to_uncache.push_back(txin.prevout);
            }
            if (!view.HaveCoin(txin.prevout)) {
                // Are inputs missing because we already have the tx?
                for (size_t out = 0; out < tx.vout.size(); out++) {
                    // Optimistically just do efficient check of cache for outputs
                    if (pcoinsTip->HaveCoinInCache(COutPoint(hash, out))) {
                        return state.Invalid(false, REJECT_DUPLICATE, "txn-already-known");
                    }
                }
                // Otherwise assume this might be an orphan tx for which we just haven't seen parents yet
                if (pfMissingInputs) {
                    *pfMissingInputs = true;
                }
                return false; // fMissingInputs and !state.IsInvalid() is used to detect this condition, don't set state.Invalid()
            }
        }

        // Bring the best block into scope
        view.GetBestBlock();

        /* If this is a name update (or firstupdate), make sure that the
           existing name entry (if any) is in the dummy cache.  Otherwise
           tx validation done below (in CheckInputs) will not be correct.  */
        for (const auto& txout : tx.vout)
        {
            const CNameScript nameOp(txout.scriptPubKey);
            if (nameOp.isNameOp() && nameOp.isAnyUpdate())
            {
                const valtype& name = nameOp.getOpName();
                CNameData data;
                if (view.GetName(name, data))
                    view.SetName(name, data, false);
            }
        }

        nValueIn = view.GetValueIn(tx);

        // we have all inputs cached now, so switch back to dummy, so we don't need to keep lock on mempool
        view.SetBackend(dummy);

        // Only accept BIP68 sequence locked transactions that can be mined in the next
        // block; we don't want our mempool filled up with transactions that can't
        // be mined yet.
        // Must keep pool.cs for this unless we change CheckSequenceLocks to take a
        // CoinsViewCache instead of create its own
        if (!CheckSequenceLocks(tx, STANDARD_LOCKTIME_VERIFY_FLAGS, &lp))
            return state.DoS(0, false, REJECT_NONSTANDARD, "non-BIP68-final");
        }

        // Check for non-standard pay-to-script-hash in inputs
        if (fRequireStandard && !AreInputsStandard(tx, view))
            return state.Invalid(false, REJECT_NONSTANDARD, "bad-txns-nonstandard-inputs");

        // Check for non-standard witness in P2WSH
        if (tx.HasWitness() && fRequireStandard && !IsWitnessStandard(tx, view))
            return state.DoS(0, false, REJECT_NONSTANDARD, "bad-witness-nonstandard", true);

        // Verify the name transaction, to ensure that the structure is valid
        // (e. g., not multiple name outputs).  This is something that is
        // assumed to be true later on, for instance in the constructor of
        // CTxMemPoolEntry.  The check is redone later in CheckInputs, but that
        // point is too late and it does not hurt to do the check twice.
        // This is necessary to fix #116.
        if (!CheckNameTransaction (tx, GetSpendHeight(view), view, state,
                                   SCRIPT_VERIFY_NAMES_MEMPOOL))
            return state.Invalid(false, 0, "", "Tx invalid for Namecoin");

        int64_t nSigOpsCost = GetTransactionSigOpCost(tx, view, STANDARD_SCRIPT_VERIFY_FLAGS);

        CAmount nValueOut = tx.GetValueOut();
        CAmount nFees = nValueIn-nValueOut;
        // nModifiedFees includes any fee deltas from PrioritiseTransaction
        CAmount nModifiedFees = nFees;
        pool.ApplyDelta(hash, nModifiedFees);

        // Keep track of transactions that spend a coinbase, which we re-scan
        // during reorgs to ensure COINBASE_MATURITY is still met.
        bool fSpendsCoinbase = false;
        for (const CTxIn &txin : tx.vin) {
            const Coin &coin = view.AccessCoin(txin.prevout);
            if (coin.IsCoinBase()) {
                fSpendsCoinbase = true;
                break;
            }
        }

        CTxMemPoolEntry entry(ptx, nFees, nAcceptTime, chainActive.Height(),
                              fSpendsCoinbase, nSigOpsCost, lp);
        unsigned int nSize = entry.GetTxSize();

        // Check that the transaction doesn't have an excessive number of
        // sigops, making it impossible to mine. Since the coinbase transaction
        // itself can contain sigops MAX_STANDARD_TX_SIGOPS is less than
        // MAX_BLOCK_SIGOPS; we still consider this an invalid rather than
        // merely non-standard transaction.
        if (nSigOpsCost > MAX_STANDARD_TX_SIGOPS_COST)
            return state.DoS(0, false, REJECT_NONSTANDARD, "bad-txns-too-many-sigops", false,
                strprintf("%d", nSigOpsCost));

        CAmount mempoolRejectFee = pool.GetMinFee(GetArg("-maxmempool", DEFAULT_MAX_MEMPOOL_SIZE) * 1000000).GetFee(nSize);
        if (mempoolRejectFee > 0 && nModifiedFees < mempoolRejectFee) {
            return state.DoS(0, false, REJECT_INSUFFICIENTFEE, "mempool min fee not met", false, strprintf("%d < %d", nFees, mempoolRejectFee));
        }

        // No transactions are allowed below minRelayTxFee except from disconnected blocks
        if (fLimitFree && nModifiedFees < ::minRelayTxFee.GetFee(nSize)) {
            return state.DoS(0, false, REJECT_INSUFFICIENTFEE, "min relay fee not met");
        }

        if (nAbsurdFee && nFees > nAbsurdFee)
            return state.Invalid(false,
                REJECT_HIGHFEE, "absurdly-high-fee",
                strprintf("%d > %d", nFees, nAbsurdFee));

        // Calculate in-mempool ancestors, up to a limit.
        CTxMemPool::setEntries setAncestors;
        size_t nLimitAncestors = GetArg("-limitancestorcount", DEFAULT_ANCESTOR_LIMIT);
        size_t nLimitAncestorSize = GetArg("-limitancestorsize", DEFAULT_ANCESTOR_SIZE_LIMIT)*1000;
        size_t nLimitDescendants = GetArg("-limitdescendantcount", DEFAULT_DESCENDANT_LIMIT);
        size_t nLimitDescendantSize = GetArg("-limitdescendantsize", DEFAULT_DESCENDANT_SIZE_LIMIT)*1000;
        std::string errString;
        if (!pool.CalculateMemPoolAncestors(entry, setAncestors, nLimitAncestors, nLimitAncestorSize, nLimitDescendants, nLimitDescendantSize, errString)) {
            return state.DoS(0, false, REJECT_NONSTANDARD, "too-long-mempool-chain", false, errString);
        }

        // A transaction that spends outputs that would be replaced by it is invalid. Now
        // that we have the set of all ancestors we can detect this
        // pathological case by making sure setConflicts and setAncestors don't
        // intersect.
        for (CTxMemPool::txiter ancestorIt : setAncestors)
        {
            const uint256 &hashAncestor = ancestorIt->GetTx().GetHash();
            if (setConflicts.count(hashAncestor))
            {
                return state.DoS(10, false,
                                 REJECT_INVALID, "bad-txns-spends-conflicting-tx", false,
                                 strprintf("%s spends conflicting transaction %s",
                                           hash.ToString(),
                                           hashAncestor.ToString()));
            }
        }

        // Check if it's economically rational to mine this transaction rather
        // than the ones it replaces.
        CAmount nConflictingFees = 0;
        size_t nConflictingSize = 0;
        uint64_t nConflictingCount = 0;
        CTxMemPool::setEntries allConflicting;

        // If we don't hold the lock allConflicting might be incomplete; the
        // subsequent RemoveStaged() and addUnchecked() calls don't guarantee
        // mempool consistency for us.
        LOCK(pool.cs);
        const bool fReplacementTransaction = setConflicts.size();
        if (fReplacementTransaction)
        {
            CFeeRate newFeeRate(nModifiedFees, nSize);
            std::set<uint256> setConflictsParents;
            const int maxDescendantsToVisit = 100;
            CTxMemPool::setEntries setIterConflicting;
            for (const uint256 &hashConflicting : setConflicts)
            {
                CTxMemPool::txiter mi = pool.mapTx.find(hashConflicting);
                if (mi == pool.mapTx.end())
                    continue;

                // Save these to avoid repeated lookups
                setIterConflicting.insert(mi);

                // Don't allow the replacement to reduce the feerate of the
                // mempool.
                //
                // We usually don't want to accept replacements with lower
                // feerates than what they replaced as that would lower the
                // feerate of the next block. Requiring that the feerate always
                // be increased is also an easy-to-reason about way to prevent
                // DoS attacks via replacements.
                //
                // The mining code doesn't (currently) take children into
                // account (CPFP) so we only consider the feerates of
                // transactions being directly replaced, not their indirect
                // descendants. While that does mean high feerate children are
                // ignored when deciding whether or not to replace, we do
                // require the replacement to pay more overall fees too,
                // mitigating most cases.
                CFeeRate oldFeeRate(mi->GetModifiedFee(), mi->GetTxSize());
                if (newFeeRate <= oldFeeRate)
                {
                    return state.DoS(0, false,
                            REJECT_INSUFFICIENTFEE, "insufficient fee", false,
                            strprintf("rejecting replacement %s; new feerate %s <= old feerate %s",
                                  hash.ToString(),
                                  newFeeRate.ToString(),
                                  oldFeeRate.ToString()));
                }

                for (const CTxIn &txin : mi->GetTx().vin)
                {
                    setConflictsParents.insert(txin.prevout.hash);
                }

                nConflictingCount += mi->GetCountWithDescendants();
            }
            // This potentially overestimates the number of actual descendants
            // but we just want to be conservative to avoid doing too much
            // work.
            if (nConflictingCount <= maxDescendantsToVisit) {
                // If not too many to replace, then calculate the set of
                // transactions that would have to be evicted
                for (CTxMemPool::txiter it : setIterConflicting) {
                    pool.CalculateDescendants(it, allConflicting);
                }
                for (CTxMemPool::txiter it : allConflicting) {
                    nConflictingFees += it->GetModifiedFee();
                    nConflictingSize += it->GetTxSize();
                }
            } else {
                return state.DoS(0, false,
                        REJECT_NONSTANDARD, "too many potential replacements", false,
                        strprintf("rejecting replacement %s; too many potential replacements (%d > %d)\n",
                            hash.ToString(),
                            nConflictingCount,
                            maxDescendantsToVisit));
            }

            for (unsigned int j = 0; j < tx.vin.size(); j++)
            {
                // We don't want to accept replacements that require low
                // feerate junk to be mined first. Ideally we'd keep track of
                // the ancestor feerates and make the decision based on that,
                // but for now requiring all new inputs to be confirmed works.
                if (!setConflictsParents.count(tx.vin[j].prevout.hash))
                {
                    // Rather than check the UTXO set - potentially expensive -
                    // it's cheaper to just check if the new input refers to a
                    // tx that's in the mempool.
                    if (pool.mapTx.find(tx.vin[j].prevout.hash) != pool.mapTx.end())
                        return state.DoS(0, false,
                                         REJECT_NONSTANDARD, "replacement-adds-unconfirmed", false,
                                         strprintf("replacement %s adds unconfirmed input, idx %d",
                                                  hash.ToString(), j));
                }
            }

            // The replacement must pay greater fees than the transactions it
            // replaces - if we did the bandwidth used by those conflicting
            // transactions would not be paid for.
            if (nModifiedFees < nConflictingFees)
            {
                return state.DoS(0, false,
                                 REJECT_INSUFFICIENTFEE, "insufficient fee", false,
                                 strprintf("rejecting replacement %s, less fees than conflicting txs; %s < %s",
                                          hash.ToString(), FormatMoney(nModifiedFees), FormatMoney(nConflictingFees)));
            }

            // Finally in addition to paying more fees than the conflicts the
            // new transaction must pay for its own bandwidth.
            CAmount nDeltaFees = nModifiedFees - nConflictingFees;
            if (nDeltaFees < ::incrementalRelayFee.GetFee(nSize))
            {
                return state.DoS(0, false,
                        REJECT_INSUFFICIENTFEE, "insufficient fee", false,
                        strprintf("rejecting replacement %s, not enough additional fees to relay; %s < %s",
                              hash.ToString(),
                              FormatMoney(nDeltaFees),
                              FormatMoney(::incrementalRelayFee.GetFee(nSize))));
            }
        }

        unsigned int scriptVerifyFlags = STANDARD_SCRIPT_VERIFY_FLAGS;
        if (!chainparams.RequireStandard()) {
            scriptVerifyFlags = GetArg("-promiscuousmempoolflags", scriptVerifyFlags);
        }
        scriptVerifyFlags |= SCRIPT_VERIFY_NAMES_MEMPOOL;

        // Check against previous transactions
        // This is done last to help prevent CPU exhaustion denial-of-service attacks.
        PrecomputedTransactionData txdata(tx);
        if (!CheckInputs(tx, state, view, true, scriptVerifyFlags, true, false, txdata)) {
            // SCRIPT_VERIFY_CLEANSTACK requires SCRIPT_VERIFY_WITNESS, so we
            // need to turn both off, and compare against just turning off CLEANSTACK
            // to see if the failure is specifically due to witness validation.
            CValidationState stateDummy; // Want reported failures to be from first CheckInputs
            if (!tx.HasWitness() && CheckInputs(tx, stateDummy, view, true, scriptVerifyFlags & ~(SCRIPT_VERIFY_WITNESS | SCRIPT_VERIFY_CLEANSTACK), true, false, txdata) &&
                !CheckInputs(tx, stateDummy, view, true, scriptVerifyFlags & ~SCRIPT_VERIFY_CLEANSTACK, true, false, txdata)) {
                // Only the witness is missing, so the transaction itself may be fine.
                state.SetCorruptionPossible();
            }
            return false; // state filled in by CheckInputs
        }

        // Check again against the current block tip's script verification
        // flags to cache our script execution flags. This is, of course,
        // useless if the next block has different script flags from the
        // previous one, but because the cache tracks script flags for us it
        // will auto-invalidate and we'll just have a few blocks of extra
        // misses on soft-fork activation.
        //
        // This is also useful in case of bugs in the standard flags that cause
        // transactions to pass as valid when they're actually invalid. For
        // instance the STRICTENC flag was incorrectly allowing certain
        // CHECKSIG NOT scripts to pass, even though they were invalid.
        //
        // There is a similar check in CreateNewBlock() to prevent creating
        // invalid blocks (using TestBlockValidity), however allowing such
        // transactions into the mempool can be exploited as a DoS attack.
        //
        // Namecoin actually allows some scripts into the mempool that would
        // not (yet) be valid in a block, namely premature NAME_FIRSTUPDATE's.
        // Thus add the mempool-flag here.
        unsigned int currentBlockScriptVerifyFlags = GetBlockScriptFlags(chainActive.Tip(), Params().GetConsensus());
        currentBlockScriptVerifyFlags |= SCRIPT_VERIFY_NAMES_MEMPOOL;
        if (!CheckInputsFromMempoolAndCache(tx, state, view, pool, currentBlockScriptVerifyFlags, true, txdata))
        {
            // If we're using promiscuousmempoolflags, we may hit this normally
            // Check if current block has some flags that scriptVerifyFlags
            // does not before printing an ominous warning
            if (!(~scriptVerifyFlags & currentBlockScriptVerifyFlags)) {
                return error("%s: BUG! PLEASE REPORT THIS! ConnectInputs failed against latest-block but not STANDARD flags %s, %s",
                    __func__, hash.ToString(), FormatStateMessage(state));
            } else {
                if (!CheckInputs(tx, state, view, true, MANDATORY_SCRIPT_VERIFY_FLAGS, true, false, txdata)) {
                    return error("%s: ConnectInputs failed against MANDATORY but not STANDARD flags due to promiscuous mempool %s, %s",
                        __func__, hash.ToString(), FormatStateMessage(state));
                } else {
                    LogPrintf("Warning: -promiscuousmempool flags set to not include currently enforced soft forks, this may break mining or otherwise cause instability!\n");
                }
            }
        }

        // Remove conflicting transactions from the mempool
        for (const CTxMemPool::txiter it : allConflicting)
        {
            LogPrint(BCLog::MEMPOOL, "replacing tx %s with %s for %s BTC additional fees, %d delta bytes\n",
                    it->GetTx().GetHash().ToString(),
                    hash.ToString(),
                    FormatMoney(nModifiedFees - nConflictingFees),
                    (int)nSize - (int)nConflictingSize);
            if (plTxnReplaced)
                plTxnReplaced->push_back(it->GetSharedTx());
        }
        pool.RemoveStaged(allConflicting, false, MemPoolRemovalReason::REPLACED);

        // This transaction should only count for fee estimation if it isn't a
        // BIP 125 replacement transaction (may not be widely supported), the
        // node is not behind, and the transaction is not dependent on any other
        // transactions in the mempool.
        bool validForFeeEstimation = !fReplacementTransaction && IsCurrentForFeeEstimation() && pool.HasNoInputsOf(tx);

        // Store transaction in memory
        pool.addUnchecked(hash, entry, setAncestors, validForFeeEstimation);

        // trim mempool and check if tx was trimmed
        if (!fOverrideMempoolLimit) {
            LimitMempoolSize(pool, GetArg("-maxmempool", DEFAULT_MAX_MEMPOOL_SIZE) * 1000000, GetArg("-mempoolexpiry", DEFAULT_MEMPOOL_EXPIRY) * 60 * 60);
            if (!pool.exists(hash))
                return state.DoS(0, false, REJECT_INSUFFICIENTFEE, "mempool full");
        }
    }

    GetMainSignals().TransactionAddedToMempool(ptx);

    return true;
}

/** (try to) add transaction to memory pool with a specified acceptance time **/
static bool AcceptToMemoryPoolWithTime(const CChainParams& chainparams, CTxMemPool& pool, CValidationState &state, const CTransactionRef &tx, bool fLimitFree,
                        bool* pfMissingInputs, int64_t nAcceptTime, std::list<CTransactionRef>* plTxnReplaced,
                        bool fOverrideMempoolLimit, const CAmount nAbsurdFee)
{
    std::vector<COutPoint> coins_to_uncache;
    bool res = AcceptToMemoryPoolWorker(chainparams, pool, state, tx, fLimitFree, pfMissingInputs, nAcceptTime, plTxnReplaced, fOverrideMempoolLimit, nAbsurdFee, coins_to_uncache);
    if (!res) {
        for (const COutPoint& hashTx : coins_to_uncache)
            pcoinsTip->Uncache(hashTx);
    }
    // After we've (potentially) uncached entries, ensure our coins cache is still within its size limits
    CValidationState stateDummy;
    FlushStateToDisk(chainparams, stateDummy, FLUSH_STATE_PERIODIC);
    return res;
}

bool AcceptToMemoryPool(CTxMemPool& pool, CValidationState &state, const CTransactionRef &tx, bool fLimitFree,
                        bool* pfMissingInputs, std::list<CTransactionRef>* plTxnReplaced,
                        bool fOverrideMempoolLimit, const CAmount nAbsurdFee)
{
    const CChainParams& chainparams = Params();
    return AcceptToMemoryPoolWithTime(chainparams, pool, state, tx, fLimitFree, pfMissingInputs, GetTime(), plTxnReplaced, fOverrideMempoolLimit, nAbsurdFee);
}

/** Return transaction in txOut, and if it was found inside a block, its hash is placed in hashBlock */
bool GetTransaction(const uint256 &hash, CTransactionRef &txOut, const Consensus::Params& consensusParams, uint256 &hashBlock, bool fAllowSlow)
{
    CBlockIndex *pindexSlow = NULL;

    LOCK(cs_main);

    CTransactionRef ptx = mempool.get(hash);
    if (ptx)
    {
        txOut = ptx;
        return true;
    }

    if (fTxIndex) {
        CDiskTxPos postx;
        if (pblocktree->ReadTxIndex(hash, postx)) {
            CAutoFile file(OpenBlockFile(postx, true), SER_DISK, CLIENT_VERSION);
            if (file.IsNull())
                return error("%s: OpenBlockFile failed", __func__);
            CBlockHeader header;
            try {
                file >> header;
                fseek(file.Get(), postx.nTxOffset, SEEK_CUR);
                file >> txOut;
            } catch (const std::exception& e) {
                return error("%s: Deserialize or I/O error - %s", __func__, e.what());
            }
            hashBlock = header.GetHash();
            if (txOut->GetHash() != hash)
                return error("%s: txid mismatch", __func__);
            return true;
        }
    }

    if (fAllowSlow) { // use coin database to locate block that contains transaction, and scan it
        const Coin& coin = AccessByTxid(*pcoinsTip, hash);
        if (!coin.IsSpent()) pindexSlow = chainActive[coin.nHeight];
    }

    if (pindexSlow) {
        CBlock block;
        if (ReadBlockFromDisk(block, pindexSlow, consensusParams)) {
            for (const auto& tx : block.vtx) {
                if (tx->GetHash() == hash) {
                    txOut = tx;
                    hashBlock = pindexSlow->GetBlockHash();
                    return true;
                }
            }
        }
    }

    return false;
}






//////////////////////////////////////////////////////////////////////////////
//
// CBlock and CBlockIndex
//

bool CheckProofOfWork(const CBlockHeader& block, const Consensus::Params& params)
{
    /* Except for legacy blocks with full version 1, ensure that
       the chain ID is correct.  Legacy blocks are not allowed since
       the merge-mining start, which is checked in AcceptBlockHeader
       where the height is known.  */
    if (!block.IsLegacy() && params.fStrictChainId
        && block.GetChainId() != params.nAuxpowChainId)
        return error("%s : block does not have our chain ID"
                     " (got %d, expected %d, full nVersion %d)",
                     __func__, block.GetChainId(),
                     params.nAuxpowChainId, block.nVersion);

    /* If there is no auxpow, just check the block hash.  */
    if (!block.auxpow)
    {
        if (block.IsAuxpow())
            return error("%s : no auxpow on block with auxpow version",
                         __func__);

        if (!CheckProofOfWork(block.GetHash(), block.nBits, params))
            return error("%s : non-AUX proof of work failed", __func__);

        return true;
    }

    /* We have auxpow.  Check it.  */

    if (!block.IsAuxpow())
        return error("%s : auxpow on block with non-auxpow version", __func__);

    /* Temporary check:  Disallow parent blocks with auxpow version.  This is
       for compatibility with the old client.  */
    /* FIXME: Remove this check with a hardfork later on.  */
    if (block.auxpow->getParentBlock().IsAuxpow())
        return error("%s : auxpow parent block has auxpow version", __func__);

    if (!block.auxpow->check(block.GetHash(), block.GetChainId(), params))
        return error("%s : AUX POW is not valid", __func__);
    if (!CheckProofOfWork(block.auxpow->getParentBlockHash(), block.nBits, params))
        return error("%s : AUX proof of work failed", __func__);

    return true;
}

static bool WriteBlockToDisk(const CBlock& block, CDiskBlockPos& pos, const CMessageHeader::MessageStartChars& messageStart)
{
    // Open history file to append
    CAutoFile fileout(OpenBlockFile(pos), SER_DISK, CLIENT_VERSION);
    if (fileout.IsNull())
        return error("WriteBlockToDisk: OpenBlockFile failed");

    // Write index header
    unsigned int nSize = GetSerializeSize(fileout, block);
    fileout << FLATDATA(messageStart) << nSize;

    // Write block
    long fileOutPos = ftell(fileout.Get());
    if (fileOutPos < 0)
        return error("WriteBlockToDisk: ftell failed");
    pos.nPos = (unsigned int)fileOutPos;
    fileout << block;

    return true;
}

/* Generic implementation of block reading that can handle
   both a block and its header.  */

template<typename T>
static bool ReadBlockOrHeader(T& block, const CDiskBlockPos& pos, const Consensus::Params& consensusParams)
{
    block.SetNull();

    // Open history file to read
    CAutoFile filein(OpenBlockFile(pos, true), SER_DISK, CLIENT_VERSION);
    if (filein.IsNull())
        return error("ReadBlockFromDisk: OpenBlockFile failed for %s", pos.ToString());

    // Read block
    try {
        filein >> block;
    }
    catch (const std::exception& e) {
        return error("%s: Deserialize or I/O error - %s at %s", __func__, e.what(), pos.ToString());
    }

    // Check the header
    if (!CheckProofOfWork(block, consensusParams))
        return error("ReadBlockFromDisk: Errors in block header at %s", pos.ToString());

    return true;
}

template<typename T>
static bool ReadBlockOrHeader(T& block, const CBlockIndex* pindex, const Consensus::Params& consensusParams)
{
    if (!ReadBlockOrHeader(block, pindex->GetBlockPos(), consensusParams))
        return false;
    if (block.GetHash() != pindex->GetBlockHash())
        return error("ReadBlockFromDisk(CBlock&, CBlockIndex*): GetHash() doesn't match index for %s at %s",
                pindex->ToString(), pindex->GetBlockPos().ToString());
    return true;
}

bool ReadBlockFromDisk(CBlock& block, const CDiskBlockPos& pos, const Consensus::Params& consensusParams)
{
    return ReadBlockOrHeader(block, pos, consensusParams);
}

bool ReadBlockFromDisk(CBlock& block, const CBlockIndex* pindex, const Consensus::Params& consensusParams)
{
    return ReadBlockOrHeader(block, pindex, consensusParams);
}

bool ReadBlockHeaderFromDisk(CBlockHeader& block, const CBlockIndex* pindex, const Consensus::Params& consensusParams)
{
    return ReadBlockOrHeader(block, pindex, consensusParams);
}

CAmount GetBlockSubsidy(int nHeight, const Consensus::Params& consensusParams)
{
    int halvings = nHeight / consensusParams.nSubsidyHalvingInterval;
    // Force block reward to zero when right shift is undefined.
    if (halvings >= 64)
        return 0;

    CAmount nSubsidy = 50 * COIN;
    // Subsidy is cut in half every 210,000 blocks which will occur approximately every 4 years.
    nSubsidy >>= halvings;
    return nSubsidy;
}

bool IsInitialBlockDownload()
{
    const CChainParams& chainParams = Params();

    // Once this function has returned false, it must remain false.
    static std::atomic<bool> latchToFalse{false};
    // Optimization: pre-test latch before taking the lock.
    if (latchToFalse.load(std::memory_order_relaxed))
        return false;

    LOCK(cs_main);
    if (latchToFalse.load(std::memory_order_relaxed))
        return false;
    if (fImporting || fReindex)
        return true;
    if (chainActive.Tip() == NULL)
        return true;
    if (chainActive.Tip()->nChainWork < UintToArith256(chainParams.GetConsensus().nMinimumChainWork))
        return true;
    if (chainActive.Tip()->GetBlockTime() < (GetTime() - nMaxTipAge))
        return true;
    LogPrintf("Leaving InitialBlockDownload (latching to false)\n");
    latchToFalse.store(true, std::memory_order_relaxed);
    return false;
}

CBlockIndex *pindexBestForkTip = NULL, *pindexBestForkBase = NULL;

static void AlertNotify(const std::string& strMessage)
{
    uiInterface.NotifyAlertChanged();
    std::string strCmd = GetArg("-alertnotify", "");
    if (strCmd.empty()) return;

    // Alert text should be plain ascii coming from a trusted source, but to
    // be safe we first strip anything not in safeChars, then add single quotes around
    // the whole string before passing it to the shell:
    std::string singleQuote("'");
    std::string safeStatus = SanitizeString(strMessage);
    safeStatus = singleQuote+safeStatus+singleQuote;
    boost::replace_all(strCmd, "%s", safeStatus);

    boost::thread t(runCommand, strCmd); // thread runs free
}

static void CheckForkWarningConditions()
{
    AssertLockHeld(cs_main);
    // Before we get past initial download, we cannot reliably alert about forks
    // (we assume we don't get stuck on a fork before finishing our initial sync)
    if (IsInitialBlockDownload())
        return;

    // If our best fork is no longer within 72 blocks (+/- 12 hours if no one mines it)
    // of our head, drop it
    if (pindexBestForkTip && chainActive.Height() - pindexBestForkTip->nHeight >= 72)
        pindexBestForkTip = NULL;

    if (pindexBestForkTip || (pindexBestInvalid && pindexBestInvalid->nChainWork > chainActive.Tip()->nChainWork + (GetBlockProof(*chainActive.Tip()) * 6)))
    {
        if (!GetfLargeWorkForkFound() && pindexBestForkBase)
        {
            std::string warning = std::string("'Warning: Large-work fork detected, forking after block ") +
                pindexBestForkBase->phashBlock->ToString() + std::string("'");
            AlertNotify(warning);
        }
        if (pindexBestForkTip && pindexBestForkBase)
        {
            LogPrintf("%s: Warning: Large valid fork found\n  forking the chain at height %d (%s)\n  lasting to height %d (%s).\nChain state database corruption likely.\n", __func__,
                   pindexBestForkBase->nHeight, pindexBestForkBase->phashBlock->ToString(),
                   pindexBestForkTip->nHeight, pindexBestForkTip->phashBlock->ToString());
            SetfLargeWorkForkFound(true);
        }
        else
        {
            LogPrintf("%s: Warning: Found invalid chain at least ~6 blocks longer than our best chain.\nChain state database corruption likely.\n", __func__);
            SetfLargeWorkInvalidChainFound(true);
        }
    }
    else
    {
        SetfLargeWorkForkFound(false);
        SetfLargeWorkInvalidChainFound(false);
    }
}

static void CheckForkWarningConditionsOnNewFork(CBlockIndex* pindexNewForkTip)
{
    AssertLockHeld(cs_main);
    // If we are on a fork that is sufficiently large, set a warning flag
    CBlockIndex* pfork = pindexNewForkTip;
    CBlockIndex* plonger = chainActive.Tip();
    while (pfork && pfork != plonger)
    {
        while (plonger && plonger->nHeight > pfork->nHeight)
            plonger = plonger->pprev;
        if (pfork == plonger)
            break;
        pfork = pfork->pprev;
    }

    // We define a condition where we should warn the user about as a fork of at least 7 blocks
    // with a tip within 72 blocks (+/- 12 hours if no one mines it) of ours
    // We use 7 blocks rather arbitrarily as it represents just under 10% of sustained network
    // hash rate operating on the fork.
    // or a chain that is entirely longer than ours and invalid (note that this should be detected by both)
    // We define it this way because it allows us to only store the highest fork tip (+ base) which meets
    // the 7-block condition and from this always have the most-likely-to-cause-warning fork
    if (pfork && (!pindexBestForkTip || pindexNewForkTip->nHeight > pindexBestForkTip->nHeight) &&
            pindexNewForkTip->nChainWork - pfork->nChainWork > (GetBlockProof(*pfork) * 7) &&
            chainActive.Height() - pindexNewForkTip->nHeight < 72)
    {
        pindexBestForkTip = pindexNewForkTip;
        pindexBestForkBase = pfork;
    }

    CheckForkWarningConditions();
}

void static InvalidChainFound(CBlockIndex* pindexNew)
{
    if (!pindexBestInvalid || pindexNew->nChainWork > pindexBestInvalid->nChainWork)
        pindexBestInvalid = pindexNew;

    LogPrintf("%s: invalid block=%s  height=%d  log2_work=%.8g  date=%s\n", __func__,
      pindexNew->GetBlockHash().ToString(), pindexNew->nHeight,
      log(pindexNew->nChainWork.getdouble())/log(2.0), DateTimeStrFormat("%Y-%m-%d %H:%M:%S",
      pindexNew->GetBlockTime()));
    CBlockIndex *tip = chainActive.Tip();
    assert (tip);
    LogPrintf("%s:  current best=%s  height=%d  log2_work=%.8g  date=%s\n", __func__,
      tip->GetBlockHash().ToString(), chainActive.Height(), log(tip->nChainWork.getdouble())/log(2.0),
      DateTimeStrFormat("%Y-%m-%d %H:%M:%S", tip->GetBlockTime()));
    CheckForkWarningConditions();
}

void static InvalidBlockFound(CBlockIndex *pindex, const CValidationState &state) {
    if (!state.CorruptionPossible()) {
        pindex->nStatus |= BLOCK_FAILED_VALID;
        setDirtyBlockIndex.insert(pindex);
        setBlockIndexCandidates.erase(pindex);
        InvalidChainFound(pindex);
    }
}

void UpdateCoins(const CTransaction& tx, CCoinsViewCache& inputs, CTxUndo &txundo, int nHeight)
{
    // mark inputs spent
    if (!tx.IsCoinBase()) {
        txundo.vprevout.reserve(tx.vin.size());
        for (const CTxIn &txin : tx.vin) {
            txundo.vprevout.emplace_back();
            bool is_spent = inputs.SpendCoin(txin.prevout, &txundo.vprevout.back());
            assert(is_spent);
        }
    }
    // add outputs
    AddCoins(inputs, tx, nHeight);
}

void UpdateCoins(const CTransaction& tx, CCoinsViewCache& inputs, int nHeight)
{
    CTxUndo txundo;
    UpdateCoins(tx, inputs, txundo, nHeight);
}

bool CScriptCheck::operator()() {
    const CScript &scriptSig = ptxTo->vin[nIn].scriptSig;
    const CScriptWitness *witness = &ptxTo->vin[nIn].scriptWitness;
    return VerifyScript(scriptSig, scriptPubKey, witness, nFlags, CachingTransactionSignatureChecker(ptxTo, nIn, amount, cacheStore, *txdata), &error);
}

int GetSpendHeight(const CCoinsViewCache& inputs)
{
    LOCK(cs_main);
    CBlockIndex* pindexPrev = mapBlockIndex.find(inputs.GetBestBlock())->second;
    return pindexPrev->nHeight + 1;
}


static CuckooCache::cache<uint256, SignatureCacheHasher> scriptExecutionCache;
static uint256 scriptExecutionCacheNonce(GetRandHash());

void InitScriptExecutionCache() {
    // nMaxCacheSize is unsigned. If -maxsigcachesize is set to zero,
    // setup_bytes creates the minimum possible cache (2 elements).
    size_t nMaxCacheSize = std::min(std::max((int64_t)0, GetArg("-maxsigcachesize", DEFAULT_MAX_SIG_CACHE_SIZE) / 2), MAX_MAX_SIG_CACHE_SIZE) * ((size_t) 1 << 20);
    size_t nElems = scriptExecutionCache.setup_bytes(nMaxCacheSize);
    LogPrintf("Using %zu MiB out of %zu/2 requested for script execution cache, able to store %zu elements\n",
            (nElems*sizeof(uint256)) >>20, (nMaxCacheSize*2)>>20, nElems);
}

/**
 * Check whether all inputs of this transaction are valid (no double spends, scripts & sigs, amounts)
 * This does not modify the UTXO set.
 *
 * If pvChecks is not NULL, script checks are pushed onto it instead of being performed inline. Any
 * script checks which are not necessary (eg due to script execution cache hits) are, obviously,
 * not pushed onto pvChecks/run.
 *
 * Setting cacheSigStore/cacheFullScriptStore to false will remove elements from the corresponding cache
 * which are matched. This is useful for checking blocks where we will likely never need the cache
 * entry again.
 *
 * Non-static (and re-declared) in src/test/txvalidationcache_tests.cpp
 */
bool CheckInputs(const CTransaction& tx, CValidationState &state, const CCoinsViewCache &inputs, bool fScriptChecks, unsigned int flags, bool cacheSigStore, bool cacheFullScriptStore, PrecomputedTransactionData& txdata, std::vector<CScriptCheck> *pvChecks)
{
    if (!tx.IsCoinBase())
    {
        if (!Consensus::CheckTxInputs(tx, state, inputs, GetSpendHeight(inputs), flags))
            return false;

        if (pvChecks)
            pvChecks->reserve(tx.vin.size());

        // The first loop above does all the inexpensive checks.
        // Only if ALL inputs pass do we perform expensive ECDSA signature checks.
        // Helps prevent CPU exhaustion attacks.

        // Skip script verification when connecting blocks under the
        // assumevalid block. Assuming the assumevalid block is valid this
        // is safe because block merkle hashes are still computed and checked,
        // Of course, if an assumed valid block is invalid due to false scriptSigs
        // this optimization would allow an invalid chain to be accepted.
        if (fScriptChecks) {
            // First check if script executions have been cached with the same
            // flags. Note that this assumes that the inputs provided are
            // correct (ie that the transaction hash which is in tx's prevouts
            // properly commits to the scriptPubKey in the inputs view of that
            // transaction).
            uint256 hashCacheEntry;
            // We only use the first 19 bytes of nonce to avoid a second SHA
            // round - giving us 19 + 32 + 4 = 55 bytes (+ 8 + 1 = 64)
            static_assert(55 - sizeof(flags) - 32 >= 128/8, "Want at least 128 bits of nonce for script execution cache");
            CSHA256().Write(scriptExecutionCacheNonce.begin(), 55 - sizeof(flags) - 32).Write(tx.GetWitnessHash().begin(), 32).Write((unsigned char*)&flags, sizeof(flags)).Finalize(hashCacheEntry.begin());
            AssertLockHeld(cs_main); //TODO: Remove this requirement by making CuckooCache not require external locks
            if (scriptExecutionCache.contains(hashCacheEntry, !cacheFullScriptStore)) {
                return true;
            }

            for (unsigned int i = 0; i < tx.vin.size(); i++) {
                const COutPoint &prevout = tx.vin[i].prevout;
                const Coin& coin = inputs.AccessCoin(prevout);
                assert(!coin.IsSpent());

                // We very carefully only pass in things to CScriptCheck which
                // are clearly committed to by tx' witness hash. This provides
                // a sanity check that our caching is not introducing consensus
                // failures through additional data in, eg, the coins being
                // spent being checked as a part of CScriptCheck.
                const CScript& scriptPubKey = coin.out.scriptPubKey;
                const CAmount amount = coin.out.nValue;

                // Verify signature
                CScriptCheck check(scriptPubKey, amount, tx, i, flags, cacheSigStore, &txdata);
                if (pvChecks) {
                    pvChecks->push_back(CScriptCheck());
                    check.swap(pvChecks->back());
                } else if (!check()) {
                    if (flags & STANDARD_NOT_MANDATORY_VERIFY_FLAGS) {
                        // Check whether the failure was caused by a
                        // non-mandatory script verification check, such as
                        // non-standard DER encodings or non-null dummy
                        // arguments; if so, don't trigger DoS protection to
                        // avoid splitting the network between upgraded and
                        // non-upgraded nodes.
                        CScriptCheck check2(scriptPubKey, amount, tx, i,
                                flags & ~STANDARD_NOT_MANDATORY_VERIFY_FLAGS, cacheSigStore, &txdata);
                        if (check2())
                            return state.Invalid(false, REJECT_NONSTANDARD, strprintf("non-mandatory-script-verify-flag (%s)", ScriptErrorString(check.GetScriptError())));
                    }
                    // Failures of other flags indicate a transaction that is
                    // invalid in new blocks, e.g. an invalid P2SH. We DoS ban
                    // such nodes as they are not following the protocol. That
                    // said during an upgrade careful thought should be taken
                    // as to the correct behavior - we may want to continue
                    // peering with non-upgraded nodes even after soft-fork
                    // super-majority signaling has occurred.
                    return state.DoS(100,false, REJECT_INVALID, strprintf("mandatory-script-verify-flag-failed (%s)", ScriptErrorString(check.GetScriptError())));
                }
            }

            if (cacheFullScriptStore && !pvChecks) {
                // We executed all of the provided scripts, and were told to
                // cache the result. Do so now.
                scriptExecutionCache.insert(hashCacheEntry);
            }
        }
    }

    return true;
}

namespace {

bool UndoWriteToDisk(const CBlockUndo& blockundo, CDiskBlockPos& pos, const uint256& hashBlock, const CMessageHeader::MessageStartChars& messageStart)
{
    // Open history file to append
    CAutoFile fileout(OpenUndoFile(pos), SER_DISK, CLIENT_VERSION);
    if (fileout.IsNull())
        return error("%s: OpenUndoFile failed", __func__);

    // Write index header
    unsigned int nSize = GetSerializeSize(fileout, blockundo);
    fileout << FLATDATA(messageStart) << nSize;

    // Write undo data
    long fileOutPos = ftell(fileout.Get());
    if (fileOutPos < 0)
        return error("%s: ftell failed", __func__);
    pos.nPos = (unsigned int)fileOutPos;
    fileout << blockundo;

    // calculate & write checksum
    CHashWriter hasher(SER_GETHASH, PROTOCOL_VERSION);
    hasher << hashBlock;
    hasher << blockundo;
    fileout << hasher.GetHash();

    return true;
}

bool UndoReadFromDisk(CBlockUndo& blockundo, const CDiskBlockPos& pos, const uint256& hashBlock)
{
    // Open history file to read
    CAutoFile filein(OpenUndoFile(pos, true), SER_DISK, CLIENT_VERSION);
    if (filein.IsNull())
        return error("%s: OpenUndoFile failed", __func__);

    // Read block
    uint256 hashChecksum;
    CHashVerifier<CAutoFile> verifier(&filein); // We need a CHashVerifier as reserializing may lose data
    try {
        verifier << hashBlock;
        verifier >> blockundo;
        filein >> hashChecksum;
    }
    catch (const std::exception& e) {
        return error("%s: Deserialize or I/O error - %s", __func__, e.what());
    }

    // Verify checksum
    if (hashChecksum != verifier.GetHash())
        return error("%s: Checksum mismatch", __func__);

    return true;
}

/** Abort with a message */
bool AbortNode(const std::string& strMessage, const std::string& userMessage="")
{
    SetMiscWarning(strMessage);
    LogPrintf("*** %s\n", strMessage);
    uiInterface.ThreadSafeMessageBox(
        userMessage.empty() ? _("Error: A fatal internal error occurred, see debug.log for details") : userMessage,
        "", CClientUIInterface::MSG_ERROR);
    StartShutdown();
    return false;
}

bool AbortNode(CValidationState& state, const std::string& strMessage, const std::string& userMessage="")
{
    AbortNode(strMessage, userMessage);
    return state.Error(strMessage);
}

} // namespace

/**
 * Restore the UTXO in a Coin at a given COutPoint
 * @param undo The Coin to be restored.
 * @param view The coins view to which to apply the changes.
 * @param out The out point that corresponds to the tx input.
 * @return A DisconnectResult as an int
 */
int ApplyTxInUndo(Coin&& undo, CCoinsViewCache& view, const COutPoint& out)
{
    bool fClean = true;

    if (view.HaveCoin(out)) fClean = false; // overwriting transaction output

    if (undo.nHeight == 0) {
        // Missing undo metadata (height and coinbase). Older versions included this
        // information only in undo records for the last spend of a transactions'
        // outputs. This implies that it must be present for some other output of the same tx.
        const Coin& alternate = AccessByTxid(view, out.hash);
        if (!alternate.IsSpent()) {
            undo.nHeight = alternate.nHeight;
            undo.fCoinBase = alternate.fCoinBase;
        } else {
            return DISCONNECT_FAILED; // adding output for transaction without known metadata
        }
    }
    // The potential_overwrite parameter to AddCoin is only allowed to be false if we know for
    // sure that the coin did not already exist in the cache. As we have queried for that above
    // using HaveCoin, we don't need to guess. When fClean is false, a coin already existed and
    // it is an overwrite.
    view.AddCoin(out, std::move(undo), !fClean);

    return fClean ? DISCONNECT_OK : DISCONNECT_UNCLEAN;
}

/** Undo the effects of this block (with given index) on the UTXO set represented by coins.
 *  When FAILED is returned, view is left in an indeterminate state. */
static DisconnectResult DisconnectBlock(const CBlock& block, const CBlockIndex* pindex, CCoinsViewCache& view, std::set<valtype>& unexpiredNames)
{
    bool fClean = true;

    CBlockUndo blockUndo;
    CDiskBlockPos pos = pindex->GetUndoPos();
    if (pos.IsNull()) {
        error("DisconnectBlock(): no undo data available");
        return DISCONNECT_FAILED;
    }
    if (!UndoReadFromDisk(blockUndo, pos, pindex->pprev->GetBlockHash())) {
        error("DisconnectBlock(): failure reading undo data");
        return DISCONNECT_FAILED;
    }

    if (blockUndo.vtxundo.size() + 1 != block.vtx.size()) {
        error("DisconnectBlock(): block and undo data inconsistent");
        return DISCONNECT_FAILED;
    }

    /* Undo name expirations.  We use nHeight+1 here in sync with
       the call to ExpireNames, because that's the height at which a
       possible name_update could be (thus it counts for spendability
       of the name).  This is done first to match the order
       in which names are expired when connecting blocks.  */
    if (!UnexpireNames (pindex->nHeight + 1, blockUndo, view, unexpiredNames))
      fClean = false;

    // undo transactions in reverse order
    for (int i = block.vtx.size() - 1; i >= 0; i--) {
        const CTransaction &tx = *(block.vtx[i]);
        uint256 hash = tx.GetHash();
        bool is_coinbase = tx.IsCoinBase();

        // Check that all outputs are available and match the outputs in the block itself
        // exactly.
        for (size_t o = 0; o < tx.vout.size(); o++) {
            if (!tx.vout[o].scriptPubKey.IsUnspendable()) {
                COutPoint out(hash, o);
                Coin coin;
                bool is_spent = view.SpendCoin(out, &coin);
                if (!is_spent || tx.vout[o] != coin.out || pindex->nHeight != coin.nHeight || is_coinbase != coin.fCoinBase) {
                    /* This may be due to a historic bug.  For them, some names
                       are marked immediately as unspendable.  They fail this check
                       when undoing, thus ignore them here.  */
                    CChainParams::BugType type;
                    if (!Params ().IsHistoricBug (tx.GetHash (), pindex->nHeight, type) || type != CChainParams::BUG_FULLY_IGNORE) {
                        fClean = false; // transaction output mismatch
                    }
                }
            }
        }

        // restore inputs
        if (i > 0) { // not coinbases
            CTxUndo &txundo = blockUndo.vtxundo[i-1];
            if (txundo.vprevout.size() != tx.vin.size()) {
                error("DisconnectBlock(): transaction and undo data inconsistent");
                return DISCONNECT_FAILED;
            }
            for (unsigned int j = tx.vin.size(); j-- > 0;) {
                const COutPoint &out = tx.vin[j].prevout;
                int res = ApplyTxInUndo(std::move(txundo.vprevout[j]), view, out);
                if (res == DISCONNECT_FAILED) return DISCONNECT_FAILED;
                fClean = fClean && res != DISCONNECT_UNCLEAN;
            }
            // At this point, all of txundo.vprevout should have been moved out.
        }
    }

    // undo name operations in reverse order
    std::vector<CNameTxUndo>::const_reverse_iterator nameUndoIter;
    for (nameUndoIter = blockUndo.vnameundo.rbegin ();
         nameUndoIter != blockUndo.vnameundo.rend (); ++nameUndoIter)
      nameUndoIter->apply (view);

    // move best block pointer to prevout block
    view.SetBestBlock(pindex->pprev->GetBlockHash());

    return fClean ? DISCONNECT_OK : DISCONNECT_UNCLEAN;
}

void static FlushBlockFile(bool fFinalize = false)
{
    LOCK(cs_LastBlockFile);

    CDiskBlockPos posOld(nLastBlockFile, 0);

    FILE *fileOld = OpenBlockFile(posOld);
    if (fileOld) {
        if (fFinalize)
            TruncateFile(fileOld, vinfoBlockFile[nLastBlockFile].nSize);
        FileCommit(fileOld);
        fclose(fileOld);
    }

    fileOld = OpenUndoFile(posOld);
    if (fileOld) {
        if (fFinalize)
            TruncateFile(fileOld, vinfoBlockFile[nLastBlockFile].nUndoSize);
        FileCommit(fileOld);
        fclose(fileOld);
    }
}

static bool FindUndoPos(CValidationState &state, int nFile, CDiskBlockPos &pos, unsigned int nAddSize);

static CCheckQueue<CScriptCheck> scriptcheckqueue(128);

void ThreadScriptCheck() {
    RenameThread("bitcoin-scriptch");
    scriptcheckqueue.Thread();
}

// Protected by cs_main
VersionBitsCache versionbitscache;

int32_t ComputeBlockVersion(const CBlockIndex* pindexPrev, const Consensus::Params& params)
{
    LOCK(cs_main);
    int32_t nVersion = VERSIONBITS_TOP_BITS;

    for (int i = 0; i < (int)Consensus::MAX_VERSION_BITS_DEPLOYMENTS; i++) {
        ThresholdState state = VersionBitsState(pindexPrev, params, (Consensus::DeploymentPos)i, versionbitscache);
        if (state == THRESHOLD_LOCKED_IN || state == THRESHOLD_STARTED) {
            nVersion |= VersionBitsMask(params, (Consensus::DeploymentPos)i);
        }
    }

    return nVersion;
}

/**
 * Threshold condition checker that triggers when unknown versionbits are seen on the network.
 */
class WarningBitsConditionChecker : public AbstractThresholdConditionChecker
{
private:
    int bit;

public:
    WarningBitsConditionChecker(int bitIn) : bit(bitIn) {}

    int64_t BeginTime(const Consensus::Params& params) const override { return 0; }
    int64_t EndTime(const Consensus::Params& params) const override { return std::numeric_limits<int64_t>::max(); }
    int Period(const Consensus::Params& params) const override { return params.nMinerConfirmationWindow; }
    int Threshold(const Consensus::Params& params) const override { return params.nRuleChangeActivationThreshold; }

    bool Condition(const CBlockIndex* pindex, const Consensus::Params& params) const override
    {
        return ((pindex->nVersion & VERSIONBITS_TOP_MASK) == VERSIONBITS_TOP_BITS) &&
               ((pindex->nVersion >> bit) & 1) != 0 &&
               ((ComputeBlockVersion(pindex->pprev, params) >> bit) & 1) == 0;
    }
};

// Protected by cs_main
static ThresholdConditionCache warningcache[VERSIONBITS_NUM_BITS];

static unsigned int GetBlockScriptFlags(const CBlockIndex* pindex, const Consensus::Params& consensusparams) {
    AssertLockHeld(cs_main);

    // Disable strict BIP16 checks until we do a softfork for it
    // FIXME: Enable strict check in the future.
    const bool fStrictPayToScriptHash = false;

    unsigned int flags = fStrictPayToScriptHash ? SCRIPT_VERIFY_P2SH : SCRIPT_VERIFY_NONE;

    // Start enforcing the DERSIG (BIP66) rule
    if (pindex->nHeight >= consensusparams.BIP66Height) {
        flags |= SCRIPT_VERIFY_DERSIG;
    }

    // Start enforcing CHECKLOCKTIMEVERIFY (BIP65) rule
    if (pindex->nHeight >= consensusparams.BIP65Height) {
        flags |= SCRIPT_VERIFY_CHECKLOCKTIMEVERIFY;
    }

    // Start enforcing BIP68 (sequence locks) and BIP112 (CHECKSEQUENCEVERIFY) using versionbits logic.
    if (VersionBitsState(pindex->pprev, consensusparams, Consensus::DEPLOYMENT_CSV, versionbitscache) == THRESHOLD_ACTIVE) {
        flags |= SCRIPT_VERIFY_CHECKSEQUENCEVERIFY;
    }

    // Start enforcing WITNESS rules using versionbits logic.
    if (IsWitnessEnabled(pindex->pprev, consensusparams)) {
        flags |= SCRIPT_VERIFY_WITNESS;
        flags |= SCRIPT_VERIFY_NULLDUMMY;
    }

    return flags;
}



static int64_t nTimeCheck = 0;
static int64_t nTimeForks = 0;
static int64_t nTimeVerify = 0;
static int64_t nTimeConnect = 0;
static int64_t nTimeIndex = 0;
static int64_t nTimeCallbacks = 0;
static int64_t nTimeTotal = 0;

/** Apply the effects of this block (with given index) on the UTXO set represented by coins.
 *  Validity checks that depend on the UTXO set are also done; ConnectBlock()
 *  can fail if those validity checks fail (among other reasons). */
static bool ConnectBlock(const CBlock& block, CValidationState& state, CBlockIndex* pindex,
                  CCoinsViewCache& view,
                  std::set<valtype>& expiredNames,
                  const CChainParams& chainparams, bool fJustCheck = false)
{
    AssertLockHeld(cs_main);
    assert(pindex);
    // pindex->phashBlock can be null if called by CreateNewBlock/TestBlockValidity
    assert((pindex->phashBlock == NULL) ||
           (*pindex->phashBlock == block.GetHash()));
    int64_t nTimeStart = GetTimeMicros();

    // Check it again in case a previous version let a bad block in
    if (!CheckBlock(block, state, chainparams.GetConsensus(), !fJustCheck, !fJustCheck))
        return error("%s: Consensus::CheckBlock: %s", __func__, FormatStateMessage(state));

    // verify that the view's current state corresponds to the previous block
    uint256 hashPrevBlock = pindex->pprev == NULL ? uint256() : pindex->pprev->GetBlockHash();
    assert(hashPrevBlock == view.GetBestBlock());

    // Special case for the genesis block, skipping connection of its transactions
    // (its coinbase is unspendable)
    if (block.GetHash() == chainparams.GetConsensus().hashGenesisBlock) {
        if (!fJustCheck)
            view.SetBestBlock(pindex->GetBlockHash());
        return true;
    }

    bool fScriptChecks = true;
    if (!hashAssumeValid.IsNull()) {
        // We've been configured with the hash of a block which has been externally verified to have a valid history.
        // A suitable default value is included with the software and updated from time to time.  Because validity
        //  relative to a piece of software is an objective fact these defaults can be easily reviewed.
        // This setting doesn't force the selection of any particular chain but makes validating some faster by
        //  effectively caching the result of part of the verification.
        BlockMap::const_iterator  it = mapBlockIndex.find(hashAssumeValid);
        if (it != mapBlockIndex.end()) {
            if (it->second->GetAncestor(pindex->nHeight) == pindex &&
                pindexBestHeader->GetAncestor(pindex->nHeight) == pindex &&
                pindexBestHeader->nChainWork >= UintToArith256(chainparams.GetConsensus().nMinimumChainWork)) {
                // This block is a member of the assumed verified chain and an ancestor of the best header.
                // The equivalent time check discourages hash power from extorting the network via DOS attack
                //  into accepting an invalid block through telling users they must manually set assumevalid.
                //  Requiring a software change or burying the invalid block, regardless of the setting, makes
                //  it hard to hide the implication of the demand.  This also avoids having release candidates
                //  that are hardly doing any signature verification at all in testing without having to
                //  artificially set the default assumed verified block further back.
                // The test against nMinimumChainWork prevents the skipping when denied access to any chain at
                //  least as good as the expected chain.
                fScriptChecks = (GetBlockProofEquivalentTime(*pindexBestHeader, *pindex, *pindexBestHeader, chainparams.GetConsensus()) <= 60 * 60 * 24 * 7 * 2);
            }
        }
    }

    int64_t nTime1 = GetTimeMicros(); nTimeCheck += nTime1 - nTimeStart;
    LogPrint(BCLog::BENCH, "    - Sanity checks: %.2fms [%.2fs]\n", 0.001 * (nTime1 - nTimeStart), nTimeCheck * 0.000001);

    // Do not allow blocks that contain transactions which 'overwrite' older transactions,
    // unless those are already completely spent.
    // If such overwrites are allowed, coinbases and transactions depending upon those
    // can be duplicated to remove the ability to spend the first instance -- even after
    // being sent to another address.
    // See BIP30 and http://r6.ca/blog/20120206T005236Z.html for more information.
    // This logic is not necessary for memory pool transactions, as AcceptToMemoryPool
    // already refuses previously-known transaction ids entirely.
    // FIXME: Enable strict check after appropriate fork.
    bool fEnforceBIP30 = (!pindex->phashBlock) || // Enforce on CreateNewBlock invocations which don't have a hash.
                          !(true);

    // Once BIP34 activated it was not possible to create new duplicate coinbases and thus other than starting
    // with the 2 existing duplicate coinbase pairs, not possible to create overwriting txs.  But by the
    // time BIP34 activated, in each of the existing pairs the duplicate coinbase had overwritten the first
    // before the first had been spent.  Since those coinbases are sufficiently buried its no longer possible to create further
    // duplicate transactions descending from the known pairs either.
    // If we're on the known chain at height greater than where BIP34 activated, we can save the db accesses needed for the BIP30 check.
    CBlockIndex *pindexBIP34height = pindex->pprev->GetAncestor(chainparams.GetConsensus().BIP34Height);
    //Only continue to enforce if we're below BIP34 activation height or the block hash at that height doesn't correspond.
    fEnforceBIP30 = fEnforceBIP30 && (!pindexBIP34height || !(pindexBIP34height->GetBlockHash() == chainparams.GetConsensus().BIP34Hash));

    if (fEnforceBIP30) {
        for (const auto& tx : block.vtx) {
            for (size_t o = 0; o < tx->vout.size(); o++) {
                if (view.HaveCoin(COutPoint(tx->GetHash(), o))) {
                    return state.DoS(100, error("ConnectBlock(): tried to overwrite transaction"),
                                     REJECT_INVALID, "bad-txns-BIP30");
                }
            }
        }
    }

    // Start enforcing BIP68 (sequence locks) and BIP112 (CHECKSEQUENCEVERIFY) using versionbits logic.
    int nLockTimeFlags = 0;
    if (VersionBitsState(pindex->pprev, chainparams.GetConsensus(), Consensus::DEPLOYMENT_CSV, versionbitscache) == THRESHOLD_ACTIVE) {
        nLockTimeFlags |= LOCKTIME_VERIFY_SEQUENCE;
    }

    // Get the script flags for this block
    unsigned int flags = GetBlockScriptFlags(pindex, chainparams.GetConsensus());

    int64_t nTime2 = GetTimeMicros(); nTimeForks += nTime2 - nTime1;
    LogPrint(BCLog::BENCH, "    - Fork checks: %.2fms [%.2fs]\n", 0.001 * (nTime2 - nTime1), nTimeForks * 0.000001);

    CBlockUndo blockundo;

    CCheckQueueControl<CScriptCheck> control(fScriptChecks && nScriptCheckThreads ? &scriptcheckqueue : NULL);

    std::vector<int> prevheights;
    CAmount nFees = 0;
    int nInputs = 0;
    int64_t nSigOpsCost = 0;
    CDiskTxPos pos(pindex->GetBlockPos(), GetSizeOfCompactSize(block.vtx.size()));
    std::vector<std::pair<uint256, CDiskTxPos> > vPos;
    vPos.reserve(block.vtx.size());
    blockundo.vtxundo.reserve(block.vtx.size() - 1);
    std::vector<PrecomputedTransactionData> txdata;
    txdata.reserve(block.vtx.size()); // Required so that pointers to individual PrecomputedTransactionData don't get invalidated
    for (unsigned int i = 0; i < block.vtx.size(); i++)
    {
        const CTransaction &tx = *(block.vtx[i]);

        nInputs += tx.vin.size();

        if (!tx.IsCoinBase())
        {
            if (!view.HaveInputs(tx))
                return state.DoS(100, error("ConnectBlock(): inputs missing/spent"),
                                 REJECT_INVALID, "bad-txns-inputs-missingorspent");

            // Check that transaction is BIP68 final
            // BIP68 lock checks (as opposed to nLockTime checks) must
            // be in ConnectBlock because they require the UTXO set
            prevheights.resize(tx.vin.size());
            for (size_t j = 0; j < tx.vin.size(); j++) {
                prevheights[j] = view.AccessCoin(tx.vin[j].prevout).nHeight;
            }

            if (!SequenceLocks(tx, nLockTimeFlags, &prevheights, *pindex)) {
                return state.DoS(100, error("%s: contains a non-BIP68-final transaction", __func__),
                                 REJECT_INVALID, "bad-txns-nonfinal");
            }
        }

        // GetTransactionSigOpCost counts 3 types of sigops:
        // * legacy (always)
        // * p2sh (when P2SH enabled in flags and excludes coinbase)
        // * witness (when witness enabled in flags and excludes coinbase)
        nSigOpsCost += GetTransactionSigOpCost(tx, view, flags);
        if (nSigOpsCost > MAX_BLOCK_SIGOPS_COST)
            return state.DoS(100, error("ConnectBlock(): too many sigops"),
                             REJECT_INVALID, "bad-blk-sigops");

        txdata.emplace_back(tx);
        if (!tx.IsCoinBase())
        {
            nFees += view.GetValueIn(tx)-tx.GetValueOut();

            std::vector<CScriptCheck> vChecks;
            bool fCacheResults = fJustCheck; /* Don't cache results if we're actually connecting blocks (still consult the cache, though) */
            if (!CheckInputs(tx, state, view, fScriptChecks, flags, fCacheResults, fCacheResults, txdata[i], nScriptCheckThreads ? &vChecks : NULL))
                return error("ConnectBlock(): CheckInputs on %s failed with %s",
                    tx.GetHash().ToString(), FormatStateMessage(state));
            control.Add(vChecks);
        }

        CTxUndo undoDummy;
        if (i > 0) {
            blockundo.vtxundo.push_back(CTxUndo());
        }
        UpdateCoins(tx, view, i == 0 ? undoDummy : blockundo.vtxundo.back(), pindex->nHeight);
        ApplyNameTransaction(tx, pindex->nHeight, view, blockundo);

        vPos.push_back(std::make_pair(tx.GetHash(), pos));
        pos.nTxOffset += ::GetSerializeSize(tx, SER_DISK, CLIENT_VERSION);
    }
    int64_t nTime3 = GetTimeMicros(); nTimeConnect += nTime3 - nTime2;
    LogPrint(BCLog::BENCH, "      - Connect %u transactions: %.2fms (%.3fms/tx, %.3fms/txin) [%.2fs]\n", (unsigned)block.vtx.size(), 0.001 * (nTime3 - nTime2), 0.001 * (nTime3 - nTime2) / block.vtx.size(), nInputs <= 1 ? 0 : 0.001 * (nTime3 - nTime2) / (nInputs-1), nTimeConnect * 0.000001);

    CAmount blockReward = nFees + GetBlockSubsidy(pindex->nHeight, chainparams.GetConsensus());
    if (block.vtx[0]->GetValueOut() > blockReward)
        return state.DoS(100,
                         error("ConnectBlock(): coinbase pays too much (actual=%d vs limit=%d)",
                               block.vtx[0]->GetValueOut(), blockReward),
                               REJECT_INVALID, "bad-cb-amount");

    if (!control.Wait())
        return state.DoS(100, error("%s: CheckQueue failed", __func__), REJECT_INVALID, "block-validation-failed");
    int64_t nTime4 = GetTimeMicros(); nTimeVerify += nTime4 - nTime2;
    LogPrint(BCLog::BENCH, "    - Verify %u txins: %.2fms (%.3fms/txin) [%.2fs]\n", nInputs - 1, 0.001 * (nTime4 - nTime2), nInputs <= 1 ? 0 : 0.001 * (nTime4 - nTime2) / (nInputs-1), nTimeVerify * 0.000001);

    if (fJustCheck)
        return true;

    /* Remove expired names from the UTXO set.  They become permanently
       unspendable.  Note that we use nHeight+1 here because a possible
       spending transaction would be at least at that height.  This has
       to be done after checking the transactions themselves, because
       spending a name would still be valid in the current block.  */
    if (!ExpireNames(pindex->nHeight + 1, view, blockundo, expiredNames))
        return error("%s : ExpireNames failed", __func__);

    // Write undo information to disk
    if (pindex->GetUndoPos().IsNull() || !pindex->IsValid(BLOCK_VALID_SCRIPTS))
    {
        if (pindex->GetUndoPos().IsNull()) {
            CDiskBlockPos _pos;
            if (!FindUndoPos(state, pindex->nFile, _pos, ::GetSerializeSize(blockundo, SER_DISK, CLIENT_VERSION) + 40))
                return error("ConnectBlock(): FindUndoPos failed");
            if (!UndoWriteToDisk(blockundo, _pos, pindex->pprev->GetBlockHash(), chainparams.MessageStart()))
                return AbortNode(state, "Failed to write undo data");

            // update nUndoPos in block index
            pindex->nUndoPos = _pos.nPos;
            pindex->nStatus |= BLOCK_HAVE_UNDO;
        }

        pindex->RaiseValidity(BLOCK_VALID_SCRIPTS);
        setDirtyBlockIndex.insert(pindex);
    }

    if (fTxIndex)
        if (!pblocktree->WriteTxIndex(vPos))
            return AbortNode(state, "Failed to write transaction index");

    // add this block to the view's block chain
    view.SetBestBlock(pindex->GetBlockHash());

    int64_t nTime5 = GetTimeMicros(); nTimeIndex += nTime5 - nTime4;
    LogPrint(BCLog::BENCH, "    - Index writing: %.2fms [%.2fs]\n", 0.001 * (nTime5 - nTime4), nTimeIndex * 0.000001);

    int64_t nTime6 = GetTimeMicros(); nTimeCallbacks += nTime6 - nTime5;
    LogPrint(BCLog::BENCH, "    - Callbacks: %.2fms [%.2fs]\n", 0.001 * (nTime6 - nTime5), nTimeCallbacks * 0.000001);

    return true;
}

/**
 * Update the on-disk chain state.
 * The caches and indexes are flushed depending on the mode we're called with
 * if they're too large, if it's been a while since the last write,
 * or always and in all cases if we're in prune mode and are deleting files.
 */
bool static FlushStateToDisk(const CChainParams& chainparams, CValidationState &state, FlushStateMode mode, int nManualPruneHeight) {
    int64_t nMempoolUsage = mempool.DynamicMemoryUsage();
    LOCK2(cs_main, cs_LastBlockFile);
    static int64_t nLastWrite = 0;
    static int64_t nLastFlush = 0;
    static int64_t nLastSetChain = 0;
    std::set<int> setFilesToPrune;
    bool fFlushForPrune = false;
    try {
    if (fPruneMode && (fCheckForPruning || nManualPruneHeight > 0) && !fReindex) {
        if (nManualPruneHeight > 0) {
            FindFilesToPruneManual(setFilesToPrune, nManualPruneHeight);
        } else {
            FindFilesToPrune(setFilesToPrune, chainparams.PruneAfterHeight());
            fCheckForPruning = false;
        }
        if (!setFilesToPrune.empty()) {
            fFlushForPrune = true;
            if (!fHavePruned) {
                pblocktree->WriteFlag("prunedblockfiles", true);
                fHavePruned = true;
            }
        }
    }
    int64_t nNow = GetTimeMicros();
    // Avoid writing/flushing immediately after startup.
    if (nLastWrite == 0) {
        nLastWrite = nNow;
    }
    if (nLastFlush == 0) {
        nLastFlush = nNow;
    }
    if (nLastSetChain == 0) {
        nLastSetChain = nNow;
    }
    int64_t nMempoolSizeMax = GetArg("-maxmempool", DEFAULT_MAX_MEMPOOL_SIZE) * 1000000;
    int64_t cacheSize = pcoinsTip->DynamicMemoryUsage();
    int64_t nTotalSpace = nCoinCacheUsage + std::max<int64_t>(nMempoolSizeMax - nMempoolUsage, 0);
    // The cache is large and we're within 10% and 10 MiB of the limit, but we have time now (not in the middle of a block processing).
    bool fCacheLarge = mode == FLUSH_STATE_PERIODIC && cacheSize > std::max((9 * nTotalSpace) / 10, nTotalSpace - MAX_BLOCK_COINSDB_USAGE * 1024 * 1024);
    // The cache is over the limit, we have to write now.
    bool fCacheCritical = mode == FLUSH_STATE_IF_NEEDED && cacheSize > nTotalSpace;
    // It's been a while since we wrote the block index to disk. Do this frequently, so we don't need to redownload after a crash.
    bool fPeriodicWrite = mode == FLUSH_STATE_PERIODIC && nNow > nLastWrite + (int64_t)DATABASE_WRITE_INTERVAL * 1000000;
    // It's been very long since we flushed the cache. Do this infrequently, to optimize cache usage.
    bool fPeriodicFlush = mode == FLUSH_STATE_PERIODIC && nNow > nLastFlush + (int64_t)DATABASE_FLUSH_INTERVAL * 1000000;
    // Combine all conditions that result in a full cache flush.
    bool fDoFullFlush = (mode == FLUSH_STATE_ALWAYS) || fCacheLarge || fCacheCritical || fPeriodicFlush || fFlushForPrune;
    // Write blocks and block index to disk.
    if (fDoFullFlush || fPeriodicWrite) {
        // Depend on nMinDiskSpace to ensure we can write block index
        if (!CheckDiskSpace(0))
            return state.Error("out of disk space");
        // First make sure all block and undo data is flushed to disk.
        FlushBlockFile();
        // Then update all block file information (which may refer to block and undo files).
        {
            std::vector<std::pair<int, const CBlockFileInfo*> > vFiles;
            vFiles.reserve(setDirtyFileInfo.size());
            for (std::set<int>::iterator it = setDirtyFileInfo.begin(); it != setDirtyFileInfo.end(); ) {
                vFiles.push_back(std::make_pair(*it, &vinfoBlockFile[*it]));
                setDirtyFileInfo.erase(it++);
            }
            std::vector<const CBlockIndex*> vBlocks;
            vBlocks.reserve(setDirtyBlockIndex.size());
            for (std::set<CBlockIndex*>::iterator it = setDirtyBlockIndex.begin(); it != setDirtyBlockIndex.end(); ) {
                vBlocks.push_back(*it);
                setDirtyBlockIndex.erase(it++);
            }
            if (!pblocktree->WriteBatchSync(vFiles, nLastBlockFile, vBlocks)) {
                return AbortNode(state, "Failed to write to block index database");
            }
        }
        // Finally remove any pruned files
        if (fFlushForPrune)
            UnlinkPrunedFiles(setFilesToPrune);
        nLastWrite = nNow;
    }
    // Flush best chain related state. This can only be done if the blocks / block index write was also done.
    if (fDoFullFlush) {
        // Typical Coin structures on disk are around 48 bytes in size.
        // Pushing a new one to the database can cause it to be written
        // twice (once in the log, and once in the tables). This is already
        // an overestimation, as most will delete an existing entry or
        // overwrite one. Still, use a conservative safety factor of 2.
        if (!CheckDiskSpace(48 * 2 * 2 * pcoinsTip->GetCacheSize()))
            return state.Error("out of disk space");
        // Flush the chainstate (which may refer to block index entries).
        if (!pcoinsTip->Flush())
            return AbortNode(state, "Failed to write to coin database");
        nLastFlush = nNow;
    }
    if (fDoFullFlush || ((mode == FLUSH_STATE_ALWAYS || mode == FLUSH_STATE_PERIODIC) && nNow > nLastSetChain + (int64_t)DATABASE_WRITE_INTERVAL * 1000000)) {
        // Update best block in wallet (so we can detect restored wallets).
        GetMainSignals().SetBestChain(chainActive.GetLocator());
        nLastSetChain = nNow;
    }
    } catch (const std::runtime_error& e) {
        return AbortNode(state, std::string("System error while flushing: ") + e.what());
    }
    return true;
}

void FlushStateToDisk() {
    CValidationState state;
    const CChainParams& chainparams = Params();
    FlushStateToDisk(chainparams, state, FLUSH_STATE_ALWAYS);
}

void PruneAndFlush() {
    CValidationState state;
    fCheckForPruning = true;
    const CChainParams& chainparams = Params();
    FlushStateToDisk(chainparams, state, FLUSH_STATE_NONE);
}

static void DoWarning(const std::string& strWarning)
{
    static bool fWarned = false;
    SetMiscWarning(strWarning);
    if (!fWarned) {
        AlertNotify(strWarning);
        fWarned = true;
    }
}

/** Update chainActive and related internal data structures. */
void static UpdateTip(CBlockIndex *pindexNew, const CChainParams& chainParams) {
    chainActive.SetTip(pindexNew);

    // New best block
    mempool.AddTransactionsUpdated(1);

    cvBlockChange.notify_all();

    std::vector<std::string> warningMessages;
    if (!IsInitialBlockDownload())
    {
        int nUpgraded = 0;
        const CBlockIndex* pindex = chainActive.Tip();
        for (int bit = 0; bit < VERSIONBITS_NUM_BITS; bit++) {
            WarningBitsConditionChecker checker(bit);
            ThresholdState state = checker.GetStateFor(pindex, chainParams.GetConsensus(), warningcache[bit]);
            if (state == THRESHOLD_ACTIVE || state == THRESHOLD_LOCKED_IN) {
                const std::string strWarning = strprintf(_("Warning: unknown new rules activated (versionbit %i)"), bit);
                if (state == THRESHOLD_ACTIVE) {
                    DoWarning(strWarning);
                } else {
                    warningMessages.push_back(strWarning);
                }
            }
        }
        // Check the version of the last 100 blocks to see if we need to upgrade:
        for (int i = 0; i < 100 && pindex != NULL; i++)
        {
            int32_t nExpectedVersion = ComputeBlockVersion(pindex->pprev, chainParams.GetConsensus());
            if (pindex->GetBaseVersion() > VERSIONBITS_LAST_OLD_BLOCK_VERSION && (pindex->GetBaseVersion() & ~nExpectedVersion) != 0)
                ++nUpgraded;
            pindex = pindex->pprev;
        }
        if (nUpgraded > 0)
            warningMessages.push_back(strprintf(_("%d of last 100 blocks have unexpected version"), nUpgraded));
        if (nUpgraded > 100/2)
        {
            std::string strWarning = _("Warning: Unknown block versions being mined! It's possible unknown rules are in effect");
            // notify GetWarnings(), called by Qt and the JSON-RPC code to warn the user:
            DoWarning(strWarning);
        }
    }
    LogPrintf("%s: new best=%s height=%d version=0x%08x log2_work=%.8g tx=%lu date='%s' progress=%f cache=%.1fMiB(%utxo)", __func__,
      chainActive.Tip()->GetBlockHash().ToString(), chainActive.Height(), chainActive.Tip()->nVersion,
      log(chainActive.Tip()->nChainWork.getdouble())/log(2.0), (unsigned long)chainActive.Tip()->nChainTx,
      DateTimeStrFormat("%Y-%m-%d %H:%M:%S", chainActive.Tip()->GetBlockTime()),
      GuessVerificationProgress(chainParams.TxData(), chainActive.Tip()), pcoinsTip->DynamicMemoryUsage() * (1.0 / (1<<20)), pcoinsTip->GetCacheSize());
    if (!warningMessages.empty())
        LogPrintf(" warning='%s'", boost::algorithm::join(warningMessages, ", "));
    LogPrintf("\n");

}

/** Disconnect chainActive's tip.
  * After calling, the mempool will be in an inconsistent state, with
  * transactions from disconnected blocks being added to disconnectpool.  You
  * should make the mempool consistent again by calling UpdateMempoolForReorg.
  * with cs_main held.
  *
  * If disconnectpool is NULL, then no disconnected transactions are added to
  * disconnectpool (note that the caller is responsible for mempool consistency
  * in any case).
  */
bool static DisconnectTip(CValidationState& state, const CChainParams& chainparams, DisconnectedBlockTransactions *disconnectpool)
{
    CBlockIndex *pindexDelete = chainActive.Tip();
    assert(pindexDelete);
    CheckNameDB (true);
    // Read block from disk.
    std::shared_ptr<CBlock> pblock = std::make_shared<CBlock>();
    CBlock& block = *pblock;
    if (!ReadBlockFromDisk(block, pindexDelete, chainparams.GetConsensus()))
        return AbortNode(state, "Failed to read block");
    // Apply the block atomically to the chain state.
    std::set<valtype> unexpiredNames;
    int64_t nStart = GetTimeMicros();
    {
        CCoinsViewCache view(pcoinsTip);
        assert(view.GetBestBlock() == pindexDelete->GetBlockHash());
        if (DisconnectBlock(block, pindexDelete, view, unexpiredNames) != DISCONNECT_OK)
            return error("DisconnectTip(): DisconnectBlock %s failed", pindexDelete->GetBlockHash().ToString());
        bool flushed = view.Flush();
        assert(flushed);
    }
    LogPrint(BCLog::BENCH, "- Disconnect block: %.2fms\n", (GetTimeMicros() - nStart) * 0.001);
    // Write the chain state to disk, if necessary.
    if (!FlushStateToDisk(chainparams, state, FLUSH_STATE_IF_NEEDED))
        return false;

    AssertLockHeld(cs_main);
    CNameConflictTracker nameConflicts(mempool);

    // Fix the memool for conflicts due to unexpired names.
    mempool.removeUnexpireConflicts(unexpiredNames);

    if (disconnectpool) {
        // Save transactions to re-add to mempool at end of reorg
        for (auto it = block.vtx.rbegin(); it != block.vtx.rend(); ++it) {
            disconnectpool->addTransaction(*it);
        }
        while (disconnectpool->DynamicMemoryUsage() > MAX_DISCONNECTED_TX_POOL_SIZE * 1000) {
            // Drop the earliest entry, and remove its children from the mempool.
            auto it = disconnectpool->queuedTx.get<insertion_order>().begin();
            mempool.removeRecursive(**it, MemPoolRemovalReason::REORG);
            disconnectpool->removeEntry(it);
        }
    }

    // Update chainActive and related variables.
    UpdateTip(pindexDelete->pprev, chainparams);
    CheckNameDB (true);
    // Let wallets know transactions went from 1-confirmed to
    // 0-confirmed or conflicted:
    GetMainSignals().BlockDisconnected(pblock, pindexDelete,
                                       nameConflicts.GetNameConflicts());
    return true;
}

static int64_t nTimeReadFromDisk = 0;
static int64_t nTimeConnectTotal = 0;
static int64_t nTimeFlush = 0;
static int64_t nTimeChainState = 0;
static int64_t nTimePostConnect = 0;

struct PerBlockConnectTrace {
    CBlockIndex* pindex = NULL;
    std::shared_ptr<const CBlock> pblock;
    std::shared_ptr<std::vector<CTransactionRef>> conflictedTxs;
    std::shared_ptr<std::vector<CTransactionRef>> txNameConflicts;
    PerBlockConnectTrace() : conflictedTxs(std::make_shared<std::vector<CTransactionRef>>()),
                             txNameConflicts(std::make_shared<std::vector<CTransactionRef>>()) {}
};
/**
 * Used to track blocks whose transactions were applied to the UTXO state as a
 * part of a single ActivateBestChainStep call.
 *
 * This class also tracks transactions that are removed from the mempool as
 * conflicts (per block) and can be used to pass all those transactions
 * through SyncTransaction.
 *
 * This class assumes (and asserts) that the conflicted transactions for a given
 * block are added via mempool callbacks prior to the BlockConnected() associated
 * with those transactions. If any transactions are marked conflicted, it is
 * assumed that an associated block will always be added.
 *
 * This class is single-use, once you call GetBlocksConnected() you have to throw
 * it away and make a new one.
 */
class ConnectTrace {
private:
    std::vector<PerBlockConnectTrace> blocksConnected;
    CTxMemPool &pool;

public:
    ConnectTrace(CTxMemPool &_pool) : blocksConnected(1), pool(_pool) {
        pool.NotifyEntryRemoved.connect(boost::bind(&ConnectTrace::NotifyEntryRemoved, this, _1, _2));
    }

    ~ConnectTrace() {
        pool.NotifyEntryRemoved.disconnect(boost::bind(&ConnectTrace::NotifyEntryRemoved, this, _1, _2));
    }

    void BlockConnected(CBlockIndex* pindex, std::shared_ptr<const CBlock> pblock) {
        assert(!blocksConnected.back().pindex);
        assert(pindex);
        assert(pblock);
        blocksConnected.back().pindex = pindex;
        blocksConnected.back().pblock = std::move(pblock);
        blocksConnected.emplace_back();
    }

    std::vector<PerBlockConnectTrace>& GetBlocksConnected() {
        // We always keep one extra block at the end of our list because
        // blocks are added after all the conflicted transactions have
        // been filled in. Thus, the last entry should always be an empty
        // one waiting for the transactions from the next block. We pop
        // the last entry here to make sure the list we return is sane.
        assert(!blocksConnected.back().pindex);
        assert(blocksConnected.back().conflictedTxs->empty());
        assert(blocksConnected.back().txNameConflicts->empty());
        blocksConnected.pop_back();
        return blocksConnected;
    }

    void NotifyEntryRemoved(CTransactionRef txRemoved, MemPoolRemovalReason reason) {
        assert(!blocksConnected.back().pindex);
        switch (reason) {
          case MemPoolRemovalReason::CONFLICT:
            blocksConnected.back().conflictedTxs->emplace_back(std::move(txRemoved));
            break;
          case MemPoolRemovalReason::NAME_CONFLICT:
            blocksConnected.back().txNameConflicts->emplace_back(std::move(txRemoved));
            break;
          default:
            break;
        }
    }
};

/**
 * Connect a new block to chainActive. pblock is either NULL or a pointer to a CBlock
 * corresponding to pindexNew, to bypass loading it again from disk.
 *
 * The block is added to connectTrace if connection succeeds.
 */
bool static ConnectTip(CValidationState& state, const CChainParams& chainparams, CBlockIndex* pindexNew, const std::shared_ptr<const CBlock>& pblock, ConnectTrace& connectTrace, DisconnectedBlockTransactions &disconnectpool)
{
    assert(pindexNew->pprev == chainActive.Tip());
    CheckNameDB (true);
    // Read block from disk.
    int64_t nTime1 = GetTimeMicros();
    std::shared_ptr<const CBlock> pthisBlock;
    if (!pblock) {
        std::shared_ptr<CBlock> pblockNew = std::make_shared<CBlock>();
        if (!ReadBlockFromDisk(*pblockNew, pindexNew, chainparams.GetConsensus()))
            return AbortNode(state, "Failed to read block");
        pthisBlock = pblockNew;
    } else {
        pthisBlock = pblock;
    }
    const CBlock& blockConnecting = *pthisBlock;
    // Apply the block atomically to the chain state.
    std::set<valtype> expiredNames;
    int64_t nTime2 = GetTimeMicros(); nTimeReadFromDisk += nTime2 - nTime1;
    int64_t nTime3;
    LogPrint(BCLog::BENCH, "  - Load block from disk: %.2fms [%.2fs]\n", (nTime2 - nTime1) * 0.001, nTimeReadFromDisk * 0.000001);
    {
        CCoinsViewCache view(pcoinsTip);
        bool rv = ConnectBlock(blockConnecting, state, pindexNew, view, expiredNames, chainparams);
        GetMainSignals().BlockChecked(blockConnecting, state);
        if (!rv) {
            if (state.IsInvalid())
                InvalidBlockFound(pindexNew, state);
            return error("ConnectTip(): ConnectBlock %s failed", pindexNew->GetBlockHash().ToString());
        }
        nTime3 = GetTimeMicros(); nTimeConnectTotal += nTime3 - nTime2;
        LogPrint(BCLog::BENCH, "  - Connect total: %.2fms [%.2fs]\n", (nTime3 - nTime2) * 0.001, nTimeConnectTotal * 0.000001);
        bool flushed = view.Flush();
        assert(flushed);
    }
    int64_t nTime4 = GetTimeMicros(); nTimeFlush += nTime4 - nTime3;
    LogPrint(BCLog::BENCH, "  - Flush: %.2fms [%.2fs]\n", (nTime4 - nTime3) * 0.001, nTimeFlush * 0.000001);
    // Write the chain state to disk, if necessary.
    if (!FlushStateToDisk(chainparams, state, FLUSH_STATE_IF_NEEDED))
        return false;
    int64_t nTime5 = GetTimeMicros(); nTimeChainState += nTime5 - nTime4;
    LogPrint(BCLog::BENCH, "  - Writing chainstate: %.2fms [%.2fs]\n", (nTime5 - nTime4) * 0.001, nTimeChainState * 0.000001);
    // Remove conflicting transactions from the mempool.;
    mempool.removeForBlock(blockConnecting.vtx, pindexNew->nHeight);
    mempool.removeExpireConflicts(expiredNames);
    disconnectpool.removeForBlock(blockConnecting.vtx);
    // Update chainActive & related variables.
    UpdateTip(pindexNew, chainparams);
    CheckNameDB (false);

    int64_t nTime6 = GetTimeMicros(); nTimePostConnect += nTime6 - nTime5; nTimeTotal += nTime6 - nTime1;
    LogPrint(BCLog::BENCH, "  - Connect postprocess: %.2fms [%.2fs]\n", (nTime6 - nTime5) * 0.001, nTimePostConnect * 0.000001);
    LogPrint(BCLog::BENCH, "- Connect block: %.2fms [%.2fs]\n", (nTime6 - nTime1) * 0.001, nTimeTotal * 0.000001);

    connectTrace.BlockConnected(pindexNew, std::move(pthisBlock));
    return true;
}

/**
 * Return the tip of the chain with the most work in it, that isn't
 * known to be invalid (it's however far from certain to be valid).
 */
static CBlockIndex* FindMostWorkChain() {
    do {
        CBlockIndex *pindexNew = NULL;

        // Find the best candidate header.
        {
            std::set<CBlockIndex*, CBlockIndexWorkComparator>::reverse_iterator it = setBlockIndexCandidates.rbegin();
            if (it == setBlockIndexCandidates.rend())
                return NULL;
            pindexNew = *it;
        }

        // Check whether all blocks on the path between the currently active chain and the candidate are valid.
        // Just going until the active chain is an optimization, as we know all blocks in it are valid already.
        CBlockIndex *pindexTest = pindexNew;
        bool fInvalidAncestor = false;
        while (pindexTest && !chainActive.Contains(pindexTest)) {
            assert(pindexTest->nChainTx || pindexTest->nHeight == 0);

            // Pruned nodes may have entries in setBlockIndexCandidates for
            // which block files have been deleted.  Remove those as candidates
            // for the most work chain if we come across them; we can't switch
            // to a chain unless we have all the non-active-chain parent blocks.
            bool fFailedChain = pindexTest->nStatus & BLOCK_FAILED_MASK;
            bool fMissingData = !(pindexTest->nStatus & BLOCK_HAVE_DATA);
            if (fFailedChain || fMissingData) {
                // Candidate chain is not usable (either invalid or missing data)
                if (fFailedChain && (pindexBestInvalid == NULL || pindexNew->nChainWork > pindexBestInvalid->nChainWork))
                    pindexBestInvalid = pindexNew;
                CBlockIndex *pindexFailed = pindexNew;
                // Remove the entire chain from the set.
                while (pindexTest != pindexFailed) {
                    if (fFailedChain) {
                        pindexFailed->nStatus |= BLOCK_FAILED_CHILD;
                    } else if (fMissingData) {
                        // If we're missing data, then add back to mapBlocksUnlinked,
                        // so that if the block arrives in the future we can try adding
                        // to setBlockIndexCandidates again.
                        mapBlocksUnlinked.insert(std::make_pair(pindexFailed->pprev, pindexFailed));
                    }
                    setBlockIndexCandidates.erase(pindexFailed);
                    pindexFailed = pindexFailed->pprev;
                }
                setBlockIndexCandidates.erase(pindexTest);
                fInvalidAncestor = true;
                break;
            }
            pindexTest = pindexTest->pprev;
        }
        if (!fInvalidAncestor)
            return pindexNew;
    } while(true);
}

/** Delete all entries in setBlockIndexCandidates that are worse than the current tip. */
static void PruneBlockIndexCandidates() {
    // Note that we can't delete the current block itself, as we may need to return to it later in case a
    // reorganization to a better block fails.
    std::set<CBlockIndex*, CBlockIndexWorkComparator>::iterator it = setBlockIndexCandidates.begin();
    while (it != setBlockIndexCandidates.end() && setBlockIndexCandidates.value_comp()(*it, chainActive.Tip())) {
        setBlockIndexCandidates.erase(it++);
    }
    // Either the current tip or a successor of it we're working towards is left in setBlockIndexCandidates.
    assert(!setBlockIndexCandidates.empty());
}

/**
 * Try to make some progress towards making pindexMostWork the active block.
 * pblock is either NULL or a pointer to a CBlock corresponding to pindexMostWork.
 */
static bool ActivateBestChainStep(CValidationState& state, const CChainParams& chainparams, CBlockIndex* pindexMostWork, const std::shared_ptr<const CBlock>& pblock, bool& fInvalidFound, ConnectTrace& connectTrace)
{
    AssertLockHeld(cs_main);
    const CBlockIndex *pindexOldTip = chainActive.Tip();
    const CBlockIndex *pindexFork = chainActive.FindFork(pindexMostWork);

    // Disconnect active blocks which are no longer in the best chain.
    bool fBlocksDisconnected = false;
    DisconnectedBlockTransactions disconnectpool;
    while (chainActive.Tip() && chainActive.Tip() != pindexFork) {
        if (!DisconnectTip(state, chainparams, &disconnectpool)) {
            // This is likely a fatal error, but keep the mempool consistent,
            // just in case. Only remove from the mempool in this case.
            UpdateMempoolForReorg(disconnectpool, false);
            return false;
        }
        fBlocksDisconnected = true;
    }

    // Build list of new blocks to connect.
    std::vector<CBlockIndex*> vpindexToConnect;
    bool fContinue = true;
    int nHeight = pindexFork ? pindexFork->nHeight : -1;
    while (fContinue && nHeight != pindexMostWork->nHeight) {
        // Don't iterate the entire list of potential improvements toward the best tip, as we likely only need
        // a few blocks along the way.
        int nTargetHeight = std::min(nHeight + 32, pindexMostWork->nHeight);
        vpindexToConnect.clear();
        vpindexToConnect.reserve(nTargetHeight - nHeight);
        CBlockIndex *pindexIter = pindexMostWork->GetAncestor(nTargetHeight);
        while (pindexIter && pindexIter->nHeight != nHeight) {
            vpindexToConnect.push_back(pindexIter);
            pindexIter = pindexIter->pprev;
        }
        nHeight = nTargetHeight;

        // Connect new blocks.
        for (CBlockIndex *pindexConnect : reverse_iterate(vpindexToConnect)) {
            if (!ConnectTip(state, chainparams, pindexConnect, pindexConnect == pindexMostWork ? pblock : std::shared_ptr<const CBlock>(), connectTrace, disconnectpool)) {
                if (state.IsInvalid()) {
                    // The block violates a consensus rule.
                    if (!state.CorruptionPossible())
                        InvalidChainFound(vpindexToConnect.back());
                    state = CValidationState();
                    fInvalidFound = true;
                    fContinue = false;
                    break;
                } else {
                    // A system error occurred (disk space, database error, ...).
                    // Make the mempool consistent with the current tip, just in case
                    // any observers try to use it before shutdown.
                    UpdateMempoolForReorg(disconnectpool, false);
                    return false;
                }
            } else {
                PruneBlockIndexCandidates();
                if (!pindexOldTip || chainActive.Tip()->nChainWork > pindexOldTip->nChainWork) {
                    // We're in a better position than we were. Return temporarily to release the lock.
                    fContinue = false;
                    break;
                }
            }
        }
    }

    if (fBlocksDisconnected) {
        // If any blocks were disconnected, disconnectpool may be non empty.  Add
        // any disconnected transactions back to the mempool.
        UpdateMempoolForReorg(disconnectpool, true);
    }
    mempool.check(pcoinsTip);

    // Callbacks/notifications for a new best chain.
    if (fInvalidFound)
        CheckForkWarningConditionsOnNewFork(vpindexToConnect.back());
    else
        CheckForkWarningConditions();

    return true;
}

static void NotifyHeaderTip() {
    bool fNotify = false;
    bool fInitialBlockDownload = false;
    static CBlockIndex* pindexHeaderOld = NULL;
    CBlockIndex* pindexHeader = NULL;
    {
        LOCK(cs_main);
        pindexHeader = pindexBestHeader;

        if (pindexHeader != pindexHeaderOld) {
            fNotify = true;
            fInitialBlockDownload = IsInitialBlockDownload();
            pindexHeaderOld = pindexHeader;
        }
    }
    // Send block tip changed notifications without cs_main
    if (fNotify) {
        uiInterface.NotifyHeaderTip(fInitialBlockDownload, pindexHeader);
    }
}

/**
 * Make the best chain active, in multiple steps. The result is either failure
 * or an activated best chain. pblock is either NULL or a pointer to a block
 * that is already loaded (to avoid loading it again from disk).
 */
bool ActivateBestChain(CValidationState &state, const CChainParams& chainparams, std::shared_ptr<const CBlock> pblock) {
    // Note that while we're often called here from ProcessNewBlock, this is
    // far from a guarantee. Things in the P2P/RPC will often end up calling
    // us in the middle of ProcessNewBlock - do not assume pblock is set
    // sanely for performance or correctness!

    CBlockIndex *pindexMostWork = NULL;
    CBlockIndex *pindexNewTip = NULL;
    int nStopAtHeight = GetArg("-stopatheight", DEFAULT_STOPATHEIGHT);
    do {
        boost::this_thread::interruption_point();
        if (ShutdownRequested())
            break;

        const CBlockIndex *pindexFork;
        bool fInitialDownload;
        {
            LOCK(cs_main);
            ConnectTrace connectTrace(mempool); // Destructed before cs_main is unlocked

            CBlockIndex *pindexOldTip = chainActive.Tip();
            if (pindexMostWork == NULL) {
                pindexMostWork = FindMostWorkChain();
            }

            // Whether we have anything to do at all.
            if (pindexMostWork == NULL || pindexMostWork == chainActive.Tip())
                return true;

            bool fInvalidFound = false;
            std::shared_ptr<const CBlock> nullBlockPtr;
            if (!ActivateBestChainStep(state, chainparams, pindexMostWork, pblock && pblock->GetHash() == pindexMostWork->GetBlockHash() ? pblock : nullBlockPtr, fInvalidFound, connectTrace))
                return false;

            if (fInvalidFound) {
                // Wipe cache, we may need another branch now.
                pindexMostWork = NULL;
            }
            pindexNewTip = chainActive.Tip();
            pindexFork = chainActive.FindFork(pindexOldTip);
            fInitialDownload = IsInitialBlockDownload();

            for (const PerBlockConnectTrace& trace : connectTrace.GetBlocksConnected()) {
                assert(trace.pblock && trace.pindex);
                GetMainSignals().BlockConnected(trace.pblock, trace.pindex, *trace.conflictedTxs, *trace.txNameConflicts);
            }
        }
        // When we reach this point, we switched to a new tip (stored in pindexNewTip).

        // Notifications/callbacks that can run without cs_main

        // Notify external listeners about the new tip.
        GetMainSignals().UpdatedBlockTip(pindexNewTip, pindexFork, fInitialDownload);

        // Always notify the UI if a new block tip was connected
        if (pindexFork != pindexNewTip) {
            uiInterface.NotifyBlockTip(fInitialDownload, pindexNewTip);
        }

        if (nStopAtHeight && pindexNewTip && pindexNewTip->nHeight >= nStopAtHeight) StartShutdown();
    } while (pindexNewTip != pindexMostWork);
    CheckBlockIndex(chainparams.GetConsensus());

    // Write changes periodically to disk, after relay.
    if (!FlushStateToDisk(chainparams, state, FLUSH_STATE_PERIODIC)) {
        return false;
    }

    return true;
}


bool PreciousBlock(CValidationState& state, const CChainParams& params, CBlockIndex *pindex)
{
    {
        LOCK(cs_main);
        if (pindex->nChainWork < chainActive.Tip()->nChainWork) {
            // Nothing to do, this block is not at the tip.
            return true;
        }
        if (chainActive.Tip()->nChainWork > nLastPreciousChainwork) {
            // The chain has been extended since the last call, reset the counter.
            nBlockReverseSequenceId = -1;
        }
        nLastPreciousChainwork = chainActive.Tip()->nChainWork;
        setBlockIndexCandidates.erase(pindex);
        pindex->nSequenceId = nBlockReverseSequenceId;
        if (nBlockReverseSequenceId > std::numeric_limits<int32_t>::min()) {
            // We can't keep reducing the counter if somebody really wants to
            // call preciousblock 2**31-1 times on the same set of tips...
            nBlockReverseSequenceId--;
        }
        if (pindex->IsValid(BLOCK_VALID_TRANSACTIONS) && pindex->nChainTx) {
            setBlockIndexCandidates.insert(pindex);
            PruneBlockIndexCandidates();
        }
    }

    return ActivateBestChain(state, params);
}

bool InvalidateBlock(CValidationState& state, const CChainParams& chainparams, CBlockIndex *pindex)
{
    AssertLockHeld(cs_main);

    // Mark the block itself as invalid.
    pindex->nStatus |= BLOCK_FAILED_VALID;
    setDirtyBlockIndex.insert(pindex);
    setBlockIndexCandidates.erase(pindex);

    DisconnectedBlockTransactions disconnectpool;
    while (chainActive.Contains(pindex)) {
        CBlockIndex *pindexWalk = chainActive.Tip();
        pindexWalk->nStatus |= BLOCK_FAILED_CHILD;
        setDirtyBlockIndex.insert(pindexWalk);
        setBlockIndexCandidates.erase(pindexWalk);
        // ActivateBestChain considers blocks already in chainActive
        // unconditionally valid already, so force disconnect away from it.
        if (!DisconnectTip(state, chainparams, &disconnectpool)) {
            // It's probably hopeless to try to make the mempool consistent
            // here if DisconnectTip failed, but we can try.
            UpdateMempoolForReorg(disconnectpool, false);
            return false;
        }
    }

    // DisconnectTip will add transactions to disconnectpool; try to add these
    // back to the mempool.
    UpdateMempoolForReorg(disconnectpool, true);

    // The resulting new best tip may not be in setBlockIndexCandidates anymore, so
    // add it again.
    BlockMap::iterator it = mapBlockIndex.begin();
    while (it != mapBlockIndex.end()) {
        if (it->second->IsValid(BLOCK_VALID_TRANSACTIONS) && it->second->nChainTx && !setBlockIndexCandidates.value_comp()(it->second, chainActive.Tip())) {
            setBlockIndexCandidates.insert(it->second);
        }
        it++;
    }

    InvalidChainFound(pindex);
    uiInterface.NotifyBlockTip(IsInitialBlockDownload(), pindex->pprev);
    return true;
}

bool ResetBlockFailureFlags(CBlockIndex *pindex) {
    AssertLockHeld(cs_main);

    int nHeight = pindex->nHeight;

    // Remove the invalidity flag from this block and all its descendants.
    BlockMap::iterator it = mapBlockIndex.begin();
    while (it != mapBlockIndex.end()) {
        if (!it->second->IsValid() && it->second->GetAncestor(nHeight) == pindex) {
            it->second->nStatus &= ~BLOCK_FAILED_MASK;
            setDirtyBlockIndex.insert(it->second);
            if (it->second->IsValid(BLOCK_VALID_TRANSACTIONS) && it->second->nChainTx && setBlockIndexCandidates.value_comp()(chainActive.Tip(), it->second)) {
                setBlockIndexCandidates.insert(it->second);
            }
            if (it->second == pindexBestInvalid) {
                // Reset invalid block marker if it was pointing to one of those.
                pindexBestInvalid = NULL;
            }
        }
        it++;
    }

    // Remove the invalidity flag from all ancestors too.
    while (pindex != NULL) {
        if (pindex->nStatus & BLOCK_FAILED_MASK) {
            pindex->nStatus &= ~BLOCK_FAILED_MASK;
            setDirtyBlockIndex.insert(pindex);
        }
        pindex = pindex->pprev;
    }
    return true;
}

static CBlockIndex* AddToBlockIndex(const CBlockHeader& block)
{
    // Check for duplicate
    uint256 hash = block.GetHash();
    BlockMap::iterator it = mapBlockIndex.find(hash);
    if (it != mapBlockIndex.end())
        return it->second;

    // Construct new block index object
    CBlockIndex* pindexNew = new CBlockIndex(block);
    assert(pindexNew);
    // We assign the sequence id to blocks only when the full data is available,
    // to avoid miners withholding blocks but broadcasting headers, to get a
    // competitive advantage.
    pindexNew->nSequenceId = 0;
    BlockMap::iterator mi = mapBlockIndex.insert(std::make_pair(hash, pindexNew)).first;
    pindexNew->phashBlock = &((*mi).first);
    BlockMap::iterator miPrev = mapBlockIndex.find(block.hashPrevBlock);
    if (miPrev != mapBlockIndex.end())
    {
        pindexNew->pprev = (*miPrev).second;
        pindexNew->nHeight = pindexNew->pprev->nHeight + 1;
        pindexNew->BuildSkip();
    }
    pindexNew->nTimeMax = (pindexNew->pprev ? std::max(pindexNew->pprev->nTimeMax, pindexNew->nTime) : pindexNew->nTime);
    pindexNew->nChainWork = (pindexNew->pprev ? pindexNew->pprev->nChainWork : 0) + GetBlockProof(*pindexNew);
    pindexNew->RaiseValidity(BLOCK_VALID_TREE);
    if (pindexBestHeader == NULL || pindexBestHeader->nChainWork < pindexNew->nChainWork)
        pindexBestHeader = pindexNew;

    setDirtyBlockIndex.insert(pindexNew);

    return pindexNew;
}

/** Mark a block as having its data received and checked (up to BLOCK_VALID_TRANSACTIONS). */
static bool ReceivedBlockTransactions(const CBlock &block, CValidationState& state, CBlockIndex *pindexNew, const CDiskBlockPos& pos, const Consensus::Params& consensusParams)
{
    pindexNew->nTx = block.vtx.size();
    pindexNew->nChainTx = 0;
    pindexNew->nFile = pos.nFile;
    pindexNew->nDataPos = pos.nPos;
    pindexNew->nUndoPos = 0;
    pindexNew->nStatus |= BLOCK_HAVE_DATA;
    if (IsWitnessEnabled(pindexNew->pprev, consensusParams)) {
        pindexNew->nStatus |= BLOCK_OPT_WITNESS;
    }
    pindexNew->RaiseValidity(BLOCK_VALID_TRANSACTIONS);
    setDirtyBlockIndex.insert(pindexNew);

    if (pindexNew->pprev == NULL || pindexNew->pprev->nChainTx) {
        // If pindexNew is the genesis block or all parents are BLOCK_VALID_TRANSACTIONS.
        std::deque<CBlockIndex*> queue;
        queue.push_back(pindexNew);

        // Recursively process any descendant blocks that now may be eligible to be connected.
        while (!queue.empty()) {
            CBlockIndex *pindex = queue.front();
            queue.pop_front();
            pindex->nChainTx = (pindex->pprev ? pindex->pprev->nChainTx : 0) + pindex->nTx;
            {
                LOCK(cs_nBlockSequenceId);
                pindex->nSequenceId = nBlockSequenceId++;
            }
            if (chainActive.Tip() == NULL || !setBlockIndexCandidates.value_comp()(pindex, chainActive.Tip())) {
                setBlockIndexCandidates.insert(pindex);
            }
            std::pair<std::multimap<CBlockIndex*, CBlockIndex*>::iterator, std::multimap<CBlockIndex*, CBlockIndex*>::iterator> range = mapBlocksUnlinked.equal_range(pindex);
            while (range.first != range.second) {
                std::multimap<CBlockIndex*, CBlockIndex*>::iterator it = range.first;
                queue.push_back(it->second);
                range.first++;
                mapBlocksUnlinked.erase(it);
            }
        }
    } else {
        if (pindexNew->pprev && pindexNew->pprev->IsValid(BLOCK_VALID_TREE)) {
            mapBlocksUnlinked.insert(std::make_pair(pindexNew->pprev, pindexNew));
        }
    }

    return true;
}

static bool FindBlockPos(CValidationState &state, CDiskBlockPos &pos, unsigned int nAddSize, unsigned int nHeight, uint64_t nTime, bool fKnown = false)
{
    LOCK(cs_LastBlockFile);

    unsigned int nFile = fKnown ? pos.nFile : nLastBlockFile;
    if (vinfoBlockFile.size() <= nFile) {
        vinfoBlockFile.resize(nFile + 1);
    }

    if (!fKnown) {
        while (vinfoBlockFile[nFile].nSize + nAddSize >= MAX_BLOCKFILE_SIZE) {
            nFile++;
            if (vinfoBlockFile.size() <= nFile) {
                vinfoBlockFile.resize(nFile + 1);
            }
        }
        pos.nFile = nFile;
        pos.nPos = vinfoBlockFile[nFile].nSize;
    }

    if ((int)nFile != nLastBlockFile) {
        if (!fKnown) {
            LogPrintf("Leaving block file %i: %s\n", nLastBlockFile, vinfoBlockFile[nLastBlockFile].ToString());
        }
        FlushBlockFile(!fKnown);
        nLastBlockFile = nFile;
    }

    vinfoBlockFile[nFile].AddBlock(nHeight, nTime);
    if (fKnown)
        vinfoBlockFile[nFile].nSize = std::max(pos.nPos + nAddSize, vinfoBlockFile[nFile].nSize);
    else
        vinfoBlockFile[nFile].nSize += nAddSize;

    if (!fKnown) {
        unsigned int nOldChunks = (pos.nPos + BLOCKFILE_CHUNK_SIZE - 1) / BLOCKFILE_CHUNK_SIZE;
        unsigned int nNewChunks = (vinfoBlockFile[nFile].nSize + BLOCKFILE_CHUNK_SIZE - 1) / BLOCKFILE_CHUNK_SIZE;
        if (nNewChunks > nOldChunks) {
            if (fPruneMode)
                fCheckForPruning = true;
            if (CheckDiskSpace(nNewChunks * BLOCKFILE_CHUNK_SIZE - pos.nPos)) {
                FILE *file = OpenBlockFile(pos);
                if (file) {
                    LogPrintf("Pre-allocating up to position 0x%x in blk%05u.dat\n", nNewChunks * BLOCKFILE_CHUNK_SIZE, pos.nFile);
                    AllocateFileRange(file, pos.nPos, nNewChunks * BLOCKFILE_CHUNK_SIZE - pos.nPos);
                    fclose(file);
                }
            }
            else
                return state.Error("out of disk space");
        }
    }

    setDirtyFileInfo.insert(nFile);
    return true;
}

static bool FindUndoPos(CValidationState &state, int nFile, CDiskBlockPos &pos, unsigned int nAddSize)
{
    pos.nFile = nFile;

    LOCK(cs_LastBlockFile);

    unsigned int nNewSize;
    pos.nPos = vinfoBlockFile[nFile].nUndoSize;
    nNewSize = vinfoBlockFile[nFile].nUndoSize += nAddSize;
    setDirtyFileInfo.insert(nFile);

    unsigned int nOldChunks = (pos.nPos + UNDOFILE_CHUNK_SIZE - 1) / UNDOFILE_CHUNK_SIZE;
    unsigned int nNewChunks = (nNewSize + UNDOFILE_CHUNK_SIZE - 1) / UNDOFILE_CHUNK_SIZE;
    if (nNewChunks > nOldChunks) {
        if (fPruneMode)
            fCheckForPruning = true;
        if (CheckDiskSpace(nNewChunks * UNDOFILE_CHUNK_SIZE - pos.nPos)) {
            FILE *file = OpenUndoFile(pos);
            if (file) {
                LogPrintf("Pre-allocating up to position 0x%x in rev%05u.dat\n", nNewChunks * UNDOFILE_CHUNK_SIZE, pos.nFile);
                AllocateFileRange(file, pos.nPos, nNewChunks * UNDOFILE_CHUNK_SIZE - pos.nPos);
                fclose(file);
            }
        }
        else
            return state.Error("out of disk space");
    }

    return true;
}

/* Temporary check that blocks are compatible with BDB's 10,000 lock limit.
   This is based on Bitcoin's commit 8c222dca4f961ad13ec64d690134a40d09b20813.
   Each "object" touched in the DB may cause two locks (one read and one
   write lock).  Objects are transaction IDs and names.  Thus, count the
   total number of transaction IDs (tx themselves plus all distinct inputs).
   In addition, each Namecoin transaction could touch at most one name,
   so add them as well.  */
bool CheckDbLockLimit(const std::vector<CTransactionRef>& vtx)
{
    std::set<uint256> setTxIds;
    unsigned nNames = 0;
    for (const auto& tx : vtx)
    {
        setTxIds.insert(tx->GetHash());
        if (tx->IsNamecoin())
            ++nNames;

        for (const auto& txIn : tx->vin)
            setTxIds.insert(txIn.prevout.hash);
    }

    const unsigned nTotalIds = setTxIds.size() + nNames;
    if (nTotalIds > 4500)
        return error("%s : %u locks estimated, that is too much for BDB",
                     __func__, nTotalIds);

    //LogPrintf ("%s : need %u locks\n", __func__, nTotalIds);
    return true;
}

static bool CheckBlockHeader(const CBlockHeader& block, CValidationState& state, const Consensus::Params& consensusParams, bool fCheckPOW = true)
{
    // Check proof of work matches claimed amount
    if (fCheckPOW && !CheckProofOfWork(block, consensusParams))
        return state.DoS(50, false, REJECT_INVALID, "high-hash", false, "proof of work failed");

    return true;
}

bool CheckBlock(const CBlock& block, CValidationState& state, const Consensus::Params& consensusParams, bool fCheckPOW, bool fCheckMerkleRoot)
{
    // These are checks that are independent of context.

    if (block.fChecked)
        return true;

    // Check that the header is valid (particularly PoW).  This is mostly
    // redundant with the call in AcceptBlockHeader.
    if (!CheckBlockHeader(block, state, consensusParams, fCheckPOW))
        return false;

    // Check the merkle root.
    if (fCheckMerkleRoot) {
        bool mutated;
        uint256 hashMerkleRoot2 = BlockMerkleRoot(block, &mutated);
        if (block.hashMerkleRoot != hashMerkleRoot2)
            return state.DoS(100, false, REJECT_INVALID, "bad-txnmrklroot", true, "hashMerkleRoot mismatch");

        // Check for merkle tree malleability (CVE-2012-2459): repeating sequences
        // of transactions in a block without affecting the merkle root of a block,
        // while still invalidating it.
        if (mutated)
            return state.DoS(100, false, REJECT_INVALID, "bad-txns-duplicate", true, "duplicate transaction");
    }

    // All potential-corruption validation must be done before we do any
    // transaction validation, as otherwise we may mark the header as invalid
    // because we receive the wrong transactions for it.
    // Note that witness malleability is checked in ContextualCheckBlock, so no
    // checks that use witness data may be performed here.

    // Size limits
    if (block.vtx.empty() || block.vtx.size() * WITNESS_SCALE_FACTOR > MAX_BLOCK_WEIGHT || ::GetSerializeSize(block, SER_NETWORK, PROTOCOL_VERSION | SERIALIZE_TRANSACTION_NO_WITNESS) * WITNESS_SCALE_FACTOR > MAX_BLOCK_WEIGHT)
        return state.DoS(100, false, REJECT_INVALID, "bad-blk-length", false, "size limits failed");

    // Enforce the temporary DB lock limit.
    // TODO: Remove with a hardfork in the future.
    if (!CheckDbLockLimit(block.vtx))
        return state.DoS(100, error("%s : DB lock limit failed", __func__),
                         REJECT_INVALID, "bad-db-locks");

    // First transaction must be coinbase, the rest must not be
    if (block.vtx.empty() || !block.vtx[0]->IsCoinBase())
        return state.DoS(100, false, REJECT_INVALID, "bad-cb-missing", false, "first tx is not coinbase");
    for (unsigned int i = 1; i < block.vtx.size(); i++)
        if (block.vtx[i]->IsCoinBase())
            return state.DoS(100, false, REJECT_INVALID, "bad-cb-multiple", false, "more than one coinbase");

    // Check transactions
    for (const auto& tx : block.vtx)
        if (!CheckTransaction(*tx, state, false))
            return state.Invalid(false, state.GetRejectCode(), state.GetRejectReason(),
                                 strprintf("Transaction check failed (tx hash %s) %s", tx->GetHash().ToString(), state.GetDebugMessage()));

    unsigned int nSigOps = 0;
    for (const auto& tx : block.vtx)
    {
        nSigOps += GetLegacySigOpCount(*tx);
    }
    if (nSigOps * WITNESS_SCALE_FACTOR > MAX_BLOCK_SIGOPS_COST)
        return state.DoS(100, false, REJECT_INVALID, "bad-blk-sigops", false, "out-of-bounds SigOpCount");

    if (fCheckPOW && fCheckMerkleRoot)
        block.fChecked = true;

    return true;
}

static bool CheckIndexAgainstCheckpoint(const CBlockIndex* pindexPrev, CValidationState& state, const CChainParams& chainparams, const uint256& hash)
{
    if (*pindexPrev->phashBlock == chainparams.GetConsensus().hashGenesisBlock)
        return true;

    int nHeight = pindexPrev->nHeight+1;
    // Don't accept any forks from the main chain prior to last checkpoint.
    // GetLastCheckpoint finds the last checkpoint in MapCheckpoints that's in our
    // MapBlockIndex.
    CBlockIndex* pcheckpoint = Checkpoints::GetLastCheckpoint(chainparams.Checkpoints());
    if (pcheckpoint && nHeight < pcheckpoint->nHeight)
        return state.DoS(100, error("%s: forked chain older than last checkpoint (height %d)", __func__, nHeight), REJECT_CHECKPOINT, "bad-fork-prior-to-checkpoint");

    return true;
}

bool IsWitnessEnabled(const CBlockIndex* pindexPrev, const Consensus::Params& params)
{
    LOCK(cs_main);
    return (VersionBitsState(pindexPrev, params, Consensus::DEPLOYMENT_SEGWIT, versionbitscache) == THRESHOLD_ACTIVE);
}

// Compute at which vout of the block's coinbase transaction the witness
// commitment occurs, or -1 if not found.
static int GetWitnessCommitmentIndex(const CBlock& block)
{
    int commitpos = -1;
    if (!block.vtx.empty()) {
        for (size_t o = 0; o < block.vtx[0]->vout.size(); o++) {
            if (block.vtx[0]->vout[o].scriptPubKey.size() >= 38 && block.vtx[0]->vout[o].scriptPubKey[0] == OP_RETURN && block.vtx[0]->vout[o].scriptPubKey[1] == 0x24 && block.vtx[0]->vout[o].scriptPubKey[2] == 0xaa && block.vtx[0]->vout[o].scriptPubKey[3] == 0x21 && block.vtx[0]->vout[o].scriptPubKey[4] == 0xa9 && block.vtx[0]->vout[o].scriptPubKey[5] == 0xed) {
                commitpos = o;
            }
        }
    }
    return commitpos;
}

void UpdateUncommittedBlockStructures(CBlock& block, const CBlockIndex* pindexPrev, const Consensus::Params& consensusParams)
{
    int commitpos = GetWitnessCommitmentIndex(block);
    static const std::vector<unsigned char> nonce(32, 0x00);
    if (commitpos != -1 && IsWitnessEnabled(pindexPrev, consensusParams) && !block.vtx[0]->HasWitness()) {
        CMutableTransaction tx(*block.vtx[0]);
        tx.vin[0].scriptWitness.stack.resize(1);
        tx.vin[0].scriptWitness.stack[0] = nonce;
        block.vtx[0] = MakeTransactionRef(std::move(tx));
    }
}

std::vector<unsigned char> GenerateCoinbaseCommitment(CBlock& block, const CBlockIndex* pindexPrev, const Consensus::Params& consensusParams)
{
    std::vector<unsigned char> commitment;
    int commitpos = GetWitnessCommitmentIndex(block);
    std::vector<unsigned char> ret(32, 0x00);
    if (consensusParams.vDeployments[Consensus::DEPLOYMENT_SEGWIT].nTimeout != 0) {
        if (commitpos == -1) {
            uint256 witnessroot = BlockWitnessMerkleRoot(block, NULL);
            CHash256().Write(witnessroot.begin(), 32).Write(ret.data(), 32).Finalize(witnessroot.begin());
            CTxOut out;
            out.nValue = 0;
            out.scriptPubKey.resize(38);
            out.scriptPubKey[0] = OP_RETURN;
            out.scriptPubKey[1] = 0x24;
            out.scriptPubKey[2] = 0xaa;
            out.scriptPubKey[3] = 0x21;
            out.scriptPubKey[4] = 0xa9;
            out.scriptPubKey[5] = 0xed;
            memcpy(&out.scriptPubKey[6], witnessroot.begin(), 32);
            commitment = std::vector<unsigned char>(out.scriptPubKey.begin(), out.scriptPubKey.end());
            CMutableTransaction tx(*block.vtx[0]);
            tx.vout.push_back(out);
            block.vtx[0] = MakeTransactionRef(std::move(tx));
        }
    }
    UpdateUncommittedBlockStructures(block, pindexPrev, consensusParams);
    return commitment;
}

/** Context-dependent validity checks.
 *  By "context", we mean only the previous block headers, but not the UTXO
 *  set; UTXO-related validity checks are done in ConnectBlock(). */
static bool ContextualCheckBlockHeader(const CBlockHeader& block, CValidationState& state, const Consensus::Params& consensusParams, const CBlockIndex* pindexPrev, int64_t nAdjustedTime)
{
    assert(pindexPrev != NULL);
    const int nHeight = pindexPrev->nHeight + 1;

    // Disallow legacy blocks after merge-mining start.
    if (!Params().GetConsensus().AllowLegacyBlocks(nHeight) && block.IsLegacy())
        return state.DoS(100, error("%s : legacy block after auxpow start",
                                    __func__),
                         REJECT_INVALID, "late-legacy-block");

    // Check proof of work
    if (block.nBits != GetNextWorkRequired(pindexPrev, &block, consensusParams))
        return state.DoS(100, false, REJECT_INVALID, "bad-diffbits", false, "incorrect proof of work");

    // Check timestamp against prev
    if (block.GetBlockTime() <= pindexPrev->GetMedianTimePast())
        return state.Invalid(false, REJECT_INVALID, "time-too-old", "block's timestamp is too early");

    // Check timestamp
    if (block.GetBlockTime() > nAdjustedTime + MAX_FUTURE_BLOCK_TIME)
        return state.Invalid(false, REJECT_INVALID, "time-too-new", "block timestamp too far in the future");

    // Reject outdated version blocks when 95% (75% on testnet) of the network has upgraded:
    // check for version 2, 3 and 4 upgrades
    if((block.GetBaseVersion() < 2 && nHeight >= consensusParams.BIP34Height) ||
       (block.GetBaseVersion() < 3 && nHeight >= consensusParams.BIP66Height) ||
       (block.GetBaseVersion() < 4 && nHeight >= consensusParams.BIP65Height))
            return state.Invalid(false, REJECT_OBSOLETE, strprintf("bad-version(0x%08x)", block.nVersion),
                                 strprintf("rejected nVersion=0x%08x block", block.nVersion));

    return true;
}

static bool ContextualCheckBlock(const CBlock& block, CValidationState& state, const Consensus::Params& consensusParams, const CBlockIndex* pindexPrev)
{
    const int nHeight = pindexPrev == NULL ? 0 : pindexPrev->nHeight + 1;

    // Start enforcing BIP113 (Median Time Past) using versionbits logic.
    int nLockTimeFlags = 0;
    if (VersionBitsState(pindexPrev, consensusParams, Consensus::DEPLOYMENT_CSV, versionbitscache) == THRESHOLD_ACTIVE) {
        nLockTimeFlags |= LOCKTIME_MEDIAN_TIME_PAST;
    }

    int64_t nLockTimeCutoff = (nLockTimeFlags & LOCKTIME_MEDIAN_TIME_PAST)
                              ? pindexPrev->GetMedianTimePast()
                              : block.GetBlockTime();

    // Check that all transactions are finalized
    for (const auto& tx : block.vtx) {
        if (!IsFinalTx(*tx, nHeight, nLockTimeCutoff)) {
            return state.DoS(10, false, REJECT_INVALID, "bad-txns-nonfinal", false, "non-final transaction");
        }
    }

    // Enforce rule that the coinbase starts with serialized block height
    if (nHeight >= consensusParams.BIP34Height)
    {
        CScript expect = CScript() << nHeight;
        if (block.vtx[0]->vin[0].scriptSig.size() < expect.size() ||
            !std::equal(expect.begin(), expect.end(), block.vtx[0]->vin[0].scriptSig.begin())) {
            return state.DoS(100, false, REJECT_INVALID, "bad-cb-height", false, "block height mismatch in coinbase");
        }
    }

    // Validation for witness commitments.
    // * We compute the witness hash (which is the hash including witnesses) of all the block's transactions, except the
    //   coinbase (where 0x0000....0000 is used instead).
    // * The coinbase scriptWitness is a stack of a single 32-byte vector, containing a witness nonce (unconstrained).
    // * We build a merkle tree with all those witness hashes as leaves (similar to the hashMerkleRoot in the block header).
    // * There must be at least one output whose scriptPubKey is a single 36-byte push, the first 4 bytes of which are
    //   {0xaa, 0x21, 0xa9, 0xed}, and the following 32 bytes are SHA256^2(witness root, witness nonce). In case there are
    //   multiple, the last one is used.
    bool fHaveWitness = false;
    if (VersionBitsState(pindexPrev, consensusParams, Consensus::DEPLOYMENT_SEGWIT, versionbitscache) == THRESHOLD_ACTIVE) {
        int commitpos = GetWitnessCommitmentIndex(block);
        if (commitpos != -1) {
            bool malleated = false;
            uint256 hashWitness = BlockWitnessMerkleRoot(block, &malleated);
            // The malleation check is ignored; as the transaction tree itself
            // already does not permit it, it is impossible to trigger in the
            // witness tree.
            if (block.vtx[0]->vin[0].scriptWitness.stack.size() != 1 || block.vtx[0]->vin[0].scriptWitness.stack[0].size() != 32) {
                return state.DoS(100, false, REJECT_INVALID, "bad-witness-nonce-size", true, strprintf("%s : invalid witness nonce size", __func__));
            }
            CHash256().Write(hashWitness.begin(), 32).Write(&block.vtx[0]->vin[0].scriptWitness.stack[0][0], 32).Finalize(hashWitness.begin());
            if (memcmp(hashWitness.begin(), &block.vtx[0]->vout[commitpos].scriptPubKey[6], 32)) {
                return state.DoS(100, false, REJECT_INVALID, "bad-witness-merkle-match", true, strprintf("%s : witness merkle commitment mismatch", __func__));
            }
            fHaveWitness = true;
        }
    }

    // No witness data is allowed in blocks that don't commit to witness data, as this would otherwise leave room for spam
    if (!fHaveWitness) {
      for (const auto& tx : block.vtx) {
            if (tx->HasWitness()) {
                return state.DoS(100, false, REJECT_INVALID, "unexpected-witness", true, strprintf("%s : unexpected witness data found", __func__));
            }
        }
    }

    // After the coinbase witness nonce and commitment are verified,
    // we can check if the block weight passes (before we've checked the
    // coinbase witness, it would be possible for the weight to be too
    // large by filling up the coinbase witness, which doesn't change
    // the block hash, so we couldn't mark the block as permanently
    // failed).
    if (GetBlockWeight(block) > MAX_BLOCK_WEIGHT) {
        return state.DoS(100, false, REJECT_INVALID, "bad-blk-weight", false, strprintf("%s : weight limit failed", __func__));
    }

    return true;
}

static bool AcceptBlockHeader(const CBlockHeader& block, CValidationState& state, const CChainParams& chainparams, CBlockIndex** ppindex)
{
    AssertLockHeld(cs_main);
    // Check for duplicate
    uint256 hash = block.GetHash();
    BlockMap::iterator miSelf = mapBlockIndex.find(hash);
    CBlockIndex *pindex = NULL;
    if (hash != chainparams.GetConsensus().hashGenesisBlock) {

        if (miSelf != mapBlockIndex.end()) {
            // Block header is already known.
            pindex = miSelf->second;
            if (ppindex)
                *ppindex = pindex;
            if (pindex->nStatus & BLOCK_FAILED_MASK)
                return state.Invalid(error("%s: block %s is marked invalid", __func__, hash.ToString()), 0, "duplicate");
            return true;
        }

        if (!CheckBlockHeader(block, state, chainparams.GetConsensus()))
            return error("%s: Consensus::CheckBlockHeader: %s, %s", __func__, hash.ToString(), FormatStateMessage(state));

        // Get prev block index
        CBlockIndex* pindexPrev = NULL;
        BlockMap::iterator mi = mapBlockIndex.find(block.hashPrevBlock);
        if (mi == mapBlockIndex.end())
            return state.DoS(10, error("%s: prev block not found", __func__), 0, "prev-blk-not-found");
        pindexPrev = (*mi).second;
        if (pindexPrev->nStatus & BLOCK_FAILED_MASK)
            return state.DoS(100, error("%s: prev block invalid", __func__), REJECT_INVALID, "bad-prevblk");

        assert(pindexPrev);
        if (fCheckpointsEnabled && !CheckIndexAgainstCheckpoint(pindexPrev, state, chainparams, hash))
            return error("%s: CheckIndexAgainstCheckpoint(): %s", __func__, state.GetRejectReason().c_str());

        if (!ContextualCheckBlockHeader(block, state, chainparams.GetConsensus(), pindexPrev, GetAdjustedTime()))
            return error("%s: Consensus::ContextualCheckBlockHeader: %s, %s", __func__, hash.ToString(), FormatStateMessage(state));
    }
    if (pindex == NULL)
        pindex = AddToBlockIndex(block);

    if (ppindex)
        *ppindex = pindex;

    CheckBlockIndex(chainparams.GetConsensus());

    return true;
}

// Exposed wrapper for AcceptBlockHeader
bool ProcessNewBlockHeaders(const std::vector<CBlockHeader>& headers, CValidationState& state, const CChainParams& chainparams, const CBlockIndex** ppindex)
{
    {
        LOCK(cs_main);
        for (const CBlockHeader& header : headers) {
            CBlockIndex *pindex = NULL; // Use a temp pindex instead of ppindex to avoid a const_cast
            if (!AcceptBlockHeader(header, state, chainparams, &pindex)) {
                return false;
            }
            if (ppindex) {
                *ppindex = pindex;
            }
        }
    }
    NotifyHeaderTip();
    return true;
}

/** Store block on disk. If dbp is non-NULL, the file is known to already reside on disk */
static bool AcceptBlock(const std::shared_ptr<const CBlock>& pblock, CValidationState& state, const CChainParams& chainparams, CBlockIndex** ppindex, bool fRequested, const CDiskBlockPos* dbp, bool* fNewBlock)
{
    const CBlock& block = *pblock;

    if (fNewBlock) *fNewBlock = false;
    AssertLockHeld(cs_main);

    CBlockIndex *pindexDummy = NULL;
    CBlockIndex *&pindex = ppindex ? *ppindex : pindexDummy;

    if (!AcceptBlockHeader(block, state, chainparams, &pindex))
        return false;

    // Try to process all requested blocks that we don't have, but only
    // process an unrequested block if it's new and has enough work to
    // advance our tip, and isn't too many blocks ahead.
    bool fAlreadyHave = pindex->nStatus & BLOCK_HAVE_DATA;
    bool fHasMoreWork = (chainActive.Tip() ? pindex->nChainWork > chainActive.Tip()->nChainWork : true);
    // Blocks that are too out-of-order needlessly limit the effectiveness of
    // pruning, because pruning will not delete block files that contain any
    // blocks which are too close in height to the tip.  Apply this test
    // regardless of whether pruning is enabled; it should generally be safe to
    // not process unrequested blocks.
    bool fTooFarAhead = (pindex->nHeight > int(chainActive.Height() + MIN_BLOCKS_TO_KEEP));

    // TODO: Decouple this function from the block download logic by removing fRequested
    // This requires some new chain data structure to efficiently look up if a
    // block is in a chain leading to a candidate for best tip, despite not
    // being such a candidate itself.

    // TODO: deal better with return value and error conditions for duplicate
    // and unrequested blocks.
    if (fAlreadyHave) return true;
    if (!fRequested) {  // If we didn't ask for it:
        if (pindex->nTx != 0) return true;  // This is a previously-processed block that was pruned
        if (!fHasMoreWork) return true;     // Don't process less-work chains
        if (fTooFarAhead) return true;      // Block height is too high
    }
    if (fNewBlock) *fNewBlock = true;

    if (!CheckBlock(block, state, chainparams.GetConsensus()) ||
        !ContextualCheckBlock(block, state, chainparams.GetConsensus(), pindex->pprev)) {
        if (state.IsInvalid() && !state.CorruptionPossible()) {
            pindex->nStatus |= BLOCK_FAILED_VALID;
            setDirtyBlockIndex.insert(pindex);
        }
        return error("%s: %s", __func__, FormatStateMessage(state));
    }

    // Header is valid/has work, merkle tree and segwit merkle tree are good...RELAY NOW
    // (but if it does not build on our best tip, let the SendMessages loop relay it)
    if (!IsInitialBlockDownload() && chainActive.Tip() == pindex->pprev)
        GetMainSignals().NewPoWValidBlock(pindex, pblock);

    int nHeight = pindex->nHeight;

    // Write block to history file
    try {
        unsigned int nBlockSize = ::GetSerializeSize(block, SER_DISK, CLIENT_VERSION);
        CDiskBlockPos blockPos;
        if (dbp != NULL)
            blockPos = *dbp;
        if (!FindBlockPos(state, blockPos, nBlockSize+8, nHeight, block.GetBlockTime(), dbp != NULL))
            return error("AcceptBlock(): FindBlockPos failed");
        if (dbp == NULL)
            if (!WriteBlockToDisk(block, blockPos, chainparams.MessageStart()))
                AbortNode(state, "Failed to write block");
        if (!ReceivedBlockTransactions(block, state, pindex, blockPos, chainparams.GetConsensus()))
            return error("AcceptBlock(): ReceivedBlockTransactions failed");
    } catch (const std::runtime_error& e) {
        return AbortNode(state, std::string("System error: ") + e.what());
    }

    if (fCheckForPruning)
        FlushStateToDisk(chainparams, state, FLUSH_STATE_NONE); // we just allocated more disk space for block files

    return true;
}

bool ProcessNewBlock(const CChainParams& chainparams, const std::shared_ptr<const CBlock> pblock, bool fForceProcessing, bool *fNewBlock)
{
    {
        CBlockIndex *pindex = NULL;
        if (fNewBlock) *fNewBlock = false;
        CValidationState state;
        // Ensure that CheckBlock() passes before calling AcceptBlock, as
        // belt-and-suspenders.
        bool ret = CheckBlock(*pblock, state, chainparams.GetConsensus());

        LOCK(cs_main);

        if (ret) {
            // Store to disk
            ret = AcceptBlock(pblock, state, chainparams, &pindex, fForceProcessing, NULL, fNewBlock);
        }
        CheckBlockIndex(chainparams.GetConsensus());
        if (!ret) {
            GetMainSignals().BlockChecked(*pblock, state);
            return error("%s: AcceptBlock FAILED", __func__);
        }
    }

    NotifyHeaderTip();

    CValidationState state; // Only used to report errors, not invalidity - ignore it
    if (!ActivateBestChain(state, chainparams, pblock))
        return error("%s: ActivateBestChain failed", __func__);

    return true;
}

bool TestBlockValidity(CValidationState& state, const CChainParams& chainparams, const CBlock& block, CBlockIndex* pindexPrev, bool fCheckPOW, bool fCheckMerkleRoot)
{
    AssertLockHeld(cs_main);
    assert(pindexPrev && pindexPrev == chainActive.Tip());
    if (fCheckpointsEnabled && !CheckIndexAgainstCheckpoint(pindexPrev, state, chainparams, block.GetHash()))
        return error("%s: CheckIndexAgainstCheckpoint(): %s", __func__, state.GetRejectReason().c_str());

    std::set<valtype> namesDummy;
    CCoinsViewCache viewNew(pcoinsTip);
    CBlockIndex indexDummy(block);
    indexDummy.pprev = pindexPrev;
    indexDummy.nHeight = pindexPrev->nHeight + 1;

    // NOTE: CheckBlockHeader is called by CheckBlock
    if (!ContextualCheckBlockHeader(block, state, chainparams.GetConsensus(), pindexPrev, GetAdjustedTime()))
        return error("%s: Consensus::ContextualCheckBlockHeader: %s", __func__, FormatStateMessage(state));
    if (!CheckBlock(block, state, chainparams.GetConsensus(), fCheckPOW, fCheckMerkleRoot))
        return error("%s: Consensus::CheckBlock: %s", __func__, FormatStateMessage(state));
    if (!ContextualCheckBlock(block, state, chainparams.GetConsensus(), pindexPrev))
        return error("%s: Consensus::ContextualCheckBlock: %s", __func__, FormatStateMessage(state));
    if (!ConnectBlock(block, state, &indexDummy, viewNew, namesDummy, chainparams, true))
        return false;
    assert(state.IsValid());

    return true;
}

/**
 * BLOCK PRUNING CODE
 */

/* Calculate the amount of disk space the block & undo files currently use */
static uint64_t CalculateCurrentUsage()
{
    uint64_t retval = 0;
    for (const CBlockFileInfo &file : vinfoBlockFile) {
        retval += file.nSize + file.nUndoSize;
    }
    return retval;
}

/* Prune a block file (modify associated database entries)*/
void PruneOneBlockFile(const int fileNumber)
{
    for (BlockMap::iterator it = mapBlockIndex.begin(); it != mapBlockIndex.end(); ++it) {
        CBlockIndex* pindex = it->second;
        if (pindex->nFile == fileNumber) {
            pindex->nStatus &= ~BLOCK_HAVE_DATA;
            pindex->nStatus &= ~BLOCK_HAVE_UNDO;
            pindex->nFile = 0;
            pindex->nDataPos = 0;
            pindex->nUndoPos = 0;
            setDirtyBlockIndex.insert(pindex);

            // Prune from mapBlocksUnlinked -- any block we prune would have
            // to be downloaded again in order to consider its chain, at which
            // point it would be considered as a candidate for
            // mapBlocksUnlinked or setBlockIndexCandidates.
            std::pair<std::multimap<CBlockIndex*, CBlockIndex*>::iterator, std::multimap<CBlockIndex*, CBlockIndex*>::iterator> range = mapBlocksUnlinked.equal_range(pindex->pprev);
            while (range.first != range.second) {
                std::multimap<CBlockIndex *, CBlockIndex *>::iterator _it = range.first;
                range.first++;
                if (_it->second == pindex) {
                    mapBlocksUnlinked.erase(_it);
                }
            }
        }
    }

    vinfoBlockFile[fileNumber].SetNull();
    setDirtyFileInfo.insert(fileNumber);
}


void UnlinkPrunedFiles(const std::set<int>& setFilesToPrune)
{
    for (std::set<int>::iterator it = setFilesToPrune.begin(); it != setFilesToPrune.end(); ++it) {
        CDiskBlockPos pos(*it, 0);
        fs::remove(GetBlockPosFilename(pos, "blk"));
        fs::remove(GetBlockPosFilename(pos, "rev"));
        LogPrintf("Prune: %s deleted blk/rev (%05u)\n", __func__, *it);
    }
}

/* Calculate the block/rev files to delete based on height specified by user with RPC command pruneblockchain */
static void FindFilesToPruneManual(std::set<int>& setFilesToPrune, int nManualPruneHeight)
{
    assert(fPruneMode && nManualPruneHeight > 0);

    LOCK2(cs_main, cs_LastBlockFile);
    if (chainActive.Tip() == NULL)
        return;

    // last block to prune is the lesser of (user-specified height, MIN_BLOCKS_TO_KEEP from the tip)
    unsigned int nLastBlockWeCanPrune = std::min((unsigned)nManualPruneHeight, chainActive.Tip()->nHeight - MIN_BLOCKS_TO_KEEP);
    int count=0;
    for (int fileNumber = 0; fileNumber < nLastBlockFile; fileNumber++) {
        if (vinfoBlockFile[fileNumber].nSize == 0 || vinfoBlockFile[fileNumber].nHeightLast > nLastBlockWeCanPrune)
            continue;
        PruneOneBlockFile(fileNumber);
        setFilesToPrune.insert(fileNumber);
        count++;
    }
    LogPrintf("Prune (Manual): prune_height=%d removed %d blk/rev pairs\n", nLastBlockWeCanPrune, count);
}

/* This function is called from the RPC code for pruneblockchain */
void PruneBlockFilesManual(int nManualPruneHeight)
{
    CValidationState state;
    const CChainParams& chainparams = Params();
    FlushStateToDisk(chainparams, state, FLUSH_STATE_NONE, nManualPruneHeight);
}

/**
 * Prune block and undo files (blk???.dat and undo???.dat) so that the disk space used is less than a user-defined target.
 * The user sets the target (in MB) on the command line or in config file.  This will be run on startup and whenever new
 * space is allocated in a block or undo file, staying below the target. Changing back to unpruned requires a reindex
 * (which in this case means the blockchain must be re-downloaded.)
 *
 * Pruning functions are called from FlushStateToDisk when the global fCheckForPruning flag has been set.
 * Block and undo files are deleted in lock-step (when blk00003.dat is deleted, so is rev00003.dat.)
 * Pruning cannot take place until the longest chain is at least a certain length (100000 on mainnet, 1000 on testnet, 1000 on regtest).
 * Pruning will never delete a block within a defined distance (currently 288) from the active chain's tip.
 * The block index is updated by unsetting HAVE_DATA and HAVE_UNDO for any blocks that were stored in the deleted files.
 * A db flag records the fact that at least some block files have been pruned.
 *
 * @param[out]   setFilesToPrune   The set of file indices that can be unlinked will be returned
 */
static void FindFilesToPrune(std::set<int>& setFilesToPrune, uint64_t nPruneAfterHeight)
{
    LOCK2(cs_main, cs_LastBlockFile);
    if (chainActive.Tip() == NULL || nPruneTarget == 0) {
        return;
    }
    if ((uint64_t)chainActive.Tip()->nHeight <= nPruneAfterHeight) {
        return;
    }

    unsigned int nLastBlockWeCanPrune = chainActive.Tip()->nHeight - MIN_BLOCKS_TO_KEEP;
    uint64_t nCurrentUsage = CalculateCurrentUsage();
    // We don't check to prune until after we've allocated new space for files
    // So we should leave a buffer under our target to account for another allocation
    // before the next pruning.
    uint64_t nBuffer = BLOCKFILE_CHUNK_SIZE + UNDOFILE_CHUNK_SIZE;
    uint64_t nBytesToPrune;
    int count=0;

    if (nCurrentUsage + nBuffer >= nPruneTarget) {
        for (int fileNumber = 0; fileNumber < nLastBlockFile; fileNumber++) {
            nBytesToPrune = vinfoBlockFile[fileNumber].nSize + vinfoBlockFile[fileNumber].nUndoSize;

            if (vinfoBlockFile[fileNumber].nSize == 0)
                continue;

            if (nCurrentUsage + nBuffer < nPruneTarget)  // are we below our target?
                break;

            // don't prune files that could have a block within MIN_BLOCKS_TO_KEEP of the main chain's tip but keep scanning
            if (vinfoBlockFile[fileNumber].nHeightLast > nLastBlockWeCanPrune)
                continue;

            PruneOneBlockFile(fileNumber);
            // Queue up the files for removal
            setFilesToPrune.insert(fileNumber);
            nCurrentUsage -= nBytesToPrune;
            count++;
        }
    }

    LogPrint(BCLog::PRUNE, "Prune: target=%dMiB actual=%dMiB diff=%dMiB max_prune_height=%d removed %d blk/rev pairs\n",
           nPruneTarget/1024/1024, nCurrentUsage/1024/1024,
           ((int64_t)nPruneTarget - (int64_t)nCurrentUsage)/1024/1024,
           nLastBlockWeCanPrune, count);
}

bool CheckDiskSpace(uint64_t nAdditionalBytes)
{
    uint64_t nFreeBytesAvailable = fs::space(GetDataDir()).available;

    // Check for nMinDiskSpace bytes (currently 50MB)
    if (nFreeBytesAvailable < nMinDiskSpace + nAdditionalBytes)
        return AbortNode("Disk space is low!", _("Error: Disk space is low!"));

    return true;
}

static FILE* OpenDiskFile(const CDiskBlockPos &pos, const char *prefix, bool fReadOnly)
{
    if (pos.IsNull())
        return NULL;
    fs::path path = GetBlockPosFilename(pos, prefix);
    fs::create_directories(path.parent_path());
    FILE* file = fsbridge::fopen(path, "rb+");
    if (!file && !fReadOnly)
        file = fsbridge::fopen(path, "wb+");
    if (!file) {
        LogPrintf("Unable to open file %s\n", path.string());
        return NULL;
    }
    if (pos.nPos) {
        if (fseek(file, pos.nPos, SEEK_SET)) {
            LogPrintf("Unable to seek to position %u of %s\n", pos.nPos, path.string());
            fclose(file);
            return NULL;
        }
    }
    return file;
}

FILE* OpenBlockFile(const CDiskBlockPos &pos, bool fReadOnly) {
    return OpenDiskFile(pos, "blk", fReadOnly);
}

/** Open an undo file (rev?????.dat) */
static FILE* OpenUndoFile(const CDiskBlockPos &pos, bool fReadOnly) {
    return OpenDiskFile(pos, "rev", fReadOnly);
}

fs::path GetBlockPosFilename(const CDiskBlockPos &pos, const char *prefix)
{
    return GetDataDir() / "blocks" / strprintf("%s%05u.dat", prefix, pos.nFile);
}

CBlockIndex * InsertBlockIndex(uint256 hash)
{
    if (hash.IsNull())
        return NULL;

    // Return existing
    BlockMap::iterator mi = mapBlockIndex.find(hash);
    if (mi != mapBlockIndex.end())
        return (*mi).second;

    // Create new
    CBlockIndex* pindexNew = new CBlockIndex();
    if (!pindexNew)
        throw std::runtime_error(std::string(__func__) + ": new CBlockIndex failed");
    mi = mapBlockIndex.insert(std::make_pair(hash, pindexNew)).first;
    pindexNew->phashBlock = &((*mi).first);

    return pindexNew;
}

bool static LoadBlockIndexDB(const CChainParams& chainparams)
{
    if (!pblocktree->LoadBlockIndexGuts(chainparams.GetConsensus(), InsertBlockIndex))
        return false;

    boost::this_thread::interruption_point();

    // Calculate nChainWork
    std::vector<std::pair<int, CBlockIndex*> > vSortedByHeight;
    vSortedByHeight.reserve(mapBlockIndex.size());
    for (const std::pair<uint256, CBlockIndex*>& item : mapBlockIndex)
    {
        CBlockIndex* pindex = item.second;
        vSortedByHeight.push_back(std::make_pair(pindex->nHeight, pindex));
    }
    sort(vSortedByHeight.begin(), vSortedByHeight.end());
    for (const std::pair<int, CBlockIndex*>& item : vSortedByHeight)
    {
        CBlockIndex* pindex = item.second;
        pindex->nChainWork = (pindex->pprev ? pindex->pprev->nChainWork : 0) + GetBlockProof(*pindex);
        pindex->nTimeMax = (pindex->pprev ? std::max(pindex->pprev->nTimeMax, pindex->nTime) : pindex->nTime);
        // We can link the chain of blocks for which we've received transactions at some point.
        // Pruned nodes may have deleted the block.
        if (pindex->nTx > 0) {
            if (pindex->pprev) {
                if (pindex->pprev->nChainTx) {
                    pindex->nChainTx = pindex->pprev->nChainTx + pindex->nTx;
                } else {
                    pindex->nChainTx = 0;
                    mapBlocksUnlinked.insert(std::make_pair(pindex->pprev, pindex));
                }
            } else {
                pindex->nChainTx = pindex->nTx;
            }
        }
        if (pindex->IsValid(BLOCK_VALID_TRANSACTIONS) && (pindex->nChainTx || pindex->pprev == NULL))
            setBlockIndexCandidates.insert(pindex);
        if (pindex->nStatus & BLOCK_FAILED_MASK && (!pindexBestInvalid || pindex->nChainWork > pindexBestInvalid->nChainWork))
            pindexBestInvalid = pindex;
        if (pindex->pprev)
            pindex->BuildSkip();
        if (pindex->IsValid(BLOCK_VALID_TREE) && (pindexBestHeader == NULL || CBlockIndexWorkComparator()(pindexBestHeader, pindex)))
            pindexBestHeader = pindex;
    }

    // Load block file info
    pblocktree->ReadLastBlockFile(nLastBlockFile);
    vinfoBlockFile.resize(nLastBlockFile + 1);
    LogPrintf("%s: last block file = %i\n", __func__, nLastBlockFile);
    for (int nFile = 0; nFile <= nLastBlockFile; nFile++) {
        pblocktree->ReadBlockFileInfo(nFile, vinfoBlockFile[nFile]);
    }
    LogPrintf("%s: last block file info: %s\n", __func__, vinfoBlockFile[nLastBlockFile].ToString());
    for (int nFile = nLastBlockFile + 1; true; nFile++) {
        CBlockFileInfo info;
        if (pblocktree->ReadBlockFileInfo(nFile, info)) {
            vinfoBlockFile.push_back(info);
        } else {
            break;
        }
    }

    // Check presence of blk files
    LogPrintf("Checking all blk files are present...\n");
    std::set<int> setBlkDataFiles;
    for (const std::pair<uint256, CBlockIndex*>& item : mapBlockIndex)
    {
        CBlockIndex* pindex = item.second;
        if (pindex->nStatus & BLOCK_HAVE_DATA) {
            setBlkDataFiles.insert(pindex->nFile);
        }
    }
    for (std::set<int>::iterator it = setBlkDataFiles.begin(); it != setBlkDataFiles.end(); it++)
    {
        CDiskBlockPos pos(*it, 0);
        if (CAutoFile(OpenBlockFile(pos, true), SER_DISK, CLIENT_VERSION).IsNull()) {
            return false;
        }
    }

    // Check whether we have ever pruned block & undo files
    pblocktree->ReadFlag("prunedblockfiles", fHavePruned);
    if (fHavePruned)
        LogPrintf("LoadBlockIndexDB(): Block files have previously been pruned\n");

    // Check whether we need to continue reindexing
    bool fReindexing = false;
    pblocktree->ReadReindexing(fReindexing);
    fReindex |= fReindexing;

    // Check whether we have a transaction index
    pblocktree->ReadFlag("txindex", fTxIndex);
    LogPrintf("%s: transaction index %s\n", __func__, fTxIndex ? "enabled" : "disabled");

    // Check whether we have the name history
    pblocktree->ReadFlag("namehistory", fNameHistory);
    LogPrintf("LoadBlockIndexDB(): name history %s\n", fNameHistory ? "enabled" : "disabled");

    return true;
}

bool LoadChainTip(const CChainParams& chainparams)
{
    if (chainActive.Tip() && chainActive.Tip()->GetBlockHash() == pcoinsTip->GetBestBlock()) return true;

    if (pcoinsTip->GetBestBlock().IsNull() && mapBlockIndex.size() == 1) {
        // In case we just added the genesis block, connect it now, so
        // that we always have a chainActive.Tip() when we return.
        LogPrintf("%s: Connecting genesis block...\n", __func__);
        CValidationState state;
        if (!ActivateBestChain(state, chainparams)) {
            return false;
        }
    }

    // Load pointer to end of best chain
    BlockMap::iterator it = mapBlockIndex.find(pcoinsTip->GetBestBlock());
    if (it == mapBlockIndex.end())
        return false;
    chainActive.SetTip(it->second);

    PruneBlockIndexCandidates();

    LogPrintf("Loaded best chain: hashBestChain=%s height=%d date=%s progress=%f\n",
        chainActive.Tip()->GetBlockHash().ToString(), chainActive.Height(),
        DateTimeStrFormat("%Y-%m-%d %H:%M:%S", chainActive.Tip()->GetBlockTime()),
        GuessVerificationProgress(chainparams.TxData(), chainActive.Tip()));
    return true;
}

CVerifyDB::CVerifyDB()
{
    uiInterface.ShowProgress(_("Verifying blocks..."), 0);
}

CVerifyDB::~CVerifyDB()
{
    uiInterface.ShowProgress("", 100);
}

bool CVerifyDB::VerifyDB(const CChainParams& chainparams, CCoinsView *coinsview, int nCheckLevel, int nCheckDepth)
{
    LOCK(cs_main);
    if (chainActive.Tip() == NULL || chainActive.Tip()->pprev == NULL)
        return true;

    // Verify blocks in the best chain
    if (nCheckDepth <= 0 || nCheckDepth > chainActive.Height())
        nCheckDepth = chainActive.Height();
    nCheckLevel = std::max(0, std::min(4, nCheckLevel));
    LogPrintf("Verifying last %i blocks at level %i\n", nCheckDepth, nCheckLevel);
    CCoinsViewCache coins(coinsview);
    std::set<valtype> dummyNames;
    CBlockIndex* pindexState = chainActive.Tip();
    CBlockIndex* pindexFailure = NULL;
    int nGoodTransactions = 0;
    CValidationState state;
    int reportDone = 0;
    LogPrintf("[0%%]...");
    for (CBlockIndex* pindex = chainActive.Tip(); pindex && pindex->pprev; pindex = pindex->pprev)
    {
        boost::this_thread::interruption_point();
        int percentageDone = std::max(1, std::min(99, (int)(((double)(chainActive.Height() - pindex->nHeight)) / (double)nCheckDepth * (nCheckLevel >= 4 ? 50 : 100))));
        if (reportDone < percentageDone/10) {
            // report every 10% step
            LogPrintf("[%d%%]...", percentageDone);
            reportDone = percentageDone/10;
        }
        uiInterface.ShowProgress(_("Verifying blocks..."), percentageDone);
        if (pindex->nHeight < chainActive.Height()-nCheckDepth)
            break;
        if (fPruneMode && !(pindex->nStatus & BLOCK_HAVE_DATA)) {
            // If pruning, only go back as far as we have data.
            LogPrintf("VerifyDB(): block verification stopping at height %d (pruning, no data)\n", pindex->nHeight);
            break;
        }
        CBlock block;
        // check level 0: read from disk
        if (!ReadBlockFromDisk(block, pindex, chainparams.GetConsensus()))
            return error("VerifyDB(): *** ReadBlockFromDisk failed at %d, hash=%s", pindex->nHeight, pindex->GetBlockHash().ToString());
        // check level 1: verify block validity
        if (nCheckLevel >= 1 && !CheckBlock(block, state, chainparams.GetConsensus()))
            return error("%s: *** found bad block at %d, hash=%s (%s)\n", __func__,
                         pindex->nHeight, pindex->GetBlockHash().ToString(), FormatStateMessage(state));
        // check level 2: verify undo validity
        if (nCheckLevel >= 2 && pindex) {
            CBlockUndo undo;
            CDiskBlockPos pos = pindex->GetUndoPos();
            if (!pos.IsNull()) {
                if (!UndoReadFromDisk(undo, pos, pindex->pprev->GetBlockHash()))
                    return error("VerifyDB(): *** found bad undo data at %d, hash=%s\n", pindex->nHeight, pindex->GetBlockHash().ToString());
            }
        }
        // check level 3: check for inconsistencies during memory-only disconnect of tip blocks
        if (nCheckLevel >= 3 && pindex == pindexState && (coins.DynamicMemoryUsage() + pcoinsTip->DynamicMemoryUsage()) <= nCoinCacheUsage) {
            assert(coins.GetBestBlock() == pindex->GetBlockHash());
            DisconnectResult res = DisconnectBlock(block, pindex, coins, dummyNames);
            if (res == DISCONNECT_FAILED) {
                return error("VerifyDB(): *** irrecoverable inconsistency in block data at %d, hash=%s", pindex->nHeight, pindex->GetBlockHash().ToString());
            }
            pindexState = pindex->pprev;
            if (res == DISCONNECT_UNCLEAN) {
                nGoodTransactions = 0;
                pindexFailure = pindex;
            } else {
                nGoodTransactions += block.vtx.size();
            }
        }
        if (ShutdownRequested())
            return true;
    }
    if (pindexFailure)
        return error("VerifyDB(): *** coin database inconsistencies found (last %i blocks, %i good transactions before that)\n", chainActive.Height() - pindexFailure->nHeight + 1, nGoodTransactions);

    // check level 4: try reconnecting blocks
    if (nCheckLevel >= 4) {
        CBlockIndex *pindex = pindexState;
        while (pindex != chainActive.Tip()) {
            boost::this_thread::interruption_point();
            uiInterface.ShowProgress(_("Verifying blocks..."), std::max(1, std::min(99, 100 - (int)(((double)(chainActive.Height() - pindex->nHeight)) / (double)nCheckDepth * 50))));
            pindex = chainActive.Next(pindex);
            CBlock block;
            if (!ReadBlockFromDisk(block, pindex, chainparams.GetConsensus()))
                return error("VerifyDB(): *** ReadBlockFromDisk failed at %d, hash=%s", pindex->nHeight, pindex->GetBlockHash().ToString());
            if (!ConnectBlock(block, state, pindex, coins, dummyNames, chainparams))
                return error("VerifyDB(): *** found unconnectable block at %d, hash=%s", pindex->nHeight, pindex->GetBlockHash().ToString());
        }
    }

    LogPrintf("[DONE].\n");
    LogPrintf("No coin database inconsistencies in last %i blocks (%i transactions)\n", chainActive.Height() - pindexState->nHeight, nGoodTransactions);

    return true;
}

/** Apply the effects of a block on the utxo cache, ignoring that it may already have been applied. */
static bool RollforwardBlock(const CBlockIndex* pindex, CCoinsViewCache& inputs, const CChainParams& params)
{
    // TODO: merge with ConnectBlock
    CBlock block;
    if (!ReadBlockFromDisk(block, pindex, params.GetConsensus())) {
        return error("ReplayBlock(): ReadBlockFromDisk failed at %d, hash=%s", pindex->nHeight, pindex->GetBlockHash().ToString());
    }

    for (const CTransactionRef& tx : block.vtx) {
        if (!tx->IsCoinBase()) {
            for (const CTxIn &txin : tx->vin) {
                inputs.SpendCoin(txin.prevout);
            }
        }
        // Pass check = true as every addition may be an overwrite.
        AddCoins(inputs, *tx, pindex->nHeight, true);
    }
    return true;
}

bool ReplayBlocks(const CChainParams& params, CCoinsView* view)
{
    LOCK(cs_main);

    CCoinsViewCache cache(view);

    std::vector<uint256> hashHeads = view->GetHeadBlocks();
    if (hashHeads.empty()) return true; // We're already in a consistent state.
    if (hashHeads.size() != 2) return error("ReplayBlocks(): unknown inconsistent state");

    uiInterface.ShowProgress(_("Replaying blocks..."), 0);
    LogPrintf("Replaying blocks\n");

    const CBlockIndex* pindexOld = nullptr;  // Old tip during the interrupted flush.
    const CBlockIndex* pindexNew;            // New tip during the interrupted flush.
    const CBlockIndex* pindexFork = nullptr; // Latest block common to both the old and the new tip.

    if (mapBlockIndex.count(hashHeads[0]) == 0) {
        return error("ReplayBlocks(): reorganization to unknown block requested");
    }
    pindexNew = mapBlockIndex[hashHeads[0]];

    if (!hashHeads[1].IsNull()) { // The old tip is allowed to be 0, indicating it's the first flush.
        if (mapBlockIndex.count(hashHeads[1]) == 0) {
            return error("ReplayBlocks(): reorganization from unknown block requested");
        }
        pindexOld = mapBlockIndex[hashHeads[1]];
        pindexFork = LastCommonAncestor(pindexOld, pindexNew);
        assert(pindexFork != nullptr);
    }

    // Rollback along the old branch.
    while (pindexOld != pindexFork) {
        if (pindexOld->nHeight > 0) { // Never disconnect the genesis block.
            CBlock block;
            if (!ReadBlockFromDisk(block, pindexOld, params.GetConsensus())) {
                return error("RollbackBlock(): ReadBlockFromDisk() failed at %d, hash=%s", pindexOld->nHeight, pindexOld->GetBlockHash().ToString());
            }
            LogPrintf("Rolling back %s (%i)\n", pindexOld->GetBlockHash().ToString(), pindexOld->nHeight);
            std::set<valtype> dummyNames;
            DisconnectResult res = DisconnectBlock(block, pindexOld, cache, dummyNames);
            if (res == DISCONNECT_FAILED) {
                return error("RollbackBlock(): DisconnectBlock failed at %d, hash=%s", pindexOld->nHeight, pindexOld->GetBlockHash().ToString());
            }
            // If DISCONNECT_UNCLEAN is returned, it means a non-existing UTXO was deleted, or an existing UTXO was
            // overwritten. It corresponds to cases where the block-to-be-disconnect never had all its operations
            // applied to the UTXO set. However, as both writing a UTXO and deleting a UTXO are idempotent operations,
            // the result is still a version of the UTXO set with the effects of that block undone.
        }
        pindexOld = pindexOld->pprev;
    }

    // Roll forward from the forking point to the new tip.
    int nForkHeight = pindexFork ? pindexFork->nHeight : 0;
    for (int nHeight = nForkHeight + 1; nHeight <= pindexNew->nHeight; ++nHeight) {
        const CBlockIndex* pindex = pindexNew->GetAncestor(nHeight);
        LogPrintf("Rolling forward %s (%i)\n", pindex->GetBlockHash().ToString(), nHeight);
        if (!RollforwardBlock(pindex, cache, params)) return false;
    }

    cache.SetBestBlock(pindexNew->GetBlockHash());
    cache.Flush();
    uiInterface.ShowProgress("", 100);
    return true;
}

bool RewindBlockIndex(const CChainParams& params)
{
    LOCK(cs_main);

    // Note that during -reindex-chainstate we are called with an empty chainActive!

    int nHeight = 1;
    while (nHeight <= chainActive.Height()) {
        if (IsWitnessEnabled(chainActive[nHeight - 1], params.GetConsensus()) && !(chainActive[nHeight]->nStatus & BLOCK_OPT_WITNESS)) {
            break;
        }
        nHeight++;
    }

    // nHeight is now the height of the first insufficiently-validated block, or tipheight + 1
    CValidationState state;
    CBlockIndex* pindex = chainActive.Tip();
    while (chainActive.Height() >= nHeight) {
        if (fPruneMode && !(chainActive.Tip()->nStatus & BLOCK_HAVE_DATA)) {
            // If pruning, don't try rewinding past the HAVE_DATA point;
            // since older blocks can't be served anyway, there's
            // no need to walk further, and trying to DisconnectTip()
            // will fail (and require a needless reindex/redownload
            // of the blockchain).
            break;
        }
        if (!DisconnectTip(state, params, NULL)) {
            return error("RewindBlockIndex: unable to disconnect block at height %i", pindex->nHeight);
        }
        // Occasionally flush state to disk.
        if (!FlushStateToDisk(params, state, FLUSH_STATE_PERIODIC))
            return false;
    }

    // Reduce validity flag and have-data flags.
    // We do this after actual disconnecting, otherwise we'll end up writing the lack of data
    // to disk before writing the chainstate, resulting in a failure to continue if interrupted.
    for (BlockMap::iterator it = mapBlockIndex.begin(); it != mapBlockIndex.end(); it++) {
        CBlockIndex* pindexIter = it->second;

        // Note: If we encounter an insufficiently validated block that
        // is on chainActive, it must be because we are a pruning node, and
        // this block or some successor doesn't HAVE_DATA, so we were unable to
        // rewind all the way.  Blocks remaining on chainActive at this point
        // must not have their validity reduced.
        if (IsWitnessEnabled(pindexIter->pprev, params.GetConsensus()) && !(pindexIter->nStatus & BLOCK_OPT_WITNESS) && !chainActive.Contains(pindexIter)) {
            // Reduce validity
            pindexIter->nStatus = std::min<unsigned int>(pindexIter->nStatus & BLOCK_VALID_MASK, BLOCK_VALID_TREE) | (pindexIter->nStatus & ~BLOCK_VALID_MASK);
            // Remove have-data flags.
            pindexIter->nStatus &= ~(BLOCK_HAVE_DATA | BLOCK_HAVE_UNDO);
            // Remove storage location.
            pindexIter->nFile = 0;
            pindexIter->nDataPos = 0;
            pindexIter->nUndoPos = 0;
            // Remove various other things
            pindexIter->nTx = 0;
            pindexIter->nChainTx = 0;
            pindexIter->nSequenceId = 0;
            // Make sure it gets written.
            setDirtyBlockIndex.insert(pindexIter);
            // Update indexes
            setBlockIndexCandidates.erase(pindexIter);
            std::pair<std::multimap<CBlockIndex*, CBlockIndex*>::iterator, std::multimap<CBlockIndex*, CBlockIndex*>::iterator> ret = mapBlocksUnlinked.equal_range(pindexIter->pprev);
            while (ret.first != ret.second) {
                if (ret.first->second == pindexIter) {
                    mapBlocksUnlinked.erase(ret.first++);
                } else {
                    ++ret.first;
                }
            }
        } else if (pindexIter->IsValid(BLOCK_VALID_TRANSACTIONS) && pindexIter->nChainTx) {
            setBlockIndexCandidates.insert(pindexIter);
        }
    }

    if (chainActive.Tip() != NULL) {
        // We can't prune block index candidates based on our tip if we have
        // no tip due to chainActive being empty!
        PruneBlockIndexCandidates();

        CheckBlockIndex(params.GetConsensus());

        // FlushStateToDisk can possibly read chainActive. Be conservative
        // and skip it here, we're about to -reindex-chainstate anyway, so
        // it'll get called a bunch real soon.
        if (!FlushStateToDisk(params, state, FLUSH_STATE_ALWAYS)) {
            return false;
        }
    }

    return true;
}

// May NOT be used after any connections are up as much
// of the peer-processing logic assumes a consistent
// block index state
void UnloadBlockIndex()
{
    LOCK(cs_main);
    setBlockIndexCandidates.clear();
    chainActive.SetTip(NULL);
    pindexBestInvalid = NULL;
    pindexBestHeader = NULL;
    mempool.clear();
    mapBlocksUnlinked.clear();
    vinfoBlockFile.clear();
    nLastBlockFile = 0;
    nBlockSequenceId = 1;
    setDirtyBlockIndex.clear();
    setDirtyFileInfo.clear();
    versionbitscache.Clear();
    for (int b = 0; b < VERSIONBITS_NUM_BITS; b++) {
        warningcache[b].clear();
    }

    for (BlockMap::value_type& entry : mapBlockIndex) {
        delete entry.second;
    }
    mapBlockIndex.clear();
    fHavePruned = false;
}

bool LoadBlockIndex(const CChainParams& chainparams)
{
    // Load block index from databases
    bool needs_init = fReindex;
    if (!fReindex) {
        bool ret = LoadBlockIndexDB(chainparams);
        if (!ret) return false;
        needs_init = mapBlockIndex.empty();
    }

    if (needs_init) {
        // Everything here is for *new* reindex/DBs. Thus, though
        // LoadBlockIndexDB may have set fReindex if we shut down
        // mid-reindex previously, we don't check fReindex and
        // instead only check it prior to LoadBlockIndexDB to set
        // needs_init.

        LogPrintf("Initializing databases...\n");
        // Use the provided setting for -txindex in the new database
        fTxIndex = GetBoolArg("-txindex", DEFAULT_TXINDEX);
        pblocktree->WriteFlag("txindex", fTxIndex);
    }
    return true;
}

bool LoadGenesisBlock(const CChainParams& chainparams)
{
    LOCK(cs_main);

    // Check whether we're already initialized by checking for genesis in
    // mapBlockIndex. Note that we can't use chainActive here, since it is
    // set based on the coins db, not the block index db, which is the only
    // thing loaded at this point.
    if (mapBlockIndex.count(chainparams.GenesisBlock().GetHash()))
        return true;

<<<<<<< HEAD
    // Use the provided setting for -txindex in the new database
    fTxIndex = GetBoolArg("-txindex", DEFAULT_TXINDEX);
    pblocktree->WriteFlag("txindex", fTxIndex);
    fNameHistory = GetBoolArg("-namehistory", false);
    pblocktree->WriteFlag("namehistory", fNameHistory);
    LogPrintf("Initializing databases...\n");

    // Only add the genesis block if not reindexing (in which case we reuse the one already on disk)
    if (!fReindex) {
        try {
            CBlock &block = const_cast<CBlock&>(chainparams.GenesisBlock());
            // Start new block file
            unsigned int nBlockSize = ::GetSerializeSize(block, SER_DISK, CLIENT_VERSION);
            CDiskBlockPos blockPos;
            CValidationState state;
            if (!FindBlockPos(state, blockPos, nBlockSize+8, 0, block.GetBlockTime()))
                return error("LoadBlockIndex(): FindBlockPos failed");
            if (!WriteBlockToDisk(block, blockPos, chainparams.MessageStart()))
                return error("LoadBlockIndex(): writing genesis block to disk failed");
            CBlockIndex *pindex = AddToBlockIndex(block);
            if (!ReceivedBlockTransactions(block, state, pindex, blockPos, chainparams.GetConsensus()))
                return error("LoadBlockIndex(): genesis block not accepted");
        } catch (const std::runtime_error& e) {
            return error("LoadBlockIndex(): failed to initialize block database: %s", e.what());
        }
=======
    try {
        CBlock &block = const_cast<CBlock&>(chainparams.GenesisBlock());
        // Start new block file
        unsigned int nBlockSize = ::GetSerializeSize(block, SER_DISK, CLIENT_VERSION);
        CDiskBlockPos blockPos;
        CValidationState state;
        if (!FindBlockPos(state, blockPos, nBlockSize+8, 0, block.GetBlockTime()))
            return error("%s: FindBlockPos failed", __func__);
        if (!WriteBlockToDisk(block, blockPos, chainparams.MessageStart()))
            return error("%s: writing genesis block to disk failed", __func__);
        CBlockIndex *pindex = AddToBlockIndex(block);
        if (!ReceivedBlockTransactions(block, state, pindex, blockPos, chainparams.GetConsensus()))
            return error("%s: genesis block not accepted", __func__);
    } catch (const std::runtime_error& e) {
        return error("%s: failed to write genesis block: %s", __func__, e.what());
>>>>>>> 09163480
    }

    return true;
}

bool LoadExternalBlockFile(const CChainParams& chainparams, FILE* fileIn, CDiskBlockPos *dbp)
{
    // Map of disk positions for blocks with unknown parent (only used for reindex)
    static std::multimap<uint256, CDiskBlockPos> mapBlocksUnknownParent;
    int64_t nStart = GetTimeMillis();

    int nLoaded = 0;
    try {
        // This takes over fileIn and calls fclose() on it in the CBufferedFile destructor
        CBufferedFile blkdat(fileIn, 2*MAX_BLOCK_SERIALIZED_SIZE, MAX_BLOCK_SERIALIZED_SIZE+8, SER_DISK, CLIENT_VERSION);
        uint64_t nRewind = blkdat.GetPos();
        while (!blkdat.eof()) {
            boost::this_thread::interruption_point();

            blkdat.SetPos(nRewind);
            nRewind++; // start one byte further next time, in case of failure
            blkdat.SetLimit(); // remove former limit
            unsigned int nSize = 0;
            try {
                // locate a header
                unsigned char buf[CMessageHeader::MESSAGE_START_SIZE];
                blkdat.FindByte(chainparams.MessageStart()[0]);
                nRewind = blkdat.GetPos()+1;
                blkdat >> FLATDATA(buf);
                if (memcmp(buf, chainparams.MessageStart(), CMessageHeader::MESSAGE_START_SIZE))
                    continue;
                // read size
                blkdat >> nSize;
                if (nSize < 80 || nSize > MAX_BLOCK_SERIALIZED_SIZE)
                    continue;
            } catch (const std::exception&) {
                // no valid block header found; don't complain
                break;
            }
            try {
                // read block
                uint64_t nBlockPos = blkdat.GetPos();
                if (dbp)
                    dbp->nPos = nBlockPos;
                blkdat.SetLimit(nBlockPos + nSize);
                blkdat.SetPos(nBlockPos);
                std::shared_ptr<CBlock> pblock = std::make_shared<CBlock>();
                CBlock& block = *pblock;
                blkdat >> block;
                nRewind = blkdat.GetPos();

                // detect out of order blocks, and store them for later
                uint256 hash = block.GetHash();
                if (hash != chainparams.GetConsensus().hashGenesisBlock && mapBlockIndex.find(block.hashPrevBlock) == mapBlockIndex.end()) {
                    LogPrint(BCLog::REINDEX, "%s: Out of order block %s, parent %s not known\n", __func__, hash.ToString(),
                            block.hashPrevBlock.ToString());
                    if (dbp)
                        mapBlocksUnknownParent.insert(std::make_pair(block.hashPrevBlock, *dbp));
                    continue;
                }

                // process in case the block isn't known yet
                if (mapBlockIndex.count(hash) == 0 || (mapBlockIndex[hash]->nStatus & BLOCK_HAVE_DATA) == 0) {
                    LOCK(cs_main);
                    CValidationState state;
                    if (AcceptBlock(pblock, state, chainparams, NULL, true, dbp, NULL))
                        nLoaded++;
                    if (state.IsError())
                        break;
                } else if (hash != chainparams.GetConsensus().hashGenesisBlock && mapBlockIndex[hash]->nHeight % 1000 == 0) {
                    LogPrint(BCLog::REINDEX, "Block Import: already had block %s at height %d\n", hash.ToString(), mapBlockIndex[hash]->nHeight);
                }

                // Activate the genesis block so normal node progress can continue
                if (hash == chainparams.GetConsensus().hashGenesisBlock) {
                    CValidationState state;
                    if (!ActivateBestChain(state, chainparams)) {
                        break;
                    }
                }

                NotifyHeaderTip();

                // Recursively process earlier encountered successors of this block
                std::deque<uint256> queue;
                queue.push_back(hash);
                while (!queue.empty()) {
                    uint256 head = queue.front();
                    queue.pop_front();
                    std::pair<std::multimap<uint256, CDiskBlockPos>::iterator, std::multimap<uint256, CDiskBlockPos>::iterator> range = mapBlocksUnknownParent.equal_range(head);
                    while (range.first != range.second) {
                        std::multimap<uint256, CDiskBlockPos>::iterator it = range.first;
                        std::shared_ptr<CBlock> pblockrecursive = std::make_shared<CBlock>();
                        if (ReadBlockFromDisk(*pblockrecursive, it->second, chainparams.GetConsensus()))
                        {
                            LogPrint(BCLog::REINDEX, "%s: Processing out of order child %s of %s\n", __func__, pblockrecursive->GetHash().ToString(),
                                    head.ToString());
                            LOCK(cs_main);
                            CValidationState dummy;
                            if (AcceptBlock(pblockrecursive, dummy, chainparams, NULL, true, &it->second, NULL))
                            {
                                nLoaded++;
                                queue.push_back(pblockrecursive->GetHash());
                            }
                        }
                        range.first++;
                        mapBlocksUnknownParent.erase(it);
                        NotifyHeaderTip();
                    }
                }
            } catch (const std::exception& e) {
                LogPrintf("%s: Deserialize or I/O error - %s\n", __func__, e.what());
            }
        }
    } catch (const std::runtime_error& e) {
        AbortNode(std::string("System error: ") + e.what());
    }
    if (nLoaded > 0)
        LogPrintf("Loaded %i blocks from external file in %dms\n", nLoaded, GetTimeMillis() - nStart);
    return nLoaded > 0;
}

void static CheckBlockIndex(const Consensus::Params& consensusParams)
{
    if (!fCheckBlockIndex) {
        return;
    }

    LOCK(cs_main);

    // During a reindex, we read the genesis block and call CheckBlockIndex before ActivateBestChain,
    // so we have the genesis block in mapBlockIndex but no active chain.  (A few of the tests when
    // iterating the block tree require that chainActive has been initialized.)
    if (chainActive.Height() < 0) {
        assert(mapBlockIndex.size() <= 1);
        return;
    }

    // Build forward-pointing map of the entire block tree.
    std::multimap<CBlockIndex*,CBlockIndex*> forward;
    for (BlockMap::iterator it = mapBlockIndex.begin(); it != mapBlockIndex.end(); it++) {
        forward.insert(std::make_pair(it->second->pprev, it->second));
    }

    assert(forward.size() == mapBlockIndex.size());

    std::pair<std::multimap<CBlockIndex*,CBlockIndex*>::iterator,std::multimap<CBlockIndex*,CBlockIndex*>::iterator> rangeGenesis = forward.equal_range(NULL);
    CBlockIndex *pindex = rangeGenesis.first->second;
    rangeGenesis.first++;
    assert(rangeGenesis.first == rangeGenesis.second); // There is only one index entry with parent NULL.

    // Iterate over the entire block tree, using depth-first search.
    // Along the way, remember whether there are blocks on the path from genesis
    // block being explored which are the first to have certain properties.
    size_t nNodes = 0;
    int nHeight = 0;
    CBlockIndex* pindexFirstInvalid = NULL; // Oldest ancestor of pindex which is invalid.
    CBlockIndex* pindexFirstMissing = NULL; // Oldest ancestor of pindex which does not have BLOCK_HAVE_DATA.
    CBlockIndex* pindexFirstNeverProcessed = NULL; // Oldest ancestor of pindex for which nTx == 0.
    CBlockIndex* pindexFirstNotTreeValid = NULL; // Oldest ancestor of pindex which does not have BLOCK_VALID_TREE (regardless of being valid or not).
    CBlockIndex* pindexFirstNotTransactionsValid = NULL; // Oldest ancestor of pindex which does not have BLOCK_VALID_TRANSACTIONS (regardless of being valid or not).
    CBlockIndex* pindexFirstNotChainValid = NULL; // Oldest ancestor of pindex which does not have BLOCK_VALID_CHAIN (regardless of being valid or not).
    CBlockIndex* pindexFirstNotScriptsValid = NULL; // Oldest ancestor of pindex which does not have BLOCK_VALID_SCRIPTS (regardless of being valid or not).
    while (pindex != NULL) {
        nNodes++;
        if (pindexFirstInvalid == NULL && pindex->nStatus & BLOCK_FAILED_VALID) pindexFirstInvalid = pindex;
        if (pindexFirstMissing == NULL && !(pindex->nStatus & BLOCK_HAVE_DATA)) pindexFirstMissing = pindex;
        if (pindexFirstNeverProcessed == NULL && pindex->nTx == 0) pindexFirstNeverProcessed = pindex;
        if (pindex->pprev != NULL && pindexFirstNotTreeValid == NULL && (pindex->nStatus & BLOCK_VALID_MASK) < BLOCK_VALID_TREE) pindexFirstNotTreeValid = pindex;
        if (pindex->pprev != NULL && pindexFirstNotTransactionsValid == NULL && (pindex->nStatus & BLOCK_VALID_MASK) < BLOCK_VALID_TRANSACTIONS) pindexFirstNotTransactionsValid = pindex;
        if (pindex->pprev != NULL && pindexFirstNotChainValid == NULL && (pindex->nStatus & BLOCK_VALID_MASK) < BLOCK_VALID_CHAIN) pindexFirstNotChainValid = pindex;
        if (pindex->pprev != NULL && pindexFirstNotScriptsValid == NULL && (pindex->nStatus & BLOCK_VALID_MASK) < BLOCK_VALID_SCRIPTS) pindexFirstNotScriptsValid = pindex;

        // Begin: actual consistency checks.
        if (pindex->pprev == NULL) {
            // Genesis block checks.
            assert(pindex->GetBlockHash() == consensusParams.hashGenesisBlock); // Genesis block's hash must match.
            assert(pindex == chainActive.Genesis()); // The current active chain's genesis block must be this block.
        }
        if (pindex->nChainTx == 0) assert(pindex->nSequenceId <= 0);  // nSequenceId can't be set positive for blocks that aren't linked (negative is used for preciousblock)
        // VALID_TRANSACTIONS is equivalent to nTx > 0 for all nodes (whether or not pruning has occurred).
        // HAVE_DATA is only equivalent to nTx > 0 (or VALID_TRANSACTIONS) if no pruning has occurred.
        if (!fHavePruned) {
            // If we've never pruned, then HAVE_DATA should be equivalent to nTx > 0
            assert(!(pindex->nStatus & BLOCK_HAVE_DATA) == (pindex->nTx == 0));
            assert(pindexFirstMissing == pindexFirstNeverProcessed);
        } else {
            // If we have pruned, then we can only say that HAVE_DATA implies nTx > 0
            if (pindex->nStatus & BLOCK_HAVE_DATA) assert(pindex->nTx > 0);
        }
        if (pindex->nStatus & BLOCK_HAVE_UNDO) assert(pindex->nStatus & BLOCK_HAVE_DATA);
        assert(((pindex->nStatus & BLOCK_VALID_MASK) >= BLOCK_VALID_TRANSACTIONS) == (pindex->nTx > 0)); // This is pruning-independent.
        // All parents having had data (at some point) is equivalent to all parents being VALID_TRANSACTIONS, which is equivalent to nChainTx being set.
        assert((pindexFirstNeverProcessed != NULL) == (pindex->nChainTx == 0)); // nChainTx != 0 is used to signal that all parent blocks have been processed (but may have been pruned).
        assert((pindexFirstNotTransactionsValid != NULL) == (pindex->nChainTx == 0));
        assert(pindex->nHeight == nHeight); // nHeight must be consistent.
        assert(pindex->pprev == NULL || pindex->nChainWork >= pindex->pprev->nChainWork); // For every block except the genesis block, the chainwork must be larger than the parent's.
        assert(nHeight < 2 || (pindex->pskip && (pindex->pskip->nHeight < nHeight))); // The pskip pointer must point back for all but the first 2 blocks.
        assert(pindexFirstNotTreeValid == NULL); // All mapBlockIndex entries must at least be TREE valid
        if ((pindex->nStatus & BLOCK_VALID_MASK) >= BLOCK_VALID_TREE) assert(pindexFirstNotTreeValid == NULL); // TREE valid implies all parents are TREE valid
        if ((pindex->nStatus & BLOCK_VALID_MASK) >= BLOCK_VALID_CHAIN) assert(pindexFirstNotChainValid == NULL); // CHAIN valid implies all parents are CHAIN valid
        if ((pindex->nStatus & BLOCK_VALID_MASK) >= BLOCK_VALID_SCRIPTS) assert(pindexFirstNotScriptsValid == NULL); // SCRIPTS valid implies all parents are SCRIPTS valid
        if (pindexFirstInvalid == NULL) {
            // Checks for not-invalid blocks.
            assert((pindex->nStatus & BLOCK_FAILED_MASK) == 0); // The failed mask cannot be set for blocks without invalid parents.
        }
        if (!CBlockIndexWorkComparator()(pindex, chainActive.Tip()) && pindexFirstNeverProcessed == NULL) {
            if (pindexFirstInvalid == NULL) {
                // If this block sorts at least as good as the current tip and
                // is valid and we have all data for its parents, it must be in
                // setBlockIndexCandidates.  chainActive.Tip() must also be there
                // even if some data has been pruned.
                if (pindexFirstMissing == NULL || pindex == chainActive.Tip()) {
                    assert(setBlockIndexCandidates.count(pindex));
                }
                // If some parent is missing, then it could be that this block was in
                // setBlockIndexCandidates but had to be removed because of the missing data.
                // In this case it must be in mapBlocksUnlinked -- see test below.
            }
        } else { // If this block sorts worse than the current tip or some ancestor's block has never been seen, it cannot be in setBlockIndexCandidates.
            assert(setBlockIndexCandidates.count(pindex) == 0);
        }
        // Check whether this block is in mapBlocksUnlinked.
        std::pair<std::multimap<CBlockIndex*,CBlockIndex*>::iterator,std::multimap<CBlockIndex*,CBlockIndex*>::iterator> rangeUnlinked = mapBlocksUnlinked.equal_range(pindex->pprev);
        bool foundInUnlinked = false;
        while (rangeUnlinked.first != rangeUnlinked.second) {
            assert(rangeUnlinked.first->first == pindex->pprev);
            if (rangeUnlinked.first->second == pindex) {
                foundInUnlinked = true;
                break;
            }
            rangeUnlinked.first++;
        }
        if (pindex->pprev && (pindex->nStatus & BLOCK_HAVE_DATA) && pindexFirstNeverProcessed != NULL && pindexFirstInvalid == NULL) {
            // If this block has block data available, some parent was never received, and has no invalid parents, it must be in mapBlocksUnlinked.
            assert(foundInUnlinked);
        }
        if (!(pindex->nStatus & BLOCK_HAVE_DATA)) assert(!foundInUnlinked); // Can't be in mapBlocksUnlinked if we don't HAVE_DATA
        if (pindexFirstMissing == NULL) assert(!foundInUnlinked); // We aren't missing data for any parent -- cannot be in mapBlocksUnlinked.
        if (pindex->pprev && (pindex->nStatus & BLOCK_HAVE_DATA) && pindexFirstNeverProcessed == NULL && pindexFirstMissing != NULL) {
            // We HAVE_DATA for this block, have received data for all parents at some point, but we're currently missing data for some parent.
            assert(fHavePruned); // We must have pruned.
            // This block may have entered mapBlocksUnlinked if:
            //  - it has a descendant that at some point had more work than the
            //    tip, and
            //  - we tried switching to that descendant but were missing
            //    data for some intermediate block between chainActive and the
            //    tip.
            // So if this block is itself better than chainActive.Tip() and it wasn't in
            // setBlockIndexCandidates, then it must be in mapBlocksUnlinked.
            if (!CBlockIndexWorkComparator()(pindex, chainActive.Tip()) && setBlockIndexCandidates.count(pindex) == 0) {
                if (pindexFirstInvalid == NULL) {
                    assert(foundInUnlinked);
                }
            }
        }
        // assert(pindex->GetBlockHash() == pindex->GetBlockHeader().GetHash()); // Perhaps too slow
        // End: actual consistency checks.

        // Try descending into the first subnode.
        std::pair<std::multimap<CBlockIndex*,CBlockIndex*>::iterator,std::multimap<CBlockIndex*,CBlockIndex*>::iterator> range = forward.equal_range(pindex);
        if (range.first != range.second) {
            // A subnode was found.
            pindex = range.first->second;
            nHeight++;
            continue;
        }
        // This is a leaf node.
        // Move upwards until we reach a node of which we have not yet visited the last child.
        while (pindex) {
            // We are going to either move to a parent or a sibling of pindex.
            // If pindex was the first with a certain property, unset the corresponding variable.
            if (pindex == pindexFirstInvalid) pindexFirstInvalid = NULL;
            if (pindex == pindexFirstMissing) pindexFirstMissing = NULL;
            if (pindex == pindexFirstNeverProcessed) pindexFirstNeverProcessed = NULL;
            if (pindex == pindexFirstNotTreeValid) pindexFirstNotTreeValid = NULL;
            if (pindex == pindexFirstNotTransactionsValid) pindexFirstNotTransactionsValid = NULL;
            if (pindex == pindexFirstNotChainValid) pindexFirstNotChainValid = NULL;
            if (pindex == pindexFirstNotScriptsValid) pindexFirstNotScriptsValid = NULL;
            // Find our parent.
            CBlockIndex* pindexPar = pindex->pprev;
            // Find which child we just visited.
            std::pair<std::multimap<CBlockIndex*,CBlockIndex*>::iterator,std::multimap<CBlockIndex*,CBlockIndex*>::iterator> rangePar = forward.equal_range(pindexPar);
            while (rangePar.first->second != pindex) {
                assert(rangePar.first != rangePar.second); // Our parent must have at least the node we're coming from as child.
                rangePar.first++;
            }
            // Proceed to the next one.
            rangePar.first++;
            if (rangePar.first != rangePar.second) {
                // Move to the sibling.
                pindex = rangePar.first->second;
                break;
            } else {
                // Move up further.
                pindex = pindexPar;
                nHeight--;
                continue;
            }
        }
    }

    // Check that we actually traversed the entire map.
    assert(nNodes == forward.size());
}

std::string CBlockFileInfo::ToString() const
{
    return strprintf("CBlockFileInfo(blocks=%u, size=%u, heights=%u...%u, time=%s...%s)", nBlocks, nSize, nHeightFirst, nHeightLast, DateTimeStrFormat("%Y-%m-%d", nTimeFirst), DateTimeStrFormat("%Y-%m-%d", nTimeLast));
}

CBlockFileInfo* GetBlockFileInfo(size_t n)
{
    return &vinfoBlockFile.at(n);
}

ThresholdState VersionBitsTipState(const Consensus::Params& params, Consensus::DeploymentPos pos)
{
    LOCK(cs_main);
    return VersionBitsState(chainActive.Tip(), params, pos, versionbitscache);
}

BIP9Stats VersionBitsTipStatistics(const Consensus::Params& params, Consensus::DeploymentPos pos)
{
    LOCK(cs_main);
    return VersionBitsStatistics(chainActive.Tip(), params, pos);
}

int VersionBitsTipStateSinceHeight(const Consensus::Params& params, Consensus::DeploymentPos pos)
{
    LOCK(cs_main);
    return VersionBitsStateSinceHeight(chainActive.Tip(), params, pos, versionbitscache);
}

static const uint64_t MEMPOOL_DUMP_VERSION = 1;

bool LoadMempool(void)
{
    const CChainParams& chainparams = Params();
    int64_t nExpiryTimeout = GetArg("-mempoolexpiry", DEFAULT_MEMPOOL_EXPIRY) * 60 * 60;
    FILE* filestr = fsbridge::fopen(GetDataDir() / "mempool.dat", "rb");
    CAutoFile file(filestr, SER_DISK, CLIENT_VERSION);
    if (file.IsNull()) {
        LogPrintf("Failed to open mempool file from disk. Continuing anyway.\n");
        return false;
    }

    int64_t count = 0;
    int64_t skipped = 0;
    int64_t failed = 0;
    int64_t nNow = GetTime();

    try {
        uint64_t version;
        file >> version;
        if (version != MEMPOOL_DUMP_VERSION) {
            return false;
        }
        uint64_t num;
        file >> num;
        while (num--) {
            CTransactionRef tx;
            int64_t nTime;
            int64_t nFeeDelta;
            file >> tx;
            file >> nTime;
            file >> nFeeDelta;

            CAmount amountdelta = nFeeDelta;
            if (amountdelta) {
                mempool.PrioritiseTransaction(tx->GetHash(), amountdelta);
            }
            CValidationState state;
            if (nTime + nExpiryTimeout > nNow) {
                LOCK(cs_main);
                AcceptToMemoryPoolWithTime(chainparams, mempool, state, tx, true, NULL, nTime, NULL, false, 0);
                if (state.IsValid()) {
                    ++count;
                } else {
                    ++failed;
                }
            } else {
                ++skipped;
            }
            if (ShutdownRequested())
                return false;
        }
        std::map<uint256, CAmount> mapDeltas;
        file >> mapDeltas;

        for (const auto& i : mapDeltas) {
            mempool.PrioritiseTransaction(i.first, i.second);
        }
    } catch (const std::exception& e) {
        LogPrintf("Failed to deserialize mempool data on disk: %s. Continuing anyway.\n", e.what());
        return false;
    }

    LogPrintf("Imported mempool transactions from disk: %i successes, %i failed, %i expired\n", count, failed, skipped);
    return true;
}

void DumpMempool(void)
{
    int64_t start = GetTimeMicros();

    std::map<uint256, CAmount> mapDeltas;
    std::vector<TxMempoolInfo> vinfo;

    {
        LOCK(mempool.cs);
        for (const auto &i : mempool.mapDeltas) {
            mapDeltas[i.first] = i.second;
        }
        vinfo = mempool.infoAll();
    }

    int64_t mid = GetTimeMicros();

    try {
        FILE* filestr = fsbridge::fopen(GetDataDir() / "mempool.dat.new", "wb");
        if (!filestr) {
            return;
        }

        CAutoFile file(filestr, SER_DISK, CLIENT_VERSION);

        uint64_t version = MEMPOOL_DUMP_VERSION;
        file << version;

        file << (uint64_t)vinfo.size();
        for (const auto& i : vinfo) {
            file << *(i.tx);
            file << (int64_t)i.nTime;
            file << (int64_t)i.nFeeDelta;
            mapDeltas.erase(i.tx->GetHash());
        }

        file << mapDeltas;
        FileCommit(file.Get());
        file.fclose();
        RenameOver(GetDataDir() / "mempool.dat.new", GetDataDir() / "mempool.dat");
        int64_t last = GetTimeMicros();
        LogPrintf("Dumped mempool: %gs to copy, %gs to dump\n", (mid-start)*0.000001, (last-mid)*0.000001);
    } catch (const std::exception& e) {
        LogPrintf("Failed to dump mempool: %s. Continuing anyway.\n", e.what());
    }
}

//! Guess how far we are in the verification process at the given block index
double GuessVerificationProgress(const ChainTxData& data, CBlockIndex *pindex) {
    if (pindex == NULL)
        return 0.0;

    int64_t nNow = time(NULL);

    double fTxTotal;

    if (pindex->nChainTx <= data.nTxCount) {
        fTxTotal = data.nTxCount + (nNow - data.nTime) * data.dTxRate;
    } else {
        fTxTotal = pindex->nChainTx + (nNow - pindex->GetBlockTime()) * data.dTxRate;
    }

    return pindex->nChainTx / fTxTotal;
}

class CMainCleanup
{
public:
    CMainCleanup() {}
    ~CMainCleanup() {
        // block headers
        BlockMap::iterator it1 = mapBlockIndex.begin();
        for (; it1 != mapBlockIndex.end(); it1++)
            delete (*it1).second;
        mapBlockIndex.clear();
    }
} instance_of_cmaincleanup;<|MERGE_RESOLUTION|>--- conflicted
+++ resolved
@@ -4095,6 +4095,8 @@
         // Use the provided setting for -txindex in the new database
         fTxIndex = GetBoolArg("-txindex", DEFAULT_TXINDEX);
         pblocktree->WriteFlag("txindex", fTxIndex);
+        fNameHistory = GetBoolArg("-namehistory", false);
+        pblocktree->WriteFlag("namehistory", fNameHistory);
     }
     return true;
 }
@@ -4110,33 +4112,6 @@
     if (mapBlockIndex.count(chainparams.GenesisBlock().GetHash()))
         return true;
 
-<<<<<<< HEAD
-    // Use the provided setting for -txindex in the new database
-    fTxIndex = GetBoolArg("-txindex", DEFAULT_TXINDEX);
-    pblocktree->WriteFlag("txindex", fTxIndex);
-    fNameHistory = GetBoolArg("-namehistory", false);
-    pblocktree->WriteFlag("namehistory", fNameHistory);
-    LogPrintf("Initializing databases...\n");
-
-    // Only add the genesis block if not reindexing (in which case we reuse the one already on disk)
-    if (!fReindex) {
-        try {
-            CBlock &block = const_cast<CBlock&>(chainparams.GenesisBlock());
-            // Start new block file
-            unsigned int nBlockSize = ::GetSerializeSize(block, SER_DISK, CLIENT_VERSION);
-            CDiskBlockPos blockPos;
-            CValidationState state;
-            if (!FindBlockPos(state, blockPos, nBlockSize+8, 0, block.GetBlockTime()))
-                return error("LoadBlockIndex(): FindBlockPos failed");
-            if (!WriteBlockToDisk(block, blockPos, chainparams.MessageStart()))
-                return error("LoadBlockIndex(): writing genesis block to disk failed");
-            CBlockIndex *pindex = AddToBlockIndex(block);
-            if (!ReceivedBlockTransactions(block, state, pindex, blockPos, chainparams.GetConsensus()))
-                return error("LoadBlockIndex(): genesis block not accepted");
-        } catch (const std::runtime_error& e) {
-            return error("LoadBlockIndex(): failed to initialize block database: %s", e.what());
-        }
-=======
     try {
         CBlock &block = const_cast<CBlock&>(chainparams.GenesisBlock());
         // Start new block file
@@ -4152,7 +4127,6 @@
             return error("%s: genesis block not accepted", __func__);
     } catch (const std::runtime_error& e) {
         return error("%s: failed to write genesis block: %s", __func__, e.what());
->>>>>>> 09163480
     }
 
     return true;
