--- conflicted
+++ resolved
@@ -2880,15 +2880,11 @@
                 if (coinControl && coinControl->nConfirmTarget > 0)
                     currentConfirmationTarget = coinControl->nConfirmTarget;
 
-<<<<<<< HEAD
-                CAmount nFeeNeeded = GetMinimumFee(nBytes, currentConfirmationTarget, ::mempool, ::feeEstimator);
-                nFeeNeeded = std::max (nFeeNeeded, minHucFee);
-=======
                 // Allow to override the default fee estimate mode over the CoinControl instance
                 bool conservative_estimate = CalculateEstimateType(coinControl ? coinControl->m_fee_mode : FeeEstimateMode::UNSET, rbf);
 
                 CAmount nFeeNeeded = GetMinimumFee(nBytes, currentConfirmationTarget, ::mempool, ::feeEstimator, &feeCalc, false /* ignoreGlobalPayTxFee */, conservative_estimate);
->>>>>>> c3b88a0f
+                nFeeNeeded = std::max (nFeeNeeded, minHucFee);
                 if (coinControl && coinControl->fOverrideFeeRate)
                     nFeeNeeded = coinControl->nFeeRate.GetFee(nBytes);
 
