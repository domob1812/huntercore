// Copyright (c) 2009-2010 Satoshi Nakamoto
// Copyright (c) 2009-2016 The Bitcoin Core developers
// Distributed under the MIT software license, see the accompanying
// file COPYING or http://www.opensource.org/licenses/mit-license.php.

#if defined(HAVE_CONFIG_H)
#include "config/bitcoin-config.h"
#endif

#include "init.h"

#include "addrman.h"
#include "amount.h"
#include "chain.h"
#include "chainparams.h"
#include "checkpoints.h"
#include "compat/sanity.h"
#include "consensus/validation.h"
#include "fs.h"
#include "game/db.h"
#include "httpserver.h"
#include "httprpc.h"
#include "key.h"
#include "validation.h"
#include "miner.h"
#include "netbase.h"
#include "net.h"
#include "net_processing.h"
#include "policy/feerate.h"
#include "policy/fees.h"
#include "policy/policy.h"
#include "rpc/server.h"
#include "rpc/register.h"
#include "rpc/blockchain.h"
#include "script/standard.h"
#include "script/sigcache.h"
#include "scheduler.h"
#include "timedata.h"
#include "txdb.h"
#include "txmempool.h"
#include "torcontrol.h"
#include "ui_interface.h"
#include "util.h"
#include "utilmoneystr.h"
#include "validationinterface.h"
#ifdef ENABLE_WALLET
#include "wallet/init.h"
#include "wallet/wallet.h"
#endif
#include "warnings.h"
#include <stdint.h>
#include <stdio.h>
#include <memory>

#ifndef WIN32
#include <signal.h>
#endif

#include <boost/algorithm/string/classification.hpp>
#include <boost/algorithm/string/replace.hpp>
#include <boost/algorithm/string/split.hpp>
#include <boost/bind.hpp>
#include <boost/interprocess/sync/file_lock.hpp>
#include <boost/thread.hpp>
#include <openssl/crypto.h>

#if ENABLE_ZMQ
#include "zmq/zmqnotificationinterface.h"
#endif

bool fFeeEstimatesInitialized = false;
static const bool DEFAULT_PROXYRANDOMIZE = true;
static const bool DEFAULT_REST_ENABLE = false;
static const bool DEFAULT_DISABLE_SAFEMODE = true;
static const bool DEFAULT_STOPAFTERBLOCKIMPORT = false;

std::unique_ptr<CConnman> g_connman;
std::unique_ptr<PeerLogicValidation> peerLogic;

#if ENABLE_ZMQ
static CZMQNotificationInterface* pzmqNotificationInterface = nullptr;
#endif

#ifdef WIN32
// Win32 LevelDB doesn't use filedescriptors, and the ones used for
// accessing block files don't count towards the fd_set size limit
// anyway.
#define MIN_CORE_FILEDESCRIPTORS 0
#else
#define MIN_CORE_FILEDESCRIPTORS 150
#endif

static const char* FEE_ESTIMATES_FILENAME="fee_estimates.dat";

//////////////////////////////////////////////////////////////////////////////
//
// Shutdown
//

//
// Thread management and startup/shutdown:
//
// The network-processing threads are all part of a thread group
// created by AppInit() or the Qt main() function.
//
// A clean exit happens when StartShutdown() or the SIGTERM
// signal handler sets fRequestShutdown, which triggers
// the DetectShutdownThread(), which interrupts the main thread group.
// DetectShutdownThread() then exits, which causes AppInit() to
// continue (it .joins the shutdown thread).
// Shutdown() is then
// called to clean up database connections, and stop other
// threads that should only be stopped after the main network-processing
// threads have exited.
//
// Shutdown for Qt is very similar, only it uses a QTimer to detect
// fRequestShutdown getting set, and then does the normal Qt
// shutdown thing.
//

std::atomic<bool> fRequestShutdown(false);
std::atomic<bool> fDumpMempoolLater(false);

void StartShutdown()
{
    fRequestShutdown = true;
}
bool ShutdownRequested()
{
    return fRequestShutdown;
}

/**
 * This is a minimally invasive approach to shutdown on LevelDB read errors from the
 * chainstate, while keeping user interface out of the common library, which is shared
 * between bitcoind, and bitcoin-qt and non-server tools.
*/
class CCoinsViewErrorCatcher final : public CCoinsViewBacked
{
public:
    explicit CCoinsViewErrorCatcher(CCoinsView* view) : CCoinsViewBacked(view) {}
    bool GetCoin(const COutPoint &outpoint, Coin &coin) const override {
        try {
            return CCoinsViewBacked::GetCoin(outpoint, coin);
        } catch(const std::runtime_error& e) {
            uiInterface.ThreadSafeMessageBox(_("Error reading from database, shutting down."), "", CClientUIInterface::MSG_ERROR);
            LogPrintf("Error reading from database: %s\n", e.what());
            // Starting the shutdown sequence and returning false to the caller would be
            // interpreted as 'entry not found' (as opposed to unable to read data), and
            // could lead to invalid interpretation. Just exit immediately, as we can't
            // continue anyway, and all writes should be atomic.
            abort();
        }
    }
    // Writes do not need similar protection, as failure to write is handled by the caller.
};

static CCoinsViewErrorCatcher *pcoinscatcher = nullptr;
static std::unique_ptr<ECCVerifyHandle> globalVerifyHandle;

void Interrupt(boost::thread_group& threadGroup)
{
    InterruptHTTPServer();
    InterruptHTTPRPC();
    InterruptRPC();
    InterruptREST();
    InterruptTorControl();
    if (g_connman)
        g_connman->Interrupt();
    threadGroup.interrupt_all();
}

void Shutdown()
{
    LogPrintf("%s: In progress...\n", __func__);
    static CCriticalSection cs_Shutdown;
    TRY_LOCK(cs_Shutdown, lockShutdown);
    if (!lockShutdown)
        return;

    /// Note: Shutdown() must be able to handle cases in which initialization failed part of the way,
    /// for example if the data directory was found to be locked.
    /// Be sure that anything that writes files or flushes caches only does this if the respective
    /// module was initialized.
    RenameThread("huntercoin-shutoff");
    mempool.AddTransactionsUpdated(1);

    StopHTTPRPC();
    StopREST();
    StopRPC();
    StopHTTPServer();
#ifdef ENABLE_WALLET
    for (CWalletRef pwallet : vpwallets) {
        pwallet->Flush(false);
    }
#endif
    MapPort(false);
    UnregisterValidationInterface(peerLogic.get());
    peerLogic.reset();
    g_connman.reset();

    StopTorControl();
    UnregisterNodeSignals(GetNodeSignals());
    if (fDumpMempoolLater && gArgs.GetArg("-persistmempool", DEFAULT_PERSIST_MEMPOOL)) {
        DumpMempool();
    }

    if (fFeeEstimatesInitialized)
    {
        ::feeEstimator.FlushUnconfirmed(::mempool);
        fs::path est_path = GetDataDir() / FEE_ESTIMATES_FILENAME;
        CAutoFile est_fileout(fsbridge::fopen(est_path, "wb"), SER_DISK, CLIENT_VERSION);
        if (!est_fileout.IsNull())
            ::feeEstimator.Write(est_fileout);
        else
            LogPrintf("%s: Failed to write fee estimates to %s\n", __func__, est_path.string());
        fFeeEstimatesInitialized = false;
    }

    // FlushStateToDisk generates a SetBestChain callback, which we should avoid missing
    if (pcoinsTip != nullptr) {
        FlushStateToDisk();
    }

    // After there are no more peers/RPC left to give us new data which may generate
    // CValidationInterface callbacks, flush them...
    GetMainSignals().FlushBackgroundCallbacks();

    // Any future callbacks will be dropped. This should absolutely be safe - if
    // missing a callback results in an unrecoverable situation, unclean shutdown
    // would too. The only reason to do the above flushes is to let the wallet catch
    // up with our current chain to avoid any strange pruning edge cases and make
    // next startup faster by avoiding rescan.

    {
        LOCK(cs_main);
        if (pcoinsTip != nullptr) {
            FlushStateToDisk();
        }
        delete pcoinsTip;
        pcoinsTip = nullptr;
        delete pcoinscatcher;
        pcoinscatcher = nullptr;
        delete pcoinsdbview;
<<<<<<< HEAD
        pcoinsdbview = NULL;
        delete pgameDb;
        pgameDb = NULL;
=======
        pcoinsdbview = nullptr;
>>>>>>> 9bceced2
        delete pblocktree;
        pblocktree = nullptr;
    }
#ifdef ENABLE_WALLET
    for (CWalletRef pwallet : vpwallets) {
        pwallet->Flush(true);
    }
#endif

#if ENABLE_ZMQ
    if (pzmqNotificationInterface) {
        UnregisterValidationInterface(pzmqNotificationInterface);
        delete pzmqNotificationInterface;
        pzmqNotificationInterface = nullptr;
    }
#endif

#ifndef WIN32
    try {
        fs::remove(GetPidFile());
    } catch (const fs::filesystem_error& e) {
        LogPrintf("%s: Unable to remove pidfile: %s\n", __func__, e.what());
    }
#endif
    UnregisterAllValidationInterfaces();
    GetMainSignals().UnregisterBackgroundSignalScheduler();
#ifdef ENABLE_WALLET
    for (CWalletRef pwallet : vpwallets) {
        delete pwallet;
    }
    vpwallets.clear();
#endif
    globalVerifyHandle.reset();
    ECC_Stop();
    LogPrintf("%s: done\n", __func__);
}

/**
 * Signal handlers are very limited in what they are allowed to do.
 * The execution context the handler is invoked in is not guaranteed,
 * so we restrict handler operations to just touching variables:
 */
static void HandleSIGTERM(int)
{
    fRequestShutdown = true;
}

static void HandleSIGHUP(int)
{
    fReopenDebugLog = true;
}

#ifndef WIN32
static void registerSignalHandler(int signal, void(*handler)(int))
{
    struct sigaction sa;
    sa.sa_handler = handler;
    sigemptyset(&sa.sa_mask);
    sa.sa_flags = 0;
    sigaction(signal, &sa, nullptr);
}
#endif

void OnRPCStarted()
{
    uiInterface.NotifyBlockTip.connect(&RPCNotifyBlockChange);
}

void OnRPCStopped()
{
    uiInterface.NotifyBlockTip.disconnect(&RPCNotifyBlockChange);
    RPCNotifyBlockChange(false, nullptr);
    cvBlockChange.notify_all();
    cv_stateChange.notify_all();
    LogPrint(BCLog::RPC, "RPC stopped.\n");
}

void OnRPCPreCommand(const CRPCCommand& cmd)
{
    // Observe safe mode
    std::string strWarning = GetWarnings("rpc");
    if (strWarning != "" && !gArgs.GetBoolArg("-disablesafemode", DEFAULT_DISABLE_SAFEMODE) &&
        !cmd.okSafeMode)
        throw JSONRPCError(RPC_FORBIDDEN_BY_SAFE_MODE, std::string("Safe mode: ") + strWarning);
}

std::string HelpMessage(HelpMessageMode mode)
{
    const auto defaultBaseParams = CreateBaseChainParams(CBaseChainParams::MAIN);
    const auto testnetBaseParams = CreateBaseChainParams(CBaseChainParams::TESTNET);
    const auto defaultChainParams = CreateChainParams(CBaseChainParams::MAIN);
    const auto testnetChainParams = CreateChainParams(CBaseChainParams::TESTNET);
    const bool showDebug = gArgs.GetBoolArg("-help-debug", false);

    // When adding new options to the categories, please keep and ensure alphabetical ordering.
    // Do not translate _(...) -help-debug options, Many technical terms, and only a very small audience, so is unnecessary stress to translators.
    std::string strUsage = HelpMessageGroup(_("Options:"));
    strUsage += HelpMessageOpt("-?", _("Print this help message and exit"));
    strUsage += HelpMessageOpt("-version", _("Print version and exit"));
    strUsage += HelpMessageOpt("-alertnotify=<cmd>", _("Execute command when a relevant alert is received or we see a really long fork (%s in cmd is replaced by message)"));
    strUsage += HelpMessageOpt("-blocknotify=<cmd>", _("Execute command when the best block changes (%s in cmd is replaced by block hash)"));
    if (showDebug)
        strUsage += HelpMessageOpt("-blocksonly", strprintf(_("Whether to operate in a blocks only mode (default: %u)"), DEFAULT_BLOCKSONLY));
    strUsage +=HelpMessageOpt("-assumevalid=<hex>", strprintf(_("If this block is in the chain assume that it and its ancestors are valid and potentially skip their script verification (0 to verify all, default: %s, testnet: %s)"), defaultChainParams->GetConsensus().defaultAssumeValid.GetHex(), testnetChainParams->GetConsensus().defaultAssumeValid.GetHex()));
    strUsage += HelpMessageOpt("-conf=<file>", strprintf(_("Specify configuration file (default: %s)"), BITCOIN_CONF_FILENAME));
    if (mode == HMM_BITCOIND)
    {
#if HAVE_DECL_DAEMON
        strUsage += HelpMessageOpt("-daemon", _("Run in the background as a daemon and accept commands"));
#endif
    }
    strUsage += HelpMessageOpt("-datadir=<dir>", _("Specify data directory"));
    if (showDebug) {
        strUsage += HelpMessageOpt("-dbbatchsize", strprintf("Maximum database write batch size in bytes (default: %u)", nDefaultDbBatchSize));
    }
    strUsage += HelpMessageOpt("-dbcache=<n>", strprintf(_("Set database cache size in megabytes (%d to %d, default: %d)"), nMinDbCache, nMaxDbCache, nDefaultDbCache));
    if (showDebug)
        strUsage += HelpMessageOpt("-feefilter", strprintf("Tell other nodes to filter invs to us by our mempool min fee (default: %u)", DEFAULT_FEEFILTER));
    strUsage += HelpMessageOpt("-loadblock=<file>", _("Imports blocks from external blk000??.dat file on startup"));
    strUsage += HelpMessageOpt("-maxorphantx=<n>", strprintf(_("Keep at most <n> unconnectable transactions in memory (default: %u)"), DEFAULT_MAX_ORPHAN_TRANSACTIONS));
    strUsage += HelpMessageOpt("-maxmempool=<n>", strprintf(_("Keep the transaction memory pool below <n> megabytes (default: %u)"), DEFAULT_MAX_MEMPOOL_SIZE));
    strUsage += HelpMessageOpt("-mempoolexpiry=<n>", strprintf(_("Do not keep transactions in the mempool longer than <n> hours (default: %u)"), DEFAULT_MEMPOOL_EXPIRY));
    strUsage += HelpMessageOpt("-persistmempool", strprintf(_("Whether to save the mempool on shutdown and load on restart (default: %u)"), DEFAULT_PERSIST_MEMPOOL));
    strUsage += HelpMessageOpt("-blockreconstructionextratxn=<n>", strprintf(_("Extra transactions to keep in memory for compact block reconstructions (default: %u)"), DEFAULT_BLOCK_RECONSTRUCTION_EXTRA_TXN));
    strUsage += HelpMessageOpt("-par=<n>", strprintf(_("Set the number of script verification threads (%u to %d, 0 = auto, <0 = leave that many cores free, default: %d)"),
        -GetNumCores(), MAX_SCRIPTCHECK_THREADS, DEFAULT_SCRIPTCHECK_THREADS));
#ifndef WIN32
    strUsage += HelpMessageOpt("-pid=<file>", strprintf(_("Specify pid file (default: %s)"), BITCOIN_PID_FILENAME));
#endif
    strUsage += HelpMessageOpt("-prune=<n>", strprintf(_("Reduce storage requirements by enabling pruning (deleting) of old blocks. This allows the pruneblockchain RPC to be called to delete specific blocks, and enables automatic pruning of old blocks if a target size in MiB is provided. This mode is incompatible with -txindex and -rescan. "
            "Warning: Reverting this setting requires re-downloading the entire blockchain. "
            "(default: 0 = disable pruning blocks, 1 = allow manual pruning via RPC, >%u = automatically prune block files to stay under the specified target size in MiB)"), MIN_DISK_SPACE_FOR_BLOCK_FILES / 1024 / 1024));
    strUsage += HelpMessageOpt("-reindex-chainstate", _("Rebuild chain state from the currently indexed blocks"));
    strUsage += HelpMessageOpt("-reindex", _("Rebuild chain state and block index from the blk*.dat files on disk"));
#ifndef WIN32
    strUsage += HelpMessageOpt("-sysperms", _("Create new files with system default permissions, instead of umask 077 (only effective with disabled wallet functionality)"));
#endif
    strUsage += HelpMessageOpt("-txindex", strprintf(_("Maintain a full transaction index, used by the getrawtransaction rpc call (default: %u)"), DEFAULT_TXINDEX));
    strUsage += HelpMessageOpt("-namehistory", strprintf(_("Keep track of the full name history (default: %u)"), 0));

    strUsage += HelpMessageGroup(_("Connection options:"));
    strUsage += HelpMessageOpt("-addnode=<ip>", _("Add a node to connect to and attempt to keep the connection open"));
    strUsage += HelpMessageOpt("-banscore=<n>", strprintf(_("Threshold for disconnecting misbehaving peers (default: %u)"), DEFAULT_BANSCORE_THRESHOLD));
    strUsage += HelpMessageOpt("-bantime=<n>", strprintf(_("Number of seconds to keep misbehaving peers from reconnecting (default: %u)"), DEFAULT_MISBEHAVING_BANTIME));
    strUsage += HelpMessageOpt("-bind=<addr>", _("Bind to given address and always listen on it. Use [host]:port notation for IPv6"));
    strUsage += HelpMessageOpt("-connect=<ip>", _("Connect only to the specified node(s); -connect=0 disables automatic connections"));
    strUsage += HelpMessageOpt("-discover", _("Discover own IP addresses (default: 1 when listening and no -externalip or -proxy)"));
    strUsage += HelpMessageOpt("-dns", _("Allow DNS lookups for -addnode, -seednode and -connect") + " " + strprintf(_("(default: %u)"), DEFAULT_NAME_LOOKUP));
    strUsage += HelpMessageOpt("-dnsseed", _("Query for peer addresses via DNS lookup, if low on addresses (default: 1 unless -connect used)"));
    strUsage += HelpMessageOpt("-externalip=<ip>", _("Specify your own public address"));
    strUsage += HelpMessageOpt("-forcednsseed", strprintf(_("Always query for peer addresses via DNS lookup (default: %u)"), DEFAULT_FORCEDNSSEED));
    strUsage += HelpMessageOpt("-listen", _("Accept connections from outside (default: 1 if no -proxy or -connect)"));
    strUsage += HelpMessageOpt("-listenonion", strprintf(_("Automatically create Tor hidden service (default: %d)"), DEFAULT_LISTEN_ONION));
    strUsage += HelpMessageOpt("-maxconnections=<n>", strprintf(_("Maintain at most <n> connections to peers (default: %u)"), DEFAULT_MAX_PEER_CONNECTIONS));
    strUsage += HelpMessageOpt("-maxreceivebuffer=<n>", strprintf(_("Maximum per-connection receive buffer, <n>*1000 bytes (default: %u)"), DEFAULT_MAXRECEIVEBUFFER));
    strUsage += HelpMessageOpt("-maxsendbuffer=<n>", strprintf(_("Maximum per-connection send buffer, <n>*1000 bytes (default: %u)"), DEFAULT_MAXSENDBUFFER));
    strUsage += HelpMessageOpt("-maxtimeadjustment", strprintf(_("Maximum allowed median peer time offset adjustment. Local perspective of time may be influenced by peers forward or backward by this amount. (default: %u seconds)"), DEFAULT_MAX_TIME_ADJUSTMENT));
    strUsage += HelpMessageOpt("-onion=<ip:port>", strprintf(_("Use separate SOCKS5 proxy to reach peers via Tor hidden services (default: %s)"), "-proxy"));
    strUsage += HelpMessageOpt("-onlynet=<net>", _("Only connect to nodes in network <net> (ipv4, ipv6 or onion)"));
    strUsage += HelpMessageOpt("-permitbaremultisig", strprintf(_("Relay non-P2SH multisig (default: %u)"), DEFAULT_PERMIT_BAREMULTISIG));
    strUsage += HelpMessageOpt("-peerbloomfilters", strprintf(_("Support filtering of blocks and transaction with bloom filters (default: %u)"), DEFAULT_PEERBLOOMFILTERS));
    strUsage += HelpMessageOpt("-port=<port>", strprintf(_("Listen for connections on <port> (default: %u or testnet: %u)"), defaultChainParams->GetDefaultPort(), testnetChainParams->GetDefaultPort()));
    strUsage += HelpMessageOpt("-proxy=<ip:port>", _("Connect through SOCKS5 proxy"));
    strUsage += HelpMessageOpt("-proxyrandomize", strprintf(_("Randomize credentials for every proxy connection. This enables Tor stream isolation (default: %u)"), DEFAULT_PROXYRANDOMIZE));
    strUsage += HelpMessageOpt("-seednode=<ip>", _("Connect to a node to retrieve peer addresses, and disconnect"));
    strUsage += HelpMessageOpt("-timeout=<n>", strprintf(_("Specify connection timeout in milliseconds (minimum: 1, default: %d)"), DEFAULT_CONNECT_TIMEOUT));
    strUsage += HelpMessageOpt("-torcontrol=<ip>:<port>", strprintf(_("Tor control port to use if onion listening enabled (default: %s)"), DEFAULT_TOR_CONTROL));
    strUsage += HelpMessageOpt("-torpassword=<pass>", _("Tor control port password (default: empty)"));
#ifdef USE_UPNP
#if USE_UPNP
    strUsage += HelpMessageOpt("-upnp", _("Use UPnP to map the listening port (default: 1 when listening and no -proxy)"));
#else
    strUsage += HelpMessageOpt("-upnp", strprintf(_("Use UPnP to map the listening port (default: %u)"), 0));
#endif
#endif
    strUsage += HelpMessageOpt("-whitebind=<addr>", _("Bind to given address and whitelist peers connecting to it. Use [host]:port notation for IPv6"));
    strUsage += HelpMessageOpt("-whitelist=<IP address or network>", _("Whitelist peers connecting from the given IP address (e.g. 1.2.3.4) or CIDR notated network (e.g. 1.2.3.0/24). Can be specified multiple times.") +
        " " + _("Whitelisted peers cannot be DoS banned and their transactions are always relayed, even if they are already in the mempool, useful e.g. for a gateway"));
    strUsage += HelpMessageOpt("-maxuploadtarget=<n>", strprintf(_("Tries to keep outbound traffic under the given target (in MiB per 24h), 0 = no limit (default: %d)"), DEFAULT_MAX_UPLOAD_TARGET));

#ifdef ENABLE_WALLET
    strUsage += GetWalletHelpString(showDebug);
#endif

#if ENABLE_ZMQ
    strUsage += HelpMessageGroup(_("ZeroMQ notification options:"));
    strUsage += HelpMessageOpt("-zmqpubhashblock=<address>", _("Enable publish hash block in <address>"));
    strUsage += HelpMessageOpt("-zmqpubhashtx=<address>", _("Enable publish hash transaction in <address>"));
    strUsage += HelpMessageOpt("-zmqpubrawblock=<address>", _("Enable publish raw block in <address>"));
    strUsage += HelpMessageOpt("-zmqpubrawtx=<address>", _("Enable publish raw transaction in <address>"));
#endif

    strUsage += HelpMessageGroup(_("Debugging/Testing options:"));
    strUsage += HelpMessageOpt("-uacomment=<cmt>", _("Append comment to the user agent string"));
    if (showDebug)
    {
        strUsage += HelpMessageOpt("-checkblocks=<n>", strprintf(_("How many blocks to check at startup (default: %u, 0 = all)"), DEFAULT_CHECKBLOCKS));
        strUsage += HelpMessageOpt("-checklevel=<n>", strprintf(_("How thorough the block verification of -checkblocks is (0-4, default: %u)"), DEFAULT_CHECKLEVEL));
        strUsage += HelpMessageOpt("-checkblockindex", strprintf("Do a full consistency check for mapBlockIndex, setBlockIndexCandidates, chainActive and mapBlocksUnlinked occasionally. Also sets -checkmempool (default: %u)", defaultChainParams->DefaultConsistencyChecks()));
        strUsage += HelpMessageOpt("-checkmempool=<n>", strprintf("Run checks every <n> transactions (default: %u)", defaultChainParams->DefaultConsistencyChecks()));
        strUsage += HelpMessageOpt("-checkpoints", strprintf("Disable expensive verification for known chain history (default: %u)", DEFAULT_CHECKPOINTS_ENABLED));
        strUsage += HelpMessageOpt("-disablesafemode", strprintf("Disable safemode, override a real safe mode event (default: %u)", DEFAULT_DISABLE_SAFEMODE));
        strUsage += HelpMessageOpt("-testsafemode", strprintf("Force safe mode (default: %u)", DEFAULT_TESTSAFEMODE));
        strUsage += HelpMessageOpt("-dropmessagestest=<n>", "Randomly drop 1 of every <n> network messages");
        strUsage += HelpMessageOpt("-fuzzmessagestest=<n>", "Randomly fuzz 1 of every <n> network messages");
        strUsage += HelpMessageOpt("-stopafterblockimport", strprintf("Stop running after importing blocks from disk (default: %u)", DEFAULT_STOPAFTERBLOCKIMPORT));
        strUsage += HelpMessageOpt("-stopatheight", strprintf("Stop running after reaching the given height in the main chain (default: %u)", DEFAULT_STOPATHEIGHT));

        strUsage += HelpMessageOpt("-limitancestorcount=<n>", strprintf("Do not accept transactions if number of in-mempool ancestors is <n> or more (default: %u)", DEFAULT_ANCESTOR_LIMIT));
        strUsage += HelpMessageOpt("-limitancestorsize=<n>", strprintf("Do not accept transactions whose size with all in-mempool ancestors exceeds <n> kilobytes (default: %u)", DEFAULT_ANCESTOR_SIZE_LIMIT));
        strUsage += HelpMessageOpt("-limitdescendantcount=<n>", strprintf("Do not accept transactions if any ancestor would have <n> or more in-mempool descendants (default: %u)", DEFAULT_DESCENDANT_LIMIT));
        strUsage += HelpMessageOpt("-limitdescendantsize=<n>", strprintf("Do not accept transactions if any ancestor would have more than <n> kilobytes of in-mempool descendants (default: %u).", DEFAULT_DESCENDANT_SIZE_LIMIT));
        strUsage += HelpMessageOpt("-vbparams=deployment:start:end", "Use given start/end times for specified version bits deployment (regtest-only)");
    }
    strUsage += HelpMessageOpt("-debug=<category>", strprintf(_("Output debugging information (default: %u, supplying <category> is optional)"), 0) + ". " +
        _("If <category> is not supplied or if <category> = 1, output all debugging information.") + " " + _("<category> can be:") + " " + ListLogCategories() + ".");
    strUsage += HelpMessageOpt("-debugexclude=<category>", strprintf(_("Exclude debugging information for a category. Can be used in conjunction with -debug=1 to output debug logs for all categories except one or more specified categories.")));
    strUsage += HelpMessageOpt("-help-debug", _("Show all debugging options (usage: --help -help-debug)"));
    strUsage += HelpMessageOpt("-logips", strprintf(_("Include IP addresses in debug output (default: %u)"), DEFAULT_LOGIPS));
    strUsage += HelpMessageOpt("-logtimestamps", strprintf(_("Prepend debug output with timestamp (default: %u)"), DEFAULT_LOGTIMESTAMPS));
    if (showDebug)
    {
        strUsage += HelpMessageOpt("-logtimemicros", strprintf("Add microsecond precision to debug timestamps (default: %u)", DEFAULT_LOGTIMEMICROS));
        strUsage += HelpMessageOpt("-mocktime=<n>", "Replace actual time with <n> seconds since epoch (default: 0)");
        strUsage += HelpMessageOpt("-maxsigcachesize=<n>", strprintf("Limit sum of signature cache and script execution cache sizes to <n> MiB (default: %u)", DEFAULT_MAX_SIG_CACHE_SIZE));
        strUsage += HelpMessageOpt("-maxtipage=<n>", strprintf("Maximum tip age in seconds to consider node in initial block download (default: %u)", DEFAULT_MAX_TIP_AGE));
    }
    strUsage += HelpMessageOpt("-maxtxfee=<amt>", strprintf(_("Maximum total fees (in %s) to use in a single wallet transaction or raw transaction; setting this too low may abort large transactions (default: %s)"),
        CURRENCY_UNIT, FormatMoney(DEFAULT_TRANSACTION_MAXFEE)));
    strUsage += HelpMessageOpt("-printtoconsole", _("Send trace/debug info to console instead of debug.log file"));
    if (showDebug)
    {
        strUsage += HelpMessageOpt("-printpriority", strprintf("Log transaction fee per kB when mining blocks (default: %u)", DEFAULT_PRINTPRIORITY));
    }
    strUsage += HelpMessageOpt("-shrinkdebugfile", _("Shrink debug.log file on client startup (default: 1 when no -debug)"));

    AppendParamsHelpMessages(strUsage, showDebug);

    strUsage += HelpMessageGroup(_("Node relay options:"));
    if (showDebug) {
        strUsage += HelpMessageOpt("-acceptnonstdtxn", strprintf("Relay and mine \"non-standard\" transactions (%sdefault: %u)", "testnet/regtest only; ", !testnetChainParams->RequireStandard()));
        strUsage += HelpMessageOpt("-incrementalrelayfee=<amt>", strprintf("Fee rate (in %s/kB) used to define cost of relay, used for mempool limiting and BIP 125 replacement. (default: %s)", CURRENCY_UNIT, FormatMoney(DEFAULT_INCREMENTAL_RELAY_FEE)));
        strUsage += HelpMessageOpt("-dustrelayfee=<amt>", strprintf("Fee rate (in %s/kB) used to defined dust, the value of an output such that it will cost more than its value in fees at this fee rate to spend it. (default: %s)", CURRENCY_UNIT, FormatMoney(DUST_RELAY_TX_FEE)));
    }
    strUsage += HelpMessageOpt("-bytespersigop", strprintf(_("Equivalent bytes per sigop in transactions for relay and mining (default: %u)"), DEFAULT_BYTES_PER_SIGOP));
    strUsage += HelpMessageOpt("-datacarrier", strprintf(_("Relay and mine data carrier transactions (default: %u)"), DEFAULT_ACCEPT_DATACARRIER));
    strUsage += HelpMessageOpt("-datacarriersize", strprintf(_("Maximum size of data in data carrier transactions we relay and mine (default: %u)"), MAX_OP_RETURN_RELAY));
    strUsage += HelpMessageOpt("-mempoolreplacement", strprintf(_("Enable transaction replacement in the memory pool (default: %u)"), DEFAULT_ENABLE_REPLACEMENT));
    strUsage += HelpMessageOpt("-minrelaytxfee=<amt>", strprintf(_("Fees (in %s/kB) smaller than this are considered zero fee for relaying, mining and transaction creation (default: %s)"),
        CURRENCY_UNIT, FormatMoney(DEFAULT_MIN_RELAY_TX_FEE)));
    strUsage += HelpMessageOpt("-whitelistrelay", strprintf(_("Accept relayed transactions received from whitelisted peers even when not relaying transactions (default: %d)"), DEFAULT_WHITELISTRELAY));
    strUsage += HelpMessageOpt("-whitelistforcerelay", strprintf(_("Force relay of transactions from whitelisted peers even if they violate local relay policy (default: %d)"), DEFAULT_WHITELISTFORCERELAY));

    strUsage += HelpMessageGroup(_("Block creation options:"));
    strUsage += HelpMessageOpt("-blockmaxweight=<n>", strprintf(_("Set maximum BIP141 block weight (default: %d)"), DEFAULT_BLOCK_MAX_WEIGHT));
    strUsage += HelpMessageOpt("-blockmaxsize=<n>", strprintf(_("Set maximum block size in bytes (default: %d)"), DEFAULT_BLOCK_MAX_SIZE));
    strUsage += HelpMessageOpt("-blockmintxfee=<amt>", strprintf(_("Set lowest fee rate (in %s/kB) for transactions to be included in block creation. (default: %s)"), CURRENCY_UNIT, FormatMoney(DEFAULT_BLOCK_MIN_TX_FEE)));
    if (showDebug)
        strUsage += HelpMessageOpt("-blockversion=<n>", "Override block version to test forking scenarios");

    strUsage += HelpMessageGroup(_("RPC server options:"));
    strUsage += HelpMessageOpt("-server", _("Accept command line and JSON-RPC commands"));
    strUsage += HelpMessageOpt("-rest", strprintf(_("Accept public REST requests (default: %u)"), DEFAULT_REST_ENABLE));
    strUsage += HelpMessageOpt("-rpcbind=<addr>[:port]", _("Bind to given address to listen for JSON-RPC connections. This option is ignored unless -rpcallowip is also passed. Port is optional and overrides -rpcport. Use [host]:port notation for IPv6. This option can be specified multiple times (default: 127.0.0.1 and ::1 i.e., localhost, or if -rpcallowip has been specified, 0.0.0.0 and :: i.e., all addresses)"));
    strUsage += HelpMessageOpt("-rpccookiefile=<loc>", _("Location of the auth cookie (default: data dir)"));
    strUsage += HelpMessageOpt("-rpcuser=<user>", _("Username for JSON-RPC connections"));
    strUsage += HelpMessageOpt("-rpcpassword=<pw>", _("Password for JSON-RPC connections"));
    strUsage += HelpMessageOpt("-rpcauth=<userpw>", _("Username and hashed password for JSON-RPC connections. The field <userpw> comes in the format: <USERNAME>:<SALT>$<HASH>. A canonical python script is included in share/rpcuser. The client then connects normally using the rpcuser=<USERNAME>/rpcpassword=<PASSWORD> pair of arguments. This option can be specified multiple times"));
    strUsage += HelpMessageOpt("-rpcport=<port>", strprintf(_("Listen for JSON-RPC connections on <port> (default: %u or testnet: %u)"), defaultBaseParams->RPCPort(), testnetBaseParams->RPCPort()));
    strUsage += HelpMessageOpt("-rpcallowip=<ip>", _("Allow JSON-RPC connections from specified source. Valid for <ip> are a single IP (e.g. 1.2.3.4), a network/netmask (e.g. 1.2.3.4/255.255.255.0) or a network/CIDR (e.g. 1.2.3.4/24). This option can be specified multiple times"));
    strUsage += HelpMessageOpt("-rpcserialversion", strprintf(_("Sets the serialization of raw transaction or block hex returned in non-verbose mode, non-segwit(0) or segwit(1) (default: %d)"), DEFAULT_RPC_SERIALIZE_VERSION));
    strUsage += HelpMessageOpt("-rpcthreads=<n>", strprintf(_("Set the number of threads to service RPC calls (default: %d)"), DEFAULT_HTTP_THREADS));
    if (showDebug) {
        strUsage += HelpMessageOpt("-rpcworkqueue=<n>", strprintf("Set the depth of the work queue to service RPC calls (default: %d)", DEFAULT_HTTP_WORKQUEUE));
        strUsage += HelpMessageOpt("-rpcservertimeout=<n>", strprintf("Timeout during HTTP requests (default: %d)", DEFAULT_HTTP_SERVER_TIMEOUT));
    }

    return strUsage;
}

std::string LicenseInfo()
{
    const std::string URL_SOURCE_CODE = "<https://github.com/namecoin/namecoin-core>";
    const std::string URL_WEBSITE = "<https://namecoin.org/>";
    // todo: remove urls from translations on next change
    return CopyrightHolders(strprintf(_("Copyright (C) %i-%i"), 2009, COPYRIGHT_YEAR) + " ") + "\n" +
           "\n" +
           strprintf(_("Please contribute if you find %s useful. "
                       "Visit %s for further information about the software."),
               PACKAGE_NAME, URL_WEBSITE) +
           "\n" +
           strprintf(_("The source code is available from %s."),
               URL_SOURCE_CODE) +
           "\n" +
           "\n" +
           _("This is experimental software.") + "\n" +
           strprintf(_("Distributed under the MIT software license, see the accompanying file %s or %s"), "COPYING", "<https://opensource.org/licenses/MIT>") + "\n" +
           "\n" +
           strprintf(_("This product includes software developed by the OpenSSL Project for use in the OpenSSL Toolkit %s and cryptographic software written by Eric Young and UPnP software written by Thomas Bernard."), "<https://www.openssl.org>") +
           "\n";
}

static void BlockNotifyCallback(bool initialSync, const CBlockIndex *pBlockIndex)
{
    if (initialSync || !pBlockIndex)
        return;

    std::string strCmd = gArgs.GetArg("-blocknotify", "");

    boost::replace_all(strCmd, "%s", pBlockIndex->GetBlockHash().GetHex());
    boost::thread t(runCommand, strCmd); // thread runs free
}

static bool fHaveGenesis = false;
static boost::mutex cs_GenesisWait;
static CConditionVariable condvar_GenesisWait;

static void BlockNotifyGenesisWait(bool, const CBlockIndex *pBlockIndex)
{
    if (pBlockIndex != nullptr) {
        {
            boost::unique_lock<boost::mutex> lock_GenesisWait(cs_GenesisWait);
            fHaveGenesis = true;
        }
        condvar_GenesisWait.notify_all();
    }
}

static void WaitForChangeCallback(bool initialSync, const CBlockIndex *pBlockIndex)
{
    if (initialSync || !pBlockIndex)
        return;
    cv_stateChange.notify_all();
}

struct CImportingNow
{
    CImportingNow() {
        assert(fImporting == false);
        fImporting = true;
    }

    ~CImportingNow() {
        assert(fImporting == true);
        fImporting = false;
    }
};


// If we're using -prune with -reindex, then delete block files that will be ignored by the
// reindex.  Since reindexing works by starting at block file 0 and looping until a blockfile
// is missing, do the same here to delete any later block files after a gap.  Also delete all
// rev files since they'll be rewritten by the reindex anyway.  This ensures that vinfoBlockFile
// is in sync with what's actually on disk by the time we start downloading, so that pruning
// works correctly.
void CleanupBlockRevFiles()
{
    std::map<std::string, fs::path> mapBlockFiles;

    // Glob all blk?????.dat and rev?????.dat files from the blocks directory.
    // Remove the rev files immediately and insert the blk file paths into an
    // ordered map keyed by block file index.
    LogPrintf("Removing unusable blk?????.dat and rev?????.dat files for -reindex with -prune\n");
    fs::path blocksdir = GetDataDir() / "blocks";
    for (fs::directory_iterator it(blocksdir); it != fs::directory_iterator(); it++) {
        if (is_regular_file(*it) &&
            it->path().filename().string().length() == 12 &&
            it->path().filename().string().substr(8,4) == ".dat")
        {
            if (it->path().filename().string().substr(0,3) == "blk")
                mapBlockFiles[it->path().filename().string().substr(3,5)] = it->path();
            else if (it->path().filename().string().substr(0,3) == "rev")
                remove(it->path());
        }
    }

    // Remove all block files that aren't part of a contiguous set starting at
    // zero by walking the ordered map (keys are block file indices) by
    // keeping a separate counter.  Once we hit a gap (or if 0 doesn't exist)
    // start removing block files.
    int nContigCounter = 0;
    for (const std::pair<std::string, fs::path>& item : mapBlockFiles) {
        if (atoi(item.first) == nContigCounter) {
            nContigCounter++;
            continue;
        }
        remove(item.second);
    }
}

void ThreadImport(std::vector<fs::path> vImportFiles)
{
    const CChainParams& chainparams = Params();
    RenameThread("huntercoin-loadblk");

    {
    CImportingNow imp;

    // -reindex
    if (fReindex) {
        int nFile = 0;
        while (true) {
            CDiskBlockPos pos(nFile, 0);
            if (!fs::exists(GetBlockPosFilename(pos, "blk")))
                break; // No block files left to reindex
            FILE *file = OpenBlockFile(pos, true);
            if (!file)
                break; // This error is logged in OpenBlockFile
            LogPrintf("Reindexing block file blk%05u.dat...\n", (unsigned int)nFile);
            LoadExternalBlockFile(chainparams, file, &pos);
            nFile++;
        }
        pblocktree->WriteReindexing(false);
        fReindex = false;
        LogPrintf("Reindexing finished\n");
        // To avoid ending up in a situation without genesis block, re-try initializing (no-op if reindexing worked):
        LoadGenesisBlock(chainparams);
    }

    // hardcoded $DATADIR/bootstrap.dat
    fs::path pathBootstrap = GetDataDir() / "bootstrap.dat";
    if (fs::exists(pathBootstrap)) {
        FILE *file = fsbridge::fopen(pathBootstrap, "rb");
        if (file) {
            fs::path pathBootstrapOld = GetDataDir() / "bootstrap.dat.old";
            LogPrintf("Importing bootstrap.dat...\n");
            LoadExternalBlockFile(chainparams, file);
            RenameOver(pathBootstrap, pathBootstrapOld);
        } else {
            LogPrintf("Warning: Could not open bootstrap file %s\n", pathBootstrap.string());
        }
    }

    // -loadblock=
    for (const fs::path& path : vImportFiles) {
        FILE *file = fsbridge::fopen(path, "rb");
        if (file) {
            LogPrintf("Importing blocks file %s...\n", path.string());
            LoadExternalBlockFile(chainparams, file);
        } else {
            LogPrintf("Warning: Could not open blocks file %s\n", path.string());
        }
    }

    // scan for better chains in the block chain database, that are not yet connected in the active best chain
    CValidationState state;
    if (!ActivateBestChain(state, chainparams)) {
        LogPrintf("Failed to connect best block");
        StartShutdown();
    }

    if (gArgs.GetBoolArg("-stopafterblockimport", DEFAULT_STOPAFTERBLOCKIMPORT)) {
        LogPrintf("Stopping after block import\n");
        StartShutdown();
    }
    } // End scope of CImportingNow
    if (gArgs.GetArg("-persistmempool", DEFAULT_PERSIST_MEMPOOL)) {
        LoadMempool();
        fDumpMempoolLater = !fRequestShutdown;
    }
}

/** Sanity checks
 *  Ensure that Bitcoin is running in a usable environment with all
 *  necessary library support.
 */
bool InitSanityCheck(void)
{
    if(!ECC_InitSanityCheck()) {
        InitError("Elliptic curve cryptography sanity check failure. Aborting.");
        return false;
    }

    if (!glibc_sanity_test() || !glibcxx_sanity_test())
        return false;

    if (!Random_SanityCheck()) {
        InitError("OS cryptographic RNG sanity check failure. Aborting.");
        return false;
    }

    return true;
}

bool AppInitServers(boost::thread_group& threadGroup)
{
    RPCServer::OnStarted(&OnRPCStarted);
    RPCServer::OnStopped(&OnRPCStopped);
    RPCServer::OnPreCommand(&OnRPCPreCommand);
    if (!InitHTTPServer())
        return false;
    if (!StartRPC())
        return false;
    if (!StartHTTPRPC())
        return false;
    if (gArgs.GetBoolArg("-rest", DEFAULT_REST_ENABLE) && !StartREST())
        return false;
    if (!StartHTTPServer())
        return false;
    return true;
}

// Parameter interaction based on rules
void InitParameterInteraction()
{
    // when specifying an explicit binding address, you want to listen on it
    // even when -connect or -proxy is specified
    if (gArgs.IsArgSet("-bind")) {
        if (gArgs.SoftSetBoolArg("-listen", true))
            LogPrintf("%s: parameter interaction: -bind set -> setting -listen=1\n", __func__);
    }
    if (gArgs.IsArgSet("-whitebind")) {
        if (gArgs.SoftSetBoolArg("-listen", true))
            LogPrintf("%s: parameter interaction: -whitebind set -> setting -listen=1\n", __func__);
    }

    if (gArgs.IsArgSet("-connect")) {
        // when only connecting to trusted nodes, do not seed via DNS, or listen by default
        if (gArgs.SoftSetBoolArg("-dnsseed", false))
            LogPrintf("%s: parameter interaction: -connect set -> setting -dnsseed=0\n", __func__);
        if (gArgs.SoftSetBoolArg("-listen", false))
            LogPrintf("%s: parameter interaction: -connect set -> setting -listen=0\n", __func__);
    }

    if (gArgs.IsArgSet("-proxy")) {
        // to protect privacy, do not listen by default if a default proxy server is specified
        if (gArgs.SoftSetBoolArg("-listen", false))
            LogPrintf("%s: parameter interaction: -proxy set -> setting -listen=0\n", __func__);
        // to protect privacy, do not use UPNP when a proxy is set. The user may still specify -listen=1
        // to listen locally, so don't rely on this happening through -listen below.
        if (gArgs.SoftSetBoolArg("-upnp", false))
            LogPrintf("%s: parameter interaction: -proxy set -> setting -upnp=0\n", __func__);
        // to protect privacy, do not discover addresses by default
        if (gArgs.SoftSetBoolArg("-discover", false))
            LogPrintf("%s: parameter interaction: -proxy set -> setting -discover=0\n", __func__);
    }

    if (!gArgs.GetBoolArg("-listen", DEFAULT_LISTEN)) {
        // do not map ports or try to retrieve public IP when not listening (pointless)
        if (gArgs.SoftSetBoolArg("-upnp", false))
            LogPrintf("%s: parameter interaction: -listen=0 -> setting -upnp=0\n", __func__);
        if (gArgs.SoftSetBoolArg("-discover", false))
            LogPrintf("%s: parameter interaction: -listen=0 -> setting -discover=0\n", __func__);
        if (gArgs.SoftSetBoolArg("-listenonion", false))
            LogPrintf("%s: parameter interaction: -listen=0 -> setting -listenonion=0\n", __func__);
    }

    if (gArgs.IsArgSet("-externalip")) {
        // if an explicit public IP is specified, do not try to find others
        if (gArgs.SoftSetBoolArg("-discover", false))
            LogPrintf("%s: parameter interaction: -externalip set -> setting -discover=0\n", __func__);
    }

    // disable whitelistrelay in blocksonly mode
    if (gArgs.GetBoolArg("-blocksonly", DEFAULT_BLOCKSONLY)) {
        if (gArgs.SoftSetBoolArg("-whitelistrelay", false))
            LogPrintf("%s: parameter interaction: -blocksonly=1 -> setting -whitelistrelay=0\n", __func__);
    }

    // Forcing relay from whitelisted hosts implies we will accept relays from them in the first place.
    if (gArgs.GetBoolArg("-whitelistforcerelay", DEFAULT_WHITELISTFORCERELAY)) {
        if (gArgs.SoftSetBoolArg("-whitelistrelay", true))
            LogPrintf("%s: parameter interaction: -whitelistforcerelay=1 -> setting -whitelistrelay=1\n", __func__);
    }
}

static std::string ResolveErrMsg(const char * const optname, const std::string& strBind)
{
    return strprintf(_("Cannot resolve -%s address: '%s'"), optname, strBind);
}

void InitLogging()
{
    fPrintToConsole = gArgs.GetBoolArg("-printtoconsole", false);
    fLogTimestamps = gArgs.GetBoolArg("-logtimestamps", DEFAULT_LOGTIMESTAMPS);
    fLogTimeMicros = gArgs.GetBoolArg("-logtimemicros", DEFAULT_LOGTIMEMICROS);
    fLogIPs = gArgs.GetBoolArg("-logips", DEFAULT_LOGIPS);

    LogPrintf("\n\n\n\n\n\n\n\n\n\n\n\n\n\n\n\n\n\n\n\n");
    LogPrintf("Huntercoin version %s\n", FormatFullVersion());
}

namespace { // Variables internal to initialization process only

ServiceFlags nRelevantServices = NODE_NETWORK;
int nMaxConnections;
int nUserMaxConnections;
int nFD;
ServiceFlags nLocalServices = NODE_NETWORK;

} // namespace

[[noreturn]] static void new_handler_terminate()
{
    // Rather than throwing std::bad-alloc if allocation fails, terminate
    // immediately to (try to) avoid chain corruption.
    // Since LogPrintf may itself allocate memory, set the handler directly
    // to terminate first.
    std::set_new_handler(std::terminate);
    LogPrintf("Error: Out of memory. Terminating.\n");

    // The log was successful, terminate now.
    std::terminate();
};

bool AppInitBasicSetup()
{
    // ********************************************************* Step 1: setup
#ifdef _MSC_VER
    // Turn off Microsoft heap dump noise
    _CrtSetReportMode(_CRT_WARN, _CRTDBG_MODE_FILE);
    _CrtSetReportFile(_CRT_WARN, CreateFileA("NUL", GENERIC_WRITE, 0, nullptr, OPEN_EXISTING, 0, 0));
    // Disable confusing "helpful" text message on abort, Ctrl-C
    _set_abort_behavior(0, _WRITE_ABORT_MSG | _CALL_REPORTFAULT);
#endif
#ifdef WIN32
    // Enable Data Execution Prevention (DEP)
    // Minimum supported OS versions: WinXP SP3, WinVista >= SP1, Win Server 2008
    // A failure is non-critical and needs no further attention!
#ifndef PROCESS_DEP_ENABLE
    // We define this here, because GCCs winbase.h limits this to _WIN32_WINNT >= 0x0601 (Windows 7),
    // which is not correct. Can be removed, when GCCs winbase.h is fixed!
#define PROCESS_DEP_ENABLE 0x00000001
#endif
    typedef BOOL (WINAPI *PSETPROCDEPPOL)(DWORD);
    PSETPROCDEPPOL setProcDEPPol = (PSETPROCDEPPOL)GetProcAddress(GetModuleHandleA("Kernel32.dll"), "SetProcessDEPPolicy");
    if (setProcDEPPol != nullptr) setProcDEPPol(PROCESS_DEP_ENABLE);
#endif

    if (!SetupNetworking())
        return InitError("Initializing networking failed");

#ifndef WIN32
    if (!gArgs.GetBoolArg("-sysperms", false)) {
        umask(077);
    }

    // Clean shutdown on SIGTERM
    registerSignalHandler(SIGTERM, HandleSIGTERM);
    registerSignalHandler(SIGINT, HandleSIGTERM);

    // Reopen debug.log on SIGHUP
    registerSignalHandler(SIGHUP, HandleSIGHUP);

    // Ignore SIGPIPE, otherwise it will bring the daemon down if the client closes unexpectedly
    signal(SIGPIPE, SIG_IGN);
#endif

    std::set_new_handler(new_handler_terminate);

    return true;
}

bool AppInitParameterInteraction()
{
    const CChainParams& chainparams = Params();
    // ********************************************************* Step 2: parameter interactions

    // also see: InitParameterInteraction()

    // if using block pruning, then disallow txindex
    if (gArgs.GetArg("-prune", 0)) {
        if (gArgs.GetBoolArg("-txindex", DEFAULT_TXINDEX))
            return InitError(_("Prune mode is incompatible with -txindex."));
    }

    // -bind and -whitebind can't be set when not listening
    size_t nUserBind = gArgs.GetArgs("-bind").size() + gArgs.GetArgs("-whitebind").size();
    if (nUserBind != 0 && !gArgs.GetBoolArg("-listen", DEFAULT_LISTEN)) {
        return InitError("Cannot set -bind or -whitebind together with -listen=0");
    }

    // Make sure enough file descriptors are available
    int nBind = std::max(nUserBind, size_t(1));
    nUserMaxConnections = gArgs.GetArg("-maxconnections", DEFAULT_MAX_PEER_CONNECTIONS);
    nMaxConnections = std::max(nUserMaxConnections, 0);

    // Trim requested connection counts, to fit into system limitations
    nMaxConnections = std::max(std::min(nMaxConnections, (int)(FD_SETSIZE - nBind - MIN_CORE_FILEDESCRIPTORS - MAX_ADDNODE_CONNECTIONS)), 0);
    nFD = RaiseFileDescriptorLimit(nMaxConnections + MIN_CORE_FILEDESCRIPTORS + MAX_ADDNODE_CONNECTIONS);
    if (nFD < MIN_CORE_FILEDESCRIPTORS)
        return InitError(_("Not enough file descriptors available."));
    nMaxConnections = std::min(nFD - MIN_CORE_FILEDESCRIPTORS - MAX_ADDNODE_CONNECTIONS, nMaxConnections);

    if (nMaxConnections < nUserMaxConnections)
        InitWarning(strprintf(_("Reducing -maxconnections from %d to %d, because of system limitations."), nUserMaxConnections, nMaxConnections));

    // ********************************************************* Step 3: parameter-to-internal-flags
    if (gArgs.IsArgSet("-debug")) {
        // Special-case: if -debug=0/-nodebug is set, turn off debugging messages
        const std::vector<std::string> categories = gArgs.GetArgs("-debug");

        if (find(categories.begin(), categories.end(), std::string("0")) == categories.end()) {
            for (const auto& cat : categories) {
                uint32_t flag = 0;
                if (!GetLogCategory(&flag, &cat)) {
                    InitWarning(strprintf(_("Unsupported logging category %s=%s."), "-debug", cat));
                    continue;
                }
                logCategories |= flag;
            }
        }
    }

    // Now remove the logging categories which were explicitly excluded
    for (const std::string& cat : gArgs.GetArgs("-debugexclude")) {
        uint32_t flag = 0;
        if (!GetLogCategory(&flag, &cat)) {
            InitWarning(strprintf(_("Unsupported logging category %s=%s."), "-debugexclude", cat));
            continue;
        }
        logCategories &= ~flag;
    }

    // Check for -debugnet
    if (gArgs.GetBoolArg("-debugnet", false))
        InitWarning(_("Unsupported argument -debugnet ignored, use -debug=net."));
    // Check for -socks - as this is a privacy risk to continue, exit here
    if (gArgs.IsArgSet("-socks"))
        return InitError(_("Unsupported argument -socks found. Setting SOCKS version isn't possible anymore, only SOCKS5 proxies are supported."));
    // Check for -tor - as this is a privacy risk to continue, exit here
    if (gArgs.GetBoolArg("-tor", false))
        return InitError(_("Unsupported argument -tor found, use -onion."));

    if (gArgs.GetBoolArg("-benchmark", false))
        InitWarning(_("Unsupported argument -benchmark ignored, use -debug=bench."));

    if (gArgs.GetBoolArg("-whitelistalwaysrelay", false))
        InitWarning(_("Unsupported argument -whitelistalwaysrelay ignored, use -whitelistrelay and/or -whitelistforcerelay."));

    if (gArgs.IsArgSet("-blockminsize"))
        InitWarning("Unsupported argument -blockminsize ignored.");

    // Checkmempool and checkblockindex default to true in regtest mode
    int ratio = std::min<int>(std::max<int>(gArgs.GetArg("-checkmempool", chainparams.DefaultConsistencyChecks() ? 1 : 0), 0), 1000000);
    if (ratio != 0) {
        mempool.setSanityCheck(1.0 / ratio);
    }
    fCheckBlockIndex = gArgs.GetBoolArg("-checkblockindex", chainparams.DefaultConsistencyChecks());
    fCheckpointsEnabled = gArgs.GetBoolArg("-checkpoints", DEFAULT_CHECKPOINTS_ENABLED);

    hashAssumeValid = uint256S(gArgs.GetArg("-assumevalid", chainparams.GetConsensus().defaultAssumeValid.GetHex()));
    if (!hashAssumeValid.IsNull())
        LogPrintf("Assuming ancestors of block %s have valid signatures.\n", hashAssumeValid.GetHex());
    else
        LogPrintf("Validating signatures for all blocks.\n");

    // mempool limits
    int64_t nMempoolSizeMax = gArgs.GetArg("-maxmempool", DEFAULT_MAX_MEMPOOL_SIZE) * 1000000;
    int64_t nMempoolSizeMin = gArgs.GetArg("-limitdescendantsize", DEFAULT_DESCENDANT_SIZE_LIMIT) * 1000 * 40;
    if (nMempoolSizeMax < 0 || nMempoolSizeMax < nMempoolSizeMin)
        return InitError(strprintf(_("-maxmempool must be at least %d MB"), std::ceil(nMempoolSizeMin / 1000000.0)));
    // incremental relay fee sets the minimum feerate increase necessary for BIP 125 replacement in the mempool
    // and the amount the mempool min fee increases above the feerate of txs evicted due to mempool limiting.
    if (gArgs.IsArgSet("-incrementalrelayfee"))
    {
        CAmount n = 0;
        if (!ParseMoney(gArgs.GetArg("-incrementalrelayfee", ""), n))
            return InitError(AmountErrMsg("incrementalrelayfee", gArgs.GetArg("-incrementalrelayfee", "")));
        incrementalRelayFee = CFeeRate(n);
    }

    // -par=0 means autodetect, but nScriptCheckThreads==0 means no concurrency
    nScriptCheckThreads = gArgs.GetArg("-par", DEFAULT_SCRIPTCHECK_THREADS);
    if (nScriptCheckThreads <= 0)
        nScriptCheckThreads += GetNumCores();
    if (nScriptCheckThreads <= 1)
        nScriptCheckThreads = 0;
    else if (nScriptCheckThreads > MAX_SCRIPTCHECK_THREADS)
        nScriptCheckThreads = MAX_SCRIPTCHECK_THREADS;

    // block pruning; get the amount of disk space (in MiB) to allot for block & undo files
    int64_t nPruneArg = gArgs.GetArg("-prune", 0);
    if (nPruneArg < 0) {
        return InitError(_("Prune cannot be configured with a negative value."));
    }
    nPruneTarget = (uint64_t) nPruneArg * 1024 * 1024;
    if (nPruneArg == 1) {  // manual pruning: -prune=1
        LogPrintf("Block pruning enabled.  Use RPC call pruneblockchain(height) to manually prune block and undo files.\n");
        nPruneTarget = std::numeric_limits<uint64_t>::max();
        fPruneMode = true;
    } else if (nPruneTarget) {
        if (nPruneTarget < MIN_DISK_SPACE_FOR_BLOCK_FILES) {
            return InitError(strprintf(_("Prune configured below the minimum of %d MiB.  Please use a higher number."), MIN_DISK_SPACE_FOR_BLOCK_FILES / 1024 / 1024));
        }
        LogPrintf("Prune configured to target %uMiB on disk for block and undo files.\n", nPruneTarget / 1024 / 1024);
        fPruneMode = true;
    }

    RegisterAllCoreRPCCommands(tableRPC);
#ifdef ENABLE_WALLET
    RegisterWalletRPCCommands(tableRPC);
#endif

    nConnectTimeout = gArgs.GetArg("-timeout", DEFAULT_CONNECT_TIMEOUT);
    if (nConnectTimeout <= 0)
        nConnectTimeout = DEFAULT_CONNECT_TIMEOUT;

    if (gArgs.IsArgSet("-minrelaytxfee")) {
        CAmount n = 0;
        if (!ParseMoney(gArgs.GetArg("-minrelaytxfee", ""), n)) {
            return InitError(AmountErrMsg("minrelaytxfee", gArgs.GetArg("-minrelaytxfee", "")));
        }
        // High fee check is done afterward in WalletParameterInteraction()
        ::minRelayTxFee = CFeeRate(n);
    } else if (incrementalRelayFee > ::minRelayTxFee) {
        // Allow only setting incrementalRelayFee to control both
        ::minRelayTxFee = incrementalRelayFee;
        LogPrintf("Increasing minrelaytxfee to %s to match incrementalrelayfee\n",::minRelayTxFee.ToString());
    }

    // Sanity check argument for min fee for including tx in block
    // TODO: Harmonize which arguments need sanity checking and where that happens
    if (gArgs.IsArgSet("-blockmintxfee"))
    {
        CAmount n = 0;
        if (!ParseMoney(gArgs.GetArg("-blockmintxfee", ""), n))
            return InitError(AmountErrMsg("blockmintxfee", gArgs.GetArg("-blockmintxfee", "")));
    }

    // Feerate used to define dust.  Shouldn't be changed lightly as old
    // implementations may inadvertently create non-standard transactions
    if (gArgs.IsArgSet("-dustrelayfee"))
    {
        CAmount n = 0;
        if (!ParseMoney(gArgs.GetArg("-dustrelayfee", ""), n) || 0 == n)
            return InitError(AmountErrMsg("dustrelayfee", gArgs.GetArg("-dustrelayfee", "")));
        dustRelayFee = CFeeRate(n);
    }

    fRequireStandard = !gArgs.GetBoolArg("-acceptnonstdtxn", !chainparams.RequireStandard());
    if (chainparams.RequireStandard() && !fRequireStandard)
        return InitError(strprintf("acceptnonstdtxn is not currently supported for %s chain", chainparams.NetworkIDString()));
    nBytesPerSigOp = gArgs.GetArg("-bytespersigop", nBytesPerSigOp);

#ifdef ENABLE_WALLET
    if (!WalletParameterInteraction())
        return false;
#endif

    fIsBareMultisigStd = gArgs.GetBoolArg("-permitbaremultisig", DEFAULT_PERMIT_BAREMULTISIG);
    fAcceptDatacarrier = gArgs.GetBoolArg("-datacarrier", DEFAULT_ACCEPT_DATACARRIER);
    nMaxDatacarrierBytes = gArgs.GetArg("-datacarriersize", nMaxDatacarrierBytes);

    // Option to startup with mocktime set (used for regression testing):
    SetMockTime(gArgs.GetArg("-mocktime", 0)); // SetMockTime(0) is a no-op

    if (gArgs.GetBoolArg("-peerbloomfilters", DEFAULT_PEERBLOOMFILTERS))
        nLocalServices = ServiceFlags(nLocalServices | NODE_BLOOM);

    if (gArgs.GetArg("-rpcserialversion", DEFAULT_RPC_SERIALIZE_VERSION) < 0)
        return InitError("rpcserialversion must be non-negative.");

    if (gArgs.GetArg("-rpcserialversion", DEFAULT_RPC_SERIALIZE_VERSION) > 1)
        return InitError("unknown rpcserialversion requested.");

    nMaxTipAge = gArgs.GetArg("-maxtipage", DEFAULT_MAX_TIP_AGE);

    fEnableReplacement = gArgs.GetBoolArg("-mempoolreplacement", DEFAULT_ENABLE_REPLACEMENT);
    if ((!fEnableReplacement) && gArgs.IsArgSet("-mempoolreplacement")) {
        // Minimal effort at forwards compatibility
        std::string strReplacementModeList = gArgs.GetArg("-mempoolreplacement", "");  // default is impossible
        std::vector<std::string> vstrReplacementModes;
        boost::split(vstrReplacementModes, strReplacementModeList, boost::is_any_of(","));
        fEnableReplacement = (std::find(vstrReplacementModes.begin(), vstrReplacementModes.end(), "fee") != vstrReplacementModes.end());
    }

    if (gArgs.IsArgSet("-vbparams")) {
        // Allow overriding version bits parameters for testing
        if (!chainparams.MineBlocksOnDemand()) {
            return InitError("Version bits parameters may only be overridden on regtest.");
        }
        for (const std::string& strDeployment : gArgs.GetArgs("-vbparams")) {
            std::vector<std::string> vDeploymentParams;
            boost::split(vDeploymentParams, strDeployment, boost::is_any_of(":"));
            if (vDeploymentParams.size() != 3) {
                return InitError("Version bits parameters malformed, expecting deployment:start:end");
            }
            int64_t nStartTime, nTimeout;
            if (!ParseInt64(vDeploymentParams[1], &nStartTime)) {
                return InitError(strprintf("Invalid nStartTime (%s)", vDeploymentParams[1]));
            }
            if (!ParseInt64(vDeploymentParams[2], &nTimeout)) {
                return InitError(strprintf("Invalid nTimeout (%s)", vDeploymentParams[2]));
            }
            bool found = false;
            for (int j=0; j<(int)Consensus::MAX_VERSION_BITS_DEPLOYMENTS; ++j)
            {
                if (vDeploymentParams[0].compare(VersionBitsDeploymentInfo[j].name) == 0) {
                    UpdateVersionBitsParameters(Consensus::DeploymentPos(j), nStartTime, nTimeout);
                    found = true;
                    LogPrintf("Setting version bits activation parameters for %s to start=%ld, timeout=%ld\n", vDeploymentParams[0], nStartTime, nTimeout);
                    break;
                }
            }
            if (!found) {
                return InitError(strprintf("Invalid deployment (%s)", vDeploymentParams[0]));
            }
        }
    }
    return true;
}

static bool LockDataDirectory(bool probeOnly)
{
    std::string strDataDir = GetDataDir().string();

    // Make sure only a single Bitcoin process is using the data directory.
    fs::path pathLockFile = GetDataDir() / ".lock";
    FILE* file = fsbridge::fopen(pathLockFile, "a"); // empty lock file; created if it doesn't exist.
    if (file) fclose(file);

    try {
        static boost::interprocess::file_lock lock(pathLockFile.string().c_str());
        if (!lock.try_lock()) {
            return InitError(strprintf(_("Cannot obtain a lock on data directory %s. %s is probably already running."), strDataDir, _(PACKAGE_NAME)));
        }
        if (probeOnly) {
            lock.unlock();
        }
    } catch(const boost::interprocess::interprocess_exception& e) {
        return InitError(strprintf(_("Cannot obtain a lock on data directory %s. %s is probably already running.") + " %s.", strDataDir, _(PACKAGE_NAME), e.what()));
    }
    return true;
}

bool AppInitSanityChecks()
{
    // ********************************************************* Step 4: sanity checks

    // Initialize elliptic curve code
    std::string sha256_algo = SHA256AutoDetect();
    LogPrintf("Using the '%s' SHA256 implementation\n", sha256_algo);
    RandomInit();
    ECC_Start();
    globalVerifyHandle.reset(new ECCVerifyHandle());

    // Sanity check
    if (!InitSanityCheck())
        return InitError(strprintf(_("Initialization sanity check failed. %s is shutting down."), _(PACKAGE_NAME)));

    // Probe the data directory lock to give an early error message, if possible
    // We cannot hold the data directory lock here, as the forking for daemon() hasn't yet happened,
    // and a fork will cause weird behavior to it.
    return LockDataDirectory(true);
}

bool AppInitLockDataDirectory()
{
    // After daemonization get the data directory lock again and hold on to it until exit
    // This creates a slight window for a race condition to happen, however this condition is harmless: it
    // will at most make us exit without printing a message to console.
    if (!LockDataDirectory(false)) {
        // Detailed error printed inside LockDataDirectory
        return false;
    }
    return true;
}

bool AppInitMain(boost::thread_group& threadGroup, CScheduler& scheduler)
{
    const CChainParams& chainparams = Params();
    // ********************************************************* Step 4a: application initialization
#ifndef WIN32
    CreatePidFile(GetPidFile(), getpid());
#endif
    if (gArgs.GetBoolArg("-shrinkdebugfile", logCategories == BCLog::NONE)) {
        // Do this first since it both loads a bunch of debug.log into memory,
        // and because this needs to happen before any other debug.log printing
        ShrinkDebugFile();
    }

    if (fPrintToDebugLog)
        OpenDebugLog();

    if (!fLogTimestamps)
        LogPrintf("Startup time: %s\n", DateTimeStrFormat("%Y-%m-%d %H:%M:%S", GetTime()));
    LogPrintf("Default data directory %s\n", GetDefaultDataDir().string());
    LogPrintf("Using data directory %s\n", GetDataDir().string());
    LogPrintf("Using config file %s\n", GetConfigFile(gArgs.GetArg("-conf", BITCOIN_CONF_FILENAME)).string());
    LogPrintf("Using at most %i automatic connections (%i file descriptors available)\n", nMaxConnections, nFD);

    InitSignatureCache();
    InitScriptExecutionCache();

    LogPrintf("Using %u threads for script verification\n", nScriptCheckThreads);
    if (nScriptCheckThreads) {
        for (int i=0; i<nScriptCheckThreads-1; i++)
            threadGroup.create_thread(&ThreadScriptCheck);
    }

    // Start the lightweight task scheduler thread
    CScheduler::Function serviceLoop = boost::bind(&CScheduler::serviceQueue, &scheduler);
    threadGroup.create_thread(boost::bind(&TraceThread<CScheduler::Function>, "scheduler", serviceLoop));

    GetMainSignals().RegisterBackgroundSignalScheduler(scheduler);

    /* Start the RPC server already.  It will be started in "warmup" mode
     * and not really process calls already (but it will signify connections
     * that the server is there and will be ready later).  Warmup mode will
     * be disabled when initialisation is finished.
     */
    if (gArgs.GetBoolArg("-server", false))
    {
        uiInterface.InitMessage.connect(SetRPCWarmupStatus);
        if (!AppInitServers(threadGroup))
            return InitError(_("Unable to start HTTP server. See debug log for details."));
    }

    int64_t nStart;

    // ********************************************************* Step 5: verify wallet database integrity
#ifdef ENABLE_WALLET
    if (!WalletVerify())
        return false;
#endif
    // ********************************************************* Step 6: network initialization
    // Note that we absolutely cannot open any actual connections
    // until the very end ("start node") as the UTXO/block state
    // is not yet setup and may end up being set up twice if we
    // need to reindex later.

    assert(!g_connman);
    g_connman = std::unique_ptr<CConnman>(new CConnman(GetRand(std::numeric_limits<uint64_t>::max()), GetRand(std::numeric_limits<uint64_t>::max())));
    CConnman& connman = *g_connman;

    peerLogic.reset(new PeerLogicValidation(&connman));
    RegisterValidationInterface(peerLogic.get());
    RegisterNodeSignals(GetNodeSignals());

    // sanitize comments per BIP-0014, format user agent and check total size
    std::vector<std::string> uacomments;
    for (const std::string& cmt : gArgs.GetArgs("-uacomment")) {
        if (cmt != SanitizeString(cmt, SAFE_CHARS_UA_COMMENT))
            return InitError(strprintf(_("User Agent comment (%s) contains unsafe characters."), cmt));
        uacomments.push_back(cmt);
    }
    strSubVersion = FormatSubVersion(CLIENT_NAME, CLIENT_VERSION, uacomments);
    if (strSubVersion.size() > MAX_SUBVERSION_LENGTH) {
        return InitError(strprintf(_("Total length of network version string (%i) exceeds maximum length (%i). Reduce the number or size of uacomments."),
            strSubVersion.size(), MAX_SUBVERSION_LENGTH));
    }

    if (gArgs.IsArgSet("-onlynet")) {
        std::set<enum Network> nets;
        for (const std::string& snet : gArgs.GetArgs("-onlynet")) {
            enum Network net = ParseNetwork(snet);
            if (net == NET_UNROUTABLE)
                return InitError(strprintf(_("Unknown network specified in -onlynet: '%s'"), snet));
            nets.insert(net);
        }
        for (int n = 0; n < NET_MAX; n++) {
            enum Network net = (enum Network)n;
            if (!nets.count(net))
                SetLimited(net);
        }
    }

    // Check for host lookup allowed before parsing any network related parameters
    fNameLookup = gArgs.GetBoolArg("-dns", DEFAULT_NAME_LOOKUP);

    bool proxyRandomize = gArgs.GetBoolArg("-proxyrandomize", DEFAULT_PROXYRANDOMIZE);
    // -proxy sets a proxy for all outgoing network traffic
    // -noproxy (or -proxy=0) as well as the empty string can be used to not set a proxy, this is the default
    std::string proxyArg = gArgs.GetArg("-proxy", "");
    SetLimited(NET_TOR);
    if (proxyArg != "" && proxyArg != "0") {
        CService proxyAddr;
        if (!Lookup(proxyArg.c_str(), proxyAddr, 9050, fNameLookup)) {
            return InitError(strprintf(_("Invalid -proxy address or hostname: '%s'"), proxyArg));
        }

        proxyType addrProxy = proxyType(proxyAddr, proxyRandomize);
        if (!addrProxy.IsValid())
            return InitError(strprintf(_("Invalid -proxy address or hostname: '%s'"), proxyArg));

        SetProxy(NET_IPV4, addrProxy);
        SetProxy(NET_IPV6, addrProxy);
        SetProxy(NET_TOR, addrProxy);
        SetNameProxy(addrProxy);
        SetLimited(NET_TOR, false); // by default, -proxy sets onion as reachable, unless -noonion later
    }

    // -onion can be used to set only a proxy for .onion, or override normal proxy for .onion addresses
    // -noonion (or -onion=0) disables connecting to .onion entirely
    // An empty string is used to not override the onion proxy (in which case it defaults to -proxy set above, or none)
    std::string onionArg = gArgs.GetArg("-onion", "");
    if (onionArg != "") {
        if (onionArg == "0") { // Handle -noonion/-onion=0
            SetLimited(NET_TOR); // set onions as unreachable
        } else {
            CService onionProxy;
            if (!Lookup(onionArg.c_str(), onionProxy, 9050, fNameLookup)) {
                return InitError(strprintf(_("Invalid -onion address or hostname: '%s'"), onionArg));
            }
            proxyType addrOnion = proxyType(onionProxy, proxyRandomize);
            if (!addrOnion.IsValid())
                return InitError(strprintf(_("Invalid -onion address or hostname: '%s'"), onionArg));
            SetProxy(NET_TOR, addrOnion);
            SetLimited(NET_TOR, false);
        }
    }

    // see Step 2: parameter interactions for more information about these
    fListen = gArgs.GetBoolArg("-listen", DEFAULT_LISTEN);
    fDiscover = gArgs.GetBoolArg("-discover", true);
    fRelayTxes = !gArgs.GetBoolArg("-blocksonly", DEFAULT_BLOCKSONLY);

    for (const std::string& strAddr : gArgs.GetArgs("-externalip")) {
        CService addrLocal;
        if (Lookup(strAddr.c_str(), addrLocal, GetListenPort(), fNameLookup) && addrLocal.IsValid())
            AddLocal(addrLocal, LOCAL_MANUAL);
        else
            return InitError(ResolveErrMsg("externalip", strAddr));
    }

#if ENABLE_ZMQ
    pzmqNotificationInterface = CZMQNotificationInterface::Create();

    if (pzmqNotificationInterface) {
        RegisterValidationInterface(pzmqNotificationInterface);
    }
#endif
    uint64_t nMaxOutboundLimit = 0; //unlimited unless -maxuploadtarget is set
    uint64_t nMaxOutboundTimeframe = MAX_UPLOAD_TIMEFRAME;

    if (gArgs.IsArgSet("-maxuploadtarget")) {
        nMaxOutboundLimit = gArgs.GetArg("-maxuploadtarget", DEFAULT_MAX_UPLOAD_TARGET)*1024*1024;
    }

    // ********************************************************* Step 7: load block chain

    fReindex = gArgs.GetBoolArg("-reindex", false);
    bool fReindexChainState = gArgs.GetBoolArg("-reindex-chainstate", false);

    // cache size calculations
    int64_t nTotalCache = (gArgs.GetArg("-dbcache", nDefaultDbCache) << 20);
    nTotalCache = std::max(nTotalCache, nMinDbCache << 20); // total cache cannot be less than nMinDbCache
    nTotalCache = std::min(nTotalCache, nMaxDbCache << 20); // total cache cannot be greater than nMaxDbcache
    int64_t nBlockTreeDBCache = nTotalCache / 8;
    nBlockTreeDBCache = std::min(nBlockTreeDBCache, (gArgs.GetBoolArg("-txindex", DEFAULT_TXINDEX) ? nMaxBlockDBAndTxIndexCache : nMaxBlockDBCache) << 20);
    nTotalCache -= nBlockTreeDBCache;
    int64_t nCoinDBCache = std::min(nTotalCache / 2, (nTotalCache / 4) + (1 << 23)); // use 25%-50% of the remainder for disk cache
    nCoinDBCache = std::min(nCoinDBCache, nMaxCoinsDBCache << 20); // cap total coins db cache
    nTotalCache -= nCoinDBCache;
    nCoinCacheUsage = nTotalCache; // the rest goes to in-memory cache
    int64_t nMempoolSizeMax = gArgs.GetArg("-maxmempool", DEFAULT_MAX_MEMPOOL_SIZE) * 1000000;
    LogPrintf("Cache configuration:\n");
    LogPrintf("* Using %.1fMiB for block index database\n", nBlockTreeDBCache * (1.0 / 1024 / 1024));
    LogPrintf("* Using %.1fMiB for chain state database\n", nCoinDBCache * (1.0 / 1024 / 1024));
    LogPrintf("* Using %.1fMiB for in-memory UTXO set (plus up to %.1fMiB of unused mempool space)\n", nCoinCacheUsage * (1.0 / 1024 / 1024), nMempoolSizeMax * (1.0 / 1024 / 1024));

    bool fLoaded = false;
    while (!fLoaded && !fRequestShutdown) {
        bool fReset = fReindex;
        std::string strLoadError;

        uiInterface.InitMessage(_("Loading block index..."));

        nStart = GetTimeMillis();
        do {
            try {
                delete pgameDb;
                UnloadBlockIndex();
                delete pcoinsTip;
                delete pcoinsdbview;
                delete pcoinscatcher;
                delete pblocktree;

<<<<<<< HEAD
                pblocktree = new CBlockTreeDB(nBlockTreeDBCache, false, fReindex);
                pcoinsdbview = new CCoinsViewDB(nCoinDBCache, false, fReindex || fReindexChainState);
                pcoinscatcher = new CCoinsViewErrorCatcher(pcoinsdbview);
                pgameDb = new CGameDB(false, fReindex);
=======
                pblocktree = new CBlockTreeDB(nBlockTreeDBCache, false, fReset);
>>>>>>> 9bceced2

                if (fReset) {
                    pblocktree->WriteReindexing(true);
                    //If we're reindexing in prune mode, wipe away unusable block files and all undo data files
                    if (fPruneMode)
                        CleanupBlockRevFiles();
                }

                if (fRequestShutdown) break;

                // LoadBlockIndex will load fTxIndex from the db, or set it if
                // we're reindexing. It will also load fHavePruned if we've
                // ever removed a block file from disk.
                // Note that it also sets fReindex based on the disk flag!
                // From here on out fReindex and fReset mean something different!
                if (!LoadBlockIndex(chainparams)) {
                    strLoadError = _("Error loading block database");
                    break;
                }

                // If the loaded chain has a wrong genesis, bail out immediately
                // (we're likely using a testnet datadir, or the other way around).
                if (!mapBlockIndex.empty() && mapBlockIndex.count(chainparams.GetConsensus().hashGenesisBlock) == 0)
                    return InitError(_("Incorrect or no genesis block found. Wrong datadir for network?"));

                // Check for changed -txindex state
                if (fTxIndex != gArgs.GetBoolArg("-txindex", DEFAULT_TXINDEX)) {
                    strLoadError = _("You need to rebuild the database using -reindex to change -txindex");
                    break;
                }
                // Check for changed -namehistory state
                if (fNameHistory != gArgs.GetBoolArg("-namehistory", false)) {
                    strLoadError = _("You need to rebuild the database using -reindex to change -namehistory");
                    break;
                }

                // Check for changed -prune state.  What we are concerned about is a user who has pruned blocks
                // in the past, but is now trying to run unpruned.
                if (fHavePruned && !fPruneMode) {
                    strLoadError = _("You need to rebuild the database using -reindex to go back to unpruned mode.  This will redownload the entire blockchain");
                    break;
                }

                // At this point blocktree args are consistent with what's on disk.
                // If we're not mid-reindex (based on disk + args), add a genesis block on disk
                // (otherwise we use the one already on disk).
                // This is called again in ThreadImport after the reindex completes.
                if (!fReindex && !LoadGenesisBlock(chainparams)) {
                    strLoadError = _("Error initializing block database");
                    break;
                }

                // At this point we're either in reindex or we've loaded a useful
                // block tree into mapBlockIndex!

                pcoinsdbview = new CCoinsViewDB(nCoinDBCache, false, fReset || fReindexChainState);
                pcoinscatcher = new CCoinsViewErrorCatcher(pcoinsdbview);

                // If necessary, upgrade from older database format.
                // This is a no-op if we cleared the coinsviewdb with -reindex or -reindex-chainstate
                if (!pcoinsdbview->Upgrade()) {
                    strLoadError = _("Error upgrading chainstate database");
                    break;
                }

                // ReplayBlocks is a no-op if we cleared the coinsviewdb with -reindex or -reindex-chainstate
                if (!ReplayBlocks(chainparams, pcoinsdbview)) {
                    strLoadError = _("Unable to replay blocks. You will need to rebuild the database using -reindex-chainstate.");
                    break;
                }

                // The on-disk coinsdb is now in a good state, create the cache
                pcoinsTip = new CCoinsViewCache(pcoinscatcher);

                bool is_coinsview_empty = fReset || fReindexChainState || pcoinsTip->GetBestBlock().IsNull();
                if (!is_coinsview_empty) {
                    // LoadChainTip sets chainActive based on pcoinsTip's best block
                    if (!LoadChainTip(chainparams)) {
                        strLoadError = _("Error initializing block database");
                        break;
                    }
                    assert(chainActive.Tip() != nullptr);
                }

                if (!fReset) {
                    // Note that RewindBlockIndex MUST run even if we're about to -reindex-chainstate.
                    // It both disconnects blocks based on chainActive, and drops block data in
                    // mapBlockIndex based on lack of available witness data.
                    uiInterface.InitMessage(_("Rewinding blocks..."));
                    if (!RewindBlockIndex(chainparams)) {
                        strLoadError = _("Unable to rewind the database to a pre-fork state. You will need to redownload the blockchain");
                        break;
                    }
                }

                if (!is_coinsview_empty) {
                    uiInterface.InitMessage(_("Verifying blocks..."));
                    if (fHavePruned && gArgs.GetArg("-checkblocks", DEFAULT_CHECKBLOCKS) > MIN_BLOCKS_TO_KEEP) {
                        LogPrintf("Prune: pruned datadir may not have more than %d blocks; only checking available blocks",
                            MIN_BLOCKS_TO_KEEP);
                    }

                    {
                        LOCK(cs_main);
                        CBlockIndex* tip = chainActive.Tip();
                        RPCNotifyBlockChange(true, tip);
                        if (tip && tip->nTime > GetAdjustedTime() + 2 * 60 * 60) {
                            strLoadError = _("The block database contains a block which appears to be from the future. "
                                    "This may be due to your computer's date and time being set incorrectly. "
                                    "Only rebuild the block database if you are sure that your computer's date and time are correct");
                            break;
                        }
                    }

                    if (!CVerifyDB().VerifyDB(chainparams, pcoinsdbview, gArgs.GetArg("-checklevel", DEFAULT_CHECKLEVEL),
                                  gArgs.GetArg("-checkblocks", DEFAULT_CHECKBLOCKS))) {
                        strLoadError = _("Corrupted block database detected");
                        break;
                    }
                }
            } catch (const std::exception& e) {
                LogPrintf("%s\n", e.what());
                strLoadError = _("Error opening block database");
                break;
            }

            fLoaded = true;
        } while(false);

        if (!fLoaded && !fRequestShutdown) {
            // first suggest a reindex
            if (!fReset) {
                bool fRet = uiInterface.ThreadSafeQuestion(
                    strLoadError + ".\n\n" + _("Do you want to rebuild the block database now?"),
                    strLoadError + ".\nPlease restart with -reindex or -reindex-chainstate to recover.",
                    "", CClientUIInterface::MSG_ERROR | CClientUIInterface::BTN_ABORT);
                if (fRet) {
                    fReindex = true;
                    fRequestShutdown = false;
                } else {
                    LogPrintf("Aborted block database rebuild. Exiting.\n");
                    return false;
                }
            } else {
                return InitError(strLoadError);
            }
        }
    }

    // As LoadBlockIndex can take several minutes, it's possible the user
    // requested to kill the GUI during the last operation. If so, exit.
    // As the program has not fully started yet, Shutdown() is possibly overkill.
    if (fRequestShutdown)
    {
        LogPrintf("Shutdown requested. Exiting.\n");
        return false;
    }
    if (fLoaded) {
        LogPrintf(" block index %15dms\n", GetTimeMillis() - nStart);
    }

    fs::path est_path = GetDataDir() / FEE_ESTIMATES_FILENAME;
    CAutoFile est_filein(fsbridge::fopen(est_path, "rb"), SER_DISK, CLIENT_VERSION);
    // Allowed to fail as this file IS missing on first startup.
    if (!est_filein.IsNull())
        ::feeEstimator.Read(est_filein);
    fFeeEstimatesInitialized = true;

    // ********************************************************* Step 8: load wallet
#ifdef ENABLE_WALLET
    if (!InitLoadWallet())
        return false;
#else
    LogPrintf("No wallet support compiled in!\n");
#endif

    // ********************************************************* Step 9: data directory maintenance

    // if pruning, unset the service bit and perform the initial blockstore prune
    // after any wallet rescanning has taken place.
    if (fPruneMode) {
        LogPrintf("Unsetting NODE_NETWORK on prune mode\n");
        nLocalServices = ServiceFlags(nLocalServices & ~NODE_NETWORK);
        if (!fReindex) {
            uiInterface.InitMessage(_("Pruning blockstore..."));
            PruneAndFlush();
        }
    }

    if (chainparams.GetConsensus().vDeployments[Consensus::DEPLOYMENT_SEGWIT].nTimeout != 0) {
        // Only advertise witness capabilities if they have a reasonable start time.
        // This allows us to have the code merged without a defined softfork, by setting its
        // end time to 0.
        // Note that setting NODE_WITNESS is never required: the only downside from not
        // doing so is that after activation, no upgraded nodes will fetch from you.
        nLocalServices = ServiceFlags(nLocalServices | NODE_WITNESS);
        // Only care about others providing witness capabilities if there is a softfork
        // defined.
        nRelevantServices = ServiceFlags(nRelevantServices | NODE_WITNESS);
    }

    // ********************************************************* Step 10: import blocks

    if (!CheckDiskSpace())
        return false;

    // Either install a handler to notify us when genesis activates, or set fHaveGenesis directly.
    // No locking, as this happens before any background thread is started.
    if (chainActive.Tip() == nullptr) {
        uiInterface.NotifyBlockTip.connect(BlockNotifyGenesisWait);
    } else {
        fHaveGenesis = true;
    }

    if (gArgs.IsArgSet("-blocknotify"))
        uiInterface.NotifyBlockTip.connect(BlockNotifyCallback);

    /* Connect handler for game_waitforchange notifications.  */
    uiInterface.NotifyBlockTip.connect(WaitForChangeCallback);

    std::vector<fs::path> vImportFiles;
    for (const std::string& strFile : gArgs.GetArgs("-loadblock")) {
        vImportFiles.push_back(strFile);
    }

    threadGroup.create_thread(boost::bind(&ThreadImport, vImportFiles));

    // Wait for genesis block to be processed
    {
        boost::unique_lock<boost::mutex> lock(cs_GenesisWait);
        while (!fHaveGenesis) {
            condvar_GenesisWait.wait(lock);
        }
        uiInterface.NotifyBlockTip.disconnect(BlockNotifyGenesisWait);
    }

    // ********************************************************* Step 11: start node

    //// debug print
    LogPrintf("mapBlockIndex.size() = %u\n",   mapBlockIndex.size());
    LogPrintf("nBestHeight = %d\n",                   chainActive.Height());
    if (gArgs.GetBoolArg("-listenonion", DEFAULT_LISTEN_ONION))
        StartTorControl(threadGroup, scheduler);

    Discover(threadGroup);

    // Map ports with UPnP
    MapPort(gArgs.GetBoolArg("-upnp", DEFAULT_UPNP));

    CConnman::Options connOptions;
    connOptions.nLocalServices = nLocalServices;
    connOptions.nRelevantServices = nRelevantServices;
    connOptions.nMaxConnections = nMaxConnections;
    connOptions.nMaxOutbound = std::min(MAX_OUTBOUND_CONNECTIONS, connOptions.nMaxConnections);
    connOptions.nMaxAddnode = MAX_ADDNODE_CONNECTIONS;
    connOptions.nMaxFeeler = 1;
    connOptions.nBestHeight = chainActive.Height();
    connOptions.uiInterface = &uiInterface;
    connOptions.nSendBufferMaxSize = 1000*gArgs.GetArg("-maxsendbuffer", DEFAULT_MAXSENDBUFFER);
    connOptions.nReceiveFloodSize = 1000*gArgs.GetArg("-maxreceivebuffer", DEFAULT_MAXRECEIVEBUFFER);

    connOptions.nMaxOutboundTimeframe = nMaxOutboundTimeframe;
    connOptions.nMaxOutboundLimit = nMaxOutboundLimit;

    for (const std::string& strBind : gArgs.GetArgs("-bind")) {
        CService addrBind;
        if (!Lookup(strBind.c_str(), addrBind, GetListenPort(), false)) {
            return InitError(ResolveErrMsg("bind", strBind));
        }
        connOptions.vBinds.push_back(addrBind);
    }
    for (const std::string& strBind : gArgs.GetArgs("-whitebind")) {
        CService addrBind;
        if (!Lookup(strBind.c_str(), addrBind, 0, false)) {
            return InitError(ResolveErrMsg("whitebind", strBind));
        }
        if (addrBind.GetPort() == 0) {
            return InitError(strprintf(_("Need to specify a port with -whitebind: '%s'"), strBind));
        }
        connOptions.vWhiteBinds.push_back(addrBind);
    }

    for (const auto& net : gArgs.GetArgs("-whitelist")) {
        CSubNet subnet;
        LookupSubNet(net.c_str(), subnet);
        if (!subnet.IsValid())
            return InitError(strprintf(_("Invalid netmask specified in -whitelist: '%s'"), net));
        connOptions.vWhitelistedRange.push_back(subnet);
    }

    if (gArgs.IsArgSet("-seednode")) {
        connOptions.vSeedNodes = gArgs.GetArgs("-seednode");
    }

    if (!connman.Start(scheduler, connOptions)) {
        return false;
    }

    // ********************************************************* Step 12: finished

    SetRPCWarmupFinished();
    uiInterface.InitMessage(_("Done loading"));

#ifdef ENABLE_WALLET
    for (CWalletRef pwallet : vpwallets) {
        pwallet->postInitProcess(scheduler);
    }
#endif

    return !fRequestShutdown;
}<|MERGE_RESOLUTION|>--- conflicted
+++ resolved
@@ -242,13 +242,9 @@
         delete pcoinscatcher;
         pcoinscatcher = nullptr;
         delete pcoinsdbview;
-<<<<<<< HEAD
-        pcoinsdbview = NULL;
+        pcoinsdbview = nullptr;
         delete pgameDb;
-        pgameDb = NULL;
-=======
-        pcoinsdbview = nullptr;
->>>>>>> 9bceced2
+        pgameDb = nullptr;
         delete pblocktree;
         pblocktree = nullptr;
     }
@@ -1418,14 +1414,7 @@
                 delete pcoinscatcher;
                 delete pblocktree;
 
-<<<<<<< HEAD
-                pblocktree = new CBlockTreeDB(nBlockTreeDBCache, false, fReindex);
-                pcoinsdbview = new CCoinsViewDB(nCoinDBCache, false, fReindex || fReindexChainState);
-                pcoinscatcher = new CCoinsViewErrorCatcher(pcoinsdbview);
-                pgameDb = new CGameDB(false, fReindex);
-=======
                 pblocktree = new CBlockTreeDB(nBlockTreeDBCache, false, fReset);
->>>>>>> 9bceced2
 
                 if (fReset) {
                     pblocktree->WriteReindexing(true);
@@ -1483,6 +1472,7 @@
 
                 pcoinsdbview = new CCoinsViewDB(nCoinDBCache, false, fReset || fReindexChainState);
                 pcoinscatcher = new CCoinsViewErrorCatcher(pcoinsdbview);
+                pgameDb = new CGameDB(false, fReindex);
 
                 // If necessary, upgrade from older database format.
                 // This is a no-op if we cleared the coinsviewdb with -reindex or -reindex-chainstate
