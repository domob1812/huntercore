--- conflicted
+++ resolved
@@ -72,16 +72,11 @@
 {
     pblock->hashMerkleRoot = BlockMerkleRoot(*pblock);
 
-<<<<<<< HEAD
-    while (!CheckProofOfWork(pblock->GetHash(), pblock->nBits, pblock->GetAlgo(), Params().GetConsensus())) {
-        ++(pblock->nNonce);
-=======
     CAuxPow::initAuxPow(*pblock);
     CPureBlockHeader& miningHeader = pblock->auxpow->parentBlock;
 
-    while (!CheckProofOfWork(miningHeader.GetHash(), pblock->nBits, Params().GetConsensus())) {
+    while (!CheckProofOfWork(miningHeader.GetHash(), pblock->nBits, pblock->GetAlgo(), Params().GetConsensus())) {
         ++(miningHeader.nNonce);
->>>>>>> 1c57088c
     }
 
     return pblock;
