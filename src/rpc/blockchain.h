// Copyright (c) 2017 The Bitcoin Core developers
// Distributed under the MIT software license, see the accompanying
// file COPYING or http://www.opensource.org/licenses/mit-license.php.

#ifndef BITCOIN_RPC_BLOCKCHAIN_H
#define BITCOIN_RPC_BLOCKCHAIN_H

#include "pow.h"
#include "primitives/transaction.h"

#include <vector>

class CBlock;
class CBlockIndex;
<<<<<<< HEAD
class CScript;
class uint256;
=======
>>>>>>> c3b88a0f
class UniValue;

/**
 * Get the difficulty of the net wrt to the given block index, or the chain tip if
 * not provided.
 *
 * @return A floating point number that is a multiple of the main net minimum
 * difficulty (4295032833 hashes).
 */
double GetDifficulty(const CBlockIndex* blockindex = nullptr);

/** Get the difficulty for a given algo at the chain tip.  */
double GetDifficulty(PowAlgo algo);

/** Callback for when block tip changed. */
void RPCNotifyBlockChange(bool ibd, const CBlockIndex *);

/** Block description to JSON */
UniValue blockToJSON(const CBlock& block, const std::vector<CTransactionRef>& vGameTx, const CBlockIndex* blockindex, bool txDetails = false);

/** Mempool information to JSON */
UniValue mempoolInfoToJSON();

/** Mempool to JSON */
UniValue mempoolToJSON(bool fVerbose = false);

/** Block header to JSON */
UniValue blockheaderToJSON(const CBlockIndex* blockindex);

#endif
<|MERGE_RESOLUTION|>--- conflicted
+++ resolved
@@ -12,11 +12,6 @@
 
 class CBlock;
 class CBlockIndex;
-<<<<<<< HEAD
-class CScript;
-class uint256;
-=======
->>>>>>> c3b88a0f
 class UniValue;
 
 /**
