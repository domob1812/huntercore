--- conflicted
+++ resolved
@@ -145,11 +145,7 @@
     UniValue blockHashes(UniValue::VARR);
     while (nHeight < nHeightEnd)
     {
-<<<<<<< HEAD
-        auto_ptr<CBlockTemplate> pblocktemplate(CreateNewBlock(Params(), algo, coinbaseScript->reserveScript));
-=======
-        std::unique_ptr<CBlockTemplate> pblocktemplate(CreateNewBlock(Params(), coinbaseScript->reserveScript));
->>>>>>> 55421d71
+        std::unique_ptr<CBlockTemplate> pblocktemplate(CreateNewBlock(Params(), algo, coinbaseScript->reserveScript));
         if (!pblocktemplate.get())
             throw JSONRPCError(RPC_INTERNAL_ERROR, "Couldn't create new block");
         CBlock *pblock = &pblocktemplate->block;
