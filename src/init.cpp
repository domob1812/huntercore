// Copyright (c) 2009-2010 Satoshi Nakamoto
// Copyright (c) 2009-2016 The Bitcoin Core developers
// Distributed under the MIT software license, see the accompanying
// file COPYING or http://www.opensource.org/licenses/mit-license.php.

#if defined(HAVE_CONFIG_H)
#include "config/bitcoin-config.h"
#endif

#include "init.h"

#include "addrman.h"
#include "amount.h"
#include "chain.h"
#include "chainparams.h"
#include "checkpoints.h"
#include "compat/sanity.h"
#include "consensus/validation.h"
#include "game/db.h"
#include "httpserver.h"
#include "httprpc.h"
#include "key.h"
#include "validation.h"
#include "miner.h"
#include "netbase.h"
#include "net.h"
#include "net_processing.h"
#include "policy/policy.h"
#include "rpc/server.h"
#include "rpc/register.h"
#include "script/standard.h"
#include "script/sigcache.h"
#include "scheduler.h"
#include "timedata.h"
#include "txdb.h"
#include "txmempool.h"
#include "torcontrol.h"
#include "ui_interface.h"
#include "util.h"
#include "utilmoneystr.h"
#include "validationinterface.h"
#ifdef ENABLE_WALLET
#include "wallet/wallet.h"
#endif
#include "warnings.h"
#include <stdint.h>
#include <stdio.h>
#include <memory>

#ifndef WIN32
#include <signal.h>
#endif

#include <boost/algorithm/string/classification.hpp>
#include <boost/algorithm/string/predicate.hpp>
#include <boost/algorithm/string/replace.hpp>
#include <boost/algorithm/string/split.hpp>
#include <boost/bind.hpp>
#include <boost/filesystem.hpp>
#include <boost/function.hpp>
#include <boost/interprocess/sync/file_lock.hpp>
#include <boost/thread.hpp>
#include <openssl/crypto.h>

#if ENABLE_ZMQ
#include "zmq/zmqnotificationinterface.h"
#endif

bool fFeeEstimatesInitialized = false;
static const bool DEFAULT_PROXYRANDOMIZE = true;
static const bool DEFAULT_REST_ENABLE = false;
static const bool DEFAULT_DISABLE_SAFEMODE = false;
static const bool DEFAULT_STOPAFTERBLOCKIMPORT = false;

std::unique_ptr<CConnman> g_connman;
std::unique_ptr<PeerLogicValidation> peerLogic;

#if ENABLE_ZMQ
static CZMQNotificationInterface* pzmqNotificationInterface = NULL;
#endif

#ifdef WIN32
// Win32 LevelDB doesn't use filedescriptors, and the ones used for
// accessing block files don't count towards the fd_set size limit
// anyway.
#define MIN_CORE_FILEDESCRIPTORS 0
#else
#define MIN_CORE_FILEDESCRIPTORS 150
#endif

/** Used to pass flags to the Bind() function */
enum BindFlags {
    BF_NONE         = 0,
    BF_EXPLICIT     = (1U << 0),
    BF_REPORT_ERROR = (1U << 1),
    BF_WHITELIST    = (1U << 2),
};

static const char* FEE_ESTIMATES_FILENAME="fee_estimates.dat";

//////////////////////////////////////////////////////////////////////////////
//
// Shutdown
//

//
// Thread management and startup/shutdown:
//
// The network-processing threads are all part of a thread group
// created by AppInit() or the Qt main() function.
//
// A clean exit happens when StartShutdown() or the SIGTERM
// signal handler sets fRequestShutdown, which triggers
// the DetectShutdownThread(), which interrupts the main thread group.
// DetectShutdownThread() then exits, which causes AppInit() to
// continue (it .joins the shutdown thread).
// Shutdown() is then
// called to clean up database connections, and stop other
// threads that should only be stopped after the main network-processing
// threads have exited.
//
// Shutdown for Qt is very similar, only it uses a QTimer to detect
// fRequestShutdown getting set, and then does the normal Qt
// shutdown thing.
//

std::atomic<bool> fRequestShutdown(false);
std::atomic<bool> fDumpMempoolLater(false);

void StartShutdown()
{
    fRequestShutdown = true;
}
bool ShutdownRequested()
{
    return fRequestShutdown;
}

/**
 * This is a minimally invasive approach to shutdown on LevelDB read errors from the
 * chainstate, while keeping user interface out of the common library, which is shared
 * between bitcoind, and bitcoin-qt and non-server tools.
*/
class CCoinsViewErrorCatcher : public CCoinsViewBacked
{
public:
    CCoinsViewErrorCatcher(CCoinsView* view) : CCoinsViewBacked(view) {}
    bool GetCoins(const uint256 &txid, CCoins &coins) const {
        try {
            return CCoinsViewBacked::GetCoins(txid, coins);
        } catch(const std::runtime_error& e) {
            uiInterface.ThreadSafeMessageBox(_("Error reading from database, shutting down."), "", CClientUIInterface::MSG_ERROR);
            LogPrintf("Error reading from database: %s\n", e.what());
            // Starting the shutdown sequence and returning false to the caller would be
            // interpreted as 'entry not found' (as opposed to unable to read data), and
            // could lead to invalid interpretation. Just exit immediately, as we can't
            // continue anyway, and all writes should be atomic.
            abort();
        }
    }
    // Writes do not need similar protection, as failure to write is handled by the caller.
};

static CCoinsViewDB *pcoinsdbview = NULL;
static CCoinsViewErrorCatcher *pcoinscatcher = NULL;
static std::unique_ptr<ECCVerifyHandle> globalVerifyHandle;

void Interrupt(boost::thread_group& threadGroup)
{
    InterruptHTTPServer();
    InterruptHTTPRPC();
    InterruptRPC();
    InterruptREST();
    InterruptTorControl();
    if (g_connman)
        g_connman->Interrupt();
    threadGroup.interrupt_all();
}

void Shutdown()
{
    LogPrintf("%s: In progress...\n", __func__);
    static CCriticalSection cs_Shutdown;
    TRY_LOCK(cs_Shutdown, lockShutdown);
    if (!lockShutdown)
        return;

    /// Note: Shutdown() must be able to handle cases in which initialization failed part of the way,
    /// for example if the data directory was found to be locked.
    /// Be sure that anything that writes files or flushes caches only does this if the respective
    /// module was initialized.
    RenameThread("huntercoin-shutoff");
    mempool.AddTransactionsUpdated(1);

    StopHTTPRPC();
    StopREST();
    StopRPC();
    StopHTTPServer();
#ifdef ENABLE_WALLET
    if (pwalletMain)
        pwalletMain->Flush(false);
#endif
    MapPort(false);
    UnregisterValidationInterface(peerLogic.get());
    peerLogic.reset();
    g_connman.reset();

    StopTorControl();
    UnregisterNodeSignals(GetNodeSignals());
    if (fDumpMempoolLater)
        DumpMempool();

    if (fFeeEstimatesInitialized)
    {
        boost::filesystem::path est_path = GetDataDir() / FEE_ESTIMATES_FILENAME;
        CAutoFile est_fileout(fopen(est_path.string().c_str(), "wb"), SER_DISK, CLIENT_VERSION);
        if (!est_fileout.IsNull())
            mempool.WriteFeeEstimates(est_fileout);
        else
            LogPrintf("%s: Failed to write fee estimates to %s\n", __func__, est_path.string());
        fFeeEstimatesInitialized = false;
    }

    {
        LOCK(cs_main);
        if (pcoinsTip != NULL) {
            FlushStateToDisk();
        }
        delete pcoinsTip;
        pcoinsTip = NULL;
        delete pcoinscatcher;
        pcoinscatcher = NULL;
        delete pcoinsdbview;
        pcoinsdbview = NULL;
        delete pgameDb;
        pgameDb = NULL;
        delete pblocktree;
        pblocktree = NULL;
    }
#ifdef ENABLE_WALLET
    if (pwalletMain)
        pwalletMain->Flush(true);
#endif

#if ENABLE_ZMQ
    if (pzmqNotificationInterface) {
        UnregisterValidationInterface(pzmqNotificationInterface);
        delete pzmqNotificationInterface;
        pzmqNotificationInterface = NULL;
    }
#endif

#ifndef WIN32
    try {
        boost::filesystem::remove(GetPidFile());
    } catch (const boost::filesystem::filesystem_error& e) {
        LogPrintf("%s: Unable to remove pidfile: %s\n", __func__, e.what());
    }
#endif
    UnregisterAllValidationInterfaces();
#ifdef ENABLE_WALLET
    delete pwalletMain;
    pwalletMain = NULL;
#endif
    globalVerifyHandle.reset();
    ECC_Stop();
    LogPrintf("%s: done\n", __func__);
}

/**
 * Signal handlers are very limited in what they are allowed to do, so:
 */
void HandleSIGTERM(int)
{
    fRequestShutdown = true;
}

void HandleSIGHUP(int)
{
    fReopenDebugLog = true;
}

bool static Bind(CConnman& connman, const CService &addr, unsigned int flags) {
    if (!(flags & BF_EXPLICIT) && IsLimited(addr))
        return false;
    std::string strError;
    if (!connman.BindListenPort(addr, strError, (flags & BF_WHITELIST) != 0)) {
        if (flags & BF_REPORT_ERROR)
            return InitError(strError);
        return false;
    }
    return true;
}
void OnRPCStarted()
{
    uiInterface.NotifyBlockTip.connect(&RPCNotifyBlockChange);
}

void OnRPCStopped()
{
    uiInterface.NotifyBlockTip.disconnect(&RPCNotifyBlockChange);
    RPCNotifyBlockChange(false, nullptr);
    cvBlockChange.notify_all();
    cv_stateChange.notify_all();
    LogPrint("rpc", "RPC stopped.\n");
}

void OnRPCPreCommand(const CRPCCommand& cmd)
{
    // Observe safe mode
    std::string strWarning = GetWarnings("rpc");
    if (strWarning != "" && !GetBoolArg("-disablesafemode", DEFAULT_DISABLE_SAFEMODE) &&
        !cmd.okSafeMode)
        throw JSONRPCError(RPC_FORBIDDEN_BY_SAFE_MODE, std::string("Safe mode: ") + strWarning);
}

std::string HelpMessage(HelpMessageMode mode)
{
    const bool showDebug = GetBoolArg("-help-debug", false);

    // When adding new options to the categories, please keep and ensure alphabetical ordering.
    // Do not translate _(...) -help-debug options, Many technical terms, and only a very small audience, so is unnecessary stress to translators.
    std::string strUsage = HelpMessageGroup(_("Options:"));
    strUsage += HelpMessageOpt("-?", _("Print this help message and exit"));
    strUsage += HelpMessageOpt("-version", _("Print version and exit"));
    strUsage += HelpMessageOpt("-alertnotify=<cmd>", _("Execute command when a relevant alert is received or we see a really long fork (%s in cmd is replaced by message)"));
    strUsage += HelpMessageOpt("-blocknotify=<cmd>", _("Execute command when the best block changes (%s in cmd is replaced by block hash)"));
    if (showDebug)
        strUsage += HelpMessageOpt("-blocksonly", strprintf(_("Whether to operate in a blocks only mode (default: %u)"), DEFAULT_BLOCKSONLY));
    strUsage +=HelpMessageOpt("-assumevalid=<hex>", strprintf(_("If this block is in the chain assume that it and its ancestors are valid and potentially skip their script verification (0 to verify all, default: %s, testnet: %s)"), Params(CBaseChainParams::MAIN).GetConsensus().defaultAssumeValid.GetHex(), Params(CBaseChainParams::TESTNET).GetConsensus().defaultAssumeValid.GetHex()));
    strUsage += HelpMessageOpt("-conf=<file>", strprintf(_("Specify configuration file (default: %s)"), BITCOIN_CONF_FILENAME));
    if (mode == HMM_BITCOIND)
    {
#if HAVE_DECL_DAEMON
        strUsage += HelpMessageOpt("-daemon", _("Run in the background as a daemon and accept commands"));
#endif
    }
    strUsage += HelpMessageOpt("-datadir=<dir>", _("Specify data directory"));
    strUsage += HelpMessageOpt("-dbcache=<n>", strprintf(_("Set database cache size in megabytes (%d to %d, default: %d)"), nMinDbCache, nMaxDbCache, nDefaultDbCache));
    if (showDebug)
        strUsage += HelpMessageOpt("-feefilter", strprintf("Tell other nodes to filter invs to us by our mempool min fee (default: %u)", DEFAULT_FEEFILTER));
    strUsage += HelpMessageOpt("-loadblock=<file>", _("Imports blocks from external blk000??.dat file on startup"));
    strUsage += HelpMessageOpt("-maxorphantx=<n>", strprintf(_("Keep at most <n> unconnectable transactions in memory (default: %u)"), DEFAULT_MAX_ORPHAN_TRANSACTIONS));
    strUsage += HelpMessageOpt("-maxmempool=<n>", strprintf(_("Keep the transaction memory pool below <n> megabytes (default: %u)"), DEFAULT_MAX_MEMPOOL_SIZE));
    strUsage += HelpMessageOpt("-mempoolexpiry=<n>", strprintf(_("Do not keep transactions in the mempool longer than <n> hours (default: %u)"), DEFAULT_MEMPOOL_EXPIRY));
    strUsage += HelpMessageOpt("-blockreconstructionextratxn=<n>", strprintf(_("Extra transactions to keep in memory for compact block reconstructions (default: %u)"), DEFAULT_BLOCK_RECONSTRUCTION_EXTRA_TXN));
    strUsage += HelpMessageOpt("-par=<n>", strprintf(_("Set the number of script verification threads (%u to %d, 0 = auto, <0 = leave that many cores free, default: %d)"),
        -GetNumCores(), MAX_SCRIPTCHECK_THREADS, DEFAULT_SCRIPTCHECK_THREADS));
#ifndef WIN32
    strUsage += HelpMessageOpt("-pid=<file>", strprintf(_("Specify pid file (default: %s)"), BITCOIN_PID_FILENAME));
#endif
    strUsage += HelpMessageOpt("-prune=<n>", strprintf(_("Reduce storage requirements by enabling pruning (deleting) of old blocks. This allows the pruneblockchain RPC to be called to delete specific blocks, and enables automatic pruning of old blocks if a target size in MiB is provided. This mode is incompatible with -txindex and -rescan. "
            "Warning: Reverting this setting requires re-downloading the entire blockchain. "
            "(default: 0 = disable pruning blocks, 1 = allow manual pruning via RPC, >%u = automatically prune block files to stay under the specified target size in MiB)"), MIN_DISK_SPACE_FOR_BLOCK_FILES / 1024 / 1024));
    strUsage += HelpMessageOpt("-reindex-chainstate", _("Rebuild chain state from the currently indexed blocks"));
    strUsage += HelpMessageOpt("-reindex", _("Rebuild chain state and block index from the blk*.dat files on disk"));
#ifndef WIN32
    strUsage += HelpMessageOpt("-sysperms", _("Create new files with system default permissions, instead of umask 077 (only effective with disabled wallet functionality)"));
#endif
    strUsage += HelpMessageOpt("-txindex", strprintf(_("Maintain a full transaction index, used by the getrawtransaction rpc call (default: %u)"), DEFAULT_TXINDEX));
    strUsage += HelpMessageOpt("-namehistory", strprintf(_("Keep track of the full name history (default: %u)"), 0));

    strUsage += HelpMessageGroup(_("Connection options:"));
    strUsage += HelpMessageOpt("-addnode=<ip>", _("Add a node to connect to and attempt to keep the connection open"));
    strUsage += HelpMessageOpt("-banscore=<n>", strprintf(_("Threshold for disconnecting misbehaving peers (default: %u)"), DEFAULT_BANSCORE_THRESHOLD));
    strUsage += HelpMessageOpt("-bantime=<n>", strprintf(_("Number of seconds to keep misbehaving peers from reconnecting (default: %u)"), DEFAULT_MISBEHAVING_BANTIME));
    strUsage += HelpMessageOpt("-bind=<addr>", _("Bind to given address and always listen on it. Use [host]:port notation for IPv6"));
    strUsage += HelpMessageOpt("-connect=<ip>", _("Connect only to the specified node(s); -noconnect or -connect=0 alone to disable automatic connections"));
    strUsage += HelpMessageOpt("-discover", _("Discover own IP addresses (default: 1 when listening and no -externalip or -proxy)"));
    strUsage += HelpMessageOpt("-dns", _("Allow DNS lookups for -addnode, -seednode and -connect") + " " + strprintf(_("(default: %u)"), DEFAULT_NAME_LOOKUP));
    strUsage += HelpMessageOpt("-dnsseed", _("Query for peer addresses via DNS lookup, if low on addresses (default: 1 unless -connect/-noconnect)"));
    strUsage += HelpMessageOpt("-externalip=<ip>", _("Specify your own public address"));
    strUsage += HelpMessageOpt("-forcednsseed", strprintf(_("Always query for peer addresses via DNS lookup (default: %u)"), DEFAULT_FORCEDNSSEED));
    strUsage += HelpMessageOpt("-listen", _("Accept connections from outside (default: 1 if no -proxy or -connect/-noconnect)"));
    strUsage += HelpMessageOpt("-listenonion", strprintf(_("Automatically create Tor hidden service (default: %d)"), DEFAULT_LISTEN_ONION));
    strUsage += HelpMessageOpt("-maxconnections=<n>", strprintf(_("Maintain at most <n> connections to peers (default: %u)"), DEFAULT_MAX_PEER_CONNECTIONS));
    strUsage += HelpMessageOpt("-maxreceivebuffer=<n>", strprintf(_("Maximum per-connection receive buffer, <n>*1000 bytes (default: %u)"), DEFAULT_MAXRECEIVEBUFFER));
    strUsage += HelpMessageOpt("-maxsendbuffer=<n>", strprintf(_("Maximum per-connection send buffer, <n>*1000 bytes (default: %u)"), DEFAULT_MAXSENDBUFFER));
    strUsage += HelpMessageOpt("-maxtimeadjustment", strprintf(_("Maximum allowed median peer time offset adjustment. Local perspective of time may be influenced by peers forward or backward by this amount. (default: %u seconds)"), DEFAULT_MAX_TIME_ADJUSTMENT));
    strUsage += HelpMessageOpt("-onion=<ip:port>", strprintf(_("Use separate SOCKS5 proxy to reach peers via Tor hidden services (default: %s)"), "-proxy"));
    strUsage += HelpMessageOpt("-onlynet=<net>", _("Only connect to nodes in network <net> (ipv4, ipv6 or onion)"));
    strUsage += HelpMessageOpt("-permitbaremultisig", strprintf(_("Relay non-P2SH multisig (default: %u)"), DEFAULT_PERMIT_BAREMULTISIG));
    strUsage += HelpMessageOpt("-peerbloomfilters", strprintf(_("Support filtering of blocks and transaction with bloom filters (default: %u)"), DEFAULT_PEERBLOOMFILTERS));
    strUsage += HelpMessageOpt("-port=<port>", strprintf(_("Listen for connections on <port> (default: %u or testnet: %u)"), Params(CBaseChainParams::MAIN).GetDefaultPort(), Params(CBaseChainParams::TESTNET).GetDefaultPort()));
    strUsage += HelpMessageOpt("-proxy=<ip:port>", _("Connect through SOCKS5 proxy"));
    strUsage += HelpMessageOpt("-proxyrandomize", strprintf(_("Randomize credentials for every proxy connection. This enables Tor stream isolation (default: %u)"), DEFAULT_PROXYRANDOMIZE));
    strUsage += HelpMessageOpt("-rpcserialversion", strprintf(_("Sets the serialization of raw transaction or block hex returned in non-verbose mode, non-segwit(0) or segwit(1) (default: %d)"), DEFAULT_RPC_SERIALIZE_VERSION));
    strUsage += HelpMessageOpt("-seednode=<ip>", _("Connect to a node to retrieve peer addresses, and disconnect"));
    strUsage += HelpMessageOpt("-timeout=<n>", strprintf(_("Specify connection timeout in milliseconds (minimum: 1, default: %d)"), DEFAULT_CONNECT_TIMEOUT));
    strUsage += HelpMessageOpt("-torcontrol=<ip>:<port>", strprintf(_("Tor control port to use if onion listening enabled (default: %s)"), DEFAULT_TOR_CONTROL));
    strUsage += HelpMessageOpt("-torpassword=<pass>", _("Tor control port password (default: empty)"));
#ifdef USE_UPNP
#if USE_UPNP
    strUsage += HelpMessageOpt("-upnp", _("Use UPnP to map the listening port (default: 1 when listening and no -proxy)"));
#else
    strUsage += HelpMessageOpt("-upnp", strprintf(_("Use UPnP to map the listening port (default: %u)"), 0));
#endif
#endif
    strUsage += HelpMessageOpt("-whitebind=<addr>", _("Bind to given address and whitelist peers connecting to it. Use [host]:port notation for IPv6"));
    strUsage += HelpMessageOpt("-whitelist=<IP address or network>", _("Whitelist peers connecting from the given IP address (e.g. 1.2.3.4) or CIDR notated network (e.g. 1.2.3.0/24). Can be specified multiple times.") +
        " " + _("Whitelisted peers cannot be DoS banned and their transactions are always relayed, even if they are already in the mempool, useful e.g. for a gateway"));
    strUsage += HelpMessageOpt("-whitelistrelay", strprintf(_("Accept relayed transactions received from whitelisted peers even when not relaying transactions (default: %d)"), DEFAULT_WHITELISTRELAY));
    strUsage += HelpMessageOpt("-whitelistforcerelay", strprintf(_("Force relay of transactions from whitelisted peers even if they violate local relay policy (default: %d)"), DEFAULT_WHITELISTFORCERELAY));
    strUsage += HelpMessageOpt("-maxuploadtarget=<n>", strprintf(_("Tries to keep outbound traffic under the given target (in MiB per 24h), 0 = no limit (default: %d)"), DEFAULT_MAX_UPLOAD_TARGET));

#ifdef ENABLE_WALLET
    strUsage += CWallet::GetWalletHelpString(showDebug);
#endif

#if ENABLE_ZMQ
    strUsage += HelpMessageGroup(_("ZeroMQ notification options:"));
    strUsage += HelpMessageOpt("-zmqpubhashblock=<address>", _("Enable publish hash block in <address>"));
    strUsage += HelpMessageOpt("-zmqpubhashtx=<address>", _("Enable publish hash transaction in <address>"));
    strUsage += HelpMessageOpt("-zmqpubrawblock=<address>", _("Enable publish raw block in <address>"));
    strUsage += HelpMessageOpt("-zmqpubrawtx=<address>", _("Enable publish raw transaction in <address>"));
#endif

    strUsage += HelpMessageGroup(_("Debugging/Testing options:"));
    strUsage += HelpMessageOpt("-uacomment=<cmt>", _("Append comment to the user agent string"));
    if (showDebug)
    {
        strUsage += HelpMessageOpt("-checkblocks=<n>", strprintf(_("How many blocks to check at startup (default: %u, 0 = all)"), DEFAULT_CHECKBLOCKS));
        strUsage += HelpMessageOpt("-checklevel=<n>", strprintf(_("How thorough the block verification of -checkblocks is (0-4, default: %u)"), DEFAULT_CHECKLEVEL));
        strUsage += HelpMessageOpt("-checkblockindex", strprintf("Do a full consistency check for mapBlockIndex, setBlockIndexCandidates, chainActive and mapBlocksUnlinked occasionally. Also sets -checkmempool (default: %u)", Params(CBaseChainParams::MAIN).DefaultConsistencyChecks()));
        strUsage += HelpMessageOpt("-checkmempool=<n>", strprintf("Run checks every <n> transactions (default: %u)", Params(CBaseChainParams::MAIN).DefaultConsistencyChecks()));
        strUsage += HelpMessageOpt("-checkpoints", strprintf("Disable expensive verification for known chain history (default: %u)", DEFAULT_CHECKPOINTS_ENABLED));
        strUsage += HelpMessageOpt("-disablesafemode", strprintf("Disable safemode, override a real safe mode event (default: %u)", DEFAULT_DISABLE_SAFEMODE));
        strUsage += HelpMessageOpt("-testsafemode", strprintf("Force safe mode (default: %u)", DEFAULT_TESTSAFEMODE));
        strUsage += HelpMessageOpt("-dropmessagestest=<n>", "Randomly drop 1 of every <n> network messages");
        strUsage += HelpMessageOpt("-fuzzmessagestest=<n>", "Randomly fuzz 1 of every <n> network messages");
        strUsage += HelpMessageOpt("-stopafterblockimport", strprintf("Stop running after importing blocks from disk (default: %u)", DEFAULT_STOPAFTERBLOCKIMPORT));
        strUsage += HelpMessageOpt("-limitancestorcount=<n>", strprintf("Do not accept transactions if number of in-mempool ancestors is <n> or more (default: %u)", DEFAULT_ANCESTOR_LIMIT));
        strUsage += HelpMessageOpt("-limitancestorsize=<n>", strprintf("Do not accept transactions whose size with all in-mempool ancestors exceeds <n> kilobytes (default: %u)", DEFAULT_ANCESTOR_SIZE_LIMIT));
        strUsage += HelpMessageOpt("-limitdescendantcount=<n>", strprintf("Do not accept transactions if any ancestor would have <n> or more in-mempool descendants (default: %u)", DEFAULT_DESCENDANT_LIMIT));
        strUsage += HelpMessageOpt("-limitdescendantsize=<n>", strprintf("Do not accept transactions if any ancestor would have more than <n> kilobytes of in-mempool descendants (default: %u).", DEFAULT_DESCENDANT_SIZE_LIMIT));
        strUsage += HelpMessageOpt("-bip9params=deployment:start:end", "Use given start/end times for specified BIP9 deployment (regtest-only)");
    }
<<<<<<< HEAD
    std::string debugCategories = "addrman, alert, bench, cmpctblock, coindb, db, http, libevent, lock, mempool, mempoolrej, net, proxy, prune, rand, reindex, rpc, selectcoins, tor, zmq, names, game"; // Don't translate these and qt below
=======
    std::string debugCategories = "addrman, alert, bench, cmpctblock, coindb, db, http, leveldb, libevent, lock, mempool, mempoolrej, net, proxy, prune, rand, reindex, rpc, selectcoins, tor, zmq, names"; // Don't translate these and qt below
>>>>>>> bda9f46c
    if (mode == HMM_BITCOIN_QT)
        debugCategories += ", qt";
    strUsage += HelpMessageOpt("-debug=<category>", strprintf(_("Output debugging information (default: %u, supplying <category> is optional)"), 0) + ". " +
        _("If <category> is not supplied or if <category> = 1, output all debugging information.") + _("<category> can be:") + " " + debugCategories + ".");
    if (showDebug)
        strUsage += HelpMessageOpt("-nodebug", "Turn off debugging messages, same as -debug=0");
    strUsage += HelpMessageOpt("-help-debug", _("Show all debugging options (usage: --help -help-debug)"));
    strUsage += HelpMessageOpt("-logips", strprintf(_("Include IP addresses in debug output (default: %u)"), DEFAULT_LOGIPS));
    strUsage += HelpMessageOpt("-logtimestamps", strprintf(_("Prepend debug output with timestamp (default: %u)"), DEFAULT_LOGTIMESTAMPS));
    if (showDebug)
    {
        strUsage += HelpMessageOpt("-logtimemicros", strprintf("Add microsecond precision to debug timestamps (default: %u)", DEFAULT_LOGTIMEMICROS));
        strUsage += HelpMessageOpt("-mocktime=<n>", "Replace actual time with <n> seconds since epoch (default: 0)");
        strUsage += HelpMessageOpt("-maxsigcachesize=<n>", strprintf("Limit size of signature cache to <n> MiB (default: %u)", DEFAULT_MAX_SIG_CACHE_SIZE));
        strUsage += HelpMessageOpt("-maxtipage=<n>", strprintf("Maximum tip age in seconds to consider node in initial block download (default: %u)", DEFAULT_MAX_TIP_AGE));
    }
    strUsage += HelpMessageOpt("-minrelaytxfee=<amt>", strprintf(_("Fees (in %s/kB) smaller than this are considered zero fee for relaying, mining and transaction creation (default: %s)"),
        CURRENCY_UNIT, FormatMoney(DEFAULT_MIN_RELAY_TX_FEE)));
    strUsage += HelpMessageOpt("-maxtxfee=<amt>", strprintf(_("Maximum total fees (in %s) to use in a single wallet transaction or raw transaction; setting this too low may abort large transactions (default: %s)"),
        CURRENCY_UNIT, FormatMoney(DEFAULT_TRANSACTION_MAXFEE)));
    strUsage += HelpMessageOpt("-printtoconsole", _("Send trace/debug info to console instead of debug.log file"));
    if (showDebug)
    {
        strUsage += HelpMessageOpt("-printpriority", strprintf("Log transaction fee per kB when mining blocks (default: %u)", DEFAULT_PRINTPRIORITY));
    }
    strUsage += HelpMessageOpt("-shrinkdebugfile", _("Shrink debug.log file on client startup (default: 1 when no -debug)"));

    AppendParamsHelpMessages(strUsage, showDebug);

    strUsage += HelpMessageGroup(_("Node relay options:"));
    if (showDebug) {
        strUsage += HelpMessageOpt("-acceptnonstdtxn", strprintf("Relay and mine \"non-standard\" transactions (%sdefault: %u)", "testnet/regtest only; ", !Params(CBaseChainParams::TESTNET).RequireStandard()));
        strUsage += HelpMessageOpt("-incrementalrelayfee=<amt>", strprintf("Fee rate (in %s/kB) used to define cost of relay, used for mempool limiting and BIP 125 replacement. (default: %s)", CURRENCY_UNIT, FormatMoney(DEFAULT_INCREMENTAL_RELAY_FEE)));
        strUsage += HelpMessageOpt("-dustrelayfee=<amt>", strprintf("Fee rate (in %s/kB) used to defined dust, the value of an output such that it will cost about 1/3 of its value in fees at this fee rate to spend it. (default: %s)", CURRENCY_UNIT, FormatMoney(DUST_RELAY_TX_FEE)));
    }
    strUsage += HelpMessageOpt("-bytespersigop", strprintf(_("Equivalent bytes per sigop in transactions for relay and mining (default: %u)"), DEFAULT_BYTES_PER_SIGOP));
    strUsage += HelpMessageOpt("-datacarrier", strprintf(_("Relay and mine data carrier transactions (default: %u)"), DEFAULT_ACCEPT_DATACARRIER));
    strUsage += HelpMessageOpt("-datacarriersize", strprintf(_("Maximum size of data in data carrier transactions we relay and mine (default: %u)"), MAX_OP_RETURN_RELAY));
    strUsage += HelpMessageOpt("-mempoolreplacement", strprintf(_("Enable transaction replacement in the memory pool (default: %u)"), DEFAULT_ENABLE_REPLACEMENT));

    strUsage += HelpMessageGroup(_("Block creation options:"));
    strUsage += HelpMessageOpt("-blockmaxweight=<n>", strprintf(_("Set maximum BIP141 block weight (default: %d)"), DEFAULT_BLOCK_MAX_WEIGHT));
    strUsage += HelpMessageOpt("-blockmaxsize=<n>", strprintf(_("Set maximum block size in bytes (default: %d)"), DEFAULT_BLOCK_MAX_SIZE));
    strUsage += HelpMessageOpt("-blockmintxfee=<amt>", strprintf(_("Set lowest fee rate (in %s/kB) for transactions to be included in block creation. (default: %s)"), CURRENCY_UNIT, FormatMoney(DEFAULT_BLOCK_MIN_TX_FEE)));
    if (showDebug)
        strUsage += HelpMessageOpt("-blockversion=<n>", "Override block version to test forking scenarios");

    strUsage += HelpMessageGroup(_("RPC server options:"));
    strUsage += HelpMessageOpt("-server", _("Accept command line and JSON-RPC commands"));
    strUsage += HelpMessageOpt("-rest", strprintf(_("Accept public REST requests (default: %u)"), DEFAULT_REST_ENABLE));
    strUsage += HelpMessageOpt("-rpcbind=<addr>[:port]", _("Bind to given address to listen for JSON-RPC connections. This option is ignored unless -rpcallowip is also passed. Port is optional and overrides -rpcport. Use [host]:port notation for IPv6. This option can be specified multiple times (default: 127.0.0.1 and ::1 i.e., localhost, or if -rpcallowip has been specified, 0.0.0.0 and :: i.e., all addresses)"));
    strUsage += HelpMessageOpt("-rpccookiefile=<loc>", _("Location of the auth cookie (default: data dir)"));
    strUsage += HelpMessageOpt("-rpcuser=<user>", _("Username for JSON-RPC connections"));
    strUsage += HelpMessageOpt("-rpcpassword=<pw>", _("Password for JSON-RPC connections"));
    strUsage += HelpMessageOpt("-rpcauth=<userpw>", _("Username and hashed password for JSON-RPC connections. The field <userpw> comes in the format: <USERNAME>:<SALT>$<HASH>. A canonical python script is included in share/rpcuser. The client then connects normally using the rpcuser=<USERNAME>/rpcpassword=<PASSWORD> pair of arguments. This option can be specified multiple times"));
    strUsage += HelpMessageOpt("-rpcport=<port>", strprintf(_("Listen for JSON-RPC connections on <port> (default: %u or testnet: %u)"), BaseParams(CBaseChainParams::MAIN).RPCPort(), BaseParams(CBaseChainParams::TESTNET).RPCPort()));
    strUsage += HelpMessageOpt("-rpcallowip=<ip>", _("Allow JSON-RPC connections from specified source. Valid for <ip> are a single IP (e.g. 1.2.3.4), a network/netmask (e.g. 1.2.3.4/255.255.255.0) or a network/CIDR (e.g. 1.2.3.4/24). This option can be specified multiple times"));
    strUsage += HelpMessageOpt("-rpcthreads=<n>", strprintf(_("Set the number of threads to service RPC calls (default: %d)"), DEFAULT_HTTP_THREADS));
    if (showDebug) {
        strUsage += HelpMessageOpt("-rpcworkqueue=<n>", strprintf("Set the depth of the work queue to service RPC calls (default: %d)", DEFAULT_HTTP_WORKQUEUE));
        strUsage += HelpMessageOpt("-rpcservertimeout=<n>", strprintf("Timeout during HTTP requests (default: %d)", DEFAULT_HTTP_SERVER_TIMEOUT));
    }

    return strUsage;
}

std::string LicenseInfo()
{
    const std::string URL_SOURCE_CODE = "<https://github.com/namecoin/namecoin-core>";
    const std::string URL_WEBSITE = "<https://namecoin.org/>";
    // todo: remove urls from translations on next change
    return CopyrightHolders(strprintf(_("Copyright (C) %i-%i"), 2009, COPYRIGHT_YEAR) + " ") + "\n" +
           "\n" +
           strprintf(_("Please contribute if you find %s useful. "
                       "Visit %s for further information about the software."),
               PACKAGE_NAME, URL_WEBSITE) +
           "\n" +
           strprintf(_("The source code is available from %s."),
               URL_SOURCE_CODE) +
           "\n" +
           "\n" +
           _("This is experimental software.") + "\n" +
           strprintf(_("Distributed under the MIT software license, see the accompanying file %s or %s"), "COPYING", "<https://opensource.org/licenses/MIT>") + "\n" +
           "\n" +
           strprintf(_("This product includes software developed by the OpenSSL Project for use in the OpenSSL Toolkit %s and cryptographic software written by Eric Young and UPnP software written by Thomas Bernard."), "<https://www.openssl.org>") +
           "\n";
}

static void BlockNotifyCallback(bool initialSync, const CBlockIndex *pBlockIndex)
{
    if (initialSync || !pBlockIndex)
        return;

    std::string strCmd = GetArg("-blocknotify", "");

    boost::replace_all(strCmd, "%s", pBlockIndex->GetBlockHash().GetHex());
    boost::thread t(runCommand, strCmd); // thread runs free
}

static bool fHaveGenesis = false;
static boost::mutex cs_GenesisWait;
static CConditionVariable condvar_GenesisWait;

static void BlockNotifyGenesisWait(bool, const CBlockIndex *pBlockIndex)
{
    if (pBlockIndex != NULL) {
        {
            boost::unique_lock<boost::mutex> lock_GenesisWait(cs_GenesisWait);
            fHaveGenesis = true;
        }
        condvar_GenesisWait.notify_all();
    }
}

static void WaitForChangeCallback(bool initialSync, const CBlockIndex *pBlockIndex)
{
    if (initialSync || !pBlockIndex)
        return;
    cv_stateChange.notify_all();
}

struct CImportingNow
{
    CImportingNow() {
        assert(fImporting == false);
        fImporting = true;
    }

    ~CImportingNow() {
        assert(fImporting == true);
        fImporting = false;
    }
};


// If we're using -prune with -reindex, then delete block files that will be ignored by the
// reindex.  Since reindexing works by starting at block file 0 and looping until a blockfile
// is missing, do the same here to delete any later block files after a gap.  Also delete all
// rev files since they'll be rewritten by the reindex anyway.  This ensures that vinfoBlockFile
// is in sync with what's actually on disk by the time we start downloading, so that pruning
// works correctly.
void CleanupBlockRevFiles()
{
    std::map<std::string, boost::filesystem::path> mapBlockFiles;

    // Glob all blk?????.dat and rev?????.dat files from the blocks directory.
    // Remove the rev files immediately and insert the blk file paths into an
    // ordered map keyed by block file index.
    LogPrintf("Removing unusable blk?????.dat and rev?????.dat files for -reindex with -prune\n");
    boost::filesystem::path blocksdir = GetDataDir() / "blocks";
    for (boost::filesystem::directory_iterator it(blocksdir); it != boost::filesystem::directory_iterator(); it++) {
        if (is_regular_file(*it) &&
            it->path().filename().string().length() == 12 &&
            it->path().filename().string().substr(8,4) == ".dat")
        {
            if (it->path().filename().string().substr(0,3) == "blk")
                mapBlockFiles[it->path().filename().string().substr(3,5)] = it->path();
            else if (it->path().filename().string().substr(0,3) == "rev")
                remove(it->path());
        }
    }

    // Remove all block files that aren't part of a contiguous set starting at
    // zero by walking the ordered map (keys are block file indices) by
    // keeping a separate counter.  Once we hit a gap (or if 0 doesn't exist)
    // start removing block files.
    int nContigCounter = 0;
    BOOST_FOREACH(const PAIRTYPE(std::string, boost::filesystem::path)& item, mapBlockFiles) {
        if (atoi(item.first) == nContigCounter) {
            nContigCounter++;
            continue;
        }
        remove(item.second);
    }
}

void ThreadImport(std::vector<boost::filesystem::path> vImportFiles)
{
    const CChainParams& chainparams = Params();
    RenameThread("huntercoin-loadblk");

    {
    CImportingNow imp;

    // -reindex
    if (fReindex) {
        int nFile = 0;
        while (true) {
            CDiskBlockPos pos(nFile, 0);
            if (!boost::filesystem::exists(GetBlockPosFilename(pos, "blk")))
                break; // No block files left to reindex
            FILE *file = OpenBlockFile(pos, true);
            if (!file)
                break; // This error is logged in OpenBlockFile
            LogPrintf("Reindexing block file blk%05u.dat...\n", (unsigned int)nFile);
            LoadExternalBlockFile(chainparams, file, &pos);
            nFile++;
        }
        pblocktree->WriteReindexing(false);
        fReindex = false;
        LogPrintf("Reindexing finished\n");
        // To avoid ending up in a situation without genesis block, re-try initializing (no-op if reindexing worked):
        InitBlockIndex(chainparams);
    }

    // hardcoded $DATADIR/bootstrap.dat
    boost::filesystem::path pathBootstrap = GetDataDir() / "bootstrap.dat";
    if (boost::filesystem::exists(pathBootstrap)) {
        FILE *file = fopen(pathBootstrap.string().c_str(), "rb");
        if (file) {
            boost::filesystem::path pathBootstrapOld = GetDataDir() / "bootstrap.dat.old";
            LogPrintf("Importing bootstrap.dat...\n");
            LoadExternalBlockFile(chainparams, file);
            RenameOver(pathBootstrap, pathBootstrapOld);
        } else {
            LogPrintf("Warning: Could not open bootstrap file %s\n", pathBootstrap.string());
        }
    }

    // -loadblock=
    BOOST_FOREACH(const boost::filesystem::path& path, vImportFiles) {
        FILE *file = fopen(path.string().c_str(), "rb");
        if (file) {
            LogPrintf("Importing blocks file %s...\n", path.string());
            LoadExternalBlockFile(chainparams, file);
        } else {
            LogPrintf("Warning: Could not open blocks file %s\n", path.string());
        }
    }

    // scan for better chains in the block chain database, that are not yet connected in the active best chain
    CValidationState state;
    if (!ActivateBestChain(state, chainparams)) {
        LogPrintf("Failed to connect best block");
        StartShutdown();
    }

    if (GetBoolArg("-stopafterblockimport", DEFAULT_STOPAFTERBLOCKIMPORT)) {
        LogPrintf("Stopping after block import\n");
        StartShutdown();
    }
    } // End scope of CImportingNow
    LoadMempool();
    fDumpMempoolLater = !fRequestShutdown;
}

/** Sanity checks
 *  Ensure that Bitcoin is running in a usable environment with all
 *  necessary library support.
 */
bool InitSanityCheck(void)
{
    if(!ECC_InitSanityCheck()) {
        InitError("Elliptic curve cryptography sanity check failure. Aborting.");
        return false;
    }

    if (!glibc_sanity_test() || !glibcxx_sanity_test())
        return false;

    if (!Random_SanityCheck()) {
        InitError("OS cryptographic RNG sanity check failure. Aborting.");
        return false;
    }

    return true;
}

bool AppInitServers(boost::thread_group& threadGroup)
{
    RPCServer::OnStarted(&OnRPCStarted);
    RPCServer::OnStopped(&OnRPCStopped);
    RPCServer::OnPreCommand(&OnRPCPreCommand);
    if (!InitHTTPServer())
        return false;
    if (!StartRPC())
        return false;
    if (!StartHTTPRPC())
        return false;
    if (GetBoolArg("-rest", DEFAULT_REST_ENABLE) && !StartREST())
        return false;
    if (!StartHTTPServer())
        return false;
    return true;
}

// Parameter interaction based on rules
void InitParameterInteraction()
{
    // when specifying an explicit binding address, you want to listen on it
    // even when -connect or -proxy is specified
    if (IsArgSet("-bind")) {
        if (SoftSetBoolArg("-listen", true))
            LogPrintf("%s: parameter interaction: -bind set -> setting -listen=1\n", __func__);
    }
    if (IsArgSet("-whitebind")) {
        if (SoftSetBoolArg("-listen", true))
            LogPrintf("%s: parameter interaction: -whitebind set -> setting -listen=1\n", __func__);
    }

    if (mapMultiArgs.count("-connect") && mapMultiArgs.at("-connect").size() > 0) {
        // when only connecting to trusted nodes, do not seed via DNS, or listen by default
        if (SoftSetBoolArg("-dnsseed", false))
            LogPrintf("%s: parameter interaction: -connect set -> setting -dnsseed=0\n", __func__);
        if (SoftSetBoolArg("-listen", false))
            LogPrintf("%s: parameter interaction: -connect set -> setting -listen=0\n", __func__);
    }

    if (IsArgSet("-proxy")) {
        // to protect privacy, do not listen by default if a default proxy server is specified
        if (SoftSetBoolArg("-listen", false))
            LogPrintf("%s: parameter interaction: -proxy set -> setting -listen=0\n", __func__);
        // to protect privacy, do not use UPNP when a proxy is set. The user may still specify -listen=1
        // to listen locally, so don't rely on this happening through -listen below.
        if (SoftSetBoolArg("-upnp", false))
            LogPrintf("%s: parameter interaction: -proxy set -> setting -upnp=0\n", __func__);
        // to protect privacy, do not discover addresses by default
        if (SoftSetBoolArg("-discover", false))
            LogPrintf("%s: parameter interaction: -proxy set -> setting -discover=0\n", __func__);
    }

    if (!GetBoolArg("-listen", DEFAULT_LISTEN)) {
        // do not map ports or try to retrieve public IP when not listening (pointless)
        if (SoftSetBoolArg("-upnp", false))
            LogPrintf("%s: parameter interaction: -listen=0 -> setting -upnp=0\n", __func__);
        if (SoftSetBoolArg("-discover", false))
            LogPrintf("%s: parameter interaction: -listen=0 -> setting -discover=0\n", __func__);
        if (SoftSetBoolArg("-listenonion", false))
            LogPrintf("%s: parameter interaction: -listen=0 -> setting -listenonion=0\n", __func__);
    }

    if (IsArgSet("-externalip")) {
        // if an explicit public IP is specified, do not try to find others
        if (SoftSetBoolArg("-discover", false))
            LogPrintf("%s: parameter interaction: -externalip set -> setting -discover=0\n", __func__);
    }

    // disable whitelistrelay in blocksonly mode
    if (GetBoolArg("-blocksonly", DEFAULT_BLOCKSONLY)) {
        if (SoftSetBoolArg("-whitelistrelay", false))
            LogPrintf("%s: parameter interaction: -blocksonly=1 -> setting -whitelistrelay=0\n", __func__);
    }

    // Forcing relay from whitelisted hosts implies we will accept relays from them in the first place.
    if (GetBoolArg("-whitelistforcerelay", DEFAULT_WHITELISTFORCERELAY)) {
        if (SoftSetBoolArg("-whitelistrelay", true))
            LogPrintf("%s: parameter interaction: -whitelistforcerelay=1 -> setting -whitelistrelay=1\n", __func__);
    }
}

static std::string ResolveErrMsg(const char * const optname, const std::string& strBind)
{
    return strprintf(_("Cannot resolve -%s address: '%s'"), optname, strBind);
}

void InitLogging()
{
    fPrintToConsole = GetBoolArg("-printtoconsole", false);
    fLogTimestamps = GetBoolArg("-logtimestamps", DEFAULT_LOGTIMESTAMPS);
    fLogTimeMicros = GetBoolArg("-logtimemicros", DEFAULT_LOGTIMEMICROS);
    fLogIPs = GetBoolArg("-logips", DEFAULT_LOGIPS);

    LogPrintf("\n\n\n\n\n\n\n\n\n\n\n\n\n\n\n\n\n\n\n\n");
    LogPrintf("Huntercoin version %s\n", FormatFullVersion());
}

namespace { // Variables internal to initialization process only

ServiceFlags nRelevantServices = NODE_NETWORK;
int nMaxConnections;
int nUserMaxConnections;
int nFD;
ServiceFlags nLocalServices = NODE_NETWORK;

}

[[noreturn]] static void new_handler_terminate()
{
    // Rather than throwing std::bad-alloc if allocation fails, terminate
    // immediately to (try to) avoid chain corruption.
    // Since LogPrintf may itself allocate memory, set the handler directly
    // to terminate first.
    std::set_new_handler(std::terminate);
    LogPrintf("Error: Out of memory. Terminating.\n");

    // The log was successful, terminate now.
    std::terminate();
};

bool AppInitBasicSetup()
{
    // ********************************************************* Step 1: setup
#ifdef _MSC_VER
    // Turn off Microsoft heap dump noise
    _CrtSetReportMode(_CRT_WARN, _CRTDBG_MODE_FILE);
    _CrtSetReportFile(_CRT_WARN, CreateFileA("NUL", GENERIC_WRITE, 0, NULL, OPEN_EXISTING, 0, 0));
#endif
#if _MSC_VER >= 1400
    // Disable confusing "helpful" text message on abort, Ctrl-C
    _set_abort_behavior(0, _WRITE_ABORT_MSG | _CALL_REPORTFAULT);
#endif
#ifdef WIN32
    // Enable Data Execution Prevention (DEP)
    // Minimum supported OS versions: WinXP SP3, WinVista >= SP1, Win Server 2008
    // A failure is non-critical and needs no further attention!
#ifndef PROCESS_DEP_ENABLE
    // We define this here, because GCCs winbase.h limits this to _WIN32_WINNT >= 0x0601 (Windows 7),
    // which is not correct. Can be removed, when GCCs winbase.h is fixed!
#define PROCESS_DEP_ENABLE 0x00000001
#endif
    typedef BOOL (WINAPI *PSETPROCDEPPOL)(DWORD);
    PSETPROCDEPPOL setProcDEPPol = (PSETPROCDEPPOL)GetProcAddress(GetModuleHandleA("Kernel32.dll"), "SetProcessDEPPolicy");
    if (setProcDEPPol != NULL) setProcDEPPol(PROCESS_DEP_ENABLE);
#endif

    if (!SetupNetworking())
        return InitError("Initializing networking failed");

#ifndef WIN32
    if (!GetBoolArg("-sysperms", false)) {
        umask(077);
    }

    // Clean shutdown on SIGTERM
    struct sigaction sa;
    sa.sa_handler = HandleSIGTERM;
    sigemptyset(&sa.sa_mask);
    sa.sa_flags = 0;
    sigaction(SIGTERM, &sa, NULL);
    sigaction(SIGINT, &sa, NULL);

    // Reopen debug.log on SIGHUP
    struct sigaction sa_hup;
    sa_hup.sa_handler = HandleSIGHUP;
    sigemptyset(&sa_hup.sa_mask);
    sa_hup.sa_flags = 0;
    sigaction(SIGHUP, &sa_hup, NULL);

    // Ignore SIGPIPE, otherwise it will bring the daemon down if the client closes unexpectedly
    signal(SIGPIPE, SIG_IGN);
#endif

    std::set_new_handler(new_handler_terminate);

    return true;
}

bool AppInitParameterInteraction()
{
    const CChainParams& chainparams = Params();
    // ********************************************************* Step 2: parameter interactions

    // also see: InitParameterInteraction()

    // if using block pruning, then disallow txindex
    if (GetArg("-prune", 0)) {
        if (GetBoolArg("-txindex", DEFAULT_TXINDEX))
            return InitError(_("Prune mode is incompatible with -txindex."));
    }

    // Make sure enough file descriptors are available
    int nBind = std::max(
                (mapMultiArgs.count("-bind") ? mapMultiArgs.at("-bind").size() : 0) +
                (mapMultiArgs.count("-whitebind") ? mapMultiArgs.at("-whitebind").size() : 0), size_t(1));
    nUserMaxConnections = GetArg("-maxconnections", DEFAULT_MAX_PEER_CONNECTIONS);
    nMaxConnections = std::max(nUserMaxConnections, 0);

    // Trim requested connection counts, to fit into system limitations
    nMaxConnections = std::max(std::min(nMaxConnections, (int)(FD_SETSIZE - nBind - MIN_CORE_FILEDESCRIPTORS - MAX_ADDNODE_CONNECTIONS)), 0);
    nFD = RaiseFileDescriptorLimit(nMaxConnections + MIN_CORE_FILEDESCRIPTORS + MAX_ADDNODE_CONNECTIONS);
    if (nFD < MIN_CORE_FILEDESCRIPTORS)
        return InitError(_("Not enough file descriptors available."));
    nMaxConnections = std::min(nFD - MIN_CORE_FILEDESCRIPTORS - MAX_ADDNODE_CONNECTIONS, nMaxConnections);

    if (nMaxConnections < nUserMaxConnections)
        InitWarning(strprintf(_("Reducing -maxconnections from %d to %d, because of system limitations."), nUserMaxConnections, nMaxConnections));

    // ********************************************************* Step 3: parameter-to-internal-flags

    fDebug = mapMultiArgs.count("-debug");
    // Special-case: if -debug=0/-nodebug is set, turn off debugging messages
    if (fDebug) {
        const std::vector<std::string>& categories = mapMultiArgs.at("-debug");
        if (GetBoolArg("-nodebug", false) || find(categories.begin(), categories.end(), std::string("0")) != categories.end())
            fDebug = false;
    }

    // Check for -debugnet
    if (GetBoolArg("-debugnet", false))
        InitWarning(_("Unsupported argument -debugnet ignored, use -debug=net."));
    // Check for -socks - as this is a privacy risk to continue, exit here
    if (IsArgSet("-socks"))
        return InitError(_("Unsupported argument -socks found. Setting SOCKS version isn't possible anymore, only SOCKS5 proxies are supported."));
    // Check for -tor - as this is a privacy risk to continue, exit here
    if (GetBoolArg("-tor", false))
        return InitError(_("Unsupported argument -tor found, use -onion."));

    if (GetBoolArg("-benchmark", false))
        InitWarning(_("Unsupported argument -benchmark ignored, use -debug=bench."));

    if (GetBoolArg("-whitelistalwaysrelay", false))
        InitWarning(_("Unsupported argument -whitelistalwaysrelay ignored, use -whitelistrelay and/or -whitelistforcerelay."));

    if (IsArgSet("-blockminsize"))
        InitWarning("Unsupported argument -blockminsize ignored.");

    // Checkmempool and checkblockindex default to true in regtest mode
    int ratio = std::min<int>(std::max<int>(GetArg("-checkmempool", chainparams.DefaultConsistencyChecks() ? 1 : 0), 0), 1000000);
    if (ratio != 0) {
        mempool.setSanityCheck(1.0 / ratio);
    }
    fCheckBlockIndex = GetBoolArg("-checkblockindex", chainparams.DefaultConsistencyChecks());
    fCheckpointsEnabled = GetBoolArg("-checkpoints", DEFAULT_CHECKPOINTS_ENABLED);

    hashAssumeValid = uint256S(GetArg("-assumevalid", chainparams.GetConsensus().defaultAssumeValid.GetHex()));
    if (!hashAssumeValid.IsNull())
        LogPrintf("Assuming ancestors of block %s have valid signatures.\n", hashAssumeValid.GetHex());
    else
        LogPrintf("Validating signatures for all blocks.\n");

    // mempool limits
    int64_t nMempoolSizeMax = GetArg("-maxmempool", DEFAULT_MAX_MEMPOOL_SIZE) * 1000000;
    int64_t nMempoolSizeMin = GetArg("-limitdescendantsize", DEFAULT_DESCENDANT_SIZE_LIMIT) * 1000 * 40;
    if (nMempoolSizeMax < 0 || nMempoolSizeMax < nMempoolSizeMin)
        return InitError(strprintf(_("-maxmempool must be at least %d MB"), std::ceil(nMempoolSizeMin / 1000000.0)));
    // incremental relay fee sets the minimum feerate increase necessary for BIP 125 replacement in the mempool
    // and the amount the mempool min fee increases above the feerate of txs evicted due to mempool limiting.
    if (IsArgSet("-incrementalrelayfee"))
    {
        CAmount n = 0;
        if (!ParseMoney(GetArg("-incrementalrelayfee", ""), n))
            return InitError(AmountErrMsg("incrementalrelayfee", GetArg("-incrementalrelayfee", "")));
        incrementalRelayFee = CFeeRate(n);
    }

    // -par=0 means autodetect, but nScriptCheckThreads==0 means no concurrency
    nScriptCheckThreads = GetArg("-par", DEFAULT_SCRIPTCHECK_THREADS);
    if (nScriptCheckThreads <= 0)
        nScriptCheckThreads += GetNumCores();
    if (nScriptCheckThreads <= 1)
        nScriptCheckThreads = 0;
    else if (nScriptCheckThreads > MAX_SCRIPTCHECK_THREADS)
        nScriptCheckThreads = MAX_SCRIPTCHECK_THREADS;

    // block pruning; get the amount of disk space (in MiB) to allot for block & undo files
    int64_t nPruneArg = GetArg("-prune", 0);
    if (nPruneArg < 0) {
        return InitError(_("Prune cannot be configured with a negative value."));
    }
    nPruneTarget = (uint64_t) nPruneArg * 1024 * 1024;
    if (nPruneArg == 1) {  // manual pruning: -prune=1
        LogPrintf("Block pruning enabled.  Use RPC call pruneblockchain(height) to manually prune block and undo files.\n");
        nPruneTarget = std::numeric_limits<uint64_t>::max();
        fPruneMode = true;
    } else if (nPruneTarget) {
        if (nPruneTarget < MIN_DISK_SPACE_FOR_BLOCK_FILES) {
            return InitError(strprintf(_("Prune configured below the minimum of %d MiB.  Please use a higher number."), MIN_DISK_SPACE_FOR_BLOCK_FILES / 1024 / 1024));
        }
        LogPrintf("Prune configured to target %uMiB on disk for block and undo files.\n", nPruneTarget / 1024 / 1024);
        fPruneMode = true;
    }

    RegisterAllCoreRPCCommands(tableRPC);
#ifdef ENABLE_WALLET
    RegisterWalletRPCCommands(tableRPC);
#endif

    nConnectTimeout = GetArg("-timeout", DEFAULT_CONNECT_TIMEOUT);
    if (nConnectTimeout <= 0)
        nConnectTimeout = DEFAULT_CONNECT_TIMEOUT;

    // Fee-per-kilobyte amount required for mempool acceptance and relay
    // If you are mining, be careful setting this:
    // if you set it to zero then
    // a transaction spammer can cheaply fill blocks using
    // 0-fee transactions. It should be set above the real
    // cost to you of processing a transaction.
    if (IsArgSet("-minrelaytxfee"))
    {
        CAmount n = 0;
        if (!ParseMoney(GetArg("-minrelaytxfee", ""), n)) {
            return InitError(AmountErrMsg("minrelaytxfee", GetArg("-minrelaytxfee", "")));
        }
        // High fee check is done afterward in CWallet::ParameterInteraction()
        ::minRelayTxFee = CFeeRate(n);
    } else if (incrementalRelayFee > ::minRelayTxFee) {
        // Allow only setting incrementalRelayFee to control both
        ::minRelayTxFee = incrementalRelayFee;
        LogPrintf("Increasing minrelaytxfee to %s to match incrementalrelayfee\n",::minRelayTxFee.ToString());
    }

    // Sanity check argument for min fee for including tx in block
    // TODO: Harmonize which arguments need sanity checking and where that happens
    if (IsArgSet("-blockmintxfee"))
    {
        CAmount n = 0;
        if (!ParseMoney(GetArg("-blockmintxfee", ""), n))
            return InitError(AmountErrMsg("blockmintxfee", GetArg("-blockmintxfee", "")));
    }

    // Feerate used to define dust.  Shouldn't be changed lightly as old
    // implementations may inadvertently create non-standard transactions
    if (IsArgSet("-dustrelayfee"))
    {
        CAmount n = 0;
        if (!ParseMoney(GetArg("-dustrelayfee", ""), n) || 0 == n)
            return InitError(AmountErrMsg("dustrelayfee", GetArg("-dustrelayfee", "")));
        dustRelayFee = CFeeRate(n);
    }

    fRequireStandard = !GetBoolArg("-acceptnonstdtxn", !chainparams.RequireStandard());
    if (chainparams.RequireStandard() && !fRequireStandard)
        return InitError(strprintf("acceptnonstdtxn is not currently supported for %s chain", chainparams.NetworkIDString()));
    nBytesPerSigOp = GetArg("-bytespersigop", nBytesPerSigOp);

#ifdef ENABLE_WALLET
    if (!CWallet::ParameterInteraction())
        return false;
#endif

    fIsBareMultisigStd = GetBoolArg("-permitbaremultisig", DEFAULT_PERMIT_BAREMULTISIG);
    fAcceptDatacarrier = GetBoolArg("-datacarrier", DEFAULT_ACCEPT_DATACARRIER);
    nMaxDatacarrierBytes = GetArg("-datacarriersize", nMaxDatacarrierBytes);

    // Option to startup with mocktime set (used for regression testing):
    SetMockTime(GetArg("-mocktime", 0)); // SetMockTime(0) is a no-op

    if (GetBoolArg("-peerbloomfilters", DEFAULT_PEERBLOOMFILTERS))
        nLocalServices = ServiceFlags(nLocalServices | NODE_BLOOM);

    if (GetArg("-rpcserialversion", DEFAULT_RPC_SERIALIZE_VERSION) < 0)
        return InitError("rpcserialversion must be non-negative.");

    if (GetArg("-rpcserialversion", DEFAULT_RPC_SERIALIZE_VERSION) > 1)
        return InitError("unknown rpcserialversion requested.");

    nMaxTipAge = GetArg("-maxtipage", DEFAULT_MAX_TIP_AGE);

    fEnableReplacement = GetBoolArg("-mempoolreplacement", DEFAULT_ENABLE_REPLACEMENT);
    if ((!fEnableReplacement) && IsArgSet("-mempoolreplacement")) {
        // Minimal effort at forwards compatibility
        std::string strReplacementModeList = GetArg("-mempoolreplacement", "");  // default is impossible
        std::vector<std::string> vstrReplacementModes;
        boost::split(vstrReplacementModes, strReplacementModeList, boost::is_any_of(","));
        fEnableReplacement = (std::find(vstrReplacementModes.begin(), vstrReplacementModes.end(), "fee") != vstrReplacementModes.end());
    }

    if (mapMultiArgs.count("-bip9params")) {
        // Allow overriding BIP9 parameters for testing
        if (!chainparams.MineBlocksOnDemand()) {
            return InitError("BIP9 parameters may only be overridden on regtest.");
        }
        const std::vector<std::string>& deployments = mapMultiArgs.at("-bip9params");
        for (auto i : deployments) {
            std::vector<std::string> vDeploymentParams;
            boost::split(vDeploymentParams, i, boost::is_any_of(":"));
            if (vDeploymentParams.size() != 3) {
                return InitError("BIP9 parameters malformed, expecting deployment:start:end");
            }
            int64_t nStartTime, nTimeout;
            if (!ParseInt64(vDeploymentParams[1], &nStartTime)) {
                return InitError(strprintf("Invalid nStartTime (%s)", vDeploymentParams[1]));
            }
            if (!ParseInt64(vDeploymentParams[2], &nTimeout)) {
                return InitError(strprintf("Invalid nTimeout (%s)", vDeploymentParams[2]));
            }
            bool found = false;
            for (int j=0; j<(int)Consensus::MAX_VERSION_BITS_DEPLOYMENTS; ++j)
            {
                if (vDeploymentParams[0].compare(VersionBitsDeploymentInfo[j].name) == 0) {
                    UpdateRegtestBIP9Parameters(Consensus::DeploymentPos(j), nStartTime, nTimeout);
                    found = true;
                    LogPrintf("Setting BIP9 activation parameters for %s to start=%ld, timeout=%ld\n", vDeploymentParams[0], nStartTime, nTimeout);
                    break;
                }
            }
            if (!found) {
                return InitError(strprintf("Invalid deployment (%s)", vDeploymentParams[0]));
            }
        }
    }
    return true;
}

static bool LockDataDirectory(bool probeOnly)
{
    std::string strDataDir = GetDataDir().string();

    // Make sure only a single Bitcoin process is using the data directory.
    boost::filesystem::path pathLockFile = GetDataDir() / ".lock";
    FILE* file = fopen(pathLockFile.string().c_str(), "a"); // empty lock file; created if it doesn't exist.
    if (file) fclose(file);

    try {
        static boost::interprocess::file_lock lock(pathLockFile.string().c_str());
        if (!lock.try_lock()) {
            return InitError(strprintf(_("Cannot obtain a lock on data directory %s. %s is probably already running."), strDataDir, _(PACKAGE_NAME)));
        }
        if (probeOnly) {
            lock.unlock();
        }
    } catch(const boost::interprocess::interprocess_exception& e) {
        return InitError(strprintf(_("Cannot obtain a lock on data directory %s. %s is probably already running.") + " %s.", strDataDir, _(PACKAGE_NAME), e.what()));
    }
    return true;
}

bool AppInitSanityChecks()
{
    // ********************************************************* Step 4: sanity checks

    // Initialize elliptic curve code
    ECC_Start();
    globalVerifyHandle.reset(new ECCVerifyHandle());

    // Sanity check
    if (!InitSanityCheck())
        return InitError(strprintf(_("Initialization sanity check failed. %s is shutting down."), _(PACKAGE_NAME)));

    // Probe the data directory lock to give an early error message, if possible
    return LockDataDirectory(true);
}

bool AppInitMain(boost::thread_group& threadGroup, CScheduler& scheduler)
{
    const CChainParams& chainparams = Params();
    // ********************************************************* Step 4a: application initialization
    // After daemonization get the data directory lock again and hold on to it until exit
    // This creates a slight window for a race condition to happen, however this condition is harmless: it
    // will at most make us exit without printing a message to console.
    if (!LockDataDirectory(false)) {
        // Detailed error printed inside LockDataDirectory
        return false;
    }

#ifndef WIN32
    CreatePidFile(GetPidFile(), getpid());
#endif
    if (GetBoolArg("-shrinkdebugfile", !fDebug)) {
        // Do this first since it both loads a bunch of debug.log into memory,
        // and because this needs to happen before any other debug.log printing
        ShrinkDebugFile();
    }

    if (fPrintToDebugLog)
        OpenDebugLog();

    if (!fLogTimestamps)
        LogPrintf("Startup time: %s\n", DateTimeStrFormat("%Y-%m-%d %H:%M:%S", GetTime()));
    LogPrintf("Default data directory %s\n", GetDefaultDataDir().string());
    LogPrintf("Using data directory %s\n", GetDataDir().string());
    LogPrintf("Using config file %s\n", GetConfigFile(GetArg("-conf", BITCOIN_CONF_FILENAME)).string());
    LogPrintf("Using at most %i automatic connections (%i file descriptors available)\n", nMaxConnections, nFD);

    InitSignatureCache();

    LogPrintf("Using %u threads for script verification\n", nScriptCheckThreads);
    if (nScriptCheckThreads) {
        for (int i=0; i<nScriptCheckThreads-1; i++)
            threadGroup.create_thread(&ThreadScriptCheck);
    }

    // Start the lightweight task scheduler thread
    CScheduler::Function serviceLoop = boost::bind(&CScheduler::serviceQueue, &scheduler);
    threadGroup.create_thread(boost::bind(&TraceThread<CScheduler::Function>, "scheduler", serviceLoop));

    /* Start the RPC server already.  It will be started in "warmup" mode
     * and not really process calls already (but it will signify connections
     * that the server is there and will be ready later).  Warmup mode will
     * be disabled when initialisation is finished.
     */
    if (GetBoolArg("-server", false))
    {
        uiInterface.InitMessage.connect(SetRPCWarmupStatus);
        if (!AppInitServers(threadGroup))
            return InitError(_("Unable to start HTTP server. See debug log for details."));
    }

    int64_t nStart;

    // ********************************************************* Step 5: verify wallet database integrity
#ifdef ENABLE_WALLET
    if (!CWallet::Verify())
        return false;
#endif
    // ********************************************************* Step 6: network initialization
    // Note that we absolutely cannot open any actual connections
    // until the very end ("start node") as the UTXO/block state
    // is not yet setup and may end up being set up twice if we
    // need to reindex later.

    assert(!g_connman);
    g_connman = std::unique_ptr<CConnman>(new CConnman(GetRand(std::numeric_limits<uint64_t>::max()), GetRand(std::numeric_limits<uint64_t>::max())));
    CConnman& connman = *g_connman;

    peerLogic.reset(new PeerLogicValidation(&connman));
    RegisterValidationInterface(peerLogic.get());
    RegisterNodeSignals(GetNodeSignals());

    // sanitize comments per BIP-0014, format user agent and check total size
    std::vector<std::string> uacomments;
    if (mapMultiArgs.count("-uacomment")) {
        BOOST_FOREACH(std::string cmt, mapMultiArgs.at("-uacomment"))
        {
            if (cmt != SanitizeString(cmt, SAFE_CHARS_UA_COMMENT))
                return InitError(strprintf(_("User Agent comment (%s) contains unsafe characters."), cmt));
            uacomments.push_back(cmt);
        }
    }
    strSubVersion = FormatSubVersion(CLIENT_NAME, CLIENT_VERSION, uacomments);
    if (strSubVersion.size() > MAX_SUBVERSION_LENGTH) {
        return InitError(strprintf(_("Total length of network version string (%i) exceeds maximum length (%i). Reduce the number or size of uacomments."),
            strSubVersion.size(), MAX_SUBVERSION_LENGTH));
    }

    if (mapMultiArgs.count("-onlynet")) {
        std::set<enum Network> nets;
        BOOST_FOREACH(const std::string& snet, mapMultiArgs.at("-onlynet")) {
            enum Network net = ParseNetwork(snet);
            if (net == NET_UNROUTABLE)
                return InitError(strprintf(_("Unknown network specified in -onlynet: '%s'"), snet));
            nets.insert(net);
        }
        for (int n = 0; n < NET_MAX; n++) {
            enum Network net = (enum Network)n;
            if (!nets.count(net))
                SetLimited(net);
        }
    }

    if (mapMultiArgs.count("-whitelist")) {
        BOOST_FOREACH(const std::string& net, mapMultiArgs.at("-whitelist")) {
            CSubNet subnet;
            LookupSubNet(net.c_str(), subnet);
            if (!subnet.IsValid())
                return InitError(strprintf(_("Invalid netmask specified in -whitelist: '%s'"), net));
            connman.AddWhitelistedRange(subnet);
        }
    }

    // Check for host lookup allowed before parsing any network related parameters
    fNameLookup = GetBoolArg("-dns", DEFAULT_NAME_LOOKUP);

    bool proxyRandomize = GetBoolArg("-proxyrandomize", DEFAULT_PROXYRANDOMIZE);
    // -proxy sets a proxy for all outgoing network traffic
    // -noproxy (or -proxy=0) as well as the empty string can be used to not set a proxy, this is the default
    std::string proxyArg = GetArg("-proxy", "");
    SetLimited(NET_TOR);
    if (proxyArg != "" && proxyArg != "0") {
        CService proxyAddr;
        if (!Lookup(proxyArg.c_str(), proxyAddr, 9050, fNameLookup)) {
            return InitError(strprintf(_("Invalid -proxy address or hostname: '%s'"), proxyArg));
        }

        proxyType addrProxy = proxyType(proxyAddr, proxyRandomize);
        if (!addrProxy.IsValid())
            return InitError(strprintf(_("Invalid -proxy address or hostname: '%s'"), proxyArg));

        SetProxy(NET_IPV4, addrProxy);
        SetProxy(NET_IPV6, addrProxy);
        SetProxy(NET_TOR, addrProxy);
        SetNameProxy(addrProxy);
        SetLimited(NET_TOR, false); // by default, -proxy sets onion as reachable, unless -noonion later
    }

    // -onion can be used to set only a proxy for .onion, or override normal proxy for .onion addresses
    // -noonion (or -onion=0) disables connecting to .onion entirely
    // An empty string is used to not override the onion proxy (in which case it defaults to -proxy set above, or none)
    std::string onionArg = GetArg("-onion", "");
    if (onionArg != "") {
        if (onionArg == "0") { // Handle -noonion/-onion=0
            SetLimited(NET_TOR); // set onions as unreachable
        } else {
            CService onionProxy;
            if (!Lookup(onionArg.c_str(), onionProxy, 9050, fNameLookup)) {
                return InitError(strprintf(_("Invalid -onion address or hostname: '%s'"), onionArg));
            }
            proxyType addrOnion = proxyType(onionProxy, proxyRandomize);
            if (!addrOnion.IsValid())
                return InitError(strprintf(_("Invalid -onion address or hostname: '%s'"), onionArg));
            SetProxy(NET_TOR, addrOnion);
            SetLimited(NET_TOR, false);
        }
    }

    // see Step 2: parameter interactions for more information about these
    fListen = GetBoolArg("-listen", DEFAULT_LISTEN);
    fDiscover = GetBoolArg("-discover", true);
    fRelayTxes = !GetBoolArg("-blocksonly", DEFAULT_BLOCKSONLY);

    if (fListen) {
        bool fBound = false;
        if (mapMultiArgs.count("-bind")) {
            BOOST_FOREACH(const std::string& strBind, mapMultiArgs.at("-bind")) {
                CService addrBind;
                if (!Lookup(strBind.c_str(), addrBind, GetListenPort(), false))
                    return InitError(ResolveErrMsg("bind", strBind));
                fBound |= Bind(connman, addrBind, (BF_EXPLICIT | BF_REPORT_ERROR));
            }
        }
        if (mapMultiArgs.count("-whitebind")) {
            BOOST_FOREACH(const std::string& strBind, mapMultiArgs.at("-whitebind")) {
                CService addrBind;
                if (!Lookup(strBind.c_str(), addrBind, 0, false))
                    return InitError(ResolveErrMsg("whitebind", strBind));
                if (addrBind.GetPort() == 0)
                    return InitError(strprintf(_("Need to specify a port with -whitebind: '%s'"), strBind));
                fBound |= Bind(connman, addrBind, (BF_EXPLICIT | BF_REPORT_ERROR | BF_WHITELIST));
            }
        }
        if (!mapMultiArgs.count("-bind") && !mapMultiArgs.count("-whitebind")) {
            struct in_addr inaddr_any;
            inaddr_any.s_addr = INADDR_ANY;
            fBound |= Bind(connman, CService(in6addr_any, GetListenPort()), BF_NONE);
            fBound |= Bind(connman, CService(inaddr_any, GetListenPort()), !fBound ? BF_REPORT_ERROR : BF_NONE);
        }
        if (!fBound)
            return InitError(_("Failed to listen on any port. Use -listen=0 if you want this."));
    }

    if (mapMultiArgs.count("-externalip")) {
        BOOST_FOREACH(const std::string& strAddr, mapMultiArgs.at("-externalip")) {
            CService addrLocal;
            if (Lookup(strAddr.c_str(), addrLocal, GetListenPort(), fNameLookup) && addrLocal.IsValid())
                AddLocal(addrLocal, LOCAL_MANUAL);
            else
                return InitError(ResolveErrMsg("externalip", strAddr));
        }
    }

    if (mapMultiArgs.count("-seednode")) {
        BOOST_FOREACH(const std::string& strDest, mapMultiArgs.at("-seednode"))
            connman.AddOneShot(strDest);
    }

#if ENABLE_ZMQ
    pzmqNotificationInterface = CZMQNotificationInterface::Create();

    if (pzmqNotificationInterface) {
        RegisterValidationInterface(pzmqNotificationInterface);
    }
#endif
    uint64_t nMaxOutboundLimit = 0; //unlimited unless -maxuploadtarget is set
    uint64_t nMaxOutboundTimeframe = MAX_UPLOAD_TIMEFRAME;

    if (IsArgSet("-maxuploadtarget")) {
        nMaxOutboundLimit = GetArg("-maxuploadtarget", DEFAULT_MAX_UPLOAD_TARGET)*1024*1024;
    }

    // ********************************************************* Step 7: load block chain

    fReindex = GetBoolArg("-reindex", false);
    bool fReindexChainState = GetBoolArg("-reindex-chainstate", false);

    boost::filesystem::create_directories(GetDataDir() / "blocks");

    // cache size calculations
    int64_t nTotalCache = (GetArg("-dbcache", nDefaultDbCache) << 20);
    nTotalCache = std::max(nTotalCache, nMinDbCache << 20); // total cache cannot be less than nMinDbCache
    nTotalCache = std::min(nTotalCache, nMaxDbCache << 20); // total cache cannot be greater than nMaxDbcache
    int64_t nBlockTreeDBCache = nTotalCache / 8;
    nBlockTreeDBCache = std::min(nBlockTreeDBCache, (GetBoolArg("-txindex", DEFAULT_TXINDEX) ? nMaxBlockDBAndTxIndexCache : nMaxBlockDBCache) << 20);
    nTotalCache -= nBlockTreeDBCache;
    int64_t nCoinDBCache = std::min(nTotalCache / 2, (nTotalCache / 4) + (1 << 23)); // use 25%-50% of the remainder for disk cache
    nCoinDBCache = std::min(nCoinDBCache, nMaxCoinsDBCache << 20); // cap total coins db cache
    nTotalCache -= nCoinDBCache;
    nCoinCacheUsage = nTotalCache; // the rest goes to in-memory cache
    int64_t nMempoolSizeMax = GetArg("-maxmempool", DEFAULT_MAX_MEMPOOL_SIZE) * 1000000;
    LogPrintf("Cache configuration:\n");
    LogPrintf("* Using %.1fMiB for block index database\n", nBlockTreeDBCache * (1.0 / 1024 / 1024));
    LogPrintf("* Using %.1fMiB for chain state database\n", nCoinDBCache * (1.0 / 1024 / 1024));
    LogPrintf("* Using %.1fMiB for in-memory UTXO set (plus up to %.1fMiB of unused mempool space)\n", nCoinCacheUsage * (1.0 / 1024 / 1024), nMempoolSizeMax * (1.0 / 1024 / 1024));

    bool fLoaded = false;
    while (!fLoaded) {
        bool fReset = fReindex;
        std::string strLoadError;

        uiInterface.InitMessage(_("Loading block index..."));

        nStart = GetTimeMillis();
        do {
            try {
                delete pgameDb;
                UnloadBlockIndex();
                delete pcoinsTip;
                delete pcoinsdbview;
                delete pcoinscatcher;
                delete pblocktree;

                pblocktree = new CBlockTreeDB(nBlockTreeDBCache, false, fReindex);
                pcoinsdbview = new CCoinsViewDB(nCoinDBCache, false, fReindex || fReindexChainState);
                pcoinscatcher = new CCoinsViewErrorCatcher(pcoinsdbview);
                pcoinsTip = new CCoinsViewCache(pcoinscatcher);
                pgameDb = new CGameDB(false, fReindex);

                if (fReindex) {
                    pblocktree->WriteReindexing(true);
                    //If we're reindexing in prune mode, wipe away unusable block files and all undo data files
                    if (fPruneMode)
                        CleanupBlockRevFiles();
                }

                if (!LoadBlockIndex(chainparams)) {
                    strLoadError = _("Error loading block database");
                    break;
                }

                // If the loaded chain has a wrong genesis, bail out immediately
                // (we're likely using a testnet datadir, or the other way around).
                if (!mapBlockIndex.empty() && mapBlockIndex.count(chainparams.GetConsensus().hashGenesisBlock) == 0)
                    return InitError(_("Incorrect or no genesis block found. Wrong datadir for network?"));

                // Initialize the block index (no-op if non-empty database was already loaded)
                if (!InitBlockIndex(chainparams)) {
                    strLoadError = _("Error initializing block database");
                    break;
                }

                // Check for changed -txindex state
                if (fTxIndex != GetBoolArg("-txindex", DEFAULT_TXINDEX)) {
                    strLoadError = _("You need to rebuild the database using -reindex-chainstate to change -txindex");
                    break;
                }
                // Check for changed -namehistory state
                if (fNameHistory != GetBoolArg("-namehistory", false)) {
                    strLoadError = _("You need to rebuild the database using -reindex to change -namehistory");
                    break;
                }

                // Check for changed -prune state.  What we are concerned about is a user who has pruned blocks
                // in the past, but is now trying to run unpruned.
                if (fHavePruned && !fPruneMode) {
                    strLoadError = _("You need to rebuild the database using -reindex to go back to unpruned mode.  This will redownload the entire blockchain");
                    break;
                }

                if (!fReindex && chainActive.Tip() != NULL) {
                    uiInterface.InitMessage(_("Rewinding blocks..."));
                    if (!RewindBlockIndex(chainparams)) {
                        strLoadError = _("Unable to rewind the database to a pre-fork state. You will need to redownload the blockchain");
                        break;
                    }
                }

                uiInterface.InitMessage(_("Verifying blocks..."));
                if (fHavePruned && GetArg("-checkblocks", DEFAULT_CHECKBLOCKS) > MIN_BLOCKS_TO_KEEP) {
                    LogPrintf("Prune: pruned datadir may not have more than %d blocks; only checking available blocks",
                        MIN_BLOCKS_TO_KEEP);
                }

                {
                    LOCK(cs_main);
                    CBlockIndex* tip = chainActive.Tip();
                    RPCNotifyBlockChange(true, tip);
                    if (tip && tip->nTime > GetAdjustedTime() + 2 * 60 * 60) {
                        strLoadError = _("The block database contains a block which appears to be from the future. "
                                "This may be due to your computer's date and time being set incorrectly. "
                                "Only rebuild the block database if you are sure that your computer's date and time are correct");
                        break;
                    }
                }

                if (!CVerifyDB().VerifyDB(chainparams, pcoinsdbview, GetArg("-checklevel", DEFAULT_CHECKLEVEL),
                              GetArg("-checkblocks", DEFAULT_CHECKBLOCKS))) {
                    strLoadError = _("Corrupted block database detected");
                    break;
                }
            } catch (const std::exception& e) {
                if (fDebug) LogPrintf("%s\n", e.what());
                strLoadError = _("Error opening block database");
                break;
            }

            fLoaded = true;
        } while(false);

        if (!fLoaded) {
            // first suggest a reindex
            if (!fReset) {
                bool fRet = uiInterface.ThreadSafeQuestion(
                    strLoadError + ".\n\n" + _("Do you want to rebuild the block database now?"),
                    strLoadError + ".\nPlease restart with -reindex or -reindex-chainstate to recover.",
                    "", CClientUIInterface::MSG_ERROR | CClientUIInterface::BTN_ABORT);
                if (fRet) {
                    fReindex = true;
                    fRequestShutdown = false;
                } else {
                    LogPrintf("Aborted block database rebuild. Exiting.\n");
                    return false;
                }
            } else {
                return InitError(strLoadError);
            }
        }
    }

    // As LoadBlockIndex can take several minutes, it's possible the user
    // requested to kill the GUI during the last operation. If so, exit.
    // As the program has not fully started yet, Shutdown() is possibly overkill.
    if (fRequestShutdown)
    {
        LogPrintf("Shutdown requested. Exiting.\n");
        return false;
    }
    LogPrintf(" block index %15dms\n", GetTimeMillis() - nStart);

    boost::filesystem::path est_path = GetDataDir() / FEE_ESTIMATES_FILENAME;
    CAutoFile est_filein(fopen(est_path.string().c_str(), "rb"), SER_DISK, CLIENT_VERSION);
    // Allowed to fail as this file IS missing on first startup.
    if (!est_filein.IsNull())
        mempool.ReadFeeEstimates(est_filein);
    fFeeEstimatesInitialized = true;

    // ********************************************************* Step 8: load wallet
#ifdef ENABLE_WALLET
    if (!CWallet::InitLoadWallet())
        return false;
#else
    LogPrintf("No wallet support compiled in!\n");
#endif

    // ********************************************************* Step 9: data directory maintenance

    // if pruning, unset the service bit and perform the initial blockstore prune
    // after any wallet rescanning has taken place.
    if (fPruneMode) {
        LogPrintf("Unsetting NODE_NETWORK on prune mode\n");
        nLocalServices = ServiceFlags(nLocalServices & ~NODE_NETWORK);
        if (!fReindex) {
            uiInterface.InitMessage(_("Pruning blockstore..."));
            PruneAndFlush();
        }
    }

    if (chainparams.GetConsensus().vDeployments[Consensus::DEPLOYMENT_SEGWIT].nTimeout != 0) {
        // Only advertise witness capabilities if they have a reasonable start time.
        // This allows us to have the code merged without a defined softfork, by setting its
        // end time to 0.
        // Note that setting NODE_WITNESS is never required: the only downside from not
        // doing so is that after activation, no upgraded nodes will fetch from you.
        nLocalServices = ServiceFlags(nLocalServices | NODE_WITNESS);
        // Only care about others providing witness capabilities if there is a softfork
        // defined.
        nRelevantServices = ServiceFlags(nRelevantServices | NODE_WITNESS);
    }

    // ********************************************************* Step 10: import blocks

    if (!CheckDiskSpace())
        return false;

    // Either install a handler to notify us when genesis activates, or set fHaveGenesis directly.
    // No locking, as this happens before any background thread is started.
    if (chainActive.Tip() == NULL) {
        uiInterface.NotifyBlockTip.connect(BlockNotifyGenesisWait);
    } else {
        fHaveGenesis = true;
    }

    if (IsArgSet("-blocknotify"))
        uiInterface.NotifyBlockTip.connect(BlockNotifyCallback);

    /* Connect handler for game_waitforchange notifications.  */
    uiInterface.NotifyBlockTip.connect(WaitForChangeCallback);

    std::vector<boost::filesystem::path> vImportFiles;
    if (mapMultiArgs.count("-loadblock"))
    {
        BOOST_FOREACH(const std::string& strFile, mapMultiArgs.at("-loadblock"))
            vImportFiles.push_back(strFile);
    }

    threadGroup.create_thread(boost::bind(&ThreadImport, vImportFiles));

    // Wait for genesis block to be processed
    {
        boost::unique_lock<boost::mutex> lock(cs_GenesisWait);
        while (!fHaveGenesis) {
            condvar_GenesisWait.wait(lock);
        }
        uiInterface.NotifyBlockTip.disconnect(BlockNotifyGenesisWait);
    }

    // ********************************************************* Step 11: start node

    //// debug print
    LogPrintf("mapBlockIndex.size() = %u\n",   mapBlockIndex.size());
    LogPrintf("nBestHeight = %d\n",                   chainActive.Height());
    if (GetBoolArg("-listenonion", DEFAULT_LISTEN_ONION))
        StartTorControl(threadGroup, scheduler);

    Discover(threadGroup);

    // Map ports with UPnP
    MapPort(GetBoolArg("-upnp", DEFAULT_UPNP));

    std::string strNodeError;
    CConnman::Options connOptions;
    connOptions.nLocalServices = nLocalServices;
    connOptions.nRelevantServices = nRelevantServices;
    connOptions.nMaxConnections = nMaxConnections;
    connOptions.nMaxOutbound = std::min(MAX_OUTBOUND_CONNECTIONS, connOptions.nMaxConnections);
    connOptions.nMaxAddnode = MAX_ADDNODE_CONNECTIONS;
    connOptions.nMaxFeeler = 1;
    connOptions.nBestHeight = chainActive.Height();
    connOptions.uiInterface = &uiInterface;
    connOptions.nSendBufferMaxSize = 1000*GetArg("-maxsendbuffer", DEFAULT_MAXSENDBUFFER);
    connOptions.nReceiveFloodSize = 1000*GetArg("-maxreceivebuffer", DEFAULT_MAXRECEIVEBUFFER);

    connOptions.nMaxOutboundTimeframe = nMaxOutboundTimeframe;
    connOptions.nMaxOutboundLimit = nMaxOutboundLimit;

    if (!connman.Start(scheduler, strNodeError, connOptions))
        return InitError(strNodeError);

    // ********************************************************* Step 12: finished

    SetRPCWarmupFinished();
    uiInterface.InitMessage(_("Done loading"));

#ifdef ENABLE_WALLET
    if (pwalletMain)
        pwalletMain->postInitProcess(scheduler);
#endif

    return !fRequestShutdown;
}<|MERGE_RESOLUTION|>--- conflicted
+++ resolved
@@ -435,11 +435,7 @@
         strUsage += HelpMessageOpt("-limitdescendantsize=<n>", strprintf("Do not accept transactions if any ancestor would have more than <n> kilobytes of in-mempool descendants (default: %u).", DEFAULT_DESCENDANT_SIZE_LIMIT));
         strUsage += HelpMessageOpt("-bip9params=deployment:start:end", "Use given start/end times for specified BIP9 deployment (regtest-only)");
     }
-<<<<<<< HEAD
-    std::string debugCategories = "addrman, alert, bench, cmpctblock, coindb, db, http, libevent, lock, mempool, mempoolrej, net, proxy, prune, rand, reindex, rpc, selectcoins, tor, zmq, names, game"; // Don't translate these and qt below
-=======
-    std::string debugCategories = "addrman, alert, bench, cmpctblock, coindb, db, http, leveldb, libevent, lock, mempool, mempoolrej, net, proxy, prune, rand, reindex, rpc, selectcoins, tor, zmq, names"; // Don't translate these and qt below
->>>>>>> bda9f46c
+    std::string debugCategories = "addrman, alert, bench, cmpctblock, coindb, db, http, leveldb, libevent, lock, mempool, mempoolrej, net, proxy, prune, rand, reindex, rpc, selectcoins, tor, zmq, names, game"; // Don't translate these and qt below
     if (mode == HMM_BITCOIN_QT)
         debugCategories += ", qt";
     strUsage += HelpMessageOpt("-debug=<category>", strprintf(_("Output debugging information (default: %u, supplying <category> is optional)"), 0) + ". " +
