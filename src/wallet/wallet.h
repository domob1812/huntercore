// Copyright (c) 2009-2010 Satoshi Nakamoto
// Copyright (c) 2009-2014 The Bitcoin Core developers
// Distributed under the MIT software license, see the accompanying
// file COPYING or http://www.opensource.org/licenses/mit-license.php.

#ifndef BITCOIN_WALLET_H
#define BITCOIN_WALLET_H

#include "amount.h"
#include "auxpow.h"
#include "key.h"
#include "keystore.h"
#include "primitives/block.h"
#include "primitives/transaction.h"
#include "tinyformat.h"
#include "ui_interface.h"
#include "utilstrencodings.h"
#include "validationinterface.h"
#include "wallet/crypter.h"
#include "wallet/wallet_ismine.h"
#include "wallet/walletdb.h"

#include "script/names.h"

#include <algorithm>
#include <map>
#include <set>
#include <stdexcept>
#include <stdint.h>
#include <string>
#include <utility>
#include <vector>

/**
 * Settings
 */
extern CFeeRate payTxFee;
extern CAmount maxTxFee;
extern unsigned int nTxConfirmTarget;
extern bool bSpendZeroConfChange;
extern bool fSendFreeTransactions;
extern bool fPayAtLeastCustomFee;

//! -paytxfee default
static const CAmount DEFAULT_TRANSACTION_FEE = 0;
//! -paytxfee will warn if called with a higher fee than this amount (in satoshis) per KB
static const CAmount nHighTransactionFeeWarning = 0.01 * COIN;
//! -maxtxfee default
static const CAmount DEFAULT_TRANSACTION_MAXFEE = 0.1 * COIN;
//! -maxtxfee will warn if called with a higher fee than this amount (in satoshis)
static const CAmount nHighTransactionMaxFeeWarning = 100 * nHighTransactionFeeWarning;
//! Largest (in bytes) free transaction we're willing to create
static const unsigned int MAX_FREE_TRANSACTION_CREATE_SIZE = 1000;

class CAccountingEntry;
class CBlockIndex;
class CCoinControl;
class COutput;
class CReserveKey;
class CScript;
class CTxMemPool;
class CWalletTx;

/** (client) version numbers for particular wallet features */
enum WalletFeature
{
    FEATURE_BASE = 10500, // the earliest version new wallets supports (only useful for getinfo's clientversion output)

    FEATURE_WALLETCRYPT = 40000, // wallet encryption
    FEATURE_COMPRPUBKEY = 60000, // compressed public keys

    FEATURE_LATEST = 60000
};


/** A key pool entry */
class CKeyPool
{
public:
    int64_t nTime;
    CPubKey vchPubKey;

    CKeyPool();
    CKeyPool(const CPubKey& vchPubKeyIn);

    ADD_SERIALIZE_METHODS;

    template <typename Stream, typename Operation>
    inline void SerializationOp(Stream& s, Operation ser_action, int nType, int nVersion) {
        if (!(nType & SER_GETHASH))
            READWRITE(nVersion);
        READWRITE(nTime);
        READWRITE(vchPubKey);
    }
};

/** Address book data */
class CAddressBookData
{
public:
    std::string name;
    std::string purpose;

    CAddressBookData()
    {
        purpose = "unknown";
    }

    typedef std::map<std::string, std::string> StringMap;
    StringMap destdata;
};

struct CRecipient
{
    CScript scriptPubKey;
    CAmount nAmount;
    bool fSubtractFeeFromAmount;
};

typedef std::map<std::string, std::string> mapValue_t;


static void ReadOrderPos(int64_t& nOrderPos, mapValue_t& mapValue)
{
    if (!mapValue.count("n"))
    {
        nOrderPos = -1; // TODO: calculate elsewhere
        return;
    }
    nOrderPos = atoi64(mapValue["n"].c_str());
}


static void WriteOrderPos(const int64_t& nOrderPos, mapValue_t& mapValue)
{
    if (nOrderPos == -1)
        return;
    mapValue["n"] = i64tostr(nOrderPos);
}

struct COutputEntry
{
    CTxDestination destination;
    std::string nameOp;
    CAmount amount;
    int vout;
};

/** 
 * A transaction with a bunch of additional info that only the owner cares about.
 * It includes any unrecorded transactions needed to link it back to the block chain.
 */
class CWalletTx : public CMerkleTx
{
private:
    const CWallet* pwallet;

public:
    mapValue_t mapValue;
    std::vector<std::pair<std::string, std::string> > vOrderForm;
    unsigned int fTimeReceivedIsTxTime;
    unsigned int nTimeReceived; //! time received by this node
    unsigned int nTimeSmart;
    char fFromMe;
    std::string strFromAccount;
    int64_t nOrderPos; //! position in ordered transaction list

    // memory only
    mutable bool fDebitCached;
    mutable bool fCreditCached;
    mutable bool fImmatureCreditCached;
    mutable bool fAvailableCreditCached;
    mutable bool fWatchDebitCached;
    mutable bool fWatchCreditCached;
    mutable bool fImmatureWatchCreditCached;
    mutable bool fAvailableWatchCreditCached;
    mutable bool fChangeCached;
    mutable CAmount nDebitCached;
    mutable CAmount nDebitWithNamesCached;
    mutable CAmount nCreditCached;
    mutable CAmount nImmatureCreditCached;
    mutable CAmount nAvailableCreditCached;
    mutable CAmount nWatchDebitCached;
    mutable CAmount nWatchDebitWithNamesCached;
    mutable CAmount nWatchCreditCached;
    mutable CAmount nImmatureWatchCreditCached;
    mutable CAmount nAvailableWatchCreditCached;
    mutable CAmount nChangeCached;

    CWalletTx()
    {
        Init(NULL);
    }

    CWalletTx(const CWallet* pwalletIn)
    {
        Init(pwalletIn);
    }

    CWalletTx(const CWallet* pwalletIn, const CMerkleTx& txIn) : CMerkleTx(txIn)
    {
        Init(pwalletIn);
    }

    CWalletTx(const CWallet* pwalletIn, const CTransaction& txIn) : CMerkleTx(txIn)
    {
        Init(pwalletIn);
    }

    void Init(const CWallet* pwalletIn)
    {
        pwallet = pwalletIn;
        mapValue.clear();
        vOrderForm.clear();
        fTimeReceivedIsTxTime = false;
        nTimeReceived = 0;
        nTimeSmart = 0;
        fFromMe = false;
        strFromAccount.clear();
        fDebitCached = false;
        fCreditCached = false;
        fImmatureCreditCached = false;
        fAvailableCreditCached = false;
        fWatchDebitCached = false;
        fWatchCreditCached = false;
        fImmatureWatchCreditCached = false;
        fAvailableWatchCreditCached = false;
        fChangeCached = false;
        nDebitCached = 0;
        nDebitWithNamesCached = 0;
        nCreditCached = 0;
        nImmatureCreditCached = 0;
        nAvailableCreditCached = 0;
        nWatchDebitCached = 0;
        nWatchDebitWithNamesCached = 0;
        nWatchCreditCached = 0;
        nAvailableWatchCreditCached = 0;
        nImmatureWatchCreditCached = 0;
        nChangeCached = 0;
        nOrderPos = -1;
    }

    ADD_SERIALIZE_METHODS;

    template <typename Stream, typename Operation>
    inline void SerializationOp(Stream& s, Operation ser_action, int nType, int nVersion) {
        if (ser_action.ForRead())
            Init(NULL);
        char fSpent = false;

        if (!ser_action.ForRead())
        {
            mapValue["fromaccount"] = strFromAccount;

            WriteOrderPos(nOrderPos, mapValue);

            if (nTimeSmart)
                mapValue["timesmart"] = strprintf("%u", nTimeSmart);
        }

        READWRITE(*(CMerkleTx*)this);
        std::vector<CMerkleTx> vUnused; //! Used to be vtxPrev
        READWRITE(vUnused);
        READWRITE(mapValue);
        READWRITE(vOrderForm);
        READWRITE(fTimeReceivedIsTxTime);
        READWRITE(nTimeReceived);
        READWRITE(fFromMe);
        READWRITE(fSpent);

        if (ser_action.ForRead())
        {
            strFromAccount = mapValue["fromaccount"];

            ReadOrderPos(nOrderPos, mapValue);

            nTimeSmart = mapValue.count("timesmart") ? (unsigned int)atoi64(mapValue["timesmart"]) : 0;
        }

        mapValue.erase("fromaccount");
        mapValue.erase("version");
        mapValue.erase("spent");
        mapValue.erase("n");
        mapValue.erase("timesmart");
    }

    //! make sure balances are recalculated
    void MarkDirty()
    {
        fCreditCached = false;
        fAvailableCreditCached = false;
        fWatchDebitCached = false;
        fWatchCreditCached = false;
        fAvailableWatchCreditCached = false;
        fImmatureWatchCreditCached = false;
        fDebitCached = false;
        fChangeCached = false;
    }

    void BindWallet(CWallet *pwalletIn)
    {
        pwallet = pwalletIn;
        MarkDirty();
    }

    //! filter decides which addresses will count towards the debit
    CAmount GetDebit(const isminefilter& filter, bool fExcludeNames = true) const;
    CAmount GetCredit(const isminefilter& filter) const;
    CAmount GetImmatureCredit(bool fUseCache=true) const;
    CAmount GetAvailableCredit(bool fUseCache=true) const;
    CAmount GetImmatureWatchOnlyCredit(const bool& fUseCache=true) const;
    CAmount GetAvailableWatchOnlyCredit(const bool& fUseCache=true) const;
    CAmount GetChange() const;

    void GetAmounts(std::list<COutputEntry>& listReceived,
                    std::list<COutputEntry>& listSent, CAmount& nFee, std::string& strSentAccount, const isminefilter& filter) const;

    void GetAccountAmounts(const std::string& strAccount, CAmount& nReceived,
                           CAmount& nSent, CAmount& nFee, const isminefilter& filter) const;

    bool IsFromMe(const isminefilter& filter) const
    {
        return (GetDebit(filter) > 0);
    }

    bool IsTrusted() const;

    bool WriteToDisk(CWalletDB *pwalletdb);

    int64_t GetTxTime() const;
    int GetRequestCount() const;

    void RelayWalletTransaction();

    std::set<uint256> GetConflicts() const;
};




class COutput
{
public:
    const CWalletTx *tx;
    int i;
    int nDepth;
    bool fSpendable;

    COutput(const CWalletTx *txIn, int iIn, int nDepthIn, bool fSpendableIn)
    {
        tx = txIn; i = iIn; nDepth = nDepthIn; fSpendable = fSpendableIn;
    }

    std::string ToString() const;
};




/** Private key that includes an expiration date in case it never gets used. */
class CWalletKey
{
public:
    CPrivKey vchPrivKey;
    int64_t nTimeCreated;
    int64_t nTimeExpires;
    std::string strComment;
    //! todo: add something to note what created it (user, getnewaddress, change)
    //!   maybe should have a map<string, string> property map

    CWalletKey(int64_t nExpires=0);

    ADD_SERIALIZE_METHODS;

    template <typename Stream, typename Operation>
    inline void SerializationOp(Stream& s, Operation ser_action, int nType, int nVersion) {
        if (!(nType & SER_GETHASH))
            READWRITE(nVersion);
        READWRITE(vchPrivKey);
        READWRITE(nTimeCreated);
        READWRITE(nTimeExpires);
        READWRITE(LIMITED_STRING(strComment, 65536));
    }
};



/** 
 * A CWallet is an extension of a keystore, which also maintains a set of transactions and balances,
 * and provides the ability to create new transactions.
 */
class CWallet : public CCryptoKeyStore, public CValidationInterface
{
private:
    bool SelectCoins(const CAmount& nTargetValue, std::set<std::pair<const CWalletTx*,unsigned int> >& setCoinsRet, CAmount& nValueRet, const CCoinControl *coinControl = NULL) const;

    CWalletDB *pwalletdbEncryption;

    //! the current wallet version: clients below this version are not able to load the wallet
    int nWalletVersion;

    //! the maximum wallet format version: memory-only variable that specifies to what version this wallet may be upgraded
    int nWalletMaxVersion;

    int64_t nNextResend;
    int64_t nLastResend;

    /**
     * Used to keep track of spent outpoints, and
     * detect and report conflicts (double-spends or
     * mutated transactions where the mutant gets mined).
     */
    typedef std::multimap<COutPoint, uint256> TxSpends;
    TxSpends mapTxSpends;
    void AddToSpends(const COutPoint& outpoint, const uint256& wtxid);
    void AddToSpends(const uint256& wtxid);

    void SyncMetaData(std::pair<TxSpends::iterator, TxSpends::iterator>);

public:
    /*
     * Main wallet lock.
     * This lock protects all the fields added by CWallet
     *   except for:
     *      fFileBacked (immutable after instantiation)
     *      strWalletFile (immutable after instantiation)
     */
    mutable CCriticalSection cs_wallet;

    bool fFileBacked;
    std::string strWalletFile;

    std::set<int64_t> setKeyPool;
    std::map<CKeyID, CKeyMetadata> mapKeyMetadata;

    typedef std::map<unsigned int, CMasterKey> MasterKeyMap;
    MasterKeyMap mapMasterKeys;
    unsigned int nMasterKeyMaxID;

    CWallet()
    {
        SetNull();
    }

    CWallet(std::string strWalletFileIn)
    {
        SetNull();

        strWalletFile = strWalletFileIn;
        fFileBacked = true;
    }

    ~CWallet()
    {
        delete pwalletdbEncryption;
        pwalletdbEncryption = NULL;
    }

    void SetNull()
    {
        nWalletVersion = FEATURE_BASE;
        nWalletMaxVersion = FEATURE_BASE;
        fFileBacked = false;
        nMasterKeyMaxID = 0;
        pwalletdbEncryption = NULL;
        nOrderPosNext = 0;
        nNextResend = 0;
        nLastResend = 0;
        nTimeFirstKey = 0;
    }

    std::map<uint256, CWalletTx> mapWallet;

    int64_t nOrderPosNext;
    std::map<uint256, int> mapRequestCount;

    std::map<CTxDestination, CAddressBookData> mapAddressBook;

    CPubKey vchDefaultKey;

    std::set<COutPoint> setLockedCoins;

    int64_t nTimeFirstKey;

    const CWalletTx* GetWalletTx(const uint256& hash) const;

    //! check whether we are allowed to upgrade (or already support) to the named feature
    bool CanSupportFeature(enum WalletFeature wf) { AssertLockHeld(cs_wallet); return nWalletMaxVersion >= wf; }

    void AvailableCoins(std::vector<COutput>& vCoins, bool fOnlyConfirmed=true, const CCoinControl *coinControl = NULL) const;
    bool SelectCoinsMinConf(const CAmount& nTargetValue, int nConfMine, int nConfTheirs, std::vector<COutput> vCoins, std::set<std::pair<const CWalletTx*,unsigned int> >& setCoinsRet, CAmount& nValueRet) const;

    bool IsSpent(const uint256& hash, unsigned int n) const;

    bool IsLockedCoin(uint256 hash, unsigned int n) const;
    void LockCoin(COutPoint& output);
    void UnlockCoin(COutPoint& output);
    void UnlockAllCoins();
    void ListLockedCoins(std::vector<COutPoint>& vOutpts);

    /**
     * keystore implementation
     * Generate a new key
     */
    CPubKey GenerateNewKey();
    //! Adds a key to the store, and saves it to disk.
    bool AddKeyPubKey(const CKey& key, const CPubKey &pubkey);
    //! Adds a key to the store, without saving it to disk (used by LoadWallet)
    bool LoadKey(const CKey& key, const CPubKey &pubkey) { return CCryptoKeyStore::AddKeyPubKey(key, pubkey); }
    //! Load metadata (used by LoadWallet)
    bool LoadKeyMetadata(const CPubKey &pubkey, const CKeyMetadata &metadata);

    bool LoadMinVersion(int nVersion) { AssertLockHeld(cs_wallet); nWalletVersion = nVersion; nWalletMaxVersion = std::max(nWalletMaxVersion, nVersion); return true; }

    //! Adds an encrypted key to the store, and saves it to disk.
    bool AddCryptedKey(const CPubKey &vchPubKey, const std::vector<unsigned char> &vchCryptedSecret);
    //! Adds an encrypted key to the store, without saving it to disk (used by LoadWallet)
    bool LoadCryptedKey(const CPubKey &vchPubKey, const std::vector<unsigned char> &vchCryptedSecret);
    bool AddCScript(const CScript& redeemScript);
    bool LoadCScript(const CScript& redeemScript);

    //! Adds a destination data tuple to the store, and saves it to disk
    bool AddDestData(const CTxDestination &dest, const std::string &key, const std::string &value);
    //! Erases a destination data tuple in the store and on disk
    bool EraseDestData(const CTxDestination &dest, const std::string &key);
    //! Adds a destination data tuple to the store, without saving it to disk
    bool LoadDestData(const CTxDestination &dest, const std::string &key, const std::string &value);
    //! Look up a destination data tuple in the store, return true if found false otherwise
    bool GetDestData(const CTxDestination &dest, const std::string &key, std::string *value) const;

    //! Adds a watch-only address to the store, and saves it to disk.
    bool AddWatchOnly(const CScript &dest);
    bool RemoveWatchOnly(const CScript &dest);
    //! Adds a watch-only address to the store, without saving it to disk (used by LoadWallet)
    bool LoadWatchOnly(const CScript &dest);

    bool Unlock(const SecureString& strWalletPassphrase);
    bool ChangeWalletPassphrase(const SecureString& strOldWalletPassphrase, const SecureString& strNewWalletPassphrase);
    bool EncryptWallet(const SecureString& strWalletPassphrase);

    void GetKeyBirthTimes(std::map<CKeyID, int64_t> &mapKeyBirth) const;

    /** 
     * Increment the next transaction order id
     * @return next transaction order id
     */
    int64_t IncOrderPosNext(CWalletDB *pwalletdb = NULL);

    typedef std::pair<CWalletTx*, CAccountingEntry*> TxPair;
    typedef std::multimap<int64_t, TxPair > TxItems;

    /**
     * Get the wallet's activity log
     * @return multimap of ordered transactions and accounting entries
     * @warning Returned pointers are *only* valid within the scope of passed acentries
     */
    TxItems OrderedTxItems(std::list<CAccountingEntry>& acentries, std::string strAccount = "");

    void MarkDirty();
    bool AddToWallet(const CWalletTx& wtxIn, bool fFromLoadWallet, CWalletDB* pwalletdb);
    void SyncTransaction(const CTransaction& tx, const CBlock* pblock);
    bool AddToWalletIfInvolvingMe(const CTransaction& tx, const CBlock* pblock, bool fUpdate);
    void EraseFromWallet(const uint256 &hash);
    int ScanForWalletTransactions(CBlockIndex* pindexStart, bool fUpdate = false);
    void ReacceptWalletTransactions();
    void ResendWalletTransactions();
    CAmount GetBalance() const;
    CAmount GetUnconfirmedBalance() const;
    CAmount GetImmatureBalance() const;
    CAmount GetWatchOnlyBalance() const;
    CAmount GetUnconfirmedWatchOnlyBalance() const;
    CAmount GetImmatureWatchOnlyBalance() const;
    bool CreateTransaction(const std::vector<CRecipient>& vecSend,
                           const CTxIn* withInput,
                           CWalletTx& wtxNew, CReserveKey& reservekey, CAmount& nFeeRet, int& nChangePosRet, std::string& strFailReason, const CCoinControl *coinControl = NULL);
    bool CommitTransaction(CWalletTx& wtxNew, CReserveKey& reservekey);

    static CFeeRate minTxFee;
    static CAmount GetMinimumFee(unsigned int nTxBytes, unsigned int nConfirmTarget, const CTxMemPool& pool);

    bool NewKeyPool();
    bool TopUpKeyPool(unsigned int kpSize = 0);
    void ReserveKeyFromKeyPool(int64_t& nIndex, CKeyPool& keypool);
    void KeepKey(int64_t nIndex);
    void ReturnKey(int64_t nIndex);
    bool GetKeyFromPool(CPubKey &key);
    int64_t GetOldestKeyPoolTime();
    void GetAllReserveKeys(std::set<CKeyID>& setAddress) const;

    std::set< std::set<CTxDestination> > GetAddressGroupings();
    std::map<CTxDestination, CAmount> GetAddressBalances();

    std::set<CTxDestination> GetAccountAddresses(std::string strAccount) const;

    isminetype IsMine(const CTxIn& txin) const;
<<<<<<< HEAD
    CAmount GetDebit(const CTxIn& txin, const isminefilter& filter, bool fExcludeNames = true) const;
    isminetype IsMine(const CTxOut& txout) const
    {
        return ::IsMine(*this, txout.scriptPubKey);
    }
    CAmount GetCredit(const CTxOut& txout, const isminefilter& filter) const
    {
        if (!MoneyRange(txout.nValue))
            throw std::runtime_error("CWallet::GetCredit(): value out of range");

        if (CNameScript::isNameScript (txout.scriptPubKey))
            return 0;

        return ((IsMine(txout) & filter) ? txout.nValue : 0);
    }
=======
    CAmount GetDebit(const CTxIn& txin, const isminefilter& filter) const;
    isminetype IsMine(const CTxOut& txout) const;
    CAmount GetCredit(const CTxOut& txout, const isminefilter& filter) const;
>>>>>>> 2ea1b5cd
    bool IsChange(const CTxOut& txout) const;
    CAmount GetChange(const CTxOut& txout) const;
    bool IsMine(const CTransaction& tx) const;
    /** should probably be renamed to IsRelevantToMe */
<<<<<<< HEAD
    bool IsFromMe(const CTransaction& tx) const
    {
        return (GetDebit(tx, ISMINE_ALL, false) > 0);
    }
    CAmount GetDebit(const CTransaction& tx, const isminefilter& filter, bool fExcludeNames = true) const
    {
        CAmount nDebit = 0;
        BOOST_FOREACH(const CTxIn& txin, tx.vin)
        {
            nDebit += GetDebit(txin, filter, fExcludeNames);
            if (!MoneyRange(nDebit))
                throw std::runtime_error("CWallet::GetDebit(): value out of range");
        }
        return nDebit;
    }
    CAmount GetCredit(const CTransaction& tx, const isminefilter& filter) const
    {
        CAmount nCredit = 0;
        BOOST_FOREACH(const CTxOut& txout, tx.vout)
        {
            nCredit += GetCredit(txout, filter);
            if (!MoneyRange(nCredit))
                throw std::runtime_error("CWallet::GetCredit(): value out of range");
        }
        return nCredit;
    }
    CAmount GetChange(const CTransaction& tx) const
    {
        CAmount nChange = 0;
        BOOST_FOREACH(const CTxOut& txout, tx.vout)
        {
            nChange += GetChange(txout);
            if (!MoneyRange(nChange))
                throw std::runtime_error("CWallet::GetChange(): value out of range");
        }
        return nChange;
    }
=======
    bool IsFromMe(const CTransaction& tx) const;
    CAmount GetDebit(const CTransaction& tx, const isminefilter& filter) const;
    CAmount GetCredit(const CTransaction& tx, const isminefilter& filter) const;
    CAmount GetChange(const CTransaction& tx) const;
>>>>>>> 2ea1b5cd
    void SetBestChain(const CBlockLocator& loc);

    DBErrors LoadWallet(bool& fFirstRunRet);
    DBErrors ZapWalletTx(std::vector<CWalletTx>& vWtx);

    bool SetAddressBook(const CTxDestination& address, const std::string& strName, const std::string& purpose);

    bool DelAddressBook(const CTxDestination& address);

    void UpdatedTransaction(const uint256 &hashTx);

    void Inventory(const uint256 &hash)
    {
        {
            LOCK(cs_wallet);
            std::map<uint256, int>::iterator mi = mapRequestCount.find(hash);
            if (mi != mapRequestCount.end())
                (*mi).second++;
        }
    }

    unsigned int GetKeyPoolSize()
    {
        AssertLockHeld(cs_wallet); // setKeyPool
        return setKeyPool.size();
    }

    bool SetDefaultKey(const CPubKey &vchPubKey);

    //! signify that a particular wallet feature is now used. this may change nWalletVersion and nWalletMaxVersion if those are lower
    bool SetMinVersion(enum WalletFeature, CWalletDB* pwalletdbIn = NULL, bool fExplicit = false);

    //! change which version we're allowed to upgrade to (note that this does not immediately imply upgrading to that format)
    bool SetMaxVersion(int nVersion);

    //! get the current wallet format (the oldest client version guaranteed to understand this wallet)
    int GetVersion() { LOCK(cs_wallet); return nWalletVersion; }

    //! Get wallet transactions that conflict with given transaction (spend same outputs)
    std::set<uint256> GetConflicts(const uint256& txid) const;

    //! Flush wallet (bitdb flush)
    void Flush(bool shutdown=false);

    //! Verify the wallet database and perform salvage if required
    static bool Verify(const std::string& walletFile, std::string& warningString, std::string& errorString);
    
    /** 
     * Address book entry changed.
     * @note called with lock cs_wallet held.
     */
    boost::signals2::signal<void (CWallet *wallet, const CTxDestination
            &address, const std::string &label, bool isMine,
            const std::string &purpose,
            ChangeType status)> NotifyAddressBookChanged;

    /** 
     * Wallet transaction added, removed or updated.
     * @note called with lock cs_wallet held.
     */
    boost::signals2::signal<void (CWallet *wallet, const uint256 &hashTx,
            ChangeType status)> NotifyTransactionChanged;

    /** Show progress e.g. for rescan */
    boost::signals2::signal<void (const std::string &title, int nProgress)> ShowProgress;

    /** Watch-only address added */
    boost::signals2::signal<void (bool fHaveWatchOnly)> NotifyWatchonlyChanged;
};

/** A key allocated from the key pool. */
class CReserveKey
{
protected:
    CWallet* pwallet;
    int64_t nIndex;
    CPubKey vchPubKey;
public:
    CReserveKey(CWallet* pwalletIn)
    {
        nIndex = -1;
        pwallet = pwalletIn;
    }

    ~CReserveKey()
    {
        ReturnKey();
    }

    void ReturnKey();
    bool GetReservedKey(CPubKey &pubkey);
    void KeepKey();
};


/** 
 * Account information.
 * Stored in wallet with key "acc"+string account name.
 */
class CAccount
{
public:
    CPubKey vchPubKey;

    CAccount()
    {
        SetNull();
    }

    void SetNull()
    {
        vchPubKey = CPubKey();
    }

    ADD_SERIALIZE_METHODS;

    template <typename Stream, typename Operation>
    inline void SerializationOp(Stream& s, Operation ser_action, int nType, int nVersion) {
        if (!(nType & SER_GETHASH))
            READWRITE(nVersion);
        READWRITE(vchPubKey);
    }
};



/** 
 * Internal transfers.
 * Database key is acentry<account><counter>.
 */
class CAccountingEntry
{
public:
    std::string strAccount;
    CAmount nCreditDebit;
    int64_t nTime;
    std::string strOtherAccount;
    std::string strComment;
    mapValue_t mapValue;
    int64_t nOrderPos;  //! position in ordered transaction list
    uint64_t nEntryNo;

    CAccountingEntry()
    {
        SetNull();
    }

    void SetNull()
    {
        nCreditDebit = 0;
        nTime = 0;
        strAccount.clear();
        strOtherAccount.clear();
        strComment.clear();
        nOrderPos = -1;
        nEntryNo = 0;
    }

    ADD_SERIALIZE_METHODS;

    template <typename Stream, typename Operation>
    inline void SerializationOp(Stream& s, Operation ser_action, int nType, int nVersion) {
        if (!(nType & SER_GETHASH))
            READWRITE(nVersion);
        //! Note: strAccount is serialized as part of the key, not here.
        READWRITE(nCreditDebit);
        READWRITE(nTime);
        READWRITE(LIMITED_STRING(strOtherAccount, 65536));

        if (!ser_action.ForRead())
        {
            WriteOrderPos(nOrderPos, mapValue);

            if (!(mapValue.empty() && _ssExtra.empty()))
            {
                CDataStream ss(nType, nVersion);
                ss.insert(ss.begin(), '\0');
                ss << mapValue;
                ss.insert(ss.end(), _ssExtra.begin(), _ssExtra.end());
                strComment.append(ss.str());
            }
        }

        READWRITE(LIMITED_STRING(strComment, 65536));

        size_t nSepPos = strComment.find("\0", 0, 1);
        if (ser_action.ForRead())
        {
            mapValue.clear();
            if (std::string::npos != nSepPos)
            {
                CDataStream ss(std::vector<char>(strComment.begin() + nSepPos + 1, strComment.end()), nType, nVersion);
                ss >> mapValue;
                _ssExtra = std::vector<char>(ss.begin(), ss.end());
            }
            ReadOrderPos(nOrderPos, mapValue);
        }
        if (std::string::npos != nSepPos)
            strComment.erase(nSepPos);

        mapValue.erase("n");
    }

private:
    std::vector<char> _ssExtra;
};

#endif // BITCOIN_WALLET_H<|MERGE_RESOLUTION|>--- conflicted
+++ resolved
@@ -593,75 +593,17 @@
     std::set<CTxDestination> GetAccountAddresses(std::string strAccount) const;
 
     isminetype IsMine(const CTxIn& txin) const;
-<<<<<<< HEAD
     CAmount GetDebit(const CTxIn& txin, const isminefilter& filter, bool fExcludeNames = true) const;
-    isminetype IsMine(const CTxOut& txout) const
-    {
-        return ::IsMine(*this, txout.scriptPubKey);
-    }
-    CAmount GetCredit(const CTxOut& txout, const isminefilter& filter) const
-    {
-        if (!MoneyRange(txout.nValue))
-            throw std::runtime_error("CWallet::GetCredit(): value out of range");
-
-        if (CNameScript::isNameScript (txout.scriptPubKey))
-            return 0;
-
-        return ((IsMine(txout) & filter) ? txout.nValue : 0);
-    }
-=======
-    CAmount GetDebit(const CTxIn& txin, const isminefilter& filter) const;
     isminetype IsMine(const CTxOut& txout) const;
     CAmount GetCredit(const CTxOut& txout, const isminefilter& filter) const;
->>>>>>> 2ea1b5cd
     bool IsChange(const CTxOut& txout) const;
     CAmount GetChange(const CTxOut& txout) const;
     bool IsMine(const CTransaction& tx) const;
     /** should probably be renamed to IsRelevantToMe */
-<<<<<<< HEAD
-    bool IsFromMe(const CTransaction& tx) const
-    {
-        return (GetDebit(tx, ISMINE_ALL, false) > 0);
-    }
-    CAmount GetDebit(const CTransaction& tx, const isminefilter& filter, bool fExcludeNames = true) const
-    {
-        CAmount nDebit = 0;
-        BOOST_FOREACH(const CTxIn& txin, tx.vin)
-        {
-            nDebit += GetDebit(txin, filter, fExcludeNames);
-            if (!MoneyRange(nDebit))
-                throw std::runtime_error("CWallet::GetDebit(): value out of range");
-        }
-        return nDebit;
-    }
-    CAmount GetCredit(const CTransaction& tx, const isminefilter& filter) const
-    {
-        CAmount nCredit = 0;
-        BOOST_FOREACH(const CTxOut& txout, tx.vout)
-        {
-            nCredit += GetCredit(txout, filter);
-            if (!MoneyRange(nCredit))
-                throw std::runtime_error("CWallet::GetCredit(): value out of range");
-        }
-        return nCredit;
-    }
-    CAmount GetChange(const CTransaction& tx) const
-    {
-        CAmount nChange = 0;
-        BOOST_FOREACH(const CTxOut& txout, tx.vout)
-        {
-            nChange += GetChange(txout);
-            if (!MoneyRange(nChange))
-                throw std::runtime_error("CWallet::GetChange(): value out of range");
-        }
-        return nChange;
-    }
-=======
     bool IsFromMe(const CTransaction& tx) const;
-    CAmount GetDebit(const CTransaction& tx, const isminefilter& filter) const;
+    CAmount GetDebit(const CTransaction& tx, const isminefilter& filter, bool fExcludeNames = true) const;
     CAmount GetCredit(const CTransaction& tx, const isminefilter& filter) const;
     CAmount GetChange(const CTransaction& tx) const;
->>>>>>> 2ea1b5cd
     void SetBestChain(const CBlockLocator& loc);
 
     DBErrors LoadWallet(bool& fFirstRunRet);
