--- conflicted
+++ resolved
@@ -340,16 +340,10 @@
             "2. \"outputs\"               (array, required) a json array with outputs (key-value pairs)\n"
             "   [\n"
             "    {\n"
-<<<<<<< HEAD
-            "      \"address\": x.xxx,    (numeric or string, required) The key is the namecoin address, the numeric value (can be string) is the " + CURRENCY_UNIT + " amount\n"
-            "      \"data\": \"hex\"      (string, required) The key is \"data\", the value is hex encoded data\n"
-            "      ,...\n"
-=======
-            "      \"address\": x.xxx,    (obj, optional) A key-value pair. The key (string) is the bitcoin address, the value (float or string) is the amount in " + CURRENCY_UNIT + "\n"
+            "      \"address\": x.xxx,    (obj, optional) A key-value pair. The key (string) is the namecoin address, the value (float or string) is the amount in " + CURRENCY_UNIT + "\n"
             "    },\n"
             "    {\n"
             "      \"data\": \"hex\"        (obj, optional) A key-value pair. The key must be \"data\", the value is hex encoded data\n"
->>>>>>> 6cc33baa
             "    }\n"
             "    ,...                     More key-value pairs of the above form. For compatibility reasons, a dictionary, which holds the key-value pairs directly, is also\n"
             "                             accepted as second parameter.\n"
