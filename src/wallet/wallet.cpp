--- conflicted
+++ resolved
@@ -1557,7 +1557,7 @@
                 ShowProgress(_("Rescanning..."), std::max(1, std::min(99, (int)((Checkpoints::GuessVerificationProgress(chainParams.Checkpoints(), pindex, false) - dProgressStart) / (dProgressTip - dProgressStart) * 100))));
 
             CBlock block;
-            std::vector<CTransaction> vGameTx;
+            std::vector<CTransactionRef> vGameTx;
             ReadBlockFromDisk(block, vGameTx, pindex, Params().GetConsensus());
             int posInBlock;
             for (posInBlock = 0; posInBlock < (int)block.vtx.size(); posInBlock++)
@@ -1567,7 +1567,7 @@
             }
             for (unsigned i = 0; i < vGameTx.size(); ++i)
             {
-                if (AddToWalletIfInvolvingMe(vGameTx[i], pindex, block.vtx.size() + i, fUpdate))
+                if (AddToWalletIfInvolvingMe(*vGameTx[i], pindex, block.vtx.size() + i, fUpdate))
                     ret++;
             }
             pindex = chainActive.Next(pindex);
@@ -2619,15 +2619,13 @@
 
                 dPriority = wtxNew.ComputePriority(dPriority, nBytes);
 
-<<<<<<< HEAD
                 // Compute minimum Huntercoin fee.
                 const CAmount minHucFee = GetHuntercoinMinFee (txNew);
-=======
+
                 // Allow to override the default confirmation target over the CoinControl instance
                 int currentConfirmationTarget = nTxConfirmTarget;
                 if (coinControl && coinControl->nConfirmTarget > 0)
                     currentConfirmationTarget = coinControl->nConfirmTarget;
->>>>>>> a7bbc6da
 
                 // Can we complete this as a free transaction?
                 if (fSendFreeTransactions
@@ -2641,12 +2639,8 @@
                         break;
                 }
 
-<<<<<<< HEAD
-                CAmount nFeeNeeded = GetMinimumFee(nBytes, nTxConfirmTarget, mempool);
+                CAmount nFeeNeeded = GetMinimumFee(nBytes, currentConfirmationTarget, mempool);
                 nFeeNeeded = std::max (nFeeNeeded, minHucFee);
-=======
-                CAmount nFeeNeeded = GetMinimumFee(nBytes, currentConfirmationTarget, mempool);
->>>>>>> a7bbc6da
                 if (coinControl && nFeeNeeded > 0 && coinControl->nMinimumTotalFee > nFeeNeeded) {
                     nFeeNeeded = coinControl->nMinimumTotalFee;
                 }
