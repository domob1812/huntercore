--- conflicted
+++ resolved
@@ -634,16 +634,9 @@
 
     // Tally
     CAmount nAmount = 0;
-<<<<<<< HEAD
-    for (map<uint256, CWalletTx>::iterator it = pwalletMain->mapWallet.begin(); it != pwalletMain->mapWallet.end(); ++it)
-    {
-        const CWalletTx& wtx = (*it).second;
-        if (wtx.IsCoinBase() || wtx.IsGameTx() || !CheckFinalTx(*wtx.tx))
-=======
     for (const std::pair<uint256, CWalletTx>& pairWtx : pwallet->mapWallet) {
         const CWalletTx& wtx = pairWtx.second;
-        if (wtx.IsCoinBase() || !CheckFinalTx(*wtx.tx))
->>>>>>> ee6847aa
+        if (wtx.IsCoinBase() || wtx.IsGameTx() || !CheckFinalTx(*wtx.tx))
             continue;
 
         BOOST_FOREACH(const CTxOut& txout, wtx.tx->vout)
@@ -696,16 +689,9 @@
 
     // Tally
     CAmount nAmount = 0;
-<<<<<<< HEAD
-    for (map<uint256, CWalletTx>::iterator it = pwalletMain->mapWallet.begin(); it != pwalletMain->mapWallet.end(); ++it)
-    {
-        const CWalletTx& wtx = (*it).second;
-        if (wtx.IsCoinBase() || wtx.IsGameTx() || !CheckFinalTx(*wtx.tx))
-=======
     for (const std::pair<uint256, CWalletTx>& pairWtx : pwallet->mapWallet) {
         const CWalletTx& wtx = pairWtx.second;
-        if (wtx.IsCoinBase() || !CheckFinalTx(*wtx.tx))
->>>>>>> ee6847aa
+        if (wtx.IsCoinBase() || wtx.IsGameTx() || !CheckFinalTx(*wtx.tx))
             continue;
 
         BOOST_FOREACH(const CTxOut& txout, wtx.tx->vout)
