--- conflicted
+++ resolved
@@ -212,14 +212,12 @@
 /** Block hash whose ancestors we will assume to have valid scripts without checking them. */
 extern uint256 hashAssumeValid;
 
-<<<<<<< HEAD
+/** Minimum work we will assume exists on some valid chain. */
+extern arith_uint256 nMinimumChainWork;
+
 /* Lock and condition variable for game_waitforchange.  */
 extern boost::mutex mut_currentState;
 extern boost::condition_variable cv_stateChange;
-=======
-/** Minimum work we will assume exists on some valid chain. */
-extern arith_uint256 nMinimumChainWork;
->>>>>>> cbf361b2
 
 /** Best header we've seen so far (used for getheaders queries' starting points). */
 extern CBlockIndex *pindexBestHeader;
