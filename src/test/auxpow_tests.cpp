--- conflicted
+++ resolved
@@ -376,12 +376,7 @@
   mineBlock (block, true);
   BOOST_CHECK (!CheckProofOfWork (block, params));
 
-<<<<<<< HEAD
-  block.nVersion.SetBaseVersion (2);
-  block.nVersion.SetChainId (params.nAuxpowChainId[ALGO_SHA256D]);
-=======
-  block.nVersion.SetBaseVersion (2, params.nAuxpowChainId);
->>>>>>> 20c2dace
+  block.nVersion.SetBaseVersion (2, params.nAuxpowChainId[ALGO_SHA256D]);
   mineBlock (block, true);
   BOOST_CHECK (CheckProofOfWork (block, params));
 
