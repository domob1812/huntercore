--- conflicted
+++ resolved
@@ -367,19 +367,11 @@
             "\nUnlock the wallet for 30 seconds\n"
             + HelpExampleCli("walletpassphrase", "\"mypassphrase\" 30") +
             "\nCreate the signature\n"
-<<<<<<< HEAD
-            + HelpExampleCli("signmessage", "\"NDLTK7j8CzK5YAbpCdUxC3Gi1bXGDCdV5h\" \"my message\"") +
+            + HelpExampleCli("signmessage", "\"NDLTK7j8CzK5YAbpCdUxC3Gi1bXGDCdVXX\" \"my message\"") +
             "\nVerify the signature\n"
-            + HelpExampleCli("verifymessage", "\"NDLTK7j8CzK5YAbpCdUxC3Gi1bXGDCdV5h\" \"signature\" \"my message\"") +
+            + HelpExampleCli("verifymessage", "\"NDLTK7j8CzK5YAbpCdUxC3Gi1bXGDCdVXX\" \"signature\" \"my message\"") +
             "\nAs json rpc\n"
-            + HelpExampleRpc("verifymessage", "\"NDLTK7j8CzK5YAbpCdUxC3Gi1bXGDCdV5h\", \"signature\", \"my message\"")
-=======
-            + HelpExampleCli("signmessage", "\"1D1ZrZNe3JUo7ZycKEYQQiQAWd9y54F4XX\" \"my message\"") +
-            "\nVerify the signature\n"
-            + HelpExampleCli("verifymessage", "\"1D1ZrZNe3JUo7ZycKEYQQiQAWd9y54F4XX\" \"signature\" \"my message\"") +
-            "\nAs json rpc\n"
-            + HelpExampleRpc("verifymessage", "\"1D1ZrZNe3JUo7ZycKEYQQiQAWd9y54F4XX\", \"signature\", \"my message\"")
->>>>>>> f5f33aeb
+            + HelpExampleRpc("verifymessage", "\"NDLTK7j8CzK5YAbpCdUxC3Gi1bXGDCdVXX\", \"signature\", \"my message\"")
         );
 
     LOCK(cs_main);
