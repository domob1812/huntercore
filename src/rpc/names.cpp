// Copyright (c) 2014-2017 Daniel Kraft
// Distributed under the MIT/X11 software license, see the accompanying
// file COPYING or http://www.opensource.org/licenses/mit-license.php.

#include "base58.h"
#include "chainparams.h"
#include "init.h"
#include "names/common.h"
#include "names/main.h"
#include "primitives/transaction.h"
#include "rpc/safemode.h"
#include "rpc/server.h"
#include "script/names.h"
#include "txmempool.h"
#include "utilstrencodings.h"
#include "validation.h"
#ifdef ENABLE_WALLET
# include "wallet/rpcwallet.h"
# include "wallet/wallet.h"
#endif

#include <boost/xpressive/xpressive_dynamic.hpp>

#include <memory>
#include <sstream>

#include <univalue.h>

/**
 * Utility routine to construct a "name info" object to return.  This is used
 * for name_show and also name_list.
 * @param name The name.
 * @param value The name's value.
 * @param dead Whether or not the name is dead.
 * @param outp The last update's outpoint.
 * @param addr The name's address script.
 * @param height The name's last update height.
 * @return A JSON object to return.
 */
UniValue
getNameInfo (const valtype& name, const valtype& value,
             bool dead, const COutPoint& outp,
             const CScript& addr, int height)
{
  UniValue obj(UniValue::VOBJ);
  obj.pushKV ("name", ValtypeToString (name));
  if (!dead)
    obj.pushKV ("value", ValtypeToString (value));
  obj.pushKV ("dead", dead);
  obj.pushKV ("height", height);
  obj.pushKV ("txid", outp.hash.GetHex ());
  if (!dead)
    obj.pushKV ("vout", static_cast<int> (outp.n));

  /* Try to extract the address.  May fail if we can't parse the script
     as a "standard" script.  */
<<<<<<< HEAD
  if (!dead)
    {
      CTxDestination dest;
      CBitcoinAddress addrParsed;
      std::string addrStr;
      if (ExtractDestination (addr, dest) && addrParsed.Set (dest))
        addrStr = addrParsed.ToString ();
      else
        addrStr = "<nonstandard>";
      obj.pushKV ("address", addrStr);
    }
=======
  CTxDestination dest;
  std::string addrStr;
  if (ExtractDestination (addr, dest))
    addrStr = EncodeDestination (dest);
  else
    addrStr = "<nonstandard>";
  obj.pushKV ("address", addrStr);

  /* Calculate expiration data.  */
  const int curHeight = chainActive.Height ();
  const Consensus::Params& params = Params ().GetConsensus ();
  const int expireDepth = params.rules->NameExpirationDepth (curHeight);
  const int expireHeight = height + expireDepth;
  const int expiresIn = expireHeight - curHeight;
  const bool expired = (expiresIn <= 0);
  obj.pushKV ("height", height);
  obj.pushKV ("expires_in", expiresIn);
  obj.push_back (Pair ("expired", expired));
>>>>>>> cbf361b2

  return obj;
}

/**
 * Return name info object for a CNameData object.
 * @param name The name.
 * @param data The name's data.
 * @return A JSON object to return.
 */
UniValue
getNameInfo (const valtype& name, const CNameData& data)
{
  return getNameInfo (name, data.getValue (), data.isDead (),
                      data.getUpdateOutpoint (),
                      data.getAddress (), data.getHeight ());
}

/**
 * Return the help string description to use for name info objects.
 * @param indent Indentation at the line starts.
 * @param trailing Trailing string (e. g., comma for an array of these objects).
 * @return The description string.
 */
std::string
getNameInfoHelp (const std::string& indent, const std::string& trailing)
{
  std::ostringstream res;

  res << indent << "{" << std::endl;
  res << indent << "  \"name\": xxxxx,           "
      << "(string) the requested name" << std::endl;
  res << indent << "  \"value\": xxxxx,          "
      << "(string) the name's current value" << std::endl;
  res << indent << "  \"height\": xxxxx,         "
      << "(numeric) the name's last update height" << std::endl;
  res << indent << "  \"dead\": xxxxx,           "
      << "(logical) whether the player is dead" << std::endl;
  res << indent << "  \"txid\": xxxxx,           "
      << "(string) the name's last update tx" << std::endl;
  res << indent << "  \"address\": xxxxx,        "
      << "(string) the address holding the name" << std::endl;
  res << indent << "}" << trailing << std::endl;

  return res.str ();
}

/**
 * Implement the rawtx name operation feature.  This routine interprets
 * the given JSON object describing the desired name operation and then
 * modifies the transaction accordingly.
 * @param tx The transaction to extend.
 * @param obj The name operation "description" as given to the call.
 */
void
AddRawTxNameOperation (CMutableTransaction& tx, const UniValue& obj)
{
  UniValue val = find_value (obj, "op");
  if (!val.isStr ())
    throw JSONRPCError (RPC_INVALID_PARAMETER, "missing op key");
  const std::string op = val.get_str ();

  if (op != "name_update")
    throw JSONRPCError (RPC_INVALID_PARAMETER,
                        "only name_update is implemented for the rawtx API");

  val = find_value (obj, "name");
  if (!val.isStr ())
    throw JSONRPCError (RPC_INVALID_PARAMETER, "missing name key");
  const valtype name = ValtypeFromString (val.get_str ());

  val = find_value (obj, "value");
  if (!val.isStr ())
    throw JSONRPCError (RPC_INVALID_PARAMETER, "missing value key");
  const valtype value = ValtypeFromString (val.get_str ());

  val = find_value (obj, "address");
  if (!val.isStr ())
    throw JSONRPCError (RPC_INVALID_PARAMETER, "missing address key");
  const CTxDestination toDest = DecodeDestination (val.get_str ());
  if (!IsValidDestination (toDest))
    throw JSONRPCError (RPC_INVALID_ADDRESS_OR_KEY, "invalid address");
  const CScript addr = GetScriptForDestination (toDest);

  tx.SetNamecoin ();

  /* We do not add the name input.  This has to be done explicitly,
     but is easy from the name_show output.  That way, createrawtransaction
     doesn't depend on the chainstate at all.  */

  const CScript outScript = CNameScript::buildNameUpdate (addr, name, value);
  /* FIXME: This amount is not correct for Huntercoin.  Think about
     how to fix it, or change interface of atomic trading?  */
  tx.vout.push_back (CTxOut (COIN, outScript));
}

/* ************************************************************************** */

UniValue
name_show (const JSONRPCRequest& request)
{
  if (request.fHelp || request.params.size () != 1)
    throw std::runtime_error (
        "name_show \"name\"\n"
        "\nLook up the current data for the given name."
        "  Fails if the name doesn't exist.\n"
        "\nArguments:\n"
        "1. \"name\"          (string, required) the name to query for\n"
        "\nResult:\n"
        + getNameInfoHelp ("", "") +
        "\nExamples:\n"
        + HelpExampleCli ("name_show", "\"myname\"")
        + HelpExampleRpc ("name_show", "\"myname\"")
      );

<<<<<<< HEAD
=======
  if (IsInitialBlockDownload ())
    throw JSONRPCError(RPC_CLIENT_IN_INITIAL_DOWNLOAD,
                       "Namecoin is downloading blocks...");

  ObserveSafeMode ();

>>>>>>> cbf361b2
  const std::string nameStr = request.params[0].get_str ();
  const valtype name = ValtypeFromString (nameStr);

  CNameData data;
  {
    LOCK (cs_main);
    if (!pcoinsTip->GetName (name, data))
      {
        std::ostringstream msg;
        msg << "name not found: '" << nameStr << "'";
        throw JSONRPCError (RPC_WALLET_ERROR, msg.str ());
      }
  }

  return getNameInfo (name, data);
}

/* ************************************************************************** */

UniValue
name_history (const JSONRPCRequest& request)
{
  if (request.fHelp || request.params.size () != 1)
    throw std::runtime_error (
        "name_history \"name\"\n"
        "\nLook up the current and all past data for the given name."
        "  -namehistory must be enabled.\n"
        "\nArguments:\n"
        "1. \"name\"          (string, required) the name to query for\n"
        "\nResult:\n"
        "[\n"
        + getNameInfoHelp ("  ", ",") +
        "  ...\n"
        "]\n"
        "\nExamples:\n"
        + HelpExampleCli ("name_history", "\"myname\"")
        + HelpExampleRpc ("name_history", "\"myname\"")
      );

  if (!fNameHistory)
    throw std::runtime_error ("-namehistory is not enabled");

<<<<<<< HEAD
=======
  if (IsInitialBlockDownload ())
    throw JSONRPCError(RPC_CLIENT_IN_INITIAL_DOWNLOAD,
                       "Namecoin is downloading blocks...");

  ObserveSafeMode ();

>>>>>>> cbf361b2
  const std::string nameStr = request.params[0].get_str ();
  const valtype name = ValtypeFromString (nameStr);

  CNameData data;
  CNameHistory history;

  {
    LOCK (cs_main);

    if (!pcoinsTip->GetName (name, data))
      {
        std::ostringstream msg;
        msg << "name not found: '" << nameStr << "'";
        throw JSONRPCError (RPC_WALLET_ERROR, msg.str ());
      }

    if (!pcoinsTip->GetNameHistory (name, history))
      assert (history.empty ());
  }

  UniValue res(UniValue::VARR);
  for (const auto& entry : history.getData ())
    res.push_back (getNameInfo (name, entry));
  res.push_back (getNameInfo (name, data));

  return res;
}

/* ************************************************************************** */

UniValue
name_scan (const JSONRPCRequest& request)
{
  if (request.fHelp || request.params.size () > 2)
    throw std::runtime_error (
        "name_scan (\"start\" (\"count\"))\n"
        "\nList names in the database.\n"
        "\nArguments:\n"
        "1. \"start\"       (string, optional) skip initially to this name\n"
        "2. \"count\"       (numeric, optional, default=500) stop after this many names\n"
        "\nResult:\n"
        "[\n"
        + getNameInfoHelp ("  ", ",") +
        "  ...\n"
        "]\n"
        "\nExamples:\n"
        + HelpExampleCli ("name_scan", "")
        + HelpExampleCli ("name_scan", "\"d/abc\"")
        + HelpExampleCli ("name_scan", "\"d/abc\" 10")
        + HelpExampleRpc ("name_scan", "\"d/abc\"")
      );

<<<<<<< HEAD
=======
  if (IsInitialBlockDownload ())
    throw JSONRPCError(RPC_CLIENT_IN_INITIAL_DOWNLOAD,
                       "Namecoin is downloading blocks...");

  ObserveSafeMode ();

>>>>>>> cbf361b2
  valtype start;
  if (request.params.size () >= 1)
    start = ValtypeFromString (request.params[0].get_str ());

  int count = 500;
  if (request.params.size () >= 2)
    count = request.params[1].get_int ();

  UniValue res(UniValue::VARR);
  if (count <= 0)
    return res;

  LOCK (cs_main);

  valtype name;
  CNameData data;
  std::unique_ptr<CNameIterator> iter(pcoinsTip->IterateNames ());
  for (iter->seek (start); count > 0 && iter->next (name, data); --count)
    res.push_back (getNameInfo (name, data));

  return res;
}

/* ************************************************************************** */

UniValue
name_filter (const JSONRPCRequest& request)
{
  if (request.fHelp || request.params.size () > 5)
    throw std::runtime_error (
        "name_filter (\"regexp\" (\"maxage\" (\"from\" (\"nb\" (\"stat\")))))\n"
        "\nScan and list names matching a regular expression.\n"
        "\nArguments:\n"
        "1. \"regexp\"      (string, optional) filter names with this regexp\n"
        "2. \"maxage\"      (numeric, optional, default=36000) only consider names updated in the last \"maxage\" blocks; 0 means all names\n"
        "3. \"from\"        (numeric, optional, default=0) return from this position onward; index starts at 0\n"
        "4. \"nb\"          (numeric, optional, default=0) return only \"nb\" entries; 0 means all\n"
        "5. \"stat\"        (string, optional) if set to the string \"stat\", print statistics instead of returning the names\n"
        "\nResult:\n"
        "[\n"
        + getNameInfoHelp ("  ", ",") +
        "  ...\n"
        "]\n"
        "\nExamples:\n"
        + HelpExampleCli ("name_filter", "\"\" 5")
        + HelpExampleCli ("name_filter", "\"^id/\"")
        + HelpExampleCli ("name_filter", "\"^id/\" 36000 0 0 \"stat\"")
        + HelpExampleRpc ("name_scan", "\"^d/\"")
      );

<<<<<<< HEAD
=======
  if (IsInitialBlockDownload ())
    throw JSONRPCError(RPC_CLIENT_IN_INITIAL_DOWNLOAD,
                       "Namecoin is downloading blocks...");

  ObserveSafeMode ();

>>>>>>> cbf361b2
  /* ********************** */
  /* Interpret parameters.  */

  bool haveRegexp(false);
  boost::xpressive::sregex regexp;

  int maxage(36000), from(0), nb(0);
  bool stats(false);

  if (request.params.size () >= 1)
    {
      haveRegexp = true;
      regexp = boost::xpressive::sregex::compile (request.params[0].get_str ());
    }

  if (request.params.size () >= 2)
    maxage = request.params[1].get_int ();
  if (maxage < 0)
    throw JSONRPCError (RPC_INVALID_PARAMETER,
                        "'maxage' should be non-negative");
  if (request.params.size () >= 3)
    from = request.params[2].get_int ();
  if (from < 0)
    throw JSONRPCError (RPC_INVALID_PARAMETER, "'from' should be non-negative");

  if (request.params.size () >= 4)
    nb = request.params[3].get_int ();
  if (nb < 0)
    throw JSONRPCError (RPC_INVALID_PARAMETER, "'nb' should be non-negative");

  if (request.params.size () >= 5)
    {
      if (request.params[4].get_str () != "stat")
        throw JSONRPCError (RPC_INVALID_PARAMETER,
                            "fifth argument must be the literal string 'stat'");
      stats = true;
    }

  /* ******************************************* */
  /* Iterate over names to build up the result.  */

  UniValue names(UniValue::VARR);
  unsigned count(0);

  LOCK (cs_main);

  valtype name;
  CNameData data;
  std::unique_ptr<CNameIterator> iter(pcoinsTip->IterateNames ());
  while (iter->next (name, data))
    {
      const int age = chainActive.Height () - data.getHeight ();
      assert (age >= 0);
      if (maxage != 0 && age >= maxage)
        continue;

      if (haveRegexp)
        {
          const std::string nameStr = ValtypeToString (name);
          boost::xpressive::smatch matches;
          if (!boost::xpressive::regex_search (nameStr, matches, regexp))
            continue;
        }

      if (from > 0)
        {
          --from;
          continue;
        }
      assert (from == 0);

      if (stats)
        ++count;
      else
        names.push_back (getNameInfo (name, data));

      if (nb > 0)
        {
          --nb;
          if (nb == 0)
            break;
        }
    }

  /* ********************************************************** */
  /* Return the correct result (take stats mode into account).  */

  if (stats)
    {
      UniValue res(UniValue::VOBJ);
      res.pushKV ("blocks", chainActive.Height ());
      res.pushKV ("count", static_cast<int> (count));

      return res;
    }

  return names;
}

/* ************************************************************************** */

UniValue
name_pending (const JSONRPCRequest& request)
{
  if (request.fHelp || request.params.size () > 1)
    throw std::runtime_error (
        "name_pending (\"name\")\n"
        "\nList unconfirmed name operations in the mempool.\n"
        "\nIf a name is given, only check for operations on this name.\n"
        "\nArguments:\n"
        "1. \"name\"        (string, optional) only look for this name\n"
        "\nResult:\n"
        "[\n"
        "  {\n"
        "    \"op\": xxxx       (string) the operation being performed\n"
        "    \"name\": xxxx     (string) the name operated on\n"
        "    \"value\": xxxx    (string) the name's new value\n"
        "    \"txid\": xxxx     (string) the txid corresponding to the operation\n"
        "    \"ismine\": xxxx   (boolean) whether the name is owned by the wallet\n"
        "  },\n"
        "  ...\n"
        "]\n"
        + HelpExampleCli ("name_pending", "")
        + HelpExampleCli ("name_pending", "\"d/domob\"")
        + HelpExampleRpc ("name_pending", "")
      );

#ifdef ENABLE_WALLET
  CWallet* pwallet = GetWalletForJSONRPCRequest (request);
  LOCK2 (pwallet ? &pwallet->cs_wallet : nullptr, mempool.cs);
#else
  LOCK (mempool.cs);
#endif

  std::vector<uint256> txHashes;
  if (request.params.size () == 0)
    mempool.queryHashes (txHashes);
  else
    {
      const std::string name = request.params[0].get_str ();
      const valtype vchName = ValtypeFromString (name);
      const uint256 txid = mempool.getTxForName (vchName);
      if (!txid.IsNull ())
        txHashes.push_back (txid);
    }

  UniValue arr(UniValue::VARR);
  for (std::vector<uint256>::const_iterator i = txHashes.begin ();
       i != txHashes.end (); ++i)
    {
      std::shared_ptr<const CTransaction> tx = mempool.get (*i);
      if (!tx || !tx->IsNamecoin ())
        continue;

      for (const auto& txOut : tx->vout)
        {
          const CNameScript op(txOut.scriptPubKey);
          if (!op.isNameOp () || !op.isAnyUpdate ())
            continue;

          const valtype vchName = op.getOpName ();
          const valtype vchValue = op.getOpValue ();

          const std::string name = ValtypeToString (vchName);
          const std::string value = ValtypeToString (vchValue);

          std::string strOp;
          switch (op.getNameOp ())
            {
            case OP_NAME_FIRSTUPDATE:
              strOp = "name_firstupdate";
              break;
            case OP_NAME_UPDATE:
              strOp = "name_update";
              break;
            default:
              assert (false);
            }

          UniValue obj(UniValue::VOBJ);
          obj.pushKV ("op", strOp);
          obj.pushKV ("name", name);
          obj.pushKV ("value", value);
          obj.pushKV ("txid", tx->GetHash ().GetHex ());

#ifdef ENABLE_WALLET
          isminetype mine = ISMINE_NO;
          if (pwallet)
            mine = IsMine (*pwallet, op.getAddress ());
          const bool isMine = (mine & ISMINE_SPENDABLE);
          obj.push_back (Pair ("ismine", isMine));
#endif

          arr.push_back (obj);
        }
    }

  return arr;
}

/* ************************************************************************** */

UniValue
name_checkdb (const JSONRPCRequest& request)
{
  if (request.fHelp || request.params.size () != 0)
    throw std::runtime_error (
        "name_checkdb\n"
        "\nValidate the name DB's consistency.\n"
        "\nRoughly between blocks 139,000 and 180,000, this call is expected\n"
        "to fail due to the historic 'name stealing' bug.\n"
        "\nResult:\n"
        "xxxxx                        (boolean) whether the state is valid\n"
        "\nExamples:\n"
        + HelpExampleCli ("name_checkdb", "")
        + HelpExampleRpc ("name_checkdb", "")
      );

  LOCK (cs_main);
  pcoinsTip->Flush ();
  return pcoinsTip->ValidateNameDB (*pgameDb);
}

/* ************************************************************************** */

static const CRPCCommand commands[] =
{ //  category              name                      actor (function)         argNames
  //  --------------------- ------------------------  -----------------------  ----------
    { "namecoin",           "name_show",              &name_show,              {"name"} },
    { "namecoin",           "name_history",           &name_history,           {"name"} },
    { "namecoin",           "name_scan",              &name_scan,              {"start","count"} },
    { "namecoin",           "name_filter",            &name_filter,            {"regexp","maxage","from","nb","stat"} },
    { "namecoin",           "name_pending",           &name_pending,           {"name"} },
    { "namecoin",           "name_checkdb",           &name_checkdb,           {} },
};

void RegisterNameRPCCommands(CRPCTable &t)
{
    for (unsigned int vcidx = 0; vcidx < ARRAYLEN(commands); vcidx++)
        t.appendCommand(commands[vcidx].name, &commands[vcidx]);
}<|MERGE_RESOLUTION|>--- conflicted
+++ resolved
@@ -46,7 +46,7 @@
   obj.pushKV ("name", ValtypeToString (name));
   if (!dead)
     obj.pushKV ("value", ValtypeToString (value));
-  obj.pushKV ("dead", dead);
+  obj.push_back (Pair ("dead", dead));
   obj.pushKV ("height", height);
   obj.pushKV ("txid", outp.hash.GetHex ());
   if (!dead)
@@ -54,38 +54,16 @@
 
   /* Try to extract the address.  May fail if we can't parse the script
      as a "standard" script.  */
-<<<<<<< HEAD
   if (!dead)
     {
       CTxDestination dest;
-      CBitcoinAddress addrParsed;
       std::string addrStr;
-      if (ExtractDestination (addr, dest) && addrParsed.Set (dest))
-        addrStr = addrParsed.ToString ();
+      if (ExtractDestination (addr, dest))
+        addrStr = EncodeDestination (dest);
       else
         addrStr = "<nonstandard>";
       obj.pushKV ("address", addrStr);
     }
-=======
-  CTxDestination dest;
-  std::string addrStr;
-  if (ExtractDestination (addr, dest))
-    addrStr = EncodeDestination (dest);
-  else
-    addrStr = "<nonstandard>";
-  obj.pushKV ("address", addrStr);
-
-  /* Calculate expiration data.  */
-  const int curHeight = chainActive.Height ();
-  const Consensus::Params& params = Params ().GetConsensus ();
-  const int expireDepth = params.rules->NameExpirationDepth (curHeight);
-  const int expireHeight = height + expireDepth;
-  const int expiresIn = expireHeight - curHeight;
-  const bool expired = (expiresIn <= 0);
-  obj.pushKV ("height", height);
-  obj.pushKV ("expires_in", expiresIn);
-  obj.push_back (Pair ("expired", expired));
->>>>>>> cbf361b2
 
   return obj;
 }
@@ -201,15 +179,8 @@
         + HelpExampleRpc ("name_show", "\"myname\"")
       );
 
-<<<<<<< HEAD
-=======
-  if (IsInitialBlockDownload ())
-    throw JSONRPCError(RPC_CLIENT_IN_INITIAL_DOWNLOAD,
-                       "Namecoin is downloading blocks...");
-
   ObserveSafeMode ();
 
->>>>>>> cbf361b2
   const std::string nameStr = request.params[0].get_str ();
   const valtype name = ValtypeFromString (nameStr);
 
@@ -252,15 +223,8 @@
   if (!fNameHistory)
     throw std::runtime_error ("-namehistory is not enabled");
 
-<<<<<<< HEAD
-=======
-  if (IsInitialBlockDownload ())
-    throw JSONRPCError(RPC_CLIENT_IN_INITIAL_DOWNLOAD,
-                       "Namecoin is downloading blocks...");
-
   ObserveSafeMode ();
 
->>>>>>> cbf361b2
   const std::string nameStr = request.params[0].get_str ();
   const valtype name = ValtypeFromString (nameStr);
 
@@ -313,15 +277,8 @@
         + HelpExampleRpc ("name_scan", "\"d/abc\"")
       );
 
-<<<<<<< HEAD
-=======
-  if (IsInitialBlockDownload ())
-    throw JSONRPCError(RPC_CLIENT_IN_INITIAL_DOWNLOAD,
-                       "Namecoin is downloading blocks...");
-
   ObserveSafeMode ();
 
->>>>>>> cbf361b2
   valtype start;
   if (request.params.size () >= 1)
     start = ValtypeFromString (request.params[0].get_str ());
@@ -372,15 +329,8 @@
         + HelpExampleRpc ("name_scan", "\"^d/\"")
       );
 
-<<<<<<< HEAD
-=======
-  if (IsInitialBlockDownload ())
-    throw JSONRPCError(RPC_CLIENT_IN_INITIAL_DOWNLOAD,
-                       "Namecoin is downloading blocks...");
-
   ObserveSafeMode ();
 
->>>>>>> cbf361b2
   /* ********************** */
   /* Interpret parameters.  */
 
