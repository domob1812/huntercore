[
  { "exec": "./namecoin-tx",
    "args": ["-create"],
    "output_cmp": "blanktx.hex",
    "description": "Creates a blank transaction"
  },
  { "exec": "./namecoin-tx",
    "args": ["-json","-create"],
    "output_cmp": "blanktx.json",
    "description": "Creates a blank transaction (output in json)"
  },
  { "exec": "./namecoin-tx",
    "args": ["-"],
    "input": "blanktx.hex",
    "output_cmp": "blanktx.hex",
    "description": "Creates a blank transaction when nothing is piped into bitcoin-tx"
  },
  { "exec": "./namecoin-tx",
    "args": ["-json","-"],
    "input": "blanktx.hex",
    "output_cmp": "blanktx.json",
    "description": "Creates a blank transaction when nothing is piped into bitcoin-tx (output in json)"
  },
  { "exec": "./namecoin-tx",
    "args": ["-", "delin=1"],
    "input": "tx394b54bb.hex",
    "output_cmp": "tt-delin1-out.hex",
    "description": "Deletes a single input from a transaction"
  },
  { "exec": "./namecoin-tx",
    "args": ["-json", "-", "delin=1"],
    "input": "tx394b54bb.hex",
    "output_cmp": "tt-delin1-out.json",
    "description": "Deletes a single input from a transaction (output in json)"
  },
  { "exec": "./namecoin-tx",
    "args": ["-", "delin=31"],
    "input": "tx394b54bb.hex",
    "return_code": 1,
    "description": "Attempts to delete an input with a bad index from a transaction. Expected to fail."
  },
  { "exec": "./namecoin-tx",
    "args": ["-", "delout=1"],
    "input": "tx394b54bb.hex",
    "output_cmp": "tt-delout1-out.hex",
    "description": "Deletes a single output from a transaction"
  },
  { "exec": "./namecoin-tx",
    "args": ["-json", "-", "delout=1"],
    "input": "tx394b54bb.hex",
    "output_cmp": "tt-delout1-out.json",
    "description": "Deletes a single output from a transaction (output in json)"
  },
  { "exec": "./namecoin-tx",
    "args": ["-", "delout=2"],
    "input": "tx394b54bb.hex",
    "return_code": 1,
    "description": "Attempts to delete an output with a bad index from a transaction. Expected to fail."
  },
  { "exec": "./namecoin-tx",
    "args": ["-", "locktime=317000"],
    "input": "tx394b54bb.hex",
    "output_cmp": "tt-locktime317000-out.hex",
    "description": "Adds an nlocktime to a transaction"
  },
  { "exec": "./namecoin-tx",
    "args": ["-json", "-", "locktime=317000"],
    "input": "tx394b54bb.hex",
    "output_cmp": "tt-locktime317000-out.json",
    "description": "Adds an nlocktime to a transaction (output in json)"
  },
  { "exec": "./namecoin-tx",
    "args":
    ["-create",
     "in=5897de6bd6027a475eadd57019d4e6872c396d0716c4875a5f1a6fcfdf385c1f:0",
     "in=bf829c6bcf84579331337659d31f89dfd138f7f7785802d5501c92333145ca7c:18",
     "in=22a6f904655d53ae2ff70e701a0bbd90aa3975c0f40bfc6cc996a9049e31cdfc:1",
<<<<<<< HEAD
     "outaddr=0.18:NC5bKA1hrFzd7ZxLSRsBmx32FnXpCb35t6",
     "outaddr=4:N4ZLnKnrjuLgzjb6dCH2B5oZpBMvQ5RXRE"],
    "output_cmp": "txcreate1.hex"
=======
     "outaddr=0.18:13tuJJDR2RgArmgfv6JScSdreahzgc4T6o",
     "outaddr=4:1P8yWvZW8jVihP1bzHeqfE4aoXNX8AVa46"],
    "output_cmp": "txcreate1.hex",
    "description": "Creates a new transaction with three inputs and two outputs"
>>>>>>> d6a70cc1
  },
  { "exec": "./namecoin-tx",
    "args":
    ["-json",
     "-create",
     "in=5897de6bd6027a475eadd57019d4e6872c396d0716c4875a5f1a6fcfdf385c1f:0",
     "in=bf829c6bcf84579331337659d31f89dfd138f7f7785802d5501c92333145ca7c:18",
     "in=22a6f904655d53ae2ff70e701a0bbd90aa3975c0f40bfc6cc996a9049e31cdfc:1",
<<<<<<< HEAD
     "outaddr=0.18:MyUGVwiPwomjPJwBBud1pxnmNp73dKB9s1",
     "outaddr=4:NJiLia4V47bHDvG7G6yQskDVXkmaBJJpUL"],
    "output_cmp": "txcreate1.json"
=======
     "outaddr=0.18:13tuJJDR2RgArmgfv6JScSdreahzgc4T6o",
     "outaddr=4:1P8yWvZW8jVihP1bzHeqfE4aoXNX8AVa46"],
    "output_cmp": "txcreate1.json",
    "description": "Creates a new transaction with three inputs and two outputs (output in json)"
>>>>>>> d6a70cc1
  },
  { "exec": "./namecoin-tx",
    "args": ["-create", "outscript=0:"],
    "output_cmp": "txcreate2.hex",
    "description": "Creates a new transaction with a single empty output script"
  },
  { "exec": "./namecoin-tx",
    "args": ["-json", "-create", "outscript=0:"],
    "output_cmp": "txcreate2.json",
    "description": "Creates a new transaction with a single empty output script (output in json)"
  },
  { "exec": "./namecoin-tx",
    "args":
    ["-create",
     "in=4d49a71ec9da436f71ec4ee231d04f292a29cd316f598bb7068feccabdc59485:0",
     "set=privatekeys:[\"72tzkjnkPajmGfbxBLirgivPqXrG1kgce3kNuxpMvxCoq86mi8f\"]",
     "set=prevtxs:[{\"txid\":\"4d49a71ec9da436f71ec4ee231d04f292a29cd316f598bb7068feccabdc59485\",\"vout\":0,\"scriptPubKey\":\"76a91491b24bf9f5288532960ac687abb035127b1d28a588ac\"}]",
     "sign=ALL",
<<<<<<< HEAD
     "outaddr=0.001:N5Tk6cvP91f2Cbb72PoKKMMLTuKTXZ6w7c"],
    "output_cmp": "txcreatesign.hex"
=======
     "outaddr=0.001:193P6LtvS4nCnkDvM9uXn1gsSRqh4aDAz7"],
    "output_cmp": "txcreatesign.hex",
    "description": "Creates a new transaction with a single input and a single output, and then signs the transaction"
>>>>>>> d6a70cc1
  },
  { "exec": "./namecoin-tx",
    "args":
    ["-json",
     "-create",
     "in=4d49a71ec9da436f71ec4ee231d04f292a29cd316f598bb7068feccabdc59485:0",
     "set=privatekeys:[\"5HpHagT65TZzG1PH3CSu63k8DbpvD8s5ip4nEB3kEsreAnchuDf\"]",
     "set=prevtxs:[{\"txid\":\"4d49a71ec9da436f71ec4ee231d04f292a29cd316f598bb7068feccabdc59485\",\"vout\":0,\"scriptPubKey\":\"76a91491b24bf9f5288532960ac687abb035127b1d28a588ac\"}]",
     "sign=ALL",
<<<<<<< HEAD
     "outaddr=0.001:N4ckHzPuMSsmKHURcyE6zXqnAfEk2Mxd2P"],
    "output_cmp": "txcreatesign.json"
=======
     "outaddr=0.001:193P6LtvS4nCnkDvM9uXn1gsSRqh4aDAz7"],
    "output_cmp": "txcreatesign.json",
    "description": "Creates a new transaction with a single input and a single output, and then signs the transaction (output in json)"
>>>>>>> d6a70cc1
  },
  { "exec": "./namecoin-tx",
    "args":
    ["-create",
     "in=5897de6bd6027a475eadd57019d4e6872c396d0716c4875a5f1a6fcfdf385c1f:0",
     "outdata=4:badhexdata"],
    "return_code": 1,
    "description": "Attempts to create a new transaction with one input and an output with malformed hex data. Expected to fail"
  },
  { "exec": "./namecoin-tx",
    "args":
    ["-create",
     "in=5897de6bd6027a475eadd57019d4e6872c396d0716c4875a5f1a6fcfdf385c1f:0",
     "outdata=badhexdata"],
    "return_code": 1,
    "description": "Attempts to create a new transaction with one input and an output with no value and malformed hex data. Expected to fail"
  },
  { "exec": "./namecoin-tx",
    "args":
    ["-create",
     "in=5897de6bd6027a475eadd57019d4e6872c396d0716c4875a5f1a6fcfdf385c1f:0",
     "outaddr=0.18:MyUGVwiPwomjPJwBBud1pxnmNp73dKB9s1",
     "outdata=4:54686973204f505f52455455524e207472616e73616374696f6e206f7574707574207761732063726561746564206279206d6f646966696564206372656174657261777472616e73616374696f6e2e"],
    "output_cmp": "txcreatedata1.hex",
    "description": "Creates a new transaction with one input, one address output and one data output"
  },
  { "exec": "./namecoin-tx",
    "args":
    ["-json",
     "-create",
     "in=5897de6bd6027a475eadd57019d4e6872c396d0716c4875a5f1a6fcfdf385c1f:0",
     "outaddr=0.18:MyUGVwiPwomjPJwBBud1pxnmNp73dKB9s1",
     "outdata=4:54686973204f505f52455455524e207472616e73616374696f6e206f7574707574207761732063726561746564206279206d6f646966696564206372656174657261777472616e73616374696f6e2e"],
    "output_cmp": "txcreatedata1.json",
    "description": "Creates a new transaction with one input, one address output and one data output (output in json)"
  },
  { "exec": "./namecoin-tx",
    "args":
    ["-create",
     "in=5897de6bd6027a475eadd57019d4e6872c396d0716c4875a5f1a6fcfdf385c1f:0",
     "outaddr=0.18:MyUGVwiPwomjPJwBBud1pxnmNp73dKB9s1",
     "outdata=54686973204f505f52455455524e207472616e73616374696f6e206f7574707574207761732063726561746564206279206d6f646966696564206372656174657261777472616e73616374696f6e2e"],
    "output_cmp": "txcreatedata2.hex",
    "description": "Creates a new transaction with one input, one address output and one data (zero value) output"
  },
  { "exec": "./namecoin-tx",
    "args":
    ["-json",
     "-create",
     "in=5897de6bd6027a475eadd57019d4e6872c396d0716c4875a5f1a6fcfdf385c1f:0",
     "outaddr=0.18:MyUGVwiPwomjPJwBBud1pxnmNp73dKB9s1",
     "outdata=54686973204f505f52455455524e207472616e73616374696f6e206f7574707574207761732063726561746564206279206d6f646966696564206372656174657261777472616e73616374696f6e2e"],
    "output_cmp": "txcreatedata2.json",
    "description": "Creates a new transaction with one input, one address output and one data (zero value) output (output in json)"
  },
  { "exec": "./namecoin-tx",
    "args":
    ["-create",
     "in=5897de6bd6027a475eadd57019d4e6872c396d0716c4875a5f1a6fcfdf385c1f:0:4294967293",
<<<<<<< HEAD
     "outaddr=0.18:MyUGVwiPwomjPJwBBud1pxnmNp73dKB9s1"],
    "output_cmp": "txcreatedata_seq0.hex"
=======
     "outaddr=0.18:13tuJJDR2RgArmgfv6JScSdreahzgc4T6o"],
    "output_cmp": "txcreatedata_seq0.hex",
    "description": "Creates a new transaction with one input with sequence number and one address output"
>>>>>>> d6a70cc1
  },
  { "exec": "./namecoin-tx",
    "args":
    ["-json",
     "-create",
     "in=5897de6bd6027a475eadd57019d4e6872c396d0716c4875a5f1a6fcfdf385c1f:0:4294967293",
<<<<<<< HEAD
     "outaddr=0.18:MyUGVwiPwomjPJwBBud1pxnmNp73dKB9s1"],
    "output_cmp": "txcreatedata_seq0.json"
=======
     "outaddr=0.18:13tuJJDR2RgArmgfv6JScSdreahzgc4T6o"],
    "output_cmp": "txcreatedata_seq0.json",
    "description": "Creates a new transaction with one input with sequence number and one address output (output in json)"
>>>>>>> d6a70cc1
  },
  { "exec": "./namecoin-tx",
    "args":
    ["01000000011f5c38dfcf6f1a5f5a87c416076d392c87e6d41970d5ad5e477a02d66bde97580000000000fdffffff0180a81201000000001976a9141fc11f39be1729bf973a7ab6a615ca4729d6457488ac00000000",
     "in=5897de6bd6027a475eadd57019d4e6872c396d0716c4875a5f1a6fcfdf385c1f:0:1"],
    "output_cmp": "txcreatedata_seq1.hex",
    "description": "Adds a new input with sequence number to a transaction"
  },
  { "exec": "./namecoin-tx",
    "args":
    ["-json",
     "01000000011f5c38dfcf6f1a5f5a87c416076d392c87e6d41970d5ad5e477a02d66bde97580000000000fdffffff0180a81201000000001976a9141fc11f39be1729bf973a7ab6a615ca4729d6457488ac00000000",
     "in=5897de6bd6027a475eadd57019d4e6872c396d0716c4875a5f1a6fcfdf385c1f:0:1"],
    "output_cmp": "txcreatedata_seq1.json",
    "description": "Adds a new input with sequence number to a transaction (output in json)"
  }
]<|MERGE_RESOLUTION|>--- conflicted
+++ resolved
@@ -75,16 +75,10 @@
      "in=5897de6bd6027a475eadd57019d4e6872c396d0716c4875a5f1a6fcfdf385c1f:0",
      "in=bf829c6bcf84579331337659d31f89dfd138f7f7785802d5501c92333145ca7c:18",
      "in=22a6f904655d53ae2ff70e701a0bbd90aa3975c0f40bfc6cc996a9049e31cdfc:1",
-<<<<<<< HEAD
      "outaddr=0.18:NC5bKA1hrFzd7ZxLSRsBmx32FnXpCb35t6",
      "outaddr=4:N4ZLnKnrjuLgzjb6dCH2B5oZpBMvQ5RXRE"],
-    "output_cmp": "txcreate1.hex"
-=======
-     "outaddr=0.18:13tuJJDR2RgArmgfv6JScSdreahzgc4T6o",
-     "outaddr=4:1P8yWvZW8jVihP1bzHeqfE4aoXNX8AVa46"],
     "output_cmp": "txcreate1.hex",
     "description": "Creates a new transaction with three inputs and two outputs"
->>>>>>> d6a70cc1
   },
   { "exec": "./namecoin-tx",
     "args":
@@ -93,16 +87,10 @@
      "in=5897de6bd6027a475eadd57019d4e6872c396d0716c4875a5f1a6fcfdf385c1f:0",
      "in=bf829c6bcf84579331337659d31f89dfd138f7f7785802d5501c92333145ca7c:18",
      "in=22a6f904655d53ae2ff70e701a0bbd90aa3975c0f40bfc6cc996a9049e31cdfc:1",
-<<<<<<< HEAD
      "outaddr=0.18:MyUGVwiPwomjPJwBBud1pxnmNp73dKB9s1",
      "outaddr=4:NJiLia4V47bHDvG7G6yQskDVXkmaBJJpUL"],
-    "output_cmp": "txcreate1.json"
-=======
-     "outaddr=0.18:13tuJJDR2RgArmgfv6JScSdreahzgc4T6o",
-     "outaddr=4:1P8yWvZW8jVihP1bzHeqfE4aoXNX8AVa46"],
     "output_cmp": "txcreate1.json",
     "description": "Creates a new transaction with three inputs and two outputs (output in json)"
->>>>>>> d6a70cc1
   },
   { "exec": "./namecoin-tx",
     "args": ["-create", "outscript=0:"],
@@ -121,14 +109,9 @@
      "set=privatekeys:[\"72tzkjnkPajmGfbxBLirgivPqXrG1kgce3kNuxpMvxCoq86mi8f\"]",
      "set=prevtxs:[{\"txid\":\"4d49a71ec9da436f71ec4ee231d04f292a29cd316f598bb7068feccabdc59485\",\"vout\":0,\"scriptPubKey\":\"76a91491b24bf9f5288532960ac687abb035127b1d28a588ac\"}]",
      "sign=ALL",
-<<<<<<< HEAD
      "outaddr=0.001:N5Tk6cvP91f2Cbb72PoKKMMLTuKTXZ6w7c"],
-    "output_cmp": "txcreatesign.hex"
-=======
-     "outaddr=0.001:193P6LtvS4nCnkDvM9uXn1gsSRqh4aDAz7"],
     "output_cmp": "txcreatesign.hex",
     "description": "Creates a new transaction with a single input and a single output, and then signs the transaction"
->>>>>>> d6a70cc1
   },
   { "exec": "./namecoin-tx",
     "args":
@@ -138,14 +121,9 @@
      "set=privatekeys:[\"5HpHagT65TZzG1PH3CSu63k8DbpvD8s5ip4nEB3kEsreAnchuDf\"]",
      "set=prevtxs:[{\"txid\":\"4d49a71ec9da436f71ec4ee231d04f292a29cd316f598bb7068feccabdc59485\",\"vout\":0,\"scriptPubKey\":\"76a91491b24bf9f5288532960ac687abb035127b1d28a588ac\"}]",
      "sign=ALL",
-<<<<<<< HEAD
      "outaddr=0.001:N4ckHzPuMSsmKHURcyE6zXqnAfEk2Mxd2P"],
-    "output_cmp": "txcreatesign.json"
-=======
-     "outaddr=0.001:193P6LtvS4nCnkDvM9uXn1gsSRqh4aDAz7"],
     "output_cmp": "txcreatesign.json",
     "description": "Creates a new transaction with a single input and a single output, and then signs the transaction (output in json)"
->>>>>>> d6a70cc1
   },
   { "exec": "./namecoin-tx",
     "args":
@@ -205,28 +183,18 @@
     "args":
     ["-create",
      "in=5897de6bd6027a475eadd57019d4e6872c396d0716c4875a5f1a6fcfdf385c1f:0:4294967293",
-<<<<<<< HEAD
      "outaddr=0.18:MyUGVwiPwomjPJwBBud1pxnmNp73dKB9s1"],
-    "output_cmp": "txcreatedata_seq0.hex"
-=======
-     "outaddr=0.18:13tuJJDR2RgArmgfv6JScSdreahzgc4T6o"],
     "output_cmp": "txcreatedata_seq0.hex",
     "description": "Creates a new transaction with one input with sequence number and one address output"
->>>>>>> d6a70cc1
   },
   { "exec": "./namecoin-tx",
     "args":
     ["-json",
      "-create",
      "in=5897de6bd6027a475eadd57019d4e6872c396d0716c4875a5f1a6fcfdf385c1f:0:4294967293",
-<<<<<<< HEAD
      "outaddr=0.18:MyUGVwiPwomjPJwBBud1pxnmNp73dKB9s1"],
-    "output_cmp": "txcreatedata_seq0.json"
-=======
-     "outaddr=0.18:13tuJJDR2RgArmgfv6JScSdreahzgc4T6o"],
     "output_cmp": "txcreatedata_seq0.json",
     "description": "Creates a new transaction with one input with sequence number and one address output (output in json)"
->>>>>>> d6a70cc1
   },
   { "exec": "./namecoin-tx",
     "args":
