// Copyright (c) 2010 Satoshi Nakamoto
// Copyright (c) 2009-2017 The Bitcoin Core developers
// Distributed under the MIT software license, see the accompanying
// file COPYING or http://www.opensource.org/licenses/mit-license.php.

#include <amount.h>
#include <chain.h>
#include <consensus/validation.h>
#include <core_io.h>
#include <httpserver.h>
#include <validation.h>
#include <key_io.h>
#include <net.h>
#include <policy/feerate.h>
#include <policy/fees.h>
#include <policy/policy.h>
#include <policy/rbf.h>
#include <rpc/mining.h>
#include <rpc/rawtransaction.h>
#include <rpc/safemode.h>
#include <rpc/server.h>
#include <rpc/util.h>
#include <script/sign.h>
#include <timedata.h>
#include <util.h>
#include <utilmoneystr.h>
#include <wallet/coincontrol.h>
#include <wallet/feebumper.h>
#include <wallet/rpcwallet.h>
#include <wallet/walletdb.h>
#include <wallet/walletutil.h>

#include <init.h>  // For StartShutdown

#include <stdint.h>

#include <univalue.h>

#include <functional>

static const std::string WALLET_ENDPOINT_BASE = "/wallet/";

CWallet *GetWalletForJSONRPCRequest(const JSONRPCRequest& request)
{
    if (request.URI.substr(0, WALLET_ENDPOINT_BASE.size()) == WALLET_ENDPOINT_BASE) {
        // wallet endpoint was used
        std::string requestedWallet = urlDecode(request.URI.substr(WALLET_ENDPOINT_BASE.size()));
        for (CWalletRef pwallet : ::vpwallets) {
            if (pwallet->GetName() == requestedWallet) {
                return pwallet;
            }
        }
        throw JSONRPCError(RPC_WALLET_NOT_FOUND, "Requested wallet does not exist or is not loaded");
    }
    return ::vpwallets.size() == 1 || (request.fHelp && ::vpwallets.size() > 0) ? ::vpwallets[0] : nullptr;
}

std::string HelpRequiringPassphrase(CWallet * const pwallet)
{
    return pwallet && pwallet->IsCrypted()
        ? "\nRequires wallet passphrase to be set with walletpassphrase call."
        : "";
}

bool EnsureWalletIsAvailable(CWallet * const pwallet, bool avoidException)
{
    if (pwallet) return true;
    if (avoidException) return false;
    if (::vpwallets.empty()) {
        // Note: It isn't currently possible to trigger this error because
        // wallet RPC methods aren't registered unless a wallet is loaded. But
        // this error is being kept as a precaution, because it's possible in
        // the future that wallet RPC methods might get or remain registered
        // when no wallets are loaded.
        throw JSONRPCError(
            RPC_METHOD_NOT_FOUND, "Method not found (wallet method is disabled because no wallet is loaded)");
    }
    throw JSONRPCError(RPC_WALLET_NOT_SPECIFIED,
        "Wallet file not specified (must request wallet RPC through /wallet/<filename> uri-path).");
}

void EnsureWalletIsUnlocked(CWallet * const pwallet)
{
    if (pwallet->IsLocked()) {
        throw JSONRPCError(RPC_WALLET_UNLOCK_NEEDED, "Error: Please enter the wallet passphrase with walletpassphrase first.");
    }
}

void WalletTxToJSON(const CWalletTx& wtx, UniValue& entry)
{
    int confirms = wtx.GetDepthInMainChain();
    entry.pushKV("confirmations", confirms);
    if (wtx.IsCoinBase())
        entry.pushKV("generated", true);
    if (wtx.IsBountyTx())
        entry.pushKV("bounty", true);
    if (confirms > 0)
    {
        entry.pushKV("blockhash", wtx.hashBlock.GetHex());
        entry.pushKV("blockindex", wtx.nIndex);
        entry.pushKV("blocktime", LookupBlockIndex(wtx.hashBlock)->GetBlockTime());
    } else {
        entry.pushKV("trusted", wtx.IsTrusted());
    }
    uint256 hash = wtx.GetHash();
    entry.pushKV("txid", hash.GetHex());
    UniValue conflicts(UniValue::VARR);
    for (const uint256& conflict : wtx.GetConflicts())
        conflicts.push_back(conflict.GetHex());
    entry.pushKV("walletconflicts", conflicts);
    entry.pushKV("time", wtx.GetTxTime());
    entry.pushKV("timereceived", (int64_t)wtx.nTimeReceived);

    // Add opt-in RBF status
    std::string rbfStatus = "no";
    if (confirms <= 0) {
        LOCK(mempool.cs);
        RBFTransactionState rbfState = IsRBFOptIn(*wtx.tx, mempool);
        if (rbfState == RBFTransactionState::UNKNOWN)
            rbfStatus = "unknown";
        else if (rbfState == RBFTransactionState::REPLACEABLE_BIP125)
            rbfStatus = "yes";
    }
    entry.pushKV("bip125-replaceable", rbfStatus);

    for (const std::pair<std::string, std::string>& item : wtx.mapValue)
        entry.pushKV(item.first, item.second);
}

std::string LabelFromValue(const UniValue& value)
{
    std::string label = value.get_str();
    if (label == "*")
        throw JSONRPCError(RPC_WALLET_INVALID_LABEL_NAME, "Invalid label name");
    return label;
}

UniValue getnewaddress(const JSONRPCRequest& request)
{
    CWallet * const pwallet = GetWalletForJSONRPCRequest(request);
    if (!EnsureWalletIsAvailable(pwallet, request.fHelp)) {
        return NullUniValue;
    }

    if (request.fHelp || request.params.size() > 2)
        throw std::runtime_error(
            "getnewaddress ( \"label\" \"address_type\" )\n"
            "\nReturns a new Namecoin address for receiving payments.\n"
            "If 'label' is specified, it is added to the address book \n"
            "so payments received with the address will be associated with 'label'.\n"
            "\nArguments:\n"
            "1. \"label\"          (string, optional) The label name for the address to be linked to. If not provided, the default label \"\" is used. It can also be set to the empty string \"\" to represent the default label. The label does not need to exist, it will be created if there is no label by the given name.\n"
            "2. \"address_type\"   (string, optional) The address type to use. Options are \"legacy\", \"p2sh-segwit\", and \"bech32\". Default is set by -addresstype.\n"
            "\nResult:\n"
            "\"address\"    (string) The new namecoin address\n"
            "\nExamples:\n"
            + HelpExampleCli("getnewaddress", "")
            + HelpExampleRpc("getnewaddress", "")
        );

    LOCK2(cs_main, pwallet->cs_wallet);

    // Parse the label first so we don't generate a key if there's an error
    std::string label;
    if (!request.params[0].isNull())
        label = LabelFromValue(request.params[0]);

    OutputType output_type = pwallet->m_default_address_type;
    if (!request.params[1].isNull()) {
        output_type = ParseOutputType(request.params[1].get_str(), pwallet->m_default_address_type);
        if (output_type == OutputType::NONE) {
            throw JSONRPCError(RPC_INVALID_ADDRESS_OR_KEY, strprintf("Unknown address type '%s'", request.params[1].get_str()));
        }
    }

    if (!pwallet->IsLocked()) {
        pwallet->TopUpKeyPool();
    }

    // Generate a new key that is added to wallet
    CPubKey newKey;
    if (!pwallet->GetKeyFromPool(newKey)) {
        throw JSONRPCError(RPC_WALLET_KEYPOOL_RAN_OUT, "Error: Keypool ran out, please call keypoolrefill first");
    }
    pwallet->LearnRelatedScripts(newKey, output_type);
    CTxDestination dest = GetDestinationForKey(newKey, output_type);

    pwallet->SetAddressBook(dest, label, "receive");

    return EncodeDestination(dest);
}

CTxDestination GetLabelDestination(CWallet* const pwallet, const std::string& label, bool bForceNew=false)
{
    CTxDestination dest;
    if (!pwallet->GetLabelDestination(dest, label, bForceNew)) {
        throw JSONRPCError(RPC_WALLET_KEYPOOL_RAN_OUT, "Error: Keypool ran out, please call keypoolrefill first");
    }

    return dest;
}

UniValue getlabeladdress(const JSONRPCRequest& request)
{
    CWallet * const pwallet = GetWalletForJSONRPCRequest(request);
    if (!EnsureWalletIsAvailable(pwallet, request.fHelp)) {
        return NullUniValue;
    }

    if (request.fHelp || request.params.size() < 1 || request.params.size() > 2)
        throw std::runtime_error(
            "getlabeladdress \"label\" ( force ) \n"
            "\nReturns the default receiving address for this label. This will reset to a fresh address once there's a transaction that spends to it.\n"
            "\nArguments:\n"
            "1. \"label\"         (string, required) The label for the address. It can also be set to the empty string \"\" to represent the default label.\n"
            "2. \"force\"         (bool, optional) Whether the label should be created if it does not yet exist. If False, the RPC will return an error if called with a label that doesn't exist.\n"
            "                                    Defaults to false (unless the getaccountaddress method alias is being called, in which case defaults to true for backwards compatibility).\n"
            "\nResult:\n"
            "\"address\"          (string) The current receiving address for the label.\n"
            "\nExamples:\n"
            + HelpExampleCli("getlabeladdress", "")
            + HelpExampleCli("getlabeladdress", "\"\"")
            + HelpExampleCli("getlabeladdress", "\"mylabel\"")
            + HelpExampleRpc("getlabeladdress", "\"mylabel\"")
        );

    LOCK2(cs_main, pwallet->cs_wallet);

    // Parse the label first so we don't generate a key if there's an error
    std::string label = LabelFromValue(request.params[0]);
    bool force = request.strMethod == "getaccountaddress" ? true : false;
    if (!request.params[1].isNull()) {
        force = request.params[1].get_bool();
    }

    bool label_found = false;
    for (const std::pair<CTxDestination, CAddressBookData>& item : pwallet->mapAddressBook) {
        if (item.second.name == label) {
            label_found = true;
            break;
        }
    }
    if (!force && !label_found) {
        throw JSONRPCError(RPC_WALLET_INVALID_LABEL_NAME, std::string("No addresses with label " + label));
    }

    UniValue ret(UniValue::VSTR);

    ret = EncodeDestination(GetLabelDestination(pwallet, label));
    return ret;
}


UniValue getrawchangeaddress(const JSONRPCRequest& request)
{
    CWallet * const pwallet = GetWalletForJSONRPCRequest(request);
    if (!EnsureWalletIsAvailable(pwallet, request.fHelp)) {
        return NullUniValue;
    }

    if (request.fHelp || request.params.size() > 1)
        throw std::runtime_error(
            "getrawchangeaddress ( \"address_type\" )\n"
            "\nReturns a new Namecoin address, for receiving change.\n"
            "This is for use with raw transactions, NOT normal use.\n"
            "\nArguments:\n"
            "1. \"address_type\"           (string, optional) The address type to use. Options are \"legacy\", \"p2sh-segwit\", and \"bech32\". Default is set by -changetype.\n"
            "\nResult:\n"
            "\"address\"    (string) The address\n"
            "\nExamples:\n"
            + HelpExampleCli("getrawchangeaddress", "")
            + HelpExampleRpc("getrawchangeaddress", "")
       );

    LOCK2(cs_main, pwallet->cs_wallet);

    if (!pwallet->IsLocked()) {
        pwallet->TopUpKeyPool();
    }

    OutputType output_type = pwallet->m_default_change_type != OutputType::NONE ? pwallet->m_default_change_type : pwallet->m_default_address_type;
    if (!request.params[0].isNull()) {
        output_type = ParseOutputType(request.params[0].get_str(), output_type);
        if (output_type == OutputType::NONE) {
            throw JSONRPCError(RPC_INVALID_ADDRESS_OR_KEY, strprintf("Unknown address type '%s'", request.params[0].get_str()));
        }
    }

    CReserveKey reservekey(pwallet);
    CPubKey vchPubKey;
    if (!reservekey.GetReservedKey(vchPubKey, true))
        throw JSONRPCError(RPC_WALLET_KEYPOOL_RAN_OUT, "Error: Keypool ran out, please call keypoolrefill first");

    reservekey.KeepKey();

    pwallet->LearnRelatedScripts(vchPubKey, output_type);
    CTxDestination dest = GetDestinationForKey(vchPubKey, output_type);

    return EncodeDestination(dest);
}


UniValue setlabel(const JSONRPCRequest& request)
{
    CWallet * const pwallet = GetWalletForJSONRPCRequest(request);
    if (!EnsureWalletIsAvailable(pwallet, request.fHelp)) {
        return NullUniValue;
    }

    if (request.fHelp || request.params.size() != 2)
        throw std::runtime_error(
            "setlabel \"address\" \"label\"\n"
            "\nSets the label associated with the given address.\n"
            "\nArguments:\n"
            "1. \"address\"         (string, required) The namecoin address to be associated with a label.\n"
            "2. \"label\"           (string, required) The label to assign to the address.\n"
            "\nExamples:\n"
            + HelpExampleCli("setlabel", "\"N2xHFZ8NWNkGuuXfDxv8iMXdQGMd3tjZXX\" \"tabby\"")
            + HelpExampleRpc("setlabel", "\"N2xHFZ8NWNkGuuXfDxv8iMXdQGMd3tjZXX\", \"tabby\"")
        );

    LOCK2(cs_main, pwallet->cs_wallet);

    CTxDestination dest = DecodeDestination(request.params[0].get_str());
    if (!IsValidDestination(dest)) {
        throw JSONRPCError(RPC_INVALID_ADDRESS_OR_KEY, "Invalid Namecoin address");
    }

    std::string label = LabelFromValue(request.params[1]);

    if (IsMine(*pwallet, dest)) {
        // Detect when changing the label of an address that is the receiving address of another label:
        // If so, delete the account record for it. Labels, unlike addresses, can be deleted,
        // and if we wouldn't do this, the record would stick around forever.
        if (pwallet->mapAddressBook.count(dest)) {
            std::string old_label = pwallet->mapAddressBook[dest].name;
            if (old_label != label && dest == GetLabelDestination(pwallet, old_label)) {
                pwallet->DeleteLabel(old_label);
            }
        }
        pwallet->SetAddressBook(dest, label, "receive");
    } else {
        pwallet->SetAddressBook(dest, label, "send");
    }

    return NullUniValue;
}


UniValue getaccount(const JSONRPCRequest& request)
{
    CWallet * const pwallet = GetWalletForJSONRPCRequest(request);
    if (!EnsureWalletIsAvailable(pwallet, request.fHelp)) {
        return NullUniValue;
    }

    if (request.fHelp || request.params.size() != 1)
        throw std::runtime_error(
            "getaccount \"address\"\n"
            "\nDEPRECATED. Returns the account associated with the given address.\n"
            "\nArguments:\n"
            "1. \"address\"         (string, required) The namecoin address for account lookup.\n"
            "\nResult:\n"
            "\"accountname\"        (string) the account address\n"
            "\nExamples:\n"
            + HelpExampleCli("getaccount", "\"N2xHFZ8NWNkGuuXfDxv8iMXdQGMd3tjZXX\"")
            + HelpExampleRpc("getaccount", "\"N2xHFZ8NWNkGuuXfDxv8iMXdQGMd3tjZXX\"")
        );

    LOCK2(cs_main, pwallet->cs_wallet);

    CTxDestination dest = DecodeDestination(request.params[0].get_str());
    if (!IsValidDestination(dest)) {
        throw JSONRPCError(RPC_INVALID_ADDRESS_OR_KEY, "Invalid Namecoin address");
    }

    std::string strAccount;
    std::map<CTxDestination, CAddressBookData>::iterator mi = pwallet->mapAddressBook.find(dest);
    if (mi != pwallet->mapAddressBook.end() && !(*mi).second.name.empty()) {
        strAccount = (*mi).second.name;
    }
    return strAccount;
}


UniValue getaddressesbyaccount(const JSONRPCRequest& request)
{
    CWallet * const pwallet = GetWalletForJSONRPCRequest(request);
    if (!EnsureWalletIsAvailable(pwallet, request.fHelp)) {
        return NullUniValue;
    }

    if (request.fHelp || request.params.size() != 1)
        throw std::runtime_error(
            "getaddressesbyaccount \"account\"\n"
            "\nDEPRECATED. Returns the list of addresses for the given account.\n"
            "\nArguments:\n"
            "1. \"account\"        (string, required) The account name.\n"
            "\nResult:\n"
            "[                     (json array of string)\n"
            "  \"address\"         (string) a namecoin address associated with the given account\n"
            "  ,...\n"
            "]\n"
            "\nExamples:\n"
            + HelpExampleCli("getaddressesbyaccount", "\"tabby\"")
            + HelpExampleRpc("getaddressesbyaccount", "\"tabby\"")
        );

    LOCK2(cs_main, pwallet->cs_wallet);

    std::string strAccount = LabelFromValue(request.params[0]);

    // Find all addresses that have the given account
    UniValue ret(UniValue::VARR);
    for (const std::pair<CTxDestination, CAddressBookData>& item : pwallet->mapAddressBook) {
        const CTxDestination& dest = item.first;
        const std::string& strName = item.second.name;
        if (strName == strAccount) {
            ret.push_back(EncodeDestination(dest));
        }
    }
    return ret;
}

static CTransactionRef SendMoney(CWallet * const pwallet, const CTxDestination &address, CAmount nValue, bool fSubtractFeeFromAmount, const CCoinControl& coin_control, mapValue_t mapValue, std::string fromAccount)
{
    // Parse Bitcoin address
    CScript scriptPubKey = GetScriptForDestination(address);

    return SendMoneyToScript(pwallet, scriptPubKey, nullptr, nValue, fSubtractFeeFromAmount, coin_control, std::move(mapValue), std::move(fromAccount));
}

CTransactionRef SendMoneyToScript(
    CWallet* const pwallet, const CScript &scriptPubKey,
    const CTxIn* withInput, CAmount nValue, bool fSubtractFeeFromAmount,
    const CCoinControl& coin_control, mapValue_t mapValue,
    std::string fromAccount)
{
    CAmount curBalance = pwallet->GetBalance();

    // Check amount
    if (nValue <= 0)
        throw JSONRPCError(RPC_INVALID_PARAMETER, "Invalid amount");

    /* If we have an additional input that is a name, we have to take this
       name's value into account as well for the balance check.  Otherwise one
       sees spurious "Insufficient funds" errors when updating names when the
       wallet's balance it smaller than the amount locked in the name.  */
    CAmount lockedValue = 0;
    std::string strError;
    if (withInput)
      {
        const CWalletTx* dummyWalletTx;
        if (!pwallet->FindValueInNameInput (*withInput, lockedValue,
                                            dummyWalletTx, strError))
          throw JSONRPCError(RPC_WALLET_ERROR, strError);
      }

    if (nValue > curBalance + lockedValue)
        throw JSONRPCError(RPC_WALLET_INSUFFICIENT_FUNDS, "Insufficient funds");

    if (pwallet->GetBroadcastTransactions() && !g_connman) {
        throw JSONRPCError(RPC_CLIENT_P2P_DISABLED, "Error: Peer-to-peer functionality missing or disabled");
    }

    // Create and send the transaction
    CReserveKey reservekey(pwallet);
    CAmount nFeeRequired;
    std::vector<CRecipient> vecSend;
    int nChangePosRet = -1;
    CRecipient recipient = {scriptPubKey, nValue, fSubtractFeeFromAmount};
    vecSend.push_back(recipient);
    CTransactionRef tx;
    if (!pwallet->CreateTransaction(vecSend, withInput, tx, reservekey, nFeeRequired, nChangePosRet, strError, coin_control)) {
        if (!fSubtractFeeFromAmount && nValue + nFeeRequired > curBalance)
            strError = strprintf("Error: This transaction requires a transaction fee of at least %s", FormatMoney(nFeeRequired));
        throw JSONRPCError(RPC_WALLET_ERROR, strError);
    }
    CValidationState state;
    if (!pwallet->CommitTransaction(tx, std::move(mapValue), {} /* orderForm */, std::move(fromAccount), reservekey, g_connman.get(), state)) {
        strError = strprintf("Error: The transaction was rejected! Reason given: %s", FormatStateMessage(state));
        throw JSONRPCError(RPC_WALLET_ERROR, strError);
    }
    return tx;
}

UniValue sendtoaddress(const JSONRPCRequest& request)
{
    CWallet * const pwallet = GetWalletForJSONRPCRequest(request);
    if (!EnsureWalletIsAvailable(pwallet, request.fHelp)) {
        return NullUniValue;
    }

    if (request.fHelp || request.params.size() < 2 || request.params.size() > 8)
        throw std::runtime_error(
            "sendtoaddress \"address\" amount ( \"comment\" \"comment_to\" subtractfeefromamount replaceable conf_target \"estimate_mode\")\n"
            "\nSend an amount to a given address.\n"
            + HelpRequiringPassphrase(pwallet) +
            "\nArguments:\n"
            "1. \"address\"            (string, required) The namecoin address to send to.\n"
            "2. \"amount\"             (numeric or string, required) The amount in " + CURRENCY_UNIT + " to send. eg 0.1\n"
            "3. \"comment\"            (string, optional) A comment used to store what the transaction is for. \n"
            "                             This is not part of the transaction, just kept in your wallet.\n"
            "4. \"comment_to\"         (string, optional) A comment to store the name of the person or organization \n"
            "                             to which you're sending the transaction. This is not part of the \n"
            "                             transaction, just kept in your wallet.\n"
            "5. subtractfeefromamount  (boolean, optional, default=false) The fee will be deducted from the amount being sent.\n"
            "                             The recipient will receive less namecoins than you enter in the amount field.\n"
            "6. replaceable            (boolean, optional) Allow this transaction to be replaced by a transaction with higher fees via BIP 125\n"
            "7. conf_target            (numeric, optional) Confirmation target (in blocks)\n"
            "8. \"estimate_mode\"      (string, optional, default=UNSET) The fee estimate mode, must be one of:\n"
            "       \"UNSET\"\n"
            "       \"ECONOMICAL\"\n"
            "       \"CONSERVATIVE\"\n"
            "\nResult:\n"
            "\"txid\"                  (string) The transaction id.\n"
            "\nExamples:\n"
            + HelpExampleCli("sendtoaddress", "\"N2xHFZ8NWNkGuuXfDxv8iMXdQGMd3tjZfx\" 0.1")
            + HelpExampleCli("sendtoaddress", "\"N2xHFZ8NWNkGuuXfDxv8iMXdQGMd3tjZfx\" 0.1 \"donation\" \"seans outpost\"")
            + HelpExampleCli("sendtoaddress", "\"N2xHFZ8NWNkGuuXfDxv8iMXdQGMd3tjZfx\" 0.1 \"\" \"\" true")
            + HelpExampleRpc("sendtoaddress", "\"N2xHFZ8NWNkGuuXfDxv8iMXdQGMd3tjZfx\", 0.1, \"donation\", \"seans outpost\"")
        );

    ObserveSafeMode();

    // Make sure the results are valid at least up to the most recent block
    // the user could have gotten from another RPC command prior to now
    pwallet->BlockUntilSyncedToCurrentChain();

    LOCK2(cs_main, pwallet->cs_wallet);

    CTxDestination dest = DecodeDestination(request.params[0].get_str());
    if (!IsValidDestination(dest)) {
        throw JSONRPCError(RPC_INVALID_ADDRESS_OR_KEY, "Invalid address");
    }

    /* Note that the code below is duplicated in sendtoname.  Make sure
       to update it accordingly with changes made here.  */

    // Amount
    CAmount nAmount = AmountFromValue(request.params[1]);
    if (nAmount <= 0)
        throw JSONRPCError(RPC_TYPE_ERROR, "Invalid amount for send");

    // Wallet comments
    mapValue_t mapValue;
    if (!request.params[2].isNull() && !request.params[2].get_str().empty())
        mapValue["comment"] = request.params[2].get_str();
    if (!request.params[3].isNull() && !request.params[3].get_str().empty())
        mapValue["to"] = request.params[3].get_str();

    bool fSubtractFeeFromAmount = false;
    if (!request.params[4].isNull()) {
        fSubtractFeeFromAmount = request.params[4].get_bool();
    }

    CCoinControl coin_control;
    if (!request.params[5].isNull()) {
        coin_control.signalRbf = request.params[5].get_bool();
    }

    if (!request.params[6].isNull()) {
        coin_control.m_confirm_target = ParseConfirmTarget(request.params[6]);
    }

    if (!request.params[7].isNull()) {
        if (!FeeModeFromString(request.params[7].get_str(), coin_control.m_fee_mode)) {
            throw JSONRPCError(RPC_INVALID_PARAMETER, "Invalid estimate_mode parameter");
        }
    }


    EnsureWalletIsUnlocked(pwallet);

    CTransactionRef tx = SendMoney(pwallet, dest, nAmount, fSubtractFeeFromAmount, coin_control, std::move(mapValue), {} /* fromAccount */);
    return tx->GetHash().GetHex();
}

UniValue listaddressgroupings(const JSONRPCRequest& request)
{
    CWallet * const pwallet = GetWalletForJSONRPCRequest(request);
    if (!EnsureWalletIsAvailable(pwallet, request.fHelp)) {
        return NullUniValue;
    }

    if (request.fHelp || request.params.size() != 0)
        throw std::runtime_error(
            "listaddressgroupings\n"
            "\nLists groups of addresses which have had their common ownership\n"
            "made public by common use as inputs or as the resulting change\n"
            "in past transactions\n"
            "\nResult:\n"
            "[\n"
            "  [\n"
            "    [\n"
            "      \"address\",            (string) The namecoin address\n"
            "      amount,                 (numeric) The amount in " + CURRENCY_UNIT + "\n"
            "      \"label\"               (string, optional) The label\n"
            "    ]\n"
            "    ,...\n"
            "  ]\n"
            "  ,...\n"
            "]\n"
            "\nExamples:\n"
            + HelpExampleCli("listaddressgroupings", "")
            + HelpExampleRpc("listaddressgroupings", "")
        );

    ObserveSafeMode();

    // Make sure the results are valid at least up to the most recent block
    // the user could have gotten from another RPC command prior to now
    pwallet->BlockUntilSyncedToCurrentChain();

    LOCK2(cs_main, pwallet->cs_wallet);

    UniValue jsonGroupings(UniValue::VARR);
    std::map<CTxDestination, CAmount> balances = pwallet->GetAddressBalances();
    for (const std::set<CTxDestination>& grouping : pwallet->GetAddressGroupings()) {
        UniValue jsonGrouping(UniValue::VARR);
        for (const CTxDestination& address : grouping)
        {
            UniValue addressInfo(UniValue::VARR);
            addressInfo.push_back(EncodeDestination(address));
            addressInfo.push_back(ValueFromAmount(balances[address]));
            {
                if (pwallet->mapAddressBook.find(address) != pwallet->mapAddressBook.end()) {
                    addressInfo.push_back(pwallet->mapAddressBook.find(address)->second.name);
                }
            }
            jsonGrouping.push_back(addressInfo);
        }
        jsonGroupings.push_back(jsonGrouping);
    }
    return jsonGroupings;
}

UniValue signmessage(const JSONRPCRequest& request)
{
    CWallet * const pwallet = GetWalletForJSONRPCRequest(request);
    if (!EnsureWalletIsAvailable(pwallet, request.fHelp)) {
        return NullUniValue;
    }

    if (request.fHelp || request.params.size() != 2)
        throw std::runtime_error(
            "signmessage \"address\" \"message\"\n"
            "\nSign a message with the private key of an address"
            + HelpRequiringPassphrase(pwallet) + "\n"
            "\nArguments:\n"
            "1. \"address\"         (string, required) The namecoin address to use for the private key.\n"
            "2. \"message\"         (string, required) The message to create a signature of.\n"
            "\nResult:\n"
            "\"signature\"          (string) The signature of the message encoded in base 64\n"
            "\nExamples:\n"
            "\nUnlock the wallet for 30 seconds\n"
            + HelpExampleCli("walletpassphrase", "\"mypassphrase\" 30") +
            "\nCreate the signature\n"
            + HelpExampleCli("signmessage", "\"N2xHFZ8NWNkGuuXfDxv8iMXdQGMd3tjZXX\" \"my message\"") +
            "\nVerify the signature\n"
            + HelpExampleCli("verifymessage", "\"N2xHFZ8NWNkGuuXfDxv8iMXdQGMd3tjZXX\" \"signature\" \"my message\"") +
            "\nAs json rpc\n"
            + HelpExampleRpc("signmessage", "\"N2xHFZ8NWNkGuuXfDxv8iMXdQGMd3tjZXX\", \"my message\"")
        );

    LOCK2(cs_main, pwallet->cs_wallet);

    EnsureWalletIsUnlocked(pwallet);

    std::string strAddress = request.params[0].get_str();
    std::string strMessage = request.params[1].get_str();

    CTxDestination dest = DecodeDestination(strAddress);
    if (!IsValidDestination(dest)) {
        throw JSONRPCError(RPC_TYPE_ERROR, "Invalid address");
    }

    const CKeyID *keyID = boost::get<CKeyID>(&dest);
    if (!keyID) {
        throw JSONRPCError(RPC_TYPE_ERROR, "Address does not refer to key");
    }

    CKey key;
    if (!pwallet->GetKey(*keyID, key)) {
        throw JSONRPCError(RPC_WALLET_ERROR, "Private key not available");
    }

    CHashWriter ss(SER_GETHASH, 0);
    ss << strMessageMagic;
    ss << strMessage;

    std::vector<unsigned char> vchSig;
    if (!key.SignCompact(ss.GetHash(), vchSig))
        throw JSONRPCError(RPC_INVALID_ADDRESS_OR_KEY, "Sign failed");

    return EncodeBase64(vchSig.data(), vchSig.size());
}

UniValue getreceivedbyaddress(const JSONRPCRequest& request)
{
    CWallet * const pwallet = GetWalletForJSONRPCRequest(request);
    if (!EnsureWalletIsAvailable(pwallet, request.fHelp)) {
        return NullUniValue;
    }

    if (request.fHelp || request.params.size() < 1 || request.params.size() > 2)
        throw std::runtime_error(
            "getreceivedbyaddress \"address\" ( minconf )\n"
            "\nReturns the total amount received by the given address in transactions with at least minconf confirmations.\n"
            "\nArguments:\n"
            "1. \"address\"         (string, required) The namecoin address for transactions.\n"
            "2. minconf             (numeric, optional, default=1) Only include transactions confirmed at least this many times.\n"
            "\nResult:\n"
            "amount   (numeric) The total amount in " + CURRENCY_UNIT + " received at this address.\n"
            "\nExamples:\n"
            "\nThe amount from transactions with at least 1 confirmation\n"
            + HelpExampleCli("getreceivedbyaddress", "\"N2xHFZ8NWNkGuuXfDxv8iMXdQGMd3tjZXX\"") +
            "\nThe amount including unconfirmed transactions, zero confirmations\n"
            + HelpExampleCli("getreceivedbyaddress", "\"N2xHFZ8NWNkGuuXfDxv8iMXdQGMd3tjZXX\" 0") +
            "\nThe amount with at least 6 confirmations\n"
            + HelpExampleCli("getreceivedbyaddress", "\"N2xHFZ8NWNkGuuXfDxv8iMXdQGMd3tjZXX\" 6") +
            "\nAs a json rpc call\n"
            + HelpExampleRpc("getreceivedbyaddress", "\"N2xHFZ8NWNkGuuXfDxv8iMXdQGMd3tjZXX\", 6")
       );

    ObserveSafeMode();

    // Make sure the results are valid at least up to the most recent block
    // the user could have gotten from another RPC command prior to now
    pwallet->BlockUntilSyncedToCurrentChain();

    LOCK2(cs_main, pwallet->cs_wallet);

    // Bitcoin address
    CTxDestination dest = DecodeDestination(request.params[0].get_str());
    if (!IsValidDestination(dest)) {
        throw JSONRPCError(RPC_INVALID_ADDRESS_OR_KEY, "Invalid Namecoin address");
    }
    CScript scriptPubKey = GetScriptForDestination(dest);
    if (!IsMine(*pwallet, scriptPubKey)) {
        throw JSONRPCError(RPC_WALLET_ERROR, "Address not found in wallet");
    }

    // Minimum confirmations
    int nMinDepth = 1;
    if (!request.params[1].isNull())
        nMinDepth = request.params[1].get_int();

    // Tally
    CAmount nAmount = 0;
    for (const std::pair<uint256, CWalletTx>& pairWtx : pwallet->mapWallet) {
        const CWalletTx& wtx = pairWtx.second;
        if (wtx.IsCoinBase() || wtx.IsGameTx() || !CheckFinalTx(*wtx.tx))
            continue;

        for (const CTxOut& txout : wtx.tx->vout)
            if (txout.scriptPubKey == scriptPubKey)
                if (wtx.GetDepthInMainChain() >= nMinDepth)
                    nAmount += txout.nValue;
    }

    return  ValueFromAmount(nAmount);
}


UniValue getreceivedbylabel(const JSONRPCRequest& request)
{
    CWallet * const pwallet = GetWalletForJSONRPCRequest(request);
    if (!EnsureWalletIsAvailable(pwallet, request.fHelp)) {
        return NullUniValue;
    }

    if (request.fHelp || request.params.size() < 1 || request.params.size() > 2)
        throw std::runtime_error(
            "getreceivedbylabel \"label\" ( minconf )\n"
            "\nReturns the total amount received by addresses with <label> in transactions with at least [minconf] confirmations.\n"
            "\nArguments:\n"
            "1. \"label\"        (string, required) The selected label, may be the default label using \"\".\n"
            "2. minconf          (numeric, optional, default=1) Only include transactions confirmed at least this many times.\n"
            "\nResult:\n"
            "amount              (numeric) The total amount in " + CURRENCY_UNIT + " received for this label.\n"
            "\nExamples:\n"
            "\nAmount received by the default label with at least 1 confirmation\n"
            + HelpExampleCli("getreceivedbylabel", "\"\"") +
            "\nAmount received at the tabby label including unconfirmed amounts with zero confirmations\n"
            + HelpExampleCli("getreceivedbylabel", "\"tabby\" 0") +
            "\nThe amount with at least 6 confirmations\n"
            + HelpExampleCli("getreceivedbylabel", "\"tabby\" 6") +
            "\nAs a json rpc call\n"
            + HelpExampleRpc("getreceivedbylabel", "\"tabby\", 6")
        );

    ObserveSafeMode();

    // Make sure the results are valid at least up to the most recent block
    // the user could have gotten from another RPC command prior to now
    pwallet->BlockUntilSyncedToCurrentChain();

    LOCK2(cs_main, pwallet->cs_wallet);

    // Minimum confirmations
    int nMinDepth = 1;
    if (!request.params[1].isNull())
        nMinDepth = request.params[1].get_int();

    // Get the set of pub keys assigned to label
    std::string label = LabelFromValue(request.params[0]);
    std::set<CTxDestination> setAddress = pwallet->GetLabelAddresses(label);

    // Tally
    CAmount nAmount = 0;
    for (const std::pair<uint256, CWalletTx>& pairWtx : pwallet->mapWallet) {
        const CWalletTx& wtx = pairWtx.second;
        if (wtx.IsCoinBase() || wtx.IsGameTx() || !CheckFinalTx(*wtx.tx))
            continue;

        for (const CTxOut& txout : wtx.tx->vout)
        {
            CTxDestination address;
            if (ExtractDestination(txout.scriptPubKey, address) && IsMine(*pwallet, address) && setAddress.count(address)) {
                if (wtx.GetDepthInMainChain() >= nMinDepth)
                    nAmount += txout.nValue;
            }
        }
    }

    return ValueFromAmount(nAmount);
}


UniValue getbalance(const JSONRPCRequest& request)
{
    CWallet * const pwallet = GetWalletForJSONRPCRequest(request);
    if (!EnsureWalletIsAvailable(pwallet, request.fHelp)) {
        return NullUniValue;
    }

    if (request.fHelp || request.params.size() > 3)
        throw std::runtime_error(
            "getbalance ( \"account\" minconf include_watchonly )\n"
            "\nIf account is not specified, returns the server's total available balance.\n"
            "The available balance is what the wallet considers currently spendable, and is\n"
            "thus affected by options which limit spendability such as -spendzeroconfchange.\n"
            "If account is specified (DEPRECATED), returns the balance in the account.\n"
            "Note that the account \"\" is not the same as leaving the parameter out.\n"
            "The server total may be different to the balance in the default \"\" account.\n"
            "\nArguments:\n"
            "1. \"account\"         (string, optional) DEPRECATED. The account string may be given as a\n"
            "                     specific account name to find the balance associated with wallet keys in\n"
            "                     a named account, or as the empty string (\"\") to find the balance\n"
            "                     associated with wallet keys not in any named account, or as \"*\" to find\n"
            "                     the balance associated with all wallet keys regardless of account.\n"
            "                     When this option is specified, it calculates the balance in a different\n"
            "                     way than when it is not specified, and which can count spends twice when\n"
            "                     there are conflicting pending transactions (such as those created by\n"
            "                     the bumpfee command), temporarily resulting in low or even negative\n"
            "                     balances. In general, account balance calculation is not considered\n"
            "                     reliable and has resulted in confusing outcomes, so it is recommended to\n"
            "                     avoid passing this argument.\n"
            "2. minconf           (numeric, optional, default=1) Only include transactions confirmed at least this many times.\n"
            "3. include_watchonly (bool, optional, default=false) Also include balance in watch-only addresses (see 'importaddress')\n"
            "\nResult:\n"
            "amount              (numeric) The total amount in " + CURRENCY_UNIT + " received for this account.\n"
            "\nExamples:\n"
            "\nThe total amount in the wallet with 1 or more confirmations\n"
            + HelpExampleCli("getbalance", "") +
            "\nThe total amount in the wallet at least 6 blocks confirmed\n"
            + HelpExampleCli("getbalance", "\"*\" 6") +
            "\nAs a json rpc call\n"
            + HelpExampleRpc("getbalance", "\"*\", 6")
        );

    ObserveSafeMode();

    // Make sure the results are valid at least up to the most recent block
    // the user could have gotten from another RPC command prior to now
    pwallet->BlockUntilSyncedToCurrentChain();

    LOCK2(cs_main, pwallet->cs_wallet);

    const UniValue& account_value = request.params[0];
    const UniValue& minconf = request.params[1];
    const UniValue& include_watchonly = request.params[2];

    if (account_value.isNull()) {
        if (!minconf.isNull()) {
            throw JSONRPCError(RPC_INVALID_PARAMETER,
                "getbalance minconf option is only currently supported if an account is specified");
        }
        if (!include_watchonly.isNull()) {
            throw JSONRPCError(RPC_INVALID_PARAMETER,
                "getbalance include_watchonly option is only currently supported if an account is specified");
        }
        return ValueFromAmount(pwallet->GetBalance());
    }

    const std::string& account_param = account_value.get_str();
    const std::string* account = account_param != "*" ? &account_param : nullptr;

    int nMinDepth = 1;
    if (!minconf.isNull())
        nMinDepth = minconf.get_int();
    isminefilter filter = ISMINE_SPENDABLE;
    if(!include_watchonly.isNull())
        if(include_watchonly.get_bool())
            filter = filter | ISMINE_WATCH_ONLY;

    return ValueFromAmount(pwallet->GetLegacyBalance(filter, nMinDepth, account));
}

UniValue getunconfirmedbalance(const JSONRPCRequest &request)
{
    CWallet * const pwallet = GetWalletForJSONRPCRequest(request);
    if (!EnsureWalletIsAvailable(pwallet, request.fHelp)) {
        return NullUniValue;
    }

    if (request.fHelp || request.params.size() > 0)
        throw std::runtime_error(
                "getunconfirmedbalance\n"
                "Returns the server's total unconfirmed balance\n");

    ObserveSafeMode();

    // Make sure the results are valid at least up to the most recent block
    // the user could have gotten from another RPC command prior to now
    pwallet->BlockUntilSyncedToCurrentChain();

    LOCK2(cs_main, pwallet->cs_wallet);

    return ValueFromAmount(pwallet->GetUnconfirmedBalance());
}


UniValue movecmd(const JSONRPCRequest& request)
{
    CWallet * const pwallet = GetWalletForJSONRPCRequest(request);
    if (!EnsureWalletIsAvailable(pwallet, request.fHelp)) {
        return NullUniValue;
    }

    if (request.fHelp || request.params.size() < 3 || request.params.size() > 5)
        throw std::runtime_error(
            "move \"fromaccount\" \"toaccount\" amount ( minconf \"comment\" )\n"
            "\nDEPRECATED. Move a specified amount from one account in your wallet to another.\n"
            "\nArguments:\n"
            "1. \"fromaccount\"   (string, required) The name of the account to move funds from. May be the default account using \"\".\n"
            "2. \"toaccount\"     (string, required) The name of the account to move funds to. May be the default account using \"\".\n"
            "3. amount            (numeric) Quantity of " + CURRENCY_UNIT + " to move between accounts.\n"
            "4. (dummy)           (numeric, optional) Ignored. Remains for backward compatibility.\n"
            "5. \"comment\"       (string, optional) An optional comment, stored in the wallet only.\n"
            "\nResult:\n"
            "true|false           (boolean) true if successful.\n"
            "\nExamples:\n"
            "\nMove 0.01 " + CURRENCY_UNIT + " from the default account to the account named tabby\n"
            + HelpExampleCli("move", "\"\" \"tabby\" 0.01") +
            "\nMove 0.01 " + CURRENCY_UNIT + " timotei to akiko with a comment and funds have 6 confirmations\n"
            + HelpExampleCli("move", "\"timotei\" \"akiko\" 0.01 6 \"happy birthday!\"") +
            "\nAs a json rpc call\n"
            + HelpExampleRpc("move", "\"timotei\", \"akiko\", 0.01, 6, \"happy birthday!\"")
        );

    ObserveSafeMode();
    LOCK2(cs_main, pwallet->cs_wallet);

    std::string strFrom = LabelFromValue(request.params[0]);
    std::string strTo = LabelFromValue(request.params[1]);
    CAmount nAmount = AmountFromValue(request.params[2]);
    if (nAmount <= 0)
        throw JSONRPCError(RPC_TYPE_ERROR, "Invalid amount for send");
    if (!request.params[3].isNull())
        // unused parameter, used to be nMinDepth, keep type-checking it though
        (void)request.params[3].get_int();
    std::string strComment;
    if (!request.params[4].isNull())
        strComment = request.params[4].get_str();

    if (!pwallet->AccountMove(strFrom, strTo, nAmount, strComment)) {
        throw JSONRPCError(RPC_DATABASE_ERROR, "database error");
    }

    return true;
}


UniValue sendfrom(const JSONRPCRequest& request)
{
    CWallet * const pwallet = GetWalletForJSONRPCRequest(request);
    if (!EnsureWalletIsAvailable(pwallet, request.fHelp)) {
        return NullUniValue;
    }

    if (request.fHelp || request.params.size() < 3 || request.params.size() > 6)
        throw std::runtime_error(
            "sendfrom \"fromaccount\" \"toaddress\" amount ( minconf \"comment\" \"comment_to\" )\n"
            "\nDEPRECATED (use sendtoaddress). Sent an amount from an account to a namecoin address."
            + HelpRequiringPassphrase(pwallet) + "\n"
            "\nArguments:\n"
            "1. \"fromaccount\"       (string, required) The name of the account to send funds from. May be the default account using \"\".\n"
            "                       Specifying an account does not influence coin selection, but it does associate the newly created\n"
            "                       transaction with the account, so the account's balance computation and transaction history can reflect\n"
            "                       the spend.\n"
            "2. \"toaddress\"         (string, required) The namecoin address to send funds to.\n"
            "3. amount                (numeric or string, required) The amount in " + CURRENCY_UNIT + " (transaction fee is added on top).\n"
            "4. minconf               (numeric, optional, default=1) Only use funds with at least this many confirmations.\n"
            "5. \"comment\"           (string, optional) A comment used to store what the transaction is for. \n"
            "                                     This is not part of the transaction, just kept in your wallet.\n"
            "6. \"comment_to\"        (string, optional) An optional comment to store the name of the person or organization \n"
            "                                     to which you're sending the transaction. This is not part of the transaction, \n"
            "                                     it is just kept in your wallet.\n"
            "\nResult:\n"
            "\"txid\"                 (string) The transaction id.\n"
            "\nExamples:\n"
            "\nSend 0.01 " + CURRENCY_UNIT + " from the default account to the address, must have at least 1 confirmation\n"
            + HelpExampleCli("sendfrom", "\"\" \"N2xHFZ8NWNkGuuXfDxv8iMXdQGMd3tjZfx\" 0.01") +
            "\nSend 0.01 from the tabby account to the given address, funds must have at least 6 confirmations\n"
            + HelpExampleCli("sendfrom", "\"tabby\" \"N2xHFZ8NWNkGuuXfDxv8iMXdQGMd3tjZfx\" 0.01 6 \"donation\" \"seans outpost\"") +
            "\nAs a json rpc call\n"
            + HelpExampleRpc("sendfrom", "\"tabby\", \"N2xHFZ8NWNkGuuXfDxv8iMXdQGMd3tjZfx\", 0.01, 6, \"donation\", \"seans outpost\"")
        );

    ObserveSafeMode();

    // Make sure the results are valid at least up to the most recent block
    // the user could have gotten from another RPC command prior to now
    pwallet->BlockUntilSyncedToCurrentChain();

    LOCK2(cs_main, pwallet->cs_wallet);

    std::string strAccount = LabelFromValue(request.params[0]);
    CTxDestination dest = DecodeDestination(request.params[1].get_str());
    if (!IsValidDestination(dest)) {
        throw JSONRPCError(RPC_INVALID_ADDRESS_OR_KEY, "Invalid Namecoin address");
    }
    CAmount nAmount = AmountFromValue(request.params[2]);
    if (nAmount <= 0)
        throw JSONRPCError(RPC_TYPE_ERROR, "Invalid amount for send");
    int nMinDepth = 1;
    if (!request.params[3].isNull())
        nMinDepth = request.params[3].get_int();

    mapValue_t mapValue;
    if (!request.params[4].isNull() && !request.params[4].get_str().empty())
        mapValue["comment"] = request.params[4].get_str();
    if (!request.params[5].isNull() && !request.params[5].get_str().empty())
        mapValue["to"] = request.params[5].get_str();

    EnsureWalletIsUnlocked(pwallet);

    // Check funds
    CAmount nBalance = pwallet->GetLegacyBalance(ISMINE_SPENDABLE, nMinDepth, &strAccount);
    if (nAmount > nBalance)
        throw JSONRPCError(RPC_WALLET_INSUFFICIENT_FUNDS, "Account has insufficient funds");

    CCoinControl no_coin_control; // This is a deprecated API
    CTransactionRef tx = SendMoney(pwallet, dest, nAmount, false, no_coin_control, std::move(mapValue), std::move(strAccount));
    return tx->GetHash().GetHex();
}


UniValue sendmany(const JSONRPCRequest& request)
{
    CWallet * const pwallet = GetWalletForJSONRPCRequest(request);
    if (!EnsureWalletIsAvailable(pwallet, request.fHelp)) {
        return NullUniValue;
    }

    if (request.fHelp || request.params.size() < 2 || request.params.size() > 8)
        throw std::runtime_error(
            "sendmany \"fromaccount\" {\"address\":amount,...} ( minconf \"comment\" [\"address\",...] replaceable conf_target \"estimate_mode\")\n"
            "\nSend multiple times. Amounts are double-precision floating point numbers."
            + HelpRequiringPassphrase(pwallet) + "\n"
            "\nArguments:\n"
            "1. \"fromaccount\"         (string, required) DEPRECATED. The account to send the funds from. Should be \"\" for the default account\n"
            "2. \"amounts\"             (string, required) A json object with addresses and amounts\n"
            "    {\n"
            "      \"address\":amount   (numeric or string) The namecoin address is the key, the numeric amount (can be string) in " + CURRENCY_UNIT + " is the value\n"
            "      ,...\n"
            "    }\n"
            "3. minconf                 (numeric, optional, default=1) Only use the balance confirmed at least this many times.\n"
            "4. \"comment\"             (string, optional) A comment\n"
            "5. subtractfeefrom         (array, optional) A json array with addresses.\n"
            "                           The fee will be equally deducted from the amount of each selected address.\n"
            "                           Those recipients will receive less namecoins than you enter in their corresponding amount field.\n"
            "                           If no addresses are specified here, the sender pays the fee.\n"
            "    [\n"
            "      \"address\"          (string) Subtract fee from this address\n"
            "      ,...\n"
            "    ]\n"
            "6. replaceable            (boolean, optional) Allow this transaction to be replaced by a transaction with higher fees via BIP 125\n"
            "7. conf_target            (numeric, optional) Confirmation target (in blocks)\n"
            "8. \"estimate_mode\"      (string, optional, default=UNSET) The fee estimate mode, must be one of:\n"
            "       \"UNSET\"\n"
            "       \"ECONOMICAL\"\n"
            "       \"CONSERVATIVE\"\n"
             "\nResult:\n"
            "\"txid\"                   (string) The transaction id for the send. Only 1 transaction is created regardless of \n"
            "                                    the number of addresses.\n"
            "\nExamples:\n"
            "\nSend two amounts to two different addresses:\n"
            + HelpExampleCli("sendmany", "\"\" \"{\\\"N2xHFZ8NWNkGuuXfDxv8iMXdQGMd3tjZXX\\\":0.01,\\\"NDLTK7j8CzK5YAbpCdUxC3Gi1bXGDCdVXX\\\":0.02}\"") +
            "\nSend two amounts to two different addresses setting the confirmation and comment:\n"
            + HelpExampleCli("sendmany", "\"\" \"{\\\"N2xHFZ8NWNkGuuXfDxv8iMXdQGMd3tjZXX\\\":0.01,\\\"NDLTK7j8CzK5YAbpCdUxC3Gi1bXGDCdVXX\\\":0.02}\" 6 \"testing\"") +
            "\nSend two amounts to two different addresses, subtract fee from amount:\n"
            + HelpExampleCli("sendmany", "\"\" \"{\\\"N2xHFZ8NWNkGuuXfDxv8iMXdQGMd3tjZXX\\\":0.01,\\\"NDLTK7j8CzK5YAbpCdUxC3Gi1bXGDCdVXX\\\":0.02}\" 1 \"\" \"[\\\"N2xHFZ8NWNkGuuXfDxv8iMXdQGMd3tjZXX\\\",\\\"NDLTK7j8CzK5YAbpCdUxC3Gi1bXGDCdVXX\\\"]\"") +
            "\nAs a json rpc call\n"
            + HelpExampleRpc("sendmany", "\"\", {\"N2xHFZ8NWNkGuuXfDxv8iMXdQGMd3tjZXX\":0.01,\"NDLTK7j8CzK5YAbpCdUxC3Gi1bXGDCdVXX\":0.02}, 6, \"testing\"")
        );

    ObserveSafeMode();

    // Make sure the results are valid at least up to the most recent block
    // the user could have gotten from another RPC command prior to now
    pwallet->BlockUntilSyncedToCurrentChain();

    LOCK2(cs_main, pwallet->cs_wallet);

    if (pwallet->GetBroadcastTransactions() && !g_connman) {
        throw JSONRPCError(RPC_CLIENT_P2P_DISABLED, "Error: Peer-to-peer functionality missing or disabled");
    }

    std::string strAccount = LabelFromValue(request.params[0]);
    UniValue sendTo = request.params[1].get_obj();
    int nMinDepth = 1;
    if (!request.params[2].isNull())
        nMinDepth = request.params[2].get_int();

    mapValue_t mapValue;
    if (!request.params[3].isNull() && !request.params[3].get_str().empty())
        mapValue["comment"] = request.params[3].get_str();

    UniValue subtractFeeFromAmount(UniValue::VARR);
    if (!request.params[4].isNull())
        subtractFeeFromAmount = request.params[4].get_array();

    CCoinControl coin_control;
    if (!request.params[5].isNull()) {
        coin_control.signalRbf = request.params[5].get_bool();
    }

    if (!request.params[6].isNull()) {
        coin_control.m_confirm_target = ParseConfirmTarget(request.params[6]);
    }

    if (!request.params[7].isNull()) {
        if (!FeeModeFromString(request.params[7].get_str(), coin_control.m_fee_mode)) {
            throw JSONRPCError(RPC_INVALID_PARAMETER, "Invalid estimate_mode parameter");
        }
    }

    std::set<CTxDestination> destinations;
    std::vector<CRecipient> vecSend;

    CAmount totalAmount = 0;
    std::vector<std::string> keys = sendTo.getKeys();
    for (const std::string& name_ : keys) {
        CTxDestination dest = DecodeDestination(name_);
        if (!IsValidDestination(dest)) {
            throw JSONRPCError(RPC_INVALID_ADDRESS_OR_KEY, std::string("Invalid Namecoin address: ") + name_);
        }

        if (destinations.count(dest)) {
            throw JSONRPCError(RPC_INVALID_PARAMETER, std::string("Invalid parameter, duplicated address: ") + name_);
        }
        destinations.insert(dest);

        CScript scriptPubKey = GetScriptForDestination(dest);
        CAmount nAmount = AmountFromValue(sendTo[name_]);
        if (nAmount <= 0)
            throw JSONRPCError(RPC_TYPE_ERROR, "Invalid amount for send");
        totalAmount += nAmount;

        bool fSubtractFeeFromAmount = false;
        for (unsigned int idx = 0; idx < subtractFeeFromAmount.size(); idx++) {
            const UniValue& addr = subtractFeeFromAmount[idx];
            if (addr.get_str() == name_)
                fSubtractFeeFromAmount = true;
        }

        CRecipient recipient = {scriptPubKey, nAmount, fSubtractFeeFromAmount};
        vecSend.push_back(recipient);
    }

    EnsureWalletIsUnlocked(pwallet);

    // Check funds
    CAmount nBalance = pwallet->GetLegacyBalance(ISMINE_SPENDABLE, nMinDepth, &strAccount);
    if (totalAmount > nBalance)
        throw JSONRPCError(RPC_WALLET_INSUFFICIENT_FUNDS, "Account has insufficient funds");

    // Shuffle recipient list
    std::shuffle(vecSend.begin(), vecSend.end(), FastRandomContext());

    // Send
    CReserveKey keyChange(pwallet);
    CAmount nFeeRequired = 0;
    int nChangePosRet = -1;
    std::string strFailReason;
    CTransactionRef tx;
    bool fCreated = pwallet->CreateTransaction(vecSend, nullptr, tx, keyChange, nFeeRequired, nChangePosRet, strFailReason, coin_control);
    if (!fCreated)
        throw JSONRPCError(RPC_WALLET_INSUFFICIENT_FUNDS, strFailReason);
    CValidationState state;
    if (!pwallet->CommitTransaction(tx, std::move(mapValue), {} /* orderForm */, std::move(strAccount), keyChange, g_connman.get(), state)) {
        strFailReason = strprintf("Transaction commit failed:: %s", FormatStateMessage(state));
        throw JSONRPCError(RPC_WALLET_ERROR, strFailReason);
    }

    return tx->GetHash().GetHex();
}

UniValue addmultisigaddress(const JSONRPCRequest& request)
{
    CWallet * const pwallet = GetWalletForJSONRPCRequest(request);
    if (!EnsureWalletIsAvailable(pwallet, request.fHelp)) {
        return NullUniValue;
    }

    if (request.fHelp || request.params.size() < 2 || request.params.size() > 4) {
        std::string msg = "addmultisigaddress nrequired [\"key\",...] ( \"label\" \"address_type\" )\n"
            "\nAdd a nrequired-to-sign multisignature address to the wallet. Requires a new wallet backup.\n"
            "Each key is a Namecoin address or hex-encoded public key.\n"
            "This functionality is only intended for use with non-watchonly addresses.\n"
            "See `importaddress` for watchonly p2sh address support.\n"
            "If 'label' is specified, assign address to that label.\n"

            "\nArguments:\n"
            "1. nrequired                      (numeric, required) The number of required signatures out of the n keys or addresses.\n"
            "2. \"keys\"                         (string, required) A json array of namecoin addresses or hex-encoded public keys\n"
            "     [\n"
            "       \"address\"                  (string) namecoin address or hex-encoded public key\n"
            "       ...,\n"
            "     ]\n"
            "3. \"label\"                        (string, optional) A label to assign the addresses to.\n"
            "4. \"address_type\"                 (string, optional) The address type to use. Options are \"legacy\", \"p2sh-segwit\", and \"bech32\". Default is set by -addresstype.\n"

            "\nResult:\n"
            "{\n"
            "  \"address\":\"multisigaddress\",    (string) The value of the new multisig address.\n"
            "  \"redeemScript\":\"script\"         (string) The string value of the hex-encoded redemption script.\n"
            "}\n"
            "\nExamples:\n"
            "\nAdd a multisig address from 2 addresses\n"
            + HelpExampleCli("addmultisigaddress", "2 \"[\\\"N2xHFZ8NWNkGuuXfDxv8iMXdQGMd3tjZXX\\\",\\\"NDLTK7j8CzK5YAbpCdUxC3Gi1bXGDCdVXX\\\"]\"") +
            "\nAs json rpc call\n"
            + HelpExampleRpc("addmultisigaddress", "2, \"[\\\"N2xHFZ8NWNkGuuXfDxv8iMXdQGMd3tjZXX\\\",\\\"NDLTK7j8CzK5YAbpCdUxC3Gi1bXGDCdVXX\\\"]\"")
        ;
        throw std::runtime_error(msg);
    }

    LOCK2(cs_main, pwallet->cs_wallet);

    std::string label;
    if (!request.params[2].isNull())
        label = LabelFromValue(request.params[2]);

    int required = request.params[0].get_int();

    // Get the public keys
    const UniValue& keys_or_addrs = request.params[1].get_array();
    std::vector<CPubKey> pubkeys;
    for (unsigned int i = 0; i < keys_or_addrs.size(); ++i) {
        if (IsHex(keys_or_addrs[i].get_str()) && (keys_or_addrs[i].get_str().length() == 66 || keys_or_addrs[i].get_str().length() == 130)) {
            pubkeys.push_back(HexToPubKey(keys_or_addrs[i].get_str()));
        } else {
            pubkeys.push_back(AddrToPubKey(pwallet, keys_or_addrs[i].get_str()));
        }
    }

    OutputType output_type = pwallet->m_default_address_type;
    if (!request.params[3].isNull()) {
        output_type = ParseOutputType(request.params[3].get_str(), output_type);
        if (output_type == OutputType::NONE) {
            throw JSONRPCError(RPC_INVALID_ADDRESS_OR_KEY, strprintf("Unknown address type '%s'", request.params[3].get_str()));
        }
    }

    // Construct using pay-to-script-hash:
    CScript inner = CreateMultisigRedeemscript(required, pubkeys);
    pwallet->AddCScript(inner);
    CTxDestination dest = pwallet->AddAndGetDestinationForScript(inner, output_type);
    pwallet->SetAddressBook(dest, label, "send");

    UniValue result(UniValue::VOBJ);
    result.pushKV("address", EncodeDestination(dest));
    result.pushKV("redeemScript", HexStr(inner.begin(), inner.end()));
    return result;
}

class Witnessifier : public boost::static_visitor<bool>
{
public:
    CWallet * const pwallet;
    CTxDestination result;
    bool already_witness;

    explicit Witnessifier(CWallet *_pwallet) : pwallet(_pwallet), already_witness(false) {}

    bool operator()(const CKeyID &keyID) {
        if (pwallet) {
            CScript basescript = GetScriptForDestination(keyID);
            CScript witscript = GetScriptForWitness(basescript);
            if (!IsSolvable(*pwallet, witscript)) {
                return false;
            }
            return ExtractDestination(witscript, result);
        }
        return false;
    }

    bool operator()(const CScriptID &scriptID) {
        CScript subscript;
        if (pwallet && pwallet->GetCScript(scriptID, subscript)) {
            int witnessversion;
            std::vector<unsigned char> witprog;
            if (subscript.IsWitnessProgram(witnessversion, witprog)) {
                ExtractDestination(subscript, result);
                already_witness = true;
                return true;
            }
            CScript witscript = GetScriptForWitness(subscript);
            if (!IsSolvable(*pwallet, witscript)) {
                return false;
            }
            return ExtractDestination(witscript, result);
        }
        return false;
    }

    bool operator()(const WitnessV0KeyHash& id)
    {
        already_witness = true;
        result = id;
        return true;
    }

    bool operator()(const WitnessV0ScriptHash& id)
    {
        already_witness = true;
        result = id;
        return true;
    }

    template<typename T>
    bool operator()(const T& dest) { return false; }
};

UniValue addwitnessaddress(const JSONRPCRequest& request)
{
    CWallet * const pwallet = GetWalletForJSONRPCRequest(request);
    if (!EnsureWalletIsAvailable(pwallet, request.fHelp)) {
        return NullUniValue;
    }

    if (request.fHelp || request.params.size() < 1 || request.params.size() > 2)
    {
        std::string msg = "addwitnessaddress \"address\" ( p2sh )\n"
            "\nDEPRECATED: set the address_type argument of getnewaddress, or option -addresstype=[bech32|p2sh-segwit] instead.\n"
            "Add a witness address for a script (with pubkey or redeemscript known). Requires a new wallet backup.\n"
            "It returns the witness script.\n"

            "\nArguments:\n"
            "1. \"address\"       (string, required) An address known to the wallet\n"
            "2. p2sh            (bool, optional, default=true) Embed inside P2SH\n"

            "\nResult:\n"
            "\"witnessaddress\",  (string) The value of the new address (P2SH or BIP173).\n"
            "}\n"
        ;
        throw std::runtime_error(msg);
    }

    if (!IsDeprecatedRPCEnabled("addwitnessaddress")) {
        throw JSONRPCError(RPC_METHOD_DEPRECATED, "addwitnessaddress is deprecated and will be fully removed in v0.17. "
            "To use addwitnessaddress in v0.16, restart namecoind with -deprecatedrpc=addwitnessaddress.\n"
            "Projects should transition to using the address_type argument of getnewaddress, or option -addresstype=[bech32|p2sh-segwit] instead.\n");
    }

    {
        LOCK(cs_main);
        if (!IsWitnessEnabled(chainActive.Tip(), Params().GetConsensus()) && !gArgs.GetBoolArg("-walletprematurewitness", false)) {
            throw JSONRPCError(RPC_WALLET_ERROR, "Segregated witness not enabled on network");
        }
    }

    CTxDestination dest = DecodeDestination(request.params[0].get_str());
    if (!IsValidDestination(dest)) {
        throw JSONRPCError(RPC_INVALID_ADDRESS_OR_KEY, "Invalid Bitcoin address");
    }

    bool p2sh = true;
    if (!request.params[1].isNull()) {
        p2sh = request.params[1].get_bool();
    }

    Witnessifier w(pwallet);
    bool ret = boost::apply_visitor(w, dest);
    if (!ret) {
        throw JSONRPCError(RPC_WALLET_ERROR, "Public key or redeemscript not known to wallet, or the key is uncompressed");
    }

    CScript witprogram = GetScriptForDestination(w.result);

    if (p2sh) {
        w.result = CScriptID(witprogram);
    }

    if (w.already_witness) {
        if (!(dest == w.result)) {
            throw JSONRPCError(RPC_WALLET_ERROR, "Cannot convert between witness address types");
        }
    } else {
        pwallet->AddCScript(witprogram); // Implicit for single-key now, but necessary for multisig and for compatibility with older software
        pwallet->SetAddressBook(w.result, "", "receive");
    }

    return EncodeDestination(w.result);
}

struct tallyitem
{
    CAmount nAmount;
    int nConf;
    std::vector<uint256> txids;
    bool fIsWatchonly;
    tallyitem()
    {
        nAmount = 0;
        nConf = std::numeric_limits<int>::max();
        fIsWatchonly = false;
    }
};

UniValue ListReceived(CWallet * const pwallet, const UniValue& params, bool by_label)
{
    // Minimum confirmations
    int nMinDepth = 1;
    if (!params[0].isNull())
        nMinDepth = params[0].get_int();

    // Whether to include empty labels
    bool fIncludeEmpty = false;
    if (!params[1].isNull())
        fIncludeEmpty = params[1].get_bool();

    isminefilter filter = ISMINE_SPENDABLE;
    if(!params[2].isNull())
        if(params[2].get_bool())
            filter = filter | ISMINE_WATCH_ONLY;

    bool has_filtered_address = false;
    CTxDestination filtered_address = CNoDestination();
    if (!by_label && params.size() > 3) {
        if (!IsValidDestinationString(params[3].get_str())) {
            throw JSONRPCError(RPC_WALLET_ERROR, "address_filter parameter was invalid");
        }
        filtered_address = DecodeDestination(params[3].get_str());
        has_filtered_address = true;
    }

    // Tally
    std::map<CTxDestination, tallyitem> mapTally;
    for (const std::pair<uint256, CWalletTx>& pairWtx : pwallet->mapWallet) {
        const CWalletTx& wtx = pairWtx.second;

        if (wtx.IsCoinBase() || wtx.IsGameTx() || !CheckFinalTx(*wtx.tx))
            continue;

        int nDepth = wtx.GetDepthInMainChain();
        if (nDepth < nMinDepth)
            continue;

        for (const CTxOut& txout : wtx.tx->vout)
        {
            CTxDestination address;
            if (!ExtractDestination(txout.scriptPubKey, address))
                continue;

            if (has_filtered_address && !(filtered_address == address)) {
                continue;
            }

            isminefilter mine = IsMine(*pwallet, address);
            if(!(mine & filter))
                continue;

            tallyitem& item = mapTally[address];
            item.nAmount += txout.nValue;
            item.nConf = std::min(item.nConf, nDepth);
            item.txids.push_back(wtx.GetHash());
            if (mine & ISMINE_WATCH_ONLY)
                item.fIsWatchonly = true;
        }
    }

    // Reply
    UniValue ret(UniValue::VARR);
    std::map<std::string, tallyitem> label_tally;

    // Create mapAddressBook iterator
    // If we aren't filtering, go from begin() to end()
    auto start = pwallet->mapAddressBook.begin();
    auto end = pwallet->mapAddressBook.end();
    // If we are filtering, find() the applicable entry
    if (has_filtered_address) {
        start = pwallet->mapAddressBook.find(filtered_address);
        if (start != end) {
            end = std::next(start);
        }
    }

    for (auto item_it = start; item_it != end; ++item_it)
    {
        const CTxDestination& address = item_it->first;
        const std::string& label = item_it->second.name;
        auto it = mapTally.find(address);
        if (it == mapTally.end() && !fIncludeEmpty)
            continue;

        CAmount nAmount = 0;
        int nConf = std::numeric_limits<int>::max();
        bool fIsWatchonly = false;
        if (it != mapTally.end())
        {
            nAmount = (*it).second.nAmount;
            nConf = (*it).second.nConf;
            fIsWatchonly = (*it).second.fIsWatchonly;
        }

        if (by_label)
        {
            tallyitem& _item = label_tally[label];
            _item.nAmount += nAmount;
            _item.nConf = std::min(_item.nConf, nConf);
            _item.fIsWatchonly = fIsWatchonly;
        }
        else
        {
            UniValue obj(UniValue::VOBJ);
            if(fIsWatchonly)
                obj.pushKV("involvesWatchonly", true);
            obj.pushKV("address",       EncodeDestination(address));
            obj.pushKV("account",       label);
            obj.pushKV("amount",        ValueFromAmount(nAmount));
            obj.pushKV("confirmations", (nConf == std::numeric_limits<int>::max() ? 0 : nConf));
            obj.pushKV("label", label);
            UniValue transactions(UniValue::VARR);
            if (it != mapTally.end())
            {
                for (const uint256& _item : (*it).second.txids)
                {
                    transactions.push_back(_item.GetHex());
                }
            }
            obj.pushKV("txids", transactions);
            ret.push_back(obj);
        }
    }

    if (by_label)
    {
        for (const auto& entry : label_tally)
        {
            CAmount nAmount = entry.second.nAmount;
            int nConf = entry.second.nConf;
            UniValue obj(UniValue::VOBJ);
            if (entry.second.fIsWatchonly)
                obj.pushKV("involvesWatchonly", true);
            obj.pushKV("account",       entry.first);
            obj.pushKV("amount",        ValueFromAmount(nAmount));
            obj.pushKV("confirmations", (nConf == std::numeric_limits<int>::max() ? 0 : nConf));
            obj.pushKV("label",         entry.first);
            ret.push_back(obj);
        }
    }

    return ret;
}

UniValue listreceivedbyaddress(const JSONRPCRequest& request)
{
    CWallet * const pwallet = GetWalletForJSONRPCRequest(request);
    if (!EnsureWalletIsAvailable(pwallet, request.fHelp)) {
        return NullUniValue;
    }

    if (request.fHelp || request.params.size() > 4)
        throw std::runtime_error(
            "listreceivedbyaddress ( minconf include_empty include_watchonly address_filter )\n"
            "\nList balances by receiving address.\n"
            "\nArguments:\n"
            "1. minconf           (numeric, optional, default=1) The minimum number of confirmations before payments are included.\n"
            "2. include_empty     (bool, optional, default=false) Whether to include addresses that haven't received any payments.\n"
            "3. include_watchonly (bool, optional, default=false) Whether to include watch-only addresses (see 'importaddress').\n"
            "4. address_filter    (string, optional) If present, only return information on this address.\n"
            "\nResult:\n"
            "[\n"
            "  {\n"
            "    \"involvesWatchonly\" : true,        (bool) Only returned if imported addresses were involved in transaction\n"
            "    \"address\" : \"receivingaddress\",  (string) The receiving address\n"
            "    \"account\" : \"accountname\",       (string) DEPRECATED. Backwards compatible alias for label.\n"
            "    \"amount\" : x.xxx,                  (numeric) The total amount in " + CURRENCY_UNIT + " received by the address\n"
            "    \"confirmations\" : n,               (numeric) The number of confirmations of the most recent transaction included\n"
            "    \"label\" : \"label\",               (string) The label of the receiving address. The default label is \"\".\n"
            "    \"txids\": [\n"
            "       \"txid\",                         (string) The ids of transactions received with the address \n"
            "       ...\n"
            "    ]\n"
            "  }\n"
            "  ,...\n"
            "]\n"

            "\nExamples:\n"
            + HelpExampleCli("listreceivedbyaddress", "")
            + HelpExampleCli("listreceivedbyaddress", "6 true")
            + HelpExampleRpc("listreceivedbyaddress", "6, true, true")
            + HelpExampleRpc("listreceivedbyaddress", "6, true, true, \"1M72Sfpbz1BPpXFHz9m3CdqATR44Jvaydd\"")
        );

    ObserveSafeMode();

    // Make sure the results are valid at least up to the most recent block
    // the user could have gotten from another RPC command prior to now
    pwallet->BlockUntilSyncedToCurrentChain();

    LOCK2(cs_main, pwallet->cs_wallet);

    return ListReceived(pwallet, request.params, false);
}

UniValue listreceivedbylabel(const JSONRPCRequest& request)
{
    CWallet * const pwallet = GetWalletForJSONRPCRequest(request);
    if (!EnsureWalletIsAvailable(pwallet, request.fHelp)) {
        return NullUniValue;
    }

    if (request.fHelp || request.params.size() > 3)
        throw std::runtime_error(
            "listreceivedbylabel ( minconf include_empty include_watchonly)\n"
            "\nList received transactions by label.\n"
            "\nArguments:\n"
            "1. minconf           (numeric, optional, default=1) The minimum number of confirmations before payments are included.\n"
            "2. include_empty     (bool, optional, default=false) Whether to include labels that haven't received any payments.\n"
            "3. include_watchonly (bool, optional, default=false) Whether to include watch-only addresses (see 'importaddress').\n"

            "\nResult:\n"
            "[\n"
            "  {\n"
            "    \"involvesWatchonly\" : true,   (bool) Only returned if imported addresses were involved in transaction\n"
            "    \"account\" : \"accountname\",  (string) DEPRECATED. Backwards compatible alias for label.\n"
            "    \"amount\" : x.xxx,             (numeric) The total amount received by addresses with this label\n"
            "    \"confirmations\" : n,          (numeric) The number of confirmations of the most recent transaction included\n"
            "    \"label\" : \"label\"           (string) The label of the receiving address. The default label is \"\".\n"
            "  }\n"
            "  ,...\n"
            "]\n"

            "\nExamples:\n"
            + HelpExampleCli("listreceivedbylabel", "")
            + HelpExampleCli("listreceivedbylabel", "6 true")
            + HelpExampleRpc("listreceivedbylabel", "6, true, true")
        );

    ObserveSafeMode();

    // Make sure the results are valid at least up to the most recent block
    // the user could have gotten from another RPC command prior to now
    pwallet->BlockUntilSyncedToCurrentChain();

    LOCK2(cs_main, pwallet->cs_wallet);

    return ListReceived(pwallet, request.params, true);
}

static void MaybePushAddress(UniValue & entry, const CTxDestination &dest)
{
    if (IsValidDestination(dest)) {
        entry.pushKV("address", EncodeDestination(dest));
    }
}

/**
 * List transactions based on the given criteria.
 *
 * @param  pwallet    The wallet.
 * @param  wtx        The wallet transaction.
 * @param  strAccount The account, if any, or "*" for all.
 * @param  nMinDepth  The minimum confirmation depth.
 * @param  fLong      Whether to include the JSON version of the transaction.
 * @param  ret        The UniValue into which the result is stored.
 * @param  filter     The "is mine" filter bool.
 */
void ListTransactions(CWallet* const pwallet, const CWalletTx& wtx, const std::string& strAccount, int nMinDepth, bool fLong, UniValue& ret, const isminefilter& filter)
{
    CAmount nFee;
    std::string strSentAccount;
    std::list<COutputEntry> listReceived;
    std::list<COutputEntry> listSent;

    wtx.GetAmounts(listReceived, listSent, nFee, strSentAccount, filter);

    bool fAllAccounts = (strAccount == std::string("*"));
    bool involvesWatchonly = wtx.IsFromMe(ISMINE_WATCH_ONLY);

    // Sent
    if ((!listSent.empty() || nFee != 0) && (fAllAccounts || strAccount == strSentAccount))
    {
        for (const COutputEntry& s : listSent)
        {
            UniValue entry(UniValue::VOBJ);
            if (involvesWatchonly || (::IsMine(*pwallet, s.destination) & ISMINE_WATCH_ONLY)) {
                entry.pushKV("involvesWatchonly", true);
            }
            entry.pushKV("account", strSentAccount);
            MaybePushAddress(entry, s.destination);
            if(!s.nameOp.empty())
                entry.push_back(Pair("name", s.nameOp));
            if (wtx.IsKillTx())
            {
                if (wtx.GetDepthInMainChain() < 1)
                    entry.pushKV("category", "orphan_killed");
                else
                    entry.pushKV("category", "killed");
            } else
                entry.pushKV("category", "send");
            entry.pushKV("amount", ValueFromAmount(-s.amount));
            if (pwallet->mapAddressBook.count(s.destination)) {
                entry.pushKV("label", pwallet->mapAddressBook[s.destination].name);
            }
            entry.pushKV("vout", s.vout);
            entry.pushKV("fee", ValueFromAmount(-nFee));
            if (fLong)
                WalletTxToJSON(wtx, entry);
            entry.pushKV("abandoned", wtx.isAbandoned());
            ret.push_back(entry);
        }
    }

    // Received
    if (listReceived.size() > 0 && wtx.GetDepthInMainChain() >= nMinDepth)
    {
        for (const COutputEntry& r : listReceived)
        {
            std::string account;
            if (pwallet->mapAddressBook.count(r.destination)) {
                account = pwallet->mapAddressBook[r.destination].name;
            }
            if (fAllAccounts || (account == strAccount))
            {
                UniValue entry(UniValue::VOBJ);
                if (involvesWatchonly || (::IsMine(*pwallet, r.destination) & ISMINE_WATCH_ONLY)) {
                    entry.pushKV("involvesWatchonly", true);
                }
                entry.pushKV("account", account);
                MaybePushAddress(entry, r.destination);
                if(!r.nameOp.empty())
                    entry.push_back(Pair("name", r.nameOp));
                if (wtx.IsCoinBase())
                {
                    if (wtx.GetDepthInMainChain() < 1)
                        entry.pushKV("category", "orphan");
                    else if (wtx.GetBlocksToMaturity() > 0)
                        entry.pushKV("category", "immature");
                    else
                        entry.pushKV("category", "generate");
                } else if (wtx.IsGameTx())
                {
                    if (wtx.GetDepthInMainChain() < 1)
                        entry.pushKV("category", "orphan_bounty");
                    else if (wtx.GetBlocksToMaturity() > 0)
                        entry.pushKV("category", "immature_bounty");
                    else
                        entry.pushKV("category", "bounty");
                }
                else
                {
                    entry.pushKV("category", "receive");
                }
                entry.pushKV("amount", ValueFromAmount(r.amount));
                if (pwallet->mapAddressBook.count(r.destination)) {
                    entry.pushKV("label", account);
                }
                entry.pushKV("vout", r.vout);
                if (fLong)
                    WalletTxToJSON(wtx, entry);
                ret.push_back(entry);
            }
        }
    }
}

void AcentryToJSON(const CAccountingEntry& acentry, const std::string& strAccount, UniValue& ret)
{
    bool fAllAccounts = (strAccount == std::string("*"));

    if (fAllAccounts || acentry.strAccount == strAccount)
    {
        UniValue entry(UniValue::VOBJ);
        entry.pushKV("account", acentry.strAccount);
        entry.pushKV("category", "move");
        entry.pushKV("time", acentry.nTime);
        entry.pushKV("amount", ValueFromAmount(acentry.nCreditDebit));
        entry.pushKV("otheraccount", acentry.strOtherAccount);
        entry.pushKV("comment", acentry.strComment);
        ret.push_back(entry);
    }
}

UniValue listtransactions(const JSONRPCRequest& request)
{
    CWallet * const pwallet = GetWalletForJSONRPCRequest(request);
    if (!EnsureWalletIsAvailable(pwallet, request.fHelp)) {
        return NullUniValue;
    }

    if (request.fHelp || request.params.size() > 4)
        throw std::runtime_error(
            "listtransactions ( \"account\" count skip include_watchonly)\n"
            "\nReturns up to 'count' most recent transactions skipping the first 'from' transactions for account 'account'.\n"
            "\nArguments:\n"
            "1. \"account\"    (string, optional) DEPRECATED. The account name. Should be \"*\".\n"
            "2. count          (numeric, optional, default=10) The number of transactions to return\n"
            "3. skip           (numeric, optional, default=0) The number of transactions to skip\n"
            "4. include_watchonly (bool, optional, default=false) Include transactions to watch-only addresses (see 'importaddress')\n"
            "\nResult:\n"
            "[\n"
            "  {\n"
            "    \"account\":\"accountname\",       (string) DEPRECATED. The account name associated with the transaction. \n"
            "                                                It will be \"\" for the default account.\n"
            "    \"address\":\"address\",    (string) The namecoin address of the transaction. Not present for \n"
            "                                                move transactions (category = move).\n"
            "    \"category\":\"send|receive|move\", (string) The transaction category. 'move' is a local (off blockchain)\n"
            "                                                transaction between accounts, and not associated with an address,\n"
            "                                                transaction id or block. 'send' and 'receive' transactions are \n"
            "                                                associated with an address, transaction id and block details\n"
            "    \"amount\": x.xxx,          (numeric) The amount in " + CURRENCY_UNIT + ". This is negative for the 'send' category, and for the\n"
            "                                         'move' category for moves outbound. It is positive for the 'receive' category,\n"
            "                                         and for the 'move' category for inbound funds.\n"
            "    \"label\": \"label\",       (string) A comment for the address/transaction, if any\n"
            "    \"vout\": n,                (numeric) the vout value\n"
            "    \"fee\": x.xxx,             (numeric) The amount of the fee in " + CURRENCY_UNIT + ". This is negative and only available for the \n"
            "                                         'send' category of transactions.\n"
            "    \"confirmations\": n,       (numeric) The number of confirmations for the transaction. Available for 'send' and \n"
            "                                         'receive' category of transactions. Negative confirmations indicate the\n"
            "                                         transaction conflicts with the block chain\n"
            "    \"trusted\": xxx,           (bool) Whether we consider the outputs of this unconfirmed transaction safe to spend.\n"
            "    \"blockhash\": \"hashvalue\", (string) The block hash containing the transaction. Available for 'send' and 'receive'\n"
            "                                          category of transactions.\n"
            "    \"blockindex\": n,          (numeric) The index of the transaction in the block that includes it. Available for 'send' and 'receive'\n"
            "                                          category of transactions.\n"
            "    \"blocktime\": xxx,         (numeric) The block time in seconds since epoch (1 Jan 1970 GMT).\n"
            "    \"txid\": \"transactionid\", (string) The transaction id. Available for 'send' and 'receive' category of transactions.\n"
            "    \"time\": xxx,              (numeric) The transaction time in seconds since epoch (midnight Jan 1 1970 GMT).\n"
            "    \"timereceived\": xxx,      (numeric) The time received in seconds since epoch (midnight Jan 1 1970 GMT). Available \n"
            "                                          for 'send' and 'receive' category of transactions.\n"
            "    \"comment\": \"...\",       (string) If a comment is associated with the transaction.\n"
            "    \"otheraccount\": \"accountname\",  (string) DEPRECATED. For the 'move' category of transactions, the account the funds came \n"
            "                                          from (for receiving funds, positive amounts), or went to (for sending funds,\n"
            "                                          negative amounts).\n"
            "    \"bip125-replaceable\": \"yes|no|unknown\",  (string) Whether this transaction could be replaced due to BIP125 (replace-by-fee);\n"
            "                                                     may be unknown for unconfirmed transactions not in the mempool\n"
            "    \"abandoned\": xxx          (bool) 'true' if the transaction has been abandoned (inputs are respendable). Only available for the \n"
            "                                         'send' category of transactions.\n"
            "  }\n"
            "]\n"

            "\nExamples:\n"
            "\nList the most recent 10 transactions in the systems\n"
            + HelpExampleCli("listtransactions", "") +
            "\nList transactions 100 to 120\n"
            + HelpExampleCli("listtransactions", "\"*\" 20 100") +
            "\nAs a json rpc call\n"
            + HelpExampleRpc("listtransactions", "\"*\", 20, 100")
        );

    ObserveSafeMode();

    // Make sure the results are valid at least up to the most recent block
    // the user could have gotten from another RPC command prior to now
    pwallet->BlockUntilSyncedToCurrentChain();

    std::string strAccount = "*";
    if (!request.params[0].isNull())
        strAccount = request.params[0].get_str();
    int nCount = 10;
    if (!request.params[1].isNull())
        nCount = request.params[1].get_int();
    int nFrom = 0;
    if (!request.params[2].isNull())
        nFrom = request.params[2].get_int();
    isminefilter filter = ISMINE_SPENDABLE;
    if(!request.params[3].isNull())
        if(request.params[3].get_bool())
            filter = filter | ISMINE_WATCH_ONLY;

    if (nCount < 0)
        throw JSONRPCError(RPC_INVALID_PARAMETER, "Negative count");
    if (nFrom < 0)
        throw JSONRPCError(RPC_INVALID_PARAMETER, "Negative from");

    UniValue ret(UniValue::VARR);

    {
        LOCK2(cs_main, pwallet->cs_wallet);

        const CWallet::TxItems & txOrdered = pwallet->wtxOrdered;

        // iterate backwards until we have nCount items to return:
        for (CWallet::TxItems::const_reverse_iterator it = txOrdered.rbegin(); it != txOrdered.rend(); ++it)
        {
            CWalletTx *const pwtx = (*it).second.first;
            if (pwtx != nullptr)
                ListTransactions(pwallet, *pwtx, strAccount, 0, true, ret, filter);
            CAccountingEntry *const pacentry = (*it).second.second;
            if (pacentry != nullptr)
                AcentryToJSON(*pacentry, strAccount, ret);

            if ((int)ret.size() >= (nCount+nFrom)) break;
        }
    }

    // ret is newest to oldest

    if (nFrom > (int)ret.size())
        nFrom = ret.size();
    if ((nFrom + nCount) > (int)ret.size())
        nCount = ret.size() - nFrom;

    std::vector<UniValue> arrTmp = ret.getValues();

    std::vector<UniValue>::iterator first = arrTmp.begin();
    std::advance(first, nFrom);
    std::vector<UniValue>::iterator last = arrTmp.begin();
    std::advance(last, nFrom+nCount);

    if (last != arrTmp.end()) arrTmp.erase(last, arrTmp.end());
    if (first != arrTmp.begin()) arrTmp.erase(arrTmp.begin(), first);

    std::reverse(arrTmp.begin(), arrTmp.end()); // Return oldest to newest

    ret.clear();
    ret.setArray();
    ret.push_backV(arrTmp);

    return ret;
}

UniValue listaccounts(const JSONRPCRequest& request)
{
    CWallet * const pwallet = GetWalletForJSONRPCRequest(request);
    if (!EnsureWalletIsAvailable(pwallet, request.fHelp)) {
        return NullUniValue;
    }

    if (request.fHelp || request.params.size() > 2)
        throw std::runtime_error(
            "listaccounts ( minconf include_watchonly)\n"
            "\nDEPRECATED. Returns Object that has account names as keys, account balances as values.\n"
            "\nArguments:\n"
            "1. minconf             (numeric, optional, default=1) Only include transactions with at least this many confirmations\n"
            "2. include_watchonly   (bool, optional, default=false) Include balances in watch-only addresses (see 'importaddress')\n"
            "\nResult:\n"
            "{                      (json object where keys are account names, and values are numeric balances\n"
            "  \"account\": x.xxx,  (numeric) The property name is the account name, and the value is the total balance for the account.\n"
            "  ...\n"
            "}\n"
            "\nExamples:\n"
            "\nList account balances where there at least 1 confirmation\n"
            + HelpExampleCli("listaccounts", "") +
            "\nList account balances including zero confirmation transactions\n"
            + HelpExampleCli("listaccounts", "0") +
            "\nList account balances for 6 or more confirmations\n"
            + HelpExampleCli("listaccounts", "6") +
            "\nAs json rpc call\n"
            + HelpExampleRpc("listaccounts", "6")
        );

    ObserveSafeMode();

    // Make sure the results are valid at least up to the most recent block
    // the user could have gotten from another RPC command prior to now
    pwallet->BlockUntilSyncedToCurrentChain();

    LOCK2(cs_main, pwallet->cs_wallet);

    int nMinDepth = 1;
    if (!request.params[0].isNull())
        nMinDepth = request.params[0].get_int();
    isminefilter includeWatchonly = ISMINE_SPENDABLE;
    if(!request.params[1].isNull())
        if(request.params[1].get_bool())
            includeWatchonly = includeWatchonly | ISMINE_WATCH_ONLY;

    std::map<std::string, CAmount> mapAccountBalances;
    for (const std::pair<CTxDestination, CAddressBookData>& entry : pwallet->mapAddressBook) {
        if (IsMine(*pwallet, entry.first) & includeWatchonly) {  // This address belongs to me
            mapAccountBalances[entry.second.name] = 0;
        }
    }

    for (const std::pair<uint256, CWalletTx>& pairWtx : pwallet->mapWallet) {
        const CWalletTx& wtx = pairWtx.second;
        CAmount nFee;
        std::string strSentAccount;
        std::list<COutputEntry> listReceived;
        std::list<COutputEntry> listSent;
        int nDepth = wtx.GetDepthInMainChain();
        if (wtx.GetBlocksToMaturity() > 0 || nDepth < 0)
            continue;
        wtx.GetAmounts(listReceived, listSent, nFee, strSentAccount, includeWatchonly);
        mapAccountBalances[strSentAccount] -= nFee;
        for (const COutputEntry& s : listSent)
            mapAccountBalances[strSentAccount] -= s.amount;
        if (nDepth >= nMinDepth)
        {
            for (const COutputEntry& r : listReceived)
                if (pwallet->mapAddressBook.count(r.destination)) {
                    mapAccountBalances[pwallet->mapAddressBook[r.destination].name] += r.amount;
                }
                else
                    mapAccountBalances[""] += r.amount;
        }
    }

    const std::list<CAccountingEntry>& acentries = pwallet->laccentries;
    for (const CAccountingEntry& entry : acentries)
        mapAccountBalances[entry.strAccount] += entry.nCreditDebit;

    UniValue ret(UniValue::VOBJ);
    for (const std::pair<std::string, CAmount>& accountBalance : mapAccountBalances) {
        ret.pushKV(accountBalance.first, ValueFromAmount(accountBalance.second));
    }
    return ret;
}

UniValue listsinceblock(const JSONRPCRequest& request)
{
    CWallet * const pwallet = GetWalletForJSONRPCRequest(request);
    if (!EnsureWalletIsAvailable(pwallet, request.fHelp)) {
        return NullUniValue;
    }

    if (request.fHelp || request.params.size() > 4)
        throw std::runtime_error(
            "listsinceblock ( \"blockhash\" target_confirmations include_watchonly include_removed )\n"
            "\nGet all transactions in blocks since block [blockhash], or all transactions if omitted.\n"
            "If \"blockhash\" is no longer a part of the main chain, transactions from the fork point onward are included.\n"
            "Additionally, if include_removed is set, transactions affecting the wallet which were removed are returned in the \"removed\" array.\n"
            "\nArguments:\n"
            "1. \"blockhash\"            (string, optional) The block hash to list transactions since\n"
            "2. target_confirmations:    (numeric, optional, default=1) Return the nth block hash from the main chain. e.g. 1 would mean the best block hash. Note: this is not used as a filter, but only affects [lastblock] in the return value\n"
            "3. include_watchonly:       (bool, optional, default=false) Include transactions to watch-only addresses (see 'importaddress')\n"
            "4. include_removed:         (bool, optional, default=true) Show transactions that were removed due to a reorg in the \"removed\" array\n"
            "                                                           (not guaranteed to work on pruned nodes)\n"
            "\nResult:\n"
            "{\n"
            "  \"transactions\": [\n"
            "    \"account\":\"accountname\",       (string) DEPRECATED. The account name associated with the transaction. Will be \"\" for the default account.\n"
            "    \"address\":\"address\",    (string) The namecoin address of the transaction. Not present for move transactions (category = move).\n"
            "    \"category\":\"send|receive\",     (string) The transaction category. 'send' has negative amounts, 'receive' has positive amounts.\n"
            "    \"amount\": x.xxx,          (numeric) The amount in " + CURRENCY_UNIT + ". This is negative for the 'send' category, and for the 'move' category for moves \n"
            "                                          outbound. It is positive for the 'receive' category, and for the 'move' category for inbound funds.\n"
            "    \"vout\" : n,               (numeric) the vout value\n"
            "    \"fee\": x.xxx,             (numeric) The amount of the fee in " + CURRENCY_UNIT + ". This is negative and only available for the 'send' category of transactions.\n"
            "    \"confirmations\": n,       (numeric) The number of confirmations for the transaction. Available for 'send' and 'receive' category of transactions.\n"
            "                                          When it's < 0, it means the transaction conflicted that many blocks ago.\n"
            "    \"blockhash\": \"hashvalue\",     (string) The block hash containing the transaction. Available for 'send' and 'receive' category of transactions.\n"
            "    \"blockindex\": n,          (numeric) The index of the transaction in the block that includes it. Available for 'send' and 'receive' category of transactions.\n"
            "    \"blocktime\": xxx,         (numeric) The block time in seconds since epoch (1 Jan 1970 GMT).\n"
            "    \"txid\": \"transactionid\",  (string) The transaction id. Available for 'send' and 'receive' category of transactions.\n"
            "    \"time\": xxx,              (numeric) The transaction time in seconds since epoch (Jan 1 1970 GMT).\n"
            "    \"timereceived\": xxx,      (numeric) The time received in seconds since epoch (Jan 1 1970 GMT). Available for 'send' and 'receive' category of transactions.\n"
            "    \"bip125-replaceable\": \"yes|no|unknown\",  (string) Whether this transaction could be replaced due to BIP125 (replace-by-fee);\n"
            "                                                   may be unknown for unconfirmed transactions not in the mempool\n"
            "    \"abandoned\": xxx,         (bool) 'true' if the transaction has been abandoned (inputs are respendable). Only available for the 'send' category of transactions.\n"
            "    \"comment\": \"...\",       (string) If a comment is associated with the transaction.\n"
            "    \"label\" : \"label\"       (string) A comment for the address/transaction, if any\n"
            "    \"to\": \"...\",            (string) If a comment to is associated with the transaction.\n"
            "  ],\n"
            "  \"removed\": [\n"
            "    <structure is the same as \"transactions\" above, only present if include_removed=true>\n"
            "    Note: transactions that were re-added in the active chain will appear as-is in this array, and may thus have a positive confirmation count.\n"
            "  ],\n"
            "  \"lastblock\": \"lastblockhash\"     (string) The hash of the block (target_confirmations-1) from the best block on the main chain. This is typically used to feed back into listsinceblock the next time you call it. So you would generally use a target_confirmations of say 6, so you will be continually re-notified of transactions until they've reached 6 confirmations plus any new ones\n"
            "}\n"
            "\nExamples:\n"
            + HelpExampleCli("listsinceblock", "")
            + HelpExampleCli("listsinceblock", "\"000000000000000bacf66f7497b7dc45ef753ee9a7d38571037cdb1a57f663ad\" 6")
            + HelpExampleRpc("listsinceblock", "\"000000000000000bacf66f7497b7dc45ef753ee9a7d38571037cdb1a57f663ad\", 6")
        );

    ObserveSafeMode();

    // Make sure the results are valid at least up to the most recent block
    // the user could have gotten from another RPC command prior to now
    pwallet->BlockUntilSyncedToCurrentChain();

    LOCK2(cs_main, pwallet->cs_wallet);

    const CBlockIndex* pindex = nullptr;    // Block index of the specified block or the common ancestor, if the block provided was in a deactivated chain.
    const CBlockIndex* paltindex = nullptr; // Block index of the specified block, even if it's in a deactivated chain.
    int target_confirms = 1;
    isminefilter filter = ISMINE_SPENDABLE;

    if (!request.params[0].isNull() && !request.params[0].get_str().empty()) {
        uint256 blockId;

        blockId.SetHex(request.params[0].get_str());
        paltindex = pindex = LookupBlockIndex(blockId);
        if (!pindex) {
            throw JSONRPCError(RPC_INVALID_ADDRESS_OR_KEY, "Block not found");
        }
        if (chainActive[pindex->nHeight] != pindex) {
            // the block being asked for is a part of a deactivated chain;
            // we don't want to depend on its perceived height in the block
            // chain, we want to instead use the last common ancestor
            pindex = chainActive.FindFork(pindex);
        }
    }

    if (!request.params[1].isNull()) {
        target_confirms = request.params[1].get_int();

        if (target_confirms < 1) {
            throw JSONRPCError(RPC_INVALID_PARAMETER, "Invalid parameter");
        }
    }

    if (!request.params[2].isNull() && request.params[2].get_bool()) {
        filter = filter | ISMINE_WATCH_ONLY;
    }

    bool include_removed = (request.params[3].isNull() || request.params[3].get_bool());

    int depth = pindex ? (1 + chainActive.Height() - pindex->nHeight) : -1;

    UniValue transactions(UniValue::VARR);

    for (const std::pair<uint256, CWalletTx>& pairWtx : pwallet->mapWallet) {
        CWalletTx tx = pairWtx.second;

        if (depth == -1 || tx.GetDepthInMainChain() < depth) {
            ListTransactions(pwallet, tx, "*", 0, true, transactions, filter);
        }
    }

    // when a reorg'd block is requested, we also list any relevant transactions
    // in the blocks of the chain that was detached
    UniValue removed(UniValue::VARR);
    while (include_removed && paltindex && paltindex != pindex) {
        CBlock block;
        if (!ReadBlockFromDisk(block, paltindex, Params().GetConsensus())) {
            throw JSONRPCError(RPC_INTERNAL_ERROR, "Can't read block from disk");
        }
        for (const CTransactionRef& tx : block.vtx) {
            auto it = pwallet->mapWallet.find(tx->GetHash());
            if (it != pwallet->mapWallet.end()) {
                // We want all transactions regardless of confirmation count to appear here,
                // even negative confirmation ones, hence the big negative.
                ListTransactions(pwallet, it->second, "*", -100000000, true, removed, filter);
            }
        }
        paltindex = paltindex->pprev;
    }

    CBlockIndex *pblockLast = chainActive[chainActive.Height() + 1 - target_confirms];
    uint256 lastblock = pblockLast ? pblockLast->GetBlockHash() : uint256();

    UniValue ret(UniValue::VOBJ);
    ret.pushKV("transactions", transactions);
    if (include_removed) ret.pushKV("removed", removed);
    ret.pushKV("lastblock", lastblock.GetHex());

    return ret;
}

UniValue gettransaction(const JSONRPCRequest& request)
{
    CWallet * const pwallet = GetWalletForJSONRPCRequest(request);
    if (!EnsureWalletIsAvailable(pwallet, request.fHelp)) {
        return NullUniValue;
    }

    if (request.fHelp || request.params.size() < 1 || request.params.size() > 2)
        throw std::runtime_error(
            "gettransaction \"txid\" ( include_watchonly )\n"
            "\nGet detailed information about in-wallet transaction <txid>\n"
            "\nArguments:\n"
            "1. \"txid\"                  (string, required) The transaction id\n"
            "2. \"include_watchonly\"     (bool, optional, default=false) Whether to include watch-only addresses in balance calculation and details[]\n"
            "\nResult:\n"
            "{\n"
            "  \"amount\" : x.xxx,        (numeric) The transaction amount in " + CURRENCY_UNIT + "\n"
            "  \"fee\": x.xxx,            (numeric) The amount of the fee in " + CURRENCY_UNIT + ". This is negative and only available for the \n"
            "                              'send' category of transactions.\n"
            "  \"confirmations\" : n,     (numeric) The number of confirmations\n"
            "  \"blockhash\" : \"hash\",  (string) The block hash\n"
            "  \"blockindex\" : xx,       (numeric) The index of the transaction in the block that includes it\n"
            "  \"blocktime\" : ttt,       (numeric) The time in seconds since epoch (1 Jan 1970 GMT)\n"
            "  \"txid\" : \"transactionid\",   (string) The transaction id.\n"
            "  \"time\" : ttt,            (numeric) The transaction time in seconds since epoch (1 Jan 1970 GMT)\n"
            "  \"timereceived\" : ttt,    (numeric) The time received in seconds since epoch (1 Jan 1970 GMT)\n"
            "  \"bip125-replaceable\": \"yes|no|unknown\",  (string) Whether this transaction could be replaced due to BIP125 (replace-by-fee);\n"
            "                                                   may be unknown for unconfirmed transactions not in the mempool\n"
            "  \"details\" : [\n"
            "    {\n"
            "      \"account\" : \"accountname\",      (string) DEPRECATED. The account name involved in the transaction, can be \"\" for the default account.\n"
            "      \"address\" : \"address\",          (string) The namecoin address involved in the transaction\n"
            "      \"category\" : \"send|receive\",    (string) The category, either 'send' or 'receive'\n"
            "      \"amount\" : x.xxx,                 (numeric) The amount in " + CURRENCY_UNIT + "\n"
            "      \"label\" : \"label\",              (string) A comment for the address/transaction, if any\n"
            "      \"vout\" : n,                       (numeric) the vout value\n"
            "      \"fee\": x.xxx,                     (numeric) The amount of the fee in " + CURRENCY_UNIT + ". This is negative and only available for the \n"
            "                                           'send' category of transactions.\n"
            "      \"abandoned\": xxx                  (bool) 'true' if the transaction has been abandoned (inputs are respendable). Only available for the \n"
            "                                           'send' category of transactions.\n"
            "    }\n"
            "    ,...\n"
            "  ],\n"
            "  \"hex\" : \"data\"         (string) Raw data for transaction\n"
            "}\n"

            "\nExamples:\n"
            + HelpExampleCli("gettransaction", "\"1075db55d416d3ca199f55b6084e2115b9345e16c5cf302fc80e9d5fbf5d48d\"")
            + HelpExampleCli("gettransaction", "\"1075db55d416d3ca199f55b6084e2115b9345e16c5cf302fc80e9d5fbf5d48d\" true")
            + HelpExampleRpc("gettransaction", "\"1075db55d416d3ca199f55b6084e2115b9345e16c5cf302fc80e9d5fbf5d48d\"")
        );

    ObserveSafeMode();

    // Make sure the results are valid at least up to the most recent block
    // the user could have gotten from another RPC command prior to now
    pwallet->BlockUntilSyncedToCurrentChain();

    LOCK2(cs_main, pwallet->cs_wallet);

    uint256 hash;
    hash.SetHex(request.params[0].get_str());

    isminefilter filter = ISMINE_SPENDABLE;
    if(!request.params[1].isNull())
        if(request.params[1].get_bool())
            filter = filter | ISMINE_WATCH_ONLY;

    UniValue entry(UniValue::VOBJ);
    auto it = pwallet->mapWallet.find(hash);
    if (it == pwallet->mapWallet.end()) {
        throw JSONRPCError(RPC_INVALID_ADDRESS_OR_KEY, "Invalid or non-wallet transaction id");
    }
    const CWalletTx& wtx = it->second;

    CAmount nCredit = wtx.GetCredit(filter);
    CAmount nDebit = wtx.GetDebit(filter);
    CAmount nNet = nCredit - nDebit;
    CAmount nFee = (wtx.IsFromMe(filter) ? wtx.tx->GetValueOut(true) - nDebit : 0);

    entry.pushKV("amount", ValueFromAmount(nNet - nFee));
    if (wtx.IsFromMe(filter))
        entry.pushKV("fee", ValueFromAmount(nFee));

    WalletTxToJSON(wtx, entry);

    UniValue details(UniValue::VARR);
    ListTransactions(pwallet, wtx, "*", 0, false, details, filter);
    entry.pushKV("details", details);

    std::string strHex = EncodeHexTx(*wtx.tx, RPCSerializationFlags());
    entry.pushKV("hex", strHex);

    return entry;
}

UniValue abandontransaction(const JSONRPCRequest& request)
{
    CWallet * const pwallet = GetWalletForJSONRPCRequest(request);
    if (!EnsureWalletIsAvailable(pwallet, request.fHelp)) {
        return NullUniValue;
    }

    if (request.fHelp || request.params.size() != 1) {
        throw std::runtime_error(
            "abandontransaction \"txid\"\n"
            "\nMark in-wallet transaction <txid> as abandoned\n"
            "This will mark this transaction and all its in-wallet descendants as abandoned which will allow\n"
            "for their inputs to be respent.  It can be used to replace \"stuck\" or evicted transactions.\n"
            "It only works on transactions which are not included in a block and are not currently in the mempool.\n"
            "It has no effect on transactions which are already abandoned.\n"
            "\nArguments:\n"
            "1. \"txid\"    (string, required) The transaction id\n"
            "\nResult:\n"
            "\nExamples:\n"
            + HelpExampleCli("abandontransaction", "\"1075db55d416d3ca199f55b6084e2115b9345e16c5cf302fc80e9d5fbf5d48d\"")
            + HelpExampleRpc("abandontransaction", "\"1075db55d416d3ca199f55b6084e2115b9345e16c5cf302fc80e9d5fbf5d48d\"")
        );
    }

    ObserveSafeMode();

    // Make sure the results are valid at least up to the most recent block
    // the user could have gotten from another RPC command prior to now
    pwallet->BlockUntilSyncedToCurrentChain();

    LOCK2(cs_main, pwallet->cs_wallet);

    uint256 hash;
    hash.SetHex(request.params[0].get_str());

    if (!pwallet->mapWallet.count(hash)) {
        throw JSONRPCError(RPC_INVALID_ADDRESS_OR_KEY, "Invalid or non-wallet transaction id");
    }
    if (!pwallet->AbandonTransaction(hash)) {
        throw JSONRPCError(RPC_INVALID_ADDRESS_OR_KEY, "Transaction not eligible for abandonment");
    }

    return NullUniValue;
}


UniValue backupwallet(const JSONRPCRequest& request)
{
    CWallet * const pwallet = GetWalletForJSONRPCRequest(request);
    if (!EnsureWalletIsAvailable(pwallet, request.fHelp)) {
        return NullUniValue;
    }

    if (request.fHelp || request.params.size() != 1)
        throw std::runtime_error(
            "backupwallet \"destination\"\n"
            "\nSafely copies current wallet file to destination, which can be a directory or a path with filename.\n"
            "\nArguments:\n"
            "1. \"destination\"   (string) The destination directory or file\n"
            "\nExamples:\n"
            + HelpExampleCli("backupwallet", "\"backup.dat\"")
            + HelpExampleRpc("backupwallet", "\"backup.dat\"")
        );

    // Make sure the results are valid at least up to the most recent block
    // the user could have gotten from another RPC command prior to now
    pwallet->BlockUntilSyncedToCurrentChain();

    LOCK2(cs_main, pwallet->cs_wallet);

    std::string strDest = request.params[0].get_str();
    if (!pwallet->BackupWallet(strDest)) {
        throw JSONRPCError(RPC_WALLET_ERROR, "Error: Wallet backup failed!");
    }

    return NullUniValue;
}


UniValue keypoolrefill(const JSONRPCRequest& request)
{
    CWallet * const pwallet = GetWalletForJSONRPCRequest(request);
    if (!EnsureWalletIsAvailable(pwallet, request.fHelp)) {
        return NullUniValue;
    }

    if (request.fHelp || request.params.size() > 1)
        throw std::runtime_error(
            "keypoolrefill ( newsize )\n"
            "\nFills the keypool."
            + HelpRequiringPassphrase(pwallet) + "\n"
            "\nArguments\n"
            "1. newsize     (numeric, optional, default=100) The new keypool size\n"
            "\nExamples:\n"
            + HelpExampleCli("keypoolrefill", "")
            + HelpExampleRpc("keypoolrefill", "")
        );

    LOCK2(cs_main, pwallet->cs_wallet);

    // 0 is interpreted by TopUpKeyPool() as the default keypool size given by -keypool
    unsigned int kpSize = 0;
    if (!request.params[0].isNull()) {
        if (request.params[0].get_int() < 0)
            throw JSONRPCError(RPC_INVALID_PARAMETER, "Invalid parameter, expected valid size.");
        kpSize = (unsigned int)request.params[0].get_int();
    }

    EnsureWalletIsUnlocked(pwallet);
    pwallet->TopUpKeyPool(kpSize);

    if (pwallet->GetKeyPoolSize() < kpSize) {
        throw JSONRPCError(RPC_WALLET_ERROR, "Error refreshing keypool.");
    }

    return NullUniValue;
}


static void LockWallet(CWallet* pWallet)
{
    LOCK(pWallet->cs_wallet);
    pWallet->nRelockTime = 0;
    pWallet->Lock();
}

UniValue walletpassphrase(const JSONRPCRequest& request)
{
    CWallet * const pwallet = GetWalletForJSONRPCRequest(request);
    if (!EnsureWalletIsAvailable(pwallet, request.fHelp)) {
        return NullUniValue;
    }

    if (request.fHelp || request.params.size() != 2) {
        throw std::runtime_error(
            "walletpassphrase \"passphrase\" timeout\n"
            "\nStores the wallet decryption key in memory for 'timeout' seconds.\n"
            "This is needed prior to performing transactions related to private keys such as sending namecoins\n"
            "\nArguments:\n"
            "1. \"passphrase\"     (string, required) The wallet passphrase\n"
            "2. timeout            (numeric, required) The time to keep the decryption key in seconds; capped at 100000000 (~3 years).\n"
            "\nNote:\n"
            "Issuing the walletpassphrase command while the wallet is already unlocked will set a new unlock\n"
            "time that overrides the old one.\n"
            "\nExamples:\n"
            "\nUnlock the wallet for 60 seconds\n"
            + HelpExampleCli("walletpassphrase", "\"my pass phrase\" 60") +
            "\nLock the wallet again (before 60 seconds)\n"
            + HelpExampleCli("walletlock", "") +
            "\nAs json rpc call\n"
            + HelpExampleRpc("walletpassphrase", "\"my pass phrase\", 60")
        );
    }

    LOCK2(cs_main, pwallet->cs_wallet);

    if (!pwallet->IsCrypted()) {
        throw JSONRPCError(RPC_WALLET_WRONG_ENC_STATE, "Error: running with an unencrypted wallet, but walletpassphrase was called.");
    }

    // Note that the walletpassphrase is stored in request.params[0] which is not mlock()ed
    SecureString strWalletPass;
    strWalletPass.reserve(100);
    // TODO: get rid of this .c_str() by implementing SecureString::operator=(std::string)
    // Alternately, find a way to make request.params[0] mlock()'d to begin with.
    strWalletPass = request.params[0].get_str().c_str();

    // Get the timeout
    int64_t nSleepTime = request.params[1].get_int64();
    // Timeout cannot be negative, otherwise it will relock immediately
    if (nSleepTime < 0) {
        throw JSONRPCError(RPC_INVALID_PARAMETER, "Timeout cannot be negative.");
    }
    // Clamp timeout
    constexpr int64_t MAX_SLEEP_TIME = 100000000; // larger values trigger a macos/libevent bug?
    if (nSleepTime > MAX_SLEEP_TIME) {
        nSleepTime = MAX_SLEEP_TIME;
    }

    if (strWalletPass.length() > 0)
    {
        if (!pwallet->Unlock(strWalletPass)) {
            throw JSONRPCError(RPC_WALLET_PASSPHRASE_INCORRECT, "Error: The wallet passphrase entered was incorrect.");
        }
    }
    else
        throw std::runtime_error(
            "walletpassphrase <passphrase> <timeout>\n"
            "Stores the wallet decryption key in memory for <timeout> seconds.");

    pwallet->TopUpKeyPool();

    pwallet->nRelockTime = GetTime() + nSleepTime;
    RPCRunLater(strprintf("lockwallet(%s)", pwallet->GetName()), std::bind(LockWallet, pwallet), nSleepTime);

    return NullUniValue;
}


UniValue walletpassphrasechange(const JSONRPCRequest& request)
{
    CWallet * const pwallet = GetWalletForJSONRPCRequest(request);
    if (!EnsureWalletIsAvailable(pwallet, request.fHelp)) {
        return NullUniValue;
    }

    if (request.fHelp || request.params.size() != 2) {
        throw std::runtime_error(
            "walletpassphrasechange \"oldpassphrase\" \"newpassphrase\"\n"
            "\nChanges the wallet passphrase from 'oldpassphrase' to 'newpassphrase'.\n"
            "\nArguments:\n"
            "1. \"oldpassphrase\"      (string) The current passphrase\n"
            "2. \"newpassphrase\"      (string) The new passphrase\n"
            "\nExamples:\n"
            + HelpExampleCli("walletpassphrasechange", "\"old one\" \"new one\"")
            + HelpExampleRpc("walletpassphrasechange", "\"old one\", \"new one\"")
        );
    }

    LOCK2(cs_main, pwallet->cs_wallet);

    if (!pwallet->IsCrypted()) {
        throw JSONRPCError(RPC_WALLET_WRONG_ENC_STATE, "Error: running with an unencrypted wallet, but walletpassphrasechange was called.");
    }

    // TODO: get rid of these .c_str() calls by implementing SecureString::operator=(std::string)
    // Alternately, find a way to make request.params[0] mlock()'d to begin with.
    SecureString strOldWalletPass;
    strOldWalletPass.reserve(100);
    strOldWalletPass = request.params[0].get_str().c_str();

    SecureString strNewWalletPass;
    strNewWalletPass.reserve(100);
    strNewWalletPass = request.params[1].get_str().c_str();

    if (strOldWalletPass.length() < 1 || strNewWalletPass.length() < 1)
        throw std::runtime_error(
            "walletpassphrasechange <oldpassphrase> <newpassphrase>\n"
            "Changes the wallet passphrase from <oldpassphrase> to <newpassphrase>.");

    if (!pwallet->ChangeWalletPassphrase(strOldWalletPass, strNewWalletPass)) {
        throw JSONRPCError(RPC_WALLET_PASSPHRASE_INCORRECT, "Error: The wallet passphrase entered was incorrect.");
    }

    return NullUniValue;
}


UniValue walletlock(const JSONRPCRequest& request)
{
    CWallet * const pwallet = GetWalletForJSONRPCRequest(request);
    if (!EnsureWalletIsAvailable(pwallet, request.fHelp)) {
        return NullUniValue;
    }

    if (request.fHelp || request.params.size() != 0) {
        throw std::runtime_error(
            "walletlock\n"
            "\nRemoves the wallet encryption key from memory, locking the wallet.\n"
            "After calling this method, you will need to call walletpassphrase again\n"
            "before being able to call any methods which require the wallet to be unlocked.\n"
            "\nExamples:\n"
            "\nSet the passphrase for 2 minutes to perform a transaction\n"
            + HelpExampleCli("walletpassphrase", "\"my pass phrase\" 120") +
            "\nPerform a send (requires passphrase set)\n"
            + HelpExampleCli("sendtoaddress", "\"1M72Sfpbz1BPpXFHz9m3CdqATR44Jvaydd\" 1.0") +
            "\nClear the passphrase since we are done before 2 minutes is up\n"
            + HelpExampleCli("walletlock", "") +
            "\nAs json rpc call\n"
            + HelpExampleRpc("walletlock", "")
        );
    }

    LOCK2(cs_main, pwallet->cs_wallet);

    if (!pwallet->IsCrypted()) {
        throw JSONRPCError(RPC_WALLET_WRONG_ENC_STATE, "Error: running with an unencrypted wallet, but walletlock was called.");
    }

    pwallet->Lock();
    pwallet->nRelockTime = 0;

    return NullUniValue;
}


UniValue encryptwallet(const JSONRPCRequest& request)
{
    CWallet * const pwallet = GetWalletForJSONRPCRequest(request);
    if (!EnsureWalletIsAvailable(pwallet, request.fHelp)) {
        return NullUniValue;
    }

    if (request.fHelp || request.params.size() != 1) {
        throw std::runtime_error(
            "encryptwallet \"passphrase\"\n"
            "\nEncrypts the wallet with 'passphrase'. This is for first time encryption.\n"
            "After this, any calls that interact with private keys such as sending or signing \n"
            "will require the passphrase to be set prior the making these calls.\n"
            "Use the walletpassphrase call for this, and then walletlock call.\n"
            "If the wallet is already encrypted, use the walletpassphrasechange call.\n"
            "Note that this will shutdown the server.\n"
            "\nArguments:\n"
            "1. \"passphrase\"    (string) The pass phrase to encrypt the wallet with. It must be at least 1 character, but should be long.\n"
            "\nExamples:\n"
            "\nEncrypt your wallet\n"
            + HelpExampleCli("encryptwallet", "\"my pass phrase\"") +
            "\nNow set the passphrase to use the wallet, such as for signing or sending namecoin\n"
            + HelpExampleCli("walletpassphrase", "\"my pass phrase\"") +
            "\nNow we can do something like sign\n"
            + HelpExampleCli("signmessage", "\"address\" \"test message\"") +
            "\nNow lock the wallet again by removing the passphrase\n"
            + HelpExampleCli("walletlock", "") +
            "\nAs a json rpc call\n"
            + HelpExampleRpc("encryptwallet", "\"my pass phrase\"")
        );
    }

    LOCK2(cs_main, pwallet->cs_wallet);

    if (pwallet->IsCrypted()) {
        throw JSONRPCError(RPC_WALLET_WRONG_ENC_STATE, "Error: running with an encrypted wallet, but encryptwallet was called.");
    }

    // TODO: get rid of this .c_str() by implementing SecureString::operator=(std::string)
    // Alternately, find a way to make request.params[0] mlock()'d to begin with.
    SecureString strWalletPass;
    strWalletPass.reserve(100);
    strWalletPass = request.params[0].get_str().c_str();

    if (strWalletPass.length() < 1)
        throw std::runtime_error(
            "encryptwallet <passphrase>\n"
            "Encrypts the wallet with <passphrase>.");

    if (!pwallet->EncryptWallet(strWalletPass)) {
        throw JSONRPCError(RPC_WALLET_ENCRYPTION_FAILED, "Error: Failed to encrypt the wallet.");
    }

    // BDB seems to have a bad habit of writing old data into
    // slack space in .dat files; that is bad if the old data is
    // unencrypted private keys. So:
    StartShutdown();
    return "wallet encrypted; Namecoin server stopping, restart to run with encrypted wallet. The keypool has been flushed and a new HD seed was generated (if you are using HD). You need to make a new backup.";
}

UniValue lockunspent(const JSONRPCRequest& request)
{
    CWallet * const pwallet = GetWalletForJSONRPCRequest(request);
    if (!EnsureWalletIsAvailable(pwallet, request.fHelp)) {
        return NullUniValue;
    }

    if (request.fHelp || request.params.size() < 1 || request.params.size() > 2)
        throw std::runtime_error(
            "lockunspent unlock ([{\"txid\":\"txid\",\"vout\":n},...])\n"
            "\nUpdates list of temporarily unspendable outputs.\n"
            "Temporarily lock (unlock=false) or unlock (unlock=true) specified transaction outputs.\n"
            "If no transaction outputs are specified when unlocking then all current locked transaction outputs are unlocked.\n"
            "A locked transaction output will not be chosen by automatic coin selection, when spending namecoins.\n"
            "Locks are stored in memory only. Nodes start with zero locked outputs, and the locked output list\n"
            "is always cleared (by virtue of process exit) when a node stops or fails.\n"
            "Also see the listunspent call\n"
            "\nArguments:\n"
            "1. unlock            (boolean, required) Whether to unlock (true) or lock (false) the specified transactions\n"
            "2. \"transactions\"  (string, optional) A json array of objects. Each object the txid (string) vout (numeric)\n"
            "     [           (json array of json objects)\n"
            "       {\n"
            "         \"txid\":\"id\",    (string) The transaction id\n"
            "         \"vout\": n         (numeric) The output number\n"
            "       }\n"
            "       ,...\n"
            "     ]\n"

            "\nResult:\n"
            "true|false    (boolean) Whether the command was successful or not\n"

            "\nExamples:\n"
            "\nList the unspent transactions\n"
            + HelpExampleCli("listunspent", "") +
            "\nLock an unspent transaction\n"
            + HelpExampleCli("lockunspent", "false \"[{\\\"txid\\\":\\\"a08e6907dbbd3d809776dbfc5d82e371b764ed838b5655e72f463568df1aadf0\\\",\\\"vout\\\":1}]\"") +
            "\nList the locked transactions\n"
            + HelpExampleCli("listlockunspent", "") +
            "\nUnlock the transaction again\n"
            + HelpExampleCli("lockunspent", "true \"[{\\\"txid\\\":\\\"a08e6907dbbd3d809776dbfc5d82e371b764ed838b5655e72f463568df1aadf0\\\",\\\"vout\\\":1}]\"") +
            "\nAs a json rpc call\n"
            + HelpExampleRpc("lockunspent", "false, \"[{\\\"txid\\\":\\\"a08e6907dbbd3d809776dbfc5d82e371b764ed838b5655e72f463568df1aadf0\\\",\\\"vout\\\":1}]\"")
        );

    // Make sure the results are valid at least up to the most recent block
    // the user could have gotten from another RPC command prior to now
    pwallet->BlockUntilSyncedToCurrentChain();

    LOCK2(cs_main, pwallet->cs_wallet);

    RPCTypeCheckArgument(request.params[0], UniValue::VBOOL);

    bool fUnlock = request.params[0].get_bool();

    if (request.params[1].isNull()) {
        if (fUnlock)
            pwallet->UnlockAllCoins();
        return true;
    }

    RPCTypeCheckArgument(request.params[1], UniValue::VARR);

    const UniValue& output_params = request.params[1];

    // Create and validate the COutPoints first.

    std::vector<COutPoint> outputs;
    outputs.reserve(output_params.size());

    for (unsigned int idx = 0; idx < output_params.size(); idx++) {
        const UniValue& o = output_params[idx].get_obj();

        RPCTypeCheckObj(o,
            {
                {"txid", UniValueType(UniValue::VSTR)},
                {"vout", UniValueType(UniValue::VNUM)},
            });

        const std::string& txid = find_value(o, "txid").get_str();
        if (!IsHex(txid)) {
            throw JSONRPCError(RPC_INVALID_PARAMETER, "Invalid parameter, expected hex txid");
        }

        const int nOutput = find_value(o, "vout").get_int();
        if (nOutput < 0) {
            throw JSONRPCError(RPC_INVALID_PARAMETER, "Invalid parameter, vout must be positive");
        }

        const COutPoint outpt(uint256S(txid), nOutput);

        const auto it = pwallet->mapWallet.find(outpt.hash);
        if (it == pwallet->mapWallet.end()) {
            throw JSONRPCError(RPC_INVALID_PARAMETER, "Invalid parameter, unknown transaction");
        }

        const CWalletTx& trans = it->second;

        if (outpt.n >= trans.tx->vout.size()) {
            throw JSONRPCError(RPC_INVALID_PARAMETER, "Invalid parameter, vout index out of bounds");
        }

        if (pwallet->IsSpent(outpt.hash, outpt.n)) {
            throw JSONRPCError(RPC_INVALID_PARAMETER, "Invalid parameter, expected unspent output");
        }

        const bool is_locked = pwallet->IsLockedCoin(outpt.hash, outpt.n);

        if (fUnlock && !is_locked) {
            throw JSONRPCError(RPC_INVALID_PARAMETER, "Invalid parameter, expected locked output");
        }

        if (!fUnlock && is_locked) {
            throw JSONRPCError(RPC_INVALID_PARAMETER, "Invalid parameter, output already locked");
        }

        outputs.push_back(outpt);
    }

    // Atomically set (un)locked status for the outputs.
    for (const COutPoint& outpt : outputs) {
        if (fUnlock) pwallet->UnlockCoin(outpt);
        else pwallet->LockCoin(outpt);
    }

    return true;
}

UniValue listlockunspent(const JSONRPCRequest& request)
{
    CWallet * const pwallet = GetWalletForJSONRPCRequest(request);
    if (!EnsureWalletIsAvailable(pwallet, request.fHelp)) {
        return NullUniValue;
    }

    if (request.fHelp || request.params.size() > 0)
        throw std::runtime_error(
            "listlockunspent\n"
            "\nReturns list of temporarily unspendable outputs.\n"
            "See the lockunspent call to lock and unlock transactions for spending.\n"
            "\nResult:\n"
            "[\n"
            "  {\n"
            "    \"txid\" : \"transactionid\",     (string) The transaction id locked\n"
            "    \"vout\" : n                      (numeric) The vout value\n"
            "  }\n"
            "  ,...\n"
            "]\n"
            "\nExamples:\n"
            "\nList the unspent transactions\n"
            + HelpExampleCli("listunspent", "") +
            "\nLock an unspent transaction\n"
            + HelpExampleCli("lockunspent", "false \"[{\\\"txid\\\":\\\"a08e6907dbbd3d809776dbfc5d82e371b764ed838b5655e72f463568df1aadf0\\\",\\\"vout\\\":1}]\"") +
            "\nList the locked transactions\n"
            + HelpExampleCli("listlockunspent", "") +
            "\nUnlock the transaction again\n"
            + HelpExampleCli("lockunspent", "true \"[{\\\"txid\\\":\\\"a08e6907dbbd3d809776dbfc5d82e371b764ed838b5655e72f463568df1aadf0\\\",\\\"vout\\\":1}]\"") +
            "\nAs a json rpc call\n"
            + HelpExampleRpc("listlockunspent", "")
        );

    ObserveSafeMode();
    LOCK2(cs_main, pwallet->cs_wallet);

    std::vector<COutPoint> vOutpts;
    pwallet->ListLockedCoins(vOutpts);

    UniValue ret(UniValue::VARR);

    for (COutPoint &outpt : vOutpts) {
        UniValue o(UniValue::VOBJ);

        o.pushKV("txid", outpt.hash.GetHex());
        o.pushKV("vout", (int)outpt.n);
        ret.push_back(o);
    }

    return ret;
}

UniValue settxfee(const JSONRPCRequest& request)
{
    CWallet * const pwallet = GetWalletForJSONRPCRequest(request);
    if (!EnsureWalletIsAvailable(pwallet, request.fHelp)) {
        return NullUniValue;
    }

    if (request.fHelp || request.params.size() < 1 || request.params.size() > 1)
        throw std::runtime_error(
            "settxfee amount\n"
            "\nSet the transaction fee per kB. Overwrites the paytxfee parameter.\n"
            "\nArguments:\n"
            "1. amount         (numeric or string, required) The transaction fee in " + CURRENCY_UNIT + "/kB\n"
            "\nResult\n"
            "true|false        (boolean) Returns true if successful\n"
            "\nExamples:\n"
            + HelpExampleCli("settxfee", "0.00001")
            + HelpExampleRpc("settxfee", "0.00001")
        );

    LOCK2(cs_main, pwallet->cs_wallet);

    // Amount
    CAmount nAmount = AmountFromValue(request.params[0]);

    payTxFee = CFeeRate(nAmount, 1000);
    return true;
}

UniValue getwalletinfo(const JSONRPCRequest& request)
{
    CWallet * const pwallet = GetWalletForJSONRPCRequest(request);
    if (!EnsureWalletIsAvailable(pwallet, request.fHelp)) {
        return NullUniValue;
    }

    if (request.fHelp || request.params.size() != 0)
        throw std::runtime_error(
            "getwalletinfo\n"
            "Returns an object containing various wallet state info.\n"
            "\nResult:\n"
            "{\n"
            "  \"walletname\": xxxxx,             (string) the wallet name\n"
            "  \"walletversion\": xxxxx,          (numeric) the wallet version\n"
            "  \"balance\": xxxxxxx,              (numeric) the total confirmed balance of the wallet in " + CURRENCY_UNIT + "\n"
            "  \"unconfirmed_balance\": xxx,      (numeric) the total unconfirmed balance of the wallet in " + CURRENCY_UNIT + "\n"
            "  \"immature_balance\": xxxxxx,      (numeric) the total immature balance of the wallet in " + CURRENCY_UNIT + "\n"
            "  \"txcount\": xxxxxxx,              (numeric) the total number of transactions in the wallet\n"
            "  \"keypoololdest\": xxxxxx,         (numeric) the timestamp (seconds since Unix epoch) of the oldest pre-generated key in the key pool\n"
            "  \"keypoolsize\": xxxx,             (numeric) how many new keys are pre-generated (only counts external keys)\n"
            "  \"keypoolsize_hd_internal\": xxxx, (numeric) how many new keys are pre-generated for internal use (used for change outputs, only appears if the wallet is using this feature, otherwise external keys are used)\n"
            "  \"unlocked_until\": ttt,           (numeric) the timestamp in seconds since epoch (midnight Jan 1 1970 GMT) that the wallet is unlocked for transfers, or 0 if the wallet is locked\n"
            "  \"paytxfee\": x.xxxx,              (numeric) the transaction fee configuration, set in " + CURRENCY_UNIT + "/kB\n"
            "  \"hdmasterkeyid\": \"<hash160>\"     (string, optional) the Hash160 of the HD master pubkey (only present when HD is enabled)\n"
            "}\n"
            "\nExamples:\n"
            + HelpExampleCli("getwalletinfo", "")
            + HelpExampleRpc("getwalletinfo", "")
        );

    ObserveSafeMode();

    // Make sure the results are valid at least up to the most recent block
    // the user could have gotten from another RPC command prior to now
    pwallet->BlockUntilSyncedToCurrentChain();

    LOCK2(cs_main, pwallet->cs_wallet);

    UniValue obj(UniValue::VOBJ);

    size_t kpExternalSize = pwallet->KeypoolCountExternalKeys();
    obj.pushKV("walletname", pwallet->GetName());
    obj.pushKV("walletversion", pwallet->GetVersion());
    obj.pushKV("balance",       ValueFromAmount(pwallet->GetBalance()));
    obj.pushKV("unconfirmed_balance", ValueFromAmount(pwallet->GetUnconfirmedBalance()));
    obj.pushKV("immature_balance",    ValueFromAmount(pwallet->GetImmatureBalance()));
    obj.pushKV("txcount",       (int)pwallet->mapWallet.size());
    obj.pushKV("keypoololdest", pwallet->GetOldestKeyPoolTime());
    obj.pushKV("keypoolsize", (int64_t)kpExternalSize);
    CKeyID masterKeyID = pwallet->GetHDChain().masterKeyID;
    if (!masterKeyID.IsNull() && pwallet->CanSupportFeature(FEATURE_HD_SPLIT)) {
        obj.pushKV("keypoolsize_hd_internal",   (int64_t)(pwallet->GetKeyPoolSize() - kpExternalSize));
    }
    if (pwallet->IsCrypted()) {
        obj.pushKV("unlocked_until", pwallet->nRelockTime);
    }
    obj.pushKV("paytxfee",      ValueFromAmount(payTxFee.GetFeePerK()));
    if (!masterKeyID.IsNull())
         obj.pushKV("hdmasterkeyid", masterKeyID.GetHex());
    return obj;
}

UniValue listwallets(const JSONRPCRequest& request)
{
    if (request.fHelp || request.params.size() != 0)
        throw std::runtime_error(
            "listwallets\n"
            "Returns a list of currently loaded wallets.\n"
            "For full information on the wallet, use \"getwalletinfo\"\n"
            "\nResult:\n"
            "[                         (json array of strings)\n"
            "  \"walletname\"            (string) the wallet name\n"
            "   ...\n"
            "]\n"
            "\nExamples:\n"
            + HelpExampleCli("listwallets", "")
            + HelpExampleRpc("listwallets", "")
        );

    UniValue obj(UniValue::VARR);

    for (CWalletRef pwallet : vpwallets) {

        if (!EnsureWalletIsAvailable(pwallet, request.fHelp)) {
            return NullUniValue;
        }

        LOCK(pwallet->cs_wallet);

        obj.push_back(pwallet->GetName());
    }

    return obj;
}

UniValue resendwallettransactions(const JSONRPCRequest& request)
{
    CWallet * const pwallet = GetWalletForJSONRPCRequest(request);
    if (!EnsureWalletIsAvailable(pwallet, request.fHelp)) {
        return NullUniValue;
    }

    if (request.fHelp || request.params.size() != 0)
        throw std::runtime_error(
            "resendwallettransactions\n"
            "Immediately re-broadcast unconfirmed wallet transactions to all peers.\n"
            "Intended only for testing; the wallet code periodically re-broadcasts\n"
            "automatically.\n"
            "Returns an RPC error if -walletbroadcast is set to false.\n"
            "Returns array of transaction ids that were re-broadcast.\n"
            );

    if (!g_connman)
        throw JSONRPCError(RPC_CLIENT_P2P_DISABLED, "Error: Peer-to-peer functionality missing or disabled");

    LOCK2(cs_main, pwallet->cs_wallet);

    if (!pwallet->GetBroadcastTransactions()) {
        throw JSONRPCError(RPC_WALLET_ERROR, "Error: Wallet transaction broadcasting is disabled with -walletbroadcast");
    }

    std::vector<uint256> txids = pwallet->ResendWalletTransactionsBefore(GetTime(), g_connman.get());
    UniValue result(UniValue::VARR);
    for (const uint256& txid : txids)
    {
        result.push_back(txid.ToString());
    }
    return result;
}

UniValue listunspent(const JSONRPCRequest& request)
{
    CWallet * const pwallet = GetWalletForJSONRPCRequest(request);
    if (!EnsureWalletIsAvailable(pwallet, request.fHelp)) {
        return NullUniValue;
    }

    if (request.fHelp || request.params.size() > 5)
        throw std::runtime_error(
            "listunspent ( minconf maxconf  [\"addresses\",...] [include_unsafe] [query_options])\n"
            "\nReturns array of unspent transaction outputs\n"
            "with between minconf and maxconf (inclusive) confirmations.\n"
            "Optionally filter to only include txouts paid to specified addresses.\n"
            "\nArguments:\n"
            "1. minconf          (numeric, optional, default=1) The minimum confirmations to filter\n"
            "2. maxconf          (numeric, optional, default=9999999) The maximum confirmations to filter\n"
            "3. \"addresses\"      (string) A json array of namecoin addresses to filter\n"
            "    [\n"
            "      \"address\"     (string) namecoin address\n"
            "      ,...\n"
            "    ]\n"
            "4. include_unsafe (bool, optional, default=true) Include outputs that are not safe to spend\n"
            "                  See description of \"safe\" attribute below.\n"
            "5. query_options    (json, optional) JSON with query options\n"
            "    {\n"
            "      \"minimumAmount\"    (numeric or string, default=0) Minimum value of each UTXO in " + CURRENCY_UNIT + "\n"
            "      \"maximumAmount\"    (numeric or string, default=unlimited) Maximum value of each UTXO in " + CURRENCY_UNIT + "\n"
            "      \"maximumCount\"     (numeric or string, default=unlimited) Maximum number of UTXOs\n"
            "      \"minimumSumAmount\" (numeric or string, default=unlimited) Minimum sum value of all UTXOs in " + CURRENCY_UNIT + "\n"
            "    }\n"
            "\nResult\n"
            "[                   (array of json object)\n"
            "  {\n"
            "    \"txid\" : \"txid\",          (string) the transaction id \n"
            "    \"vout\" : n,               (numeric) the vout value\n"
            "    \"address\" : \"address\",    (string) the namecoin address\n"
            "    \"label\" : \"label\",        (string) The associated label, or \"\" for the default label\n"
            "    \"account\" : \"account\",    (string) DEPRECATED. Backwards compatible alias for label.\n"
            "    \"scriptPubKey\" : \"key\",   (string) the script key\n"
            "    \"amount\" : x.xxx,         (numeric) the transaction output amount in " + CURRENCY_UNIT + "\n"
            "    \"confirmations\" : n,      (numeric) The number of confirmations\n"
            "    \"redeemScript\" : n        (string) The redeemScript if scriptPubKey is P2SH\n"
            "    \"spendable\" : xxx,        (bool) Whether we have the private keys to spend this output\n"
            "    \"solvable\" : xxx,         (bool) Whether we know how to spend this output, ignoring the lack of keys\n"
            "    \"safe\" : xxx              (bool) Whether this output is considered safe to spend. Unconfirmed transactions\n"
            "                              from outside keys and unconfirmed replacement transactions are considered unsafe\n"
            "                              and are not eligible for spending by fundrawtransaction and sendtoaddress.\n"
            "  }\n"
            "  ,...\n"
            "]\n"

            "\nExamples\n"
            + HelpExampleCli("listunspent", "")
            + HelpExampleCli("listunspent", "6 9999999 \"[\\\"NDLTK7j8CzK5YAbpCdUxC3Gi1bXGDCdV5h\\\",\\\"N2xHFZ8NWNkGuuXfDxv8iMXdQGMd3tjZfx\\\"]\"")
            + HelpExampleRpc("listunspent", "6, 9999999 \"[\\\"NDLTK7j8CzK5YAbpCdUxC3Gi1bXGDCdV5h\\\",\\\"N2xHFZ8NWNkGuuXfDxv8iMXdQGMd3tjZfx\\\"]\"")
            + HelpExampleCli("listunspent", "6 9999999 '[]' true '{ \"minimumAmount\": 0.005 }'")
            + HelpExampleRpc("listunspent", "6, 9999999, [] , true, { \"minimumAmount\": 0.005 } ")
        );

    ObserveSafeMode();

    int nMinDepth = 1;
    if (!request.params[0].isNull()) {
        RPCTypeCheckArgument(request.params[0], UniValue::VNUM);
        nMinDepth = request.params[0].get_int();
    }

    int nMaxDepth = 9999999;
    if (!request.params[1].isNull()) {
        RPCTypeCheckArgument(request.params[1], UniValue::VNUM);
        nMaxDepth = request.params[1].get_int();
    }

    std::set<CTxDestination> destinations;
    if (!request.params[2].isNull()) {
        RPCTypeCheckArgument(request.params[2], UniValue::VARR);
        UniValue inputs = request.params[2].get_array();
        for (unsigned int idx = 0; idx < inputs.size(); idx++) {
            const UniValue& input = inputs[idx];
            CTxDestination dest = DecodeDestination(input.get_str());
            if (!IsValidDestination(dest)) {
                throw JSONRPCError(RPC_INVALID_ADDRESS_OR_KEY, std::string("Invalid Namecoin address: ") + input.get_str());
            }
            if (!destinations.insert(dest).second) {
                throw JSONRPCError(RPC_INVALID_PARAMETER, std::string("Invalid parameter, duplicated address: ") + input.get_str());
            }
        }
    }

    bool include_unsafe = true;
    if (!request.params[3].isNull()) {
        RPCTypeCheckArgument(request.params[3], UniValue::VBOOL);
        include_unsafe = request.params[3].get_bool();
    }

    CAmount nMinimumAmount = 0;
    CAmount nMaximumAmount = MAX_MONEY;
    CAmount nMinimumSumAmount = MAX_MONEY;
    uint64_t nMaximumCount = 0;

    if (!request.params[4].isNull()) {
        const UniValue& options = request.params[4].get_obj();

        if (options.exists("minimumAmount"))
            nMinimumAmount = AmountFromValue(options["minimumAmount"]);

        if (options.exists("maximumAmount"))
            nMaximumAmount = AmountFromValue(options["maximumAmount"]);

        if (options.exists("minimumSumAmount"))
            nMinimumSumAmount = AmountFromValue(options["minimumSumAmount"]);

        if (options.exists("maximumCount"))
            nMaximumCount = options["maximumCount"].get_int64();
    }

    // Make sure the results are valid at least up to the most recent block
    // the user could have gotten from another RPC command prior to now
    pwallet->BlockUntilSyncedToCurrentChain();

    UniValue results(UniValue::VARR);
    std::vector<COutput> vecOutputs;
    LOCK2(cs_main, pwallet->cs_wallet);

    pwallet->AvailableCoins(vecOutputs, !include_unsafe, nullptr, nMinimumAmount, nMaximumAmount, nMinimumSumAmount, nMaximumCount, nMinDepth, nMaxDepth);
    for (const COutput& out : vecOutputs) {
        CTxDestination address;
        const CScript& scriptPubKey = out.tx->tx->vout[out.i].scriptPubKey;
        bool fValidAddress = ExtractDestination(scriptPubKey, address);

        if (destinations.size() && (!fValidAddress || !destinations.count(address)))
            continue;

        UniValue entry(UniValue::VOBJ);
        entry.pushKV("txid", out.tx->GetHash().GetHex());
        entry.pushKV("vout", out.i);

        if (fValidAddress) {
            entry.pushKV("address", EncodeDestination(address));

            if (pwallet->mapAddressBook.count(address)) {
                entry.pushKV("label", pwallet->mapAddressBook[address].name);
                entry.pushKV("account", pwallet->mapAddressBook[address].name);
            }

            if (scriptPubKey.IsPayToScriptHash(true)) {
                const CScriptID& hash = boost::get<CScriptID>(address);
                CScript redeemScript;
                if (pwallet->GetCScript(hash, redeemScript)) {
                    entry.pushKV("redeemScript", HexStr(redeemScript.begin(), redeemScript.end()));
                }
            }
        }

        entry.pushKV("scriptPubKey", HexStr(scriptPubKey.begin(), scriptPubKey.end()));
        entry.pushKV("amount", ValueFromAmount(out.tx->tx->vout[out.i].nValue));
        entry.pushKV("confirmations", out.nDepth);
        entry.pushKV("spendable", out.fSpendable);
        entry.pushKV("solvable", out.fSolvable);
        entry.pushKV("safe", out.fSafe);
        results.push_back(entry);
    }

    return results;
}

UniValue fundrawtransaction(const JSONRPCRequest& request)
{
    CWallet * const pwallet = GetWalletForJSONRPCRequest(request);
    if (!EnsureWalletIsAvailable(pwallet, request.fHelp)) {
        return NullUniValue;
    }

    if (request.fHelp || request.params.size() < 1 || request.params.size() > 3)
        throw std::runtime_error(
                            "fundrawtransaction \"hexstring\" ( options iswitness )\n"
                            "\nAdd inputs to a transaction until it has enough in value to meet its out value.\n"
                            "This will not modify existing inputs, and will add at most one change output to the outputs.\n"
                            "No existing outputs will be modified unless \"subtractFeeFromOutputs\" is specified.\n"
                            "Note that inputs which were signed may need to be resigned after completion since in/outputs have been added.\n"
                            "The inputs added will not be signed, use signrawtransaction for that.\n"
                            "Note that all existing inputs must have their previous output transaction be in the wallet.\n"
                            "Note that all inputs selected must be of standard form and P2SH scripts must be\n"
                            "in the wallet using importaddress or addmultisigaddress (to calculate fees).\n"
                            "You can see whether this is the case by checking the \"solvable\" field in the listunspent output.\n"
                            "Only pay-to-pubkey, multisig, and P2SH versions thereof are currently supported for watch-only\n"
                            "\nArguments:\n"
                            "1. \"hexstring\"           (string, required) The hex string of the raw transaction\n"
                            "2. options                 (object, optional)\n"
                            "   {\n"
                            "     \"changeAddress\"          (string, optional, default pool address) The namecoin address to receive the change\n"
                            "     \"changePosition\"         (numeric, optional, default random) The index of the change output\n"
                            "     \"change_type\"            (string, optional) The output type to use. Only valid if changeAddress is not specified. Options are \"legacy\", \"p2sh-segwit\", and \"bech32\". Default is set by -changetype.\n"
                            "     \"includeWatching\"        (boolean, optional, default false) Also select inputs which are watch only\n"
                            "     \"lockUnspents\"           (boolean, optional, default false) Lock selected unspent outputs\n"
                            "     \"feeRate\"                (numeric, optional, default not set: makes wallet determine the fee) Set a specific fee rate in " + CURRENCY_UNIT + "/kB\n"
                            "     \"subtractFeeFromOutputs\" (array, optional) A json array of integers.\n"
                            "                              The fee will be equally deducted from the amount of each specified output.\n"
                            "                              The outputs are specified by their zero-based index, before any change output is added.\n"
                            "                              Those recipients will receive less namecoins than you enter in their corresponding amount field.\n"
                            "                              If no outputs are specified here, the sender pays the fee.\n"
                            "                                  [vout_index,...]\n"
                            "     \"replaceable\"            (boolean, optional) Marks this transaction as BIP125 replaceable.\n"
                            "                              Allows this transaction to be replaced by a transaction with higher fees\n"
                            "     \"conf_target\"            (numeric, optional) Confirmation target (in blocks)\n"
                            "     \"estimate_mode\"          (string, optional, default=UNSET) The fee estimate mode, must be one of:\n"
                            "         \"UNSET\"\n"
                            "         \"ECONOMICAL\"\n"
                            "         \"CONSERVATIVE\"\n"
                            "   }\n"
                            "                         for backward compatibility: passing in a true instead of an object will result in {\"includeWatching\":true}\n"
                            "3. iswitness               (boolean, optional) Whether the transaction hex is a serialized witness transaction \n"
                            "                              If iswitness is not present, heuristic tests will be used in decoding\n"

                            "\nResult:\n"
                            "{\n"
                            "  \"hex\":       \"value\", (string)  The resulting raw transaction (hex-encoded string)\n"
                            "  \"fee\":       n,         (numeric) Fee in " + CURRENCY_UNIT + " the resulting transaction pays\n"
                            "  \"changepos\": n          (numeric) The position of the added change output, or -1\n"
                            "}\n"
                            "\nExamples:\n"
                            "\nCreate a transaction with no inputs\n"
                            + HelpExampleCli("createrawtransaction", "\"[]\" \"{\\\"myaddress\\\":0.01}\"") +
                            "\nAdd sufficient unsigned inputs to meet the output value\n"
                            + HelpExampleCli("fundrawtransaction", "\"rawtransactionhex\"") +
                            "\nSign the transaction\n"
                            + HelpExampleCli("signrawtransaction", "\"fundedtransactionhex\"") +
                            "\nSend the transaction\n"
                            + HelpExampleCli("sendrawtransaction", "\"signedtransactionhex\"")
                            );

    ObserveSafeMode();
    RPCTypeCheck(request.params, {UniValue::VSTR});

    // Make sure the results are valid at least up to the most recent block
    // the user could have gotten from another RPC command prior to now
    pwallet->BlockUntilSyncedToCurrentChain();

    CCoinControl coinControl;
    int changePosition = -1;
    bool lockUnspents = false;
    UniValue subtractFeeFromOutputs;
    std::set<int> setSubtractFeeFromOutputs;

    if (!request.params[1].isNull()) {
      if (request.params[1].type() == UniValue::VBOOL) {
        // backward compatibility bool only fallback
        coinControl.fAllowWatchOnly = request.params[1].get_bool();
      }
      else {
        RPCTypeCheck(request.params, {UniValue::VSTR, UniValue::VOBJ, UniValue::VBOOL});

        UniValue options = request.params[1];

        RPCTypeCheckObj(options,
            {
                {"changeAddress", UniValueType(UniValue::VSTR)},
                {"changePosition", UniValueType(UniValue::VNUM)},
                {"change_type", UniValueType(UniValue::VSTR)},
                {"includeWatching", UniValueType(UniValue::VBOOL)},
                {"lockUnspents", UniValueType(UniValue::VBOOL)},
                {"feeRate", UniValueType()}, // will be checked below
                {"subtractFeeFromOutputs", UniValueType(UniValue::VARR)},
                {"replaceable", UniValueType(UniValue::VBOOL)},
                {"conf_target", UniValueType(UniValue::VNUM)},
                {"estimate_mode", UniValueType(UniValue::VSTR)},
            },
            true, true);

        if (options.exists("changeAddress")) {
            CTxDestination dest = DecodeDestination(options["changeAddress"].get_str());

            if (!IsValidDestination(dest)) {
                throw JSONRPCError(RPC_INVALID_ADDRESS_OR_KEY, "changeAddress must be a valid namecoin address");
            }

            coinControl.destChange = dest;
        }

        if (options.exists("changePosition"))
            changePosition = options["changePosition"].get_int();

        if (options.exists("change_type")) {
            if (options.exists("changeAddress")) {
                throw JSONRPCError(RPC_INVALID_PARAMETER, "Cannot specify both changeAddress and address_type options");
            }
            coinControl.m_change_type = ParseOutputType(options["change_type"].get_str(), pwallet->m_default_change_type);
            if (coinControl.m_change_type == OutputType::NONE) {
                throw JSONRPCError(RPC_INVALID_ADDRESS_OR_KEY, strprintf("Unknown change type '%s'", options["change_type"].get_str()));
            }
        }

        if (options.exists("includeWatching"))
            coinControl.fAllowWatchOnly = options["includeWatching"].get_bool();

        if (options.exists("lockUnspents"))
            lockUnspents = options["lockUnspents"].get_bool();

        if (options.exists("feeRate"))
        {
            coinControl.m_feerate = CFeeRate(AmountFromValue(options["feeRate"]));
            coinControl.fOverrideFeeRate = true;
        }

        if (options.exists("subtractFeeFromOutputs"))
            subtractFeeFromOutputs = options["subtractFeeFromOutputs"].get_array();

        if (options.exists("replaceable")) {
            coinControl.signalRbf = options["replaceable"].get_bool();
        }
        if (options.exists("conf_target")) {
            if (options.exists("feeRate")) {
                throw JSONRPCError(RPC_INVALID_PARAMETER, "Cannot specify both conf_target and feeRate");
            }
            coinControl.m_confirm_target = ParseConfirmTarget(options["conf_target"]);
        }
        if (options.exists("estimate_mode")) {
            if (options.exists("feeRate")) {
                throw JSONRPCError(RPC_INVALID_PARAMETER, "Cannot specify both estimate_mode and feeRate");
            }
            if (!FeeModeFromString(options["estimate_mode"].get_str(), coinControl.m_fee_mode)) {
                throw JSONRPCError(RPC_INVALID_PARAMETER, "Invalid estimate_mode parameter");
            }
        }
      }
    }

    // parse hex string from parameter
    CMutableTransaction tx;
    bool try_witness = request.params[2].isNull() ? true : request.params[2].get_bool();
    bool try_no_witness = request.params[2].isNull() ? true : !request.params[2].get_bool();
    if (!DecodeHexTx(tx, request.params[0].get_str(), try_no_witness, try_witness)) {
        throw JSONRPCError(RPC_DESERIALIZATION_ERROR, "TX decode failed");
    }

    if (tx.vout.size() == 0)
        throw JSONRPCError(RPC_INVALID_PARAMETER, "TX must have at least one output");

    if (changePosition != -1 && (changePosition < 0 || (unsigned int)changePosition > tx.vout.size()))
        throw JSONRPCError(RPC_INVALID_PARAMETER, "changePosition out of bounds");

    for (unsigned int idx = 0; idx < subtractFeeFromOutputs.size(); idx++) {
        int pos = subtractFeeFromOutputs[idx].get_int();
        if (setSubtractFeeFromOutputs.count(pos))
            throw JSONRPCError(RPC_INVALID_PARAMETER, strprintf("Invalid parameter, duplicated position: %d", pos));
        if (pos < 0)
            throw JSONRPCError(RPC_INVALID_PARAMETER, strprintf("Invalid parameter, negative position: %d", pos));
        if (pos >= int(tx.vout.size()))
            throw JSONRPCError(RPC_INVALID_PARAMETER, strprintf("Invalid parameter, position too large: %d", pos));
        setSubtractFeeFromOutputs.insert(pos);
    }

    CAmount nFeeOut;
    std::string strFailReason;

    if (!pwallet->FundTransaction(tx, nFeeOut, changePosition, strFailReason, lockUnspents, setSubtractFeeFromOutputs, coinControl)) {
        throw JSONRPCError(RPC_WALLET_ERROR, strFailReason);
    }

    UniValue result(UniValue::VOBJ);
    result.pushKV("hex", EncodeHexTx(tx));
    result.pushKV("changepos", changePosition);
    result.pushKV("fee", ValueFromAmount(nFeeOut));

    return result;
}

UniValue signrawtransactionwithwallet(const JSONRPCRequest& request)
{
    CWallet * const pwallet = GetWalletForJSONRPCRequest(request);
    if (!EnsureWalletIsAvailable(pwallet, request.fHelp)) {
        return NullUniValue;
    }

    if (request.fHelp || request.params.size() < 1 || request.params.size() > 3)
        throw std::runtime_error(
            "signrawtransactionwithwallet \"hexstring\" ( [{\"txid\":\"id\",\"vout\":n,\"scriptPubKey\":\"hex\",\"redeemScript\":\"hex\"},...] sighashtype )\n"
            "\nSign inputs for raw transaction (serialized, hex-encoded).\n"
            "The second optional argument (may be null) is an array of previous transaction outputs that\n"
            "this transaction depends on but may not yet be in the block chain.\n"
            + HelpRequiringPassphrase(pwallet) + "\n"

            "\nArguments:\n"
            "1. \"hexstring\"                      (string, required) The transaction hex string\n"
            "2. \"prevtxs\"                        (string, optional) An json array of previous dependent transaction outputs\n"
            "     [                              (json array of json objects, or 'null' if none provided)\n"
            "       {\n"
            "         \"txid\":\"id\",               (string, required) The transaction id\n"
            "         \"vout\":n,                  (numeric, required) The output number\n"
            "         \"scriptPubKey\": \"hex\",     (string, required) script key\n"
            "         \"redeemScript\": \"hex\",     (string, required for P2SH or P2WSH) redeem script\n"
            "         \"amount\": value            (numeric, required) The amount spent\n"
            "       }\n"
            "       ,...\n"
            "    ]\n"
            "3. \"sighashtype\"                    (string, optional, default=ALL) The signature hash type. Must be one of\n"
            "       \"ALL\"\n"
            "       \"NONE\"\n"
            "       \"SINGLE\"\n"
            "       \"ALL|ANYONECANPAY\"\n"
            "       \"NONE|ANYONECANPAY\"\n"
            "       \"SINGLE|ANYONECANPAY\"\n"

            "\nResult:\n"
            "{\n"
            "  \"hex\" : \"value\",                  (string) The hex-encoded raw transaction with signature(s)\n"
            "  \"complete\" : true|false,          (boolean) If the transaction has a complete set of signatures\n"
            "  \"errors\" : [                      (json array of objects) Script verification errors (if there are any)\n"
            "    {\n"
            "      \"txid\" : \"hash\",              (string) The hash of the referenced, previous transaction\n"
            "      \"vout\" : n,                   (numeric) The index of the output to spent and used as input\n"
            "      \"scriptSig\" : \"hex\",          (string) The hex-encoded signature script\n"
            "      \"sequence\" : n,               (numeric) Script sequence number\n"
            "      \"error\" : \"text\"              (string) Verification or signing error related to the input\n"
            "    }\n"
            "    ,...\n"
            "  ]\n"
            "}\n"

            "\nExamples:\n"
            + HelpExampleCli("signrawtransactionwithwallet", "\"myhex\"")
            + HelpExampleRpc("signrawtransactionwithwallet", "\"myhex\"")
        );

    RPCTypeCheck(request.params, {UniValue::VSTR, UniValue::VARR, UniValue::VSTR}, true);

    CMutableTransaction mtx;
    if (!DecodeHexTx(mtx, request.params[0].get_str(), true)) {
        throw JSONRPCError(RPC_DESERIALIZATION_ERROR, "TX decode failed");
    }

    // Sign the transaction
    LOCK2(cs_main, pwallet->cs_wallet);
    return SignTransaction(mtx, request.params[1], pwallet, false, request.params[2]);
}

UniValue bumpfee(const JSONRPCRequest& request)
{
    CWallet * const pwallet = GetWalletForJSONRPCRequest(request);

    if (!EnsureWalletIsAvailable(pwallet, request.fHelp))
        return NullUniValue;

    if (request.fHelp || request.params.size() < 1 || request.params.size() > 2) {
        throw std::runtime_error(
            "bumpfee \"txid\" ( options ) \n"
            "\nBumps the fee of an opt-in-RBF transaction T, replacing it with a new transaction B.\n"
            "An opt-in RBF transaction with the given txid must be in the wallet.\n"
            "The command will pay the additional fee by decreasing (or perhaps removing) its change output.\n"
            "If the change output is not big enough to cover the increased fee, the command will currently fail\n"
            "instead of adding new inputs to compensate. (A future implementation could improve this.)\n"
            "The command will fail if the wallet or mempool contains a transaction that spends one of T's outputs.\n"
            "By default, the new fee will be calculated automatically using estimatesmartfee.\n"
            "The user can specify a confirmation target for estimatesmartfee.\n"
            "Alternatively, the user can specify totalFee, or use RPC settxfee to set a higher fee rate.\n"
            "At a minimum, the new fee rate must be high enough to pay an additional new relay fee (incrementalfee\n"
            "returned by getnetworkinfo) to enter the node's mempool.\n"
            "\nArguments:\n"
            "1. txid                  (string, required) The txid to be bumped\n"
            "2. options               (object, optional)\n"
            "   {\n"
            "     \"confTarget\"        (numeric, optional) Confirmation target (in blocks)\n"
            "     \"totalFee\"          (numeric, optional) Total fee (NOT feerate) to pay, in satoshis.\n"
            "                         In rare cases, the actual fee paid might be slightly higher than the specified\n"
            "                         totalFee if the tx change output has to be removed because it is too close to\n"
            "                         the dust threshold.\n"
            "     \"replaceable\"       (boolean, optional, default true) Whether the new transaction should still be\n"
            "                         marked bip-125 replaceable. If true, the sequence numbers in the transaction will\n"
            "                         be left unchanged from the original. If false, any input sequence numbers in the\n"
            "                         original transaction that were less than 0xfffffffe will be increased to 0xfffffffe\n"
            "                         so the new transaction will not be explicitly bip-125 replaceable (though it may\n"
            "                         still be replaceable in practice, for example if it has unconfirmed ancestors which\n"
            "                         are replaceable).\n"
            "     \"estimate_mode\"     (string, optional, default=UNSET) The fee estimate mode, must be one of:\n"
            "         \"UNSET\"\n"
            "         \"ECONOMICAL\"\n"
            "         \"CONSERVATIVE\"\n"
            "   }\n"
            "\nResult:\n"
            "{\n"
            "  \"txid\":    \"value\",   (string)  The id of the new transaction\n"
            "  \"origfee\":  n,         (numeric) Fee of the replaced transaction\n"
            "  \"fee\":      n,         (numeric) Fee of the new transaction\n"
            "  \"errors\":  [ str... ] (json array of strings) Errors encountered during processing (may be empty)\n"
            "}\n"
            "\nExamples:\n"
            "\nBump the fee, get the new transaction\'s txid\n" +
            HelpExampleCli("bumpfee", "<txid>"));
    }

    RPCTypeCheck(request.params, {UniValue::VSTR, UniValue::VOBJ});
    uint256 hash;
    hash.SetHex(request.params[0].get_str());

    // optional parameters
    CAmount totalFee = 0;
    CCoinControl coin_control;
    coin_control.signalRbf = true;
    if (!request.params[1].isNull()) {
        UniValue options = request.params[1];
        RPCTypeCheckObj(options,
            {
                {"confTarget", UniValueType(UniValue::VNUM)},
                {"totalFee", UniValueType(UniValue::VNUM)},
                {"replaceable", UniValueType(UniValue::VBOOL)},
                {"estimate_mode", UniValueType(UniValue::VSTR)},
            },
            true, true);

        if (options.exists("confTarget") && options.exists("totalFee")) {
            throw JSONRPCError(RPC_INVALID_PARAMETER, "confTarget and totalFee options should not both be set. Please provide either a confirmation target for fee estimation or an explicit total fee for the transaction.");
        } else if (options.exists("confTarget")) { // TODO: alias this to conf_target
            coin_control.m_confirm_target = ParseConfirmTarget(options["confTarget"]);
        } else if (options.exists("totalFee")) {
            totalFee = options["totalFee"].get_int64();
            if (totalFee <= 0) {
                throw JSONRPCError(RPC_INVALID_PARAMETER, strprintf("Invalid totalFee %s (must be greater than 0)", FormatMoney(totalFee)));
            }
        }

        if (options.exists("replaceable")) {
            coin_control.signalRbf = options["replaceable"].get_bool();
        }
        if (options.exists("estimate_mode")) {
            if (!FeeModeFromString(options["estimate_mode"].get_str(), coin_control.m_fee_mode)) {
                throw JSONRPCError(RPC_INVALID_PARAMETER, "Invalid estimate_mode parameter");
            }
        }
    }

    // Make sure the results are valid at least up to the most recent block
    // the user could have gotten from another RPC command prior to now
    pwallet->BlockUntilSyncedToCurrentChain();

    LOCK2(cs_main, pwallet->cs_wallet);
    EnsureWalletIsUnlocked(pwallet);


    std::vector<std::string> errors;
    CAmount old_fee;
    CAmount new_fee;
    CMutableTransaction mtx;
    feebumper::Result res = feebumper::CreateTransaction(pwallet, hash, coin_control, totalFee, errors, old_fee, new_fee, mtx);
    if (res != feebumper::Result::OK) {
        switch(res) {
            case feebumper::Result::INVALID_ADDRESS_OR_KEY:
                throw JSONRPCError(RPC_INVALID_ADDRESS_OR_KEY, errors[0]);
                break;
            case feebumper::Result::INVALID_REQUEST:
                throw JSONRPCError(RPC_INVALID_REQUEST, errors[0]);
                break;
            case feebumper::Result::INVALID_PARAMETER:
                throw JSONRPCError(RPC_INVALID_PARAMETER, errors[0]);
                break;
            case feebumper::Result::WALLET_ERROR:
                throw JSONRPCError(RPC_WALLET_ERROR, errors[0]);
                break;
            default:
                throw JSONRPCError(RPC_MISC_ERROR, errors[0]);
                break;
        }
    }

    // sign bumped transaction
    if (!feebumper::SignTransaction(pwallet, mtx)) {
        throw JSONRPCError(RPC_WALLET_ERROR, "Can't sign transaction.");
    }
    // commit the bumped transaction
    uint256 txid;
    if (feebumper::CommitTransaction(pwallet, hash, std::move(mtx), errors, txid) != feebumper::Result::OK) {
        throw JSONRPCError(RPC_WALLET_ERROR, errors[0]);
    }
    UniValue result(UniValue::VOBJ);
    result.pushKV("txid", txid.GetHex());
    result.pushKV("origfee", ValueFromAmount(old_fee));
    result.pushKV("fee", ValueFromAmount(new_fee));
    UniValue result_errors(UniValue::VARR);
    for (const std::string& error : errors) {
        result_errors.push_back(error);
    }
    result.pushKV("errors", result_errors);

    return result;
}

UniValue generate(const JSONRPCRequest& request)
{
    CWallet * const pwallet = GetWalletForJSONRPCRequest(request);

    if (!EnsureWalletIsAvailable(pwallet, request.fHelp)) {
        return NullUniValue;
    }

    if (request.fHelp || request.params.size() < 1 || request.params.size() > 3) {
        throw std::runtime_error(
            "generate nblocks ( algo ( maxtries ) )\n"
            "\nMine up to nblocks blocks immediately (before the RPC call returns) to an address in the wallet.\n"
            "\nArguments:\n"
            "1. nblocks      (numeric, required) How many blocks are generated immediately.\n"
            "2. algo         (numeric, optional) Algorithm to use (default: SHA256D).\n"
            "3. maxtries     (numeric, optional) How many iterations to try (default = 1000000).\n"
            "\nResult:\n"
            "[ blockhashes ]     (array) hashes of blocks generated\n"
            "\nExamples:\n"
            "\nGenerate 11 blocks\n"
            + HelpExampleCli("generate", "11")
        );
    }

    int num_generate = request.params[0].get_int();
    uint64_t max_tries = 1000000;
    if (!request.params[2].isNull()) {
        max_tries = request.params[2].get_int();
    }

    std::shared_ptr<CReserveScript> coinbase_script;
    pwallet->GetScriptForMining(coinbase_script);

    PowAlgo algo = ALGO_SHA256D;
    if (request.params.size () >= 2)
        algo = DecodeAlgoParam(request.params[1]);

    // If the keypool is exhausted, no script is returned at all.  Catch this.
    if (!coinbase_script) {
        throw JSONRPCError(RPC_WALLET_KEYPOOL_RAN_OUT, "Error: Keypool ran out, please call keypoolrefill first");
    }

    //throw an error if no script was provided
    if (coinbase_script->reserveScript.empty()) {
        throw JSONRPCError(RPC_INTERNAL_ERROR, "No coinbase script available");
    }

    return generateBlocks(coinbase_script, num_generate, algo, max_tries, true);
}

UniValue rescanblockchain(const JSONRPCRequest& request)
{
    CWallet * const pwallet = GetWalletForJSONRPCRequest(request);

    if (!EnsureWalletIsAvailable(pwallet, request.fHelp)) {
        return NullUniValue;
    }

    if (request.fHelp || request.params.size() > 2) {
        throw std::runtime_error(
            "rescanblockchain (\"start_height\") (\"stop_height\")\n"
            "\nRescan the local blockchain for wallet related transactions.\n"
            "\nArguments:\n"
            "1. \"start_height\"    (numeric, optional) block height where the rescan should start\n"
            "2. \"stop_height\"     (numeric, optional) the last block height that should be scanned\n"
            "\nResult:\n"
            "{\n"
            "  \"start_height\"     (numeric) The block height where the rescan has started. If omitted, rescan started from the genesis block.\n"
            "  \"stop_height\"      (numeric) The height of the last rescanned block. If omitted, rescan stopped at the chain tip.\n"
            "}\n"
            "\nExamples:\n"
            + HelpExampleCli("rescanblockchain", "100000 120000")
            + HelpExampleRpc("rescanblockchain", "100000, 120000")
            );
    }

    WalletRescanReserver reserver(pwallet);
    if (!reserver.reserve()) {
        throw JSONRPCError(RPC_WALLET_ERROR, "Wallet is currently rescanning. Abort existing rescan or wait.");
    }

    CBlockIndex *pindexStart = nullptr;
    CBlockIndex *pindexStop = nullptr;
    CBlockIndex *pChainTip = nullptr;
    {
        LOCK(cs_main);
        pindexStart = chainActive.Genesis();
        pChainTip = chainActive.Tip();

        if (!request.params[0].isNull()) {
            pindexStart = chainActive[request.params[0].get_int()];
            if (!pindexStart) {
                throw JSONRPCError(RPC_INVALID_PARAMETER, "Invalid start_height");
            }
        }

        if (!request.params[1].isNull()) {
            pindexStop = chainActive[request.params[1].get_int()];
            if (!pindexStop) {
                throw JSONRPCError(RPC_INVALID_PARAMETER, "Invalid stop_height");
            }
            else if (pindexStop->nHeight < pindexStart->nHeight) {
                throw JSONRPCError(RPC_INVALID_PARAMETER, "stop_height must be greater than start_height");
            }
        }
    }

    // We can't rescan beyond non-pruned blocks, stop and throw an error
    if (fPruneMode) {
        LOCK(cs_main);
        CBlockIndex *block = pindexStop ? pindexStop : pChainTip;
        while (block && block->nHeight >= pindexStart->nHeight) {
            if (!(block->nStatus & BLOCK_HAVE_DATA)) {
                throw JSONRPCError(RPC_MISC_ERROR, "Can't rescan beyond pruned data. Use RPC call getblockchaininfo to determine your pruned height.");
            }
            block = block->pprev;
        }
    }

    CBlockIndex *stopBlock = pwallet->ScanForWalletTransactions(pindexStart, pindexStop, reserver, true);
    if (!stopBlock) {
        if (pwallet->IsAbortingRescan()) {
            throw JSONRPCError(RPC_MISC_ERROR, "Rescan aborted.");
        }
        // if we got a nullptr returned, ScanForWalletTransactions did rescan up to the requested stopindex
        stopBlock = pindexStop ? pindexStop : pChainTip;
    }
    else {
        throw JSONRPCError(RPC_MISC_ERROR, "Rescan failed. Potentially corrupted data files.");
    }
    UniValue response(UniValue::VOBJ);
    response.pushKV("start_height", pindexStart->nHeight);
    response.pushKV("stop_height", stopBlock->nHeight);
    return response;
}

class DescribeWalletAddressVisitor : public boost::static_visitor<UniValue>
{
public:
    CWallet * const pwallet;

    void ProcessSubScript(const CScript& subscript, UniValue& obj, bool include_addresses = false) const
    {
        // Always present: script type and redeemscript
        txnouttype which_type;
        std::vector<std::vector<unsigned char>> solutions_data;
        Solver(subscript, which_type, solutions_data);
        obj.pushKV("script", GetTxnOutputType(which_type));
        obj.pushKV("hex", HexStr(subscript.begin(), subscript.end()));

        CTxDestination embedded;
        UniValue a(UniValue::VARR);
        if (ExtractDestination(subscript, embedded)) {
            // Only when the script corresponds to an address.
            UniValue subobj(UniValue::VOBJ);
            UniValue detail = DescribeAddress(embedded);
            subobj.pushKVs(detail);
            UniValue wallet_detail = boost::apply_visitor(*this, embedded);
            subobj.pushKVs(wallet_detail);
            subobj.pushKV("address", EncodeDestination(embedded));
            subobj.pushKV("scriptPubKey", HexStr(subscript.begin(), subscript.end()));
            // Always report the pubkey at the top level, so that `getnewaddress()['pubkey']` always works.
            if (subobj.exists("pubkey")) obj.pushKV("pubkey", subobj["pubkey"]);
            obj.pushKV("embedded", std::move(subobj));
            if (include_addresses) a.push_back(EncodeDestination(embedded));
        } else if (which_type == TX_MULTISIG) {
            // Also report some information on multisig scripts (which do not have a corresponding address).
            // TODO: abstract out the common functionality between this logic and ExtractDestinations.
            obj.pushKV("sigsrequired", solutions_data[0][0]);
            UniValue pubkeys(UniValue::VARR);
            for (size_t i = 1; i < solutions_data.size() - 1; ++i) {
                CPubKey key(solutions_data[i].begin(), solutions_data[i].end());
                if (include_addresses) a.push_back(EncodeDestination(key.GetID()));
                pubkeys.push_back(HexStr(key.begin(), key.end()));
            }
            obj.pushKV("pubkeys", std::move(pubkeys));
        }

        // The "addresses" field is confusing because it refers to public keys using their P2PKH address.
        // For that reason, only add the 'addresses' field when needed for backward compatibility. New applications
        // can use the 'embedded'->'address' field for P2SH or P2WSH wrapped addresses, and 'pubkeys' for
        // inspecting multisig participants.
        if (include_addresses) obj.pushKV("addresses", std::move(a));
    }

    explicit DescribeWalletAddressVisitor(CWallet* _pwallet) : pwallet(_pwallet) {}

    UniValue operator()(const CNoDestination& dest) const { return UniValue(UniValue::VOBJ); }

    UniValue operator()(const CKeyID& keyID) const
    {
        UniValue obj(UniValue::VOBJ);
        CPubKey vchPubKey;
        if (pwallet && pwallet->GetPubKey(keyID, vchPubKey)) {
            obj.pushKV("pubkey", HexStr(vchPubKey));
            obj.pushKV("iscompressed", vchPubKey.IsCompressed());
        }
        return obj;
    }

    UniValue operator()(const CScriptID& scriptID) const
    {
        UniValue obj(UniValue::VOBJ);
        CScript subscript;
        if (pwallet && pwallet->GetCScript(scriptID, subscript)) {
            ProcessSubScript(subscript, obj, IsDeprecatedRPCEnabled("validateaddress"));
        }
        return obj;
    }

    UniValue operator()(const WitnessV0KeyHash& id) const
    {
        UniValue obj(UniValue::VOBJ);
        CPubKey pubkey;
        if (pwallet && pwallet->GetPubKey(CKeyID(id), pubkey)) {
            obj.pushKV("pubkey", HexStr(pubkey));
        }
        return obj;
    }

    UniValue operator()(const WitnessV0ScriptHash& id) const
    {
        UniValue obj(UniValue::VOBJ);
        CScript subscript;
        CRIPEMD160 hasher;
        uint160 hash;
        hasher.Write(id.begin(), 32).Finalize(hash.begin());
        if (pwallet && pwallet->GetCScript(CScriptID(hash), subscript)) {
            ProcessSubScript(subscript, obj);
        }
        return obj;
    }

    UniValue operator()(const WitnessUnknown& id) const { return UniValue(UniValue::VOBJ); }
};

UniValue DescribeWalletAddress(CWallet* pwallet, const CTxDestination& dest)
{
    UniValue ret(UniValue::VOBJ);
    UniValue detail = DescribeAddress(dest);
    ret.pushKVs(detail);
    ret.pushKVs(boost::apply_visitor(DescribeWalletAddressVisitor(pwallet), dest));
    return ret;
}

/** Convert CAddressBookData to JSON record.  */
static UniValue AddressBookDataToJSON(const CAddressBookData& data, const bool verbose)
{
    UniValue ret(UniValue::VOBJ);
    if (verbose) {
        ret.pushKV("name", data.name);
    }
    ret.pushKV("purpose", data.purpose);
    return ret;
}

UniValue getaddressinfo(const JSONRPCRequest& request)
{
    CWallet * const pwallet = GetWalletForJSONRPCRequest(request);
    if (!EnsureWalletIsAvailable(pwallet, request.fHelp)) {
        return NullUniValue;
    }

    if (request.fHelp || request.params.size() != 1) {
        throw std::runtime_error(
            "getaddressinfo \"address\"\n"
            "\nReturn information about the given namecoin address. Some information requires the address\n"
            "to be in the wallet.\n"
            "\nArguments:\n"
            "1. \"address\"                    (string, required) The namecoin address to get the information of.\n"
            "\nResult:\n"
            "{\n"
            "  \"address\" : \"address\",        (string) The namecoin address validated\n"
            "  \"scriptPubKey\" : \"hex\",       (string) The hex encoded scriptPubKey generated by the address\n"
            "  \"ismine\" : true|false,        (boolean) If the address is yours or not\n"
            "  \"iswatchonly\" : true|false,   (boolean) If the address is watchonly\n"
            "  \"isscript\" : true|false,      (boolean) If the key is a script\n"
            "  \"iswitness\" : true|false,     (boolean) If the address is a witness address\n"
            "  \"witness_version\" : version   (numeric, optional) The version number of the witness program\n"
            "  \"witness_program\" : \"hex\"     (string, optional) The hex value of the witness program\n"
            "  \"script\" : \"type\"             (string, optional) The output script type. Only if \"isscript\" is true and the redeemscript is known. Possible types: nonstandard, pubkey, pubkeyhash, scripthash, multisig, nulldata, witness_v0_keyhash, witness_v0_scripthash, witness_unknown\n"
            "  \"hex\" : \"hex\",                (string, optional) The redeemscript for the p2sh address\n"
            "  \"pubkeys\"                     (string, optional) Array of pubkeys associated with the known redeemscript (only if \"script\" is \"multisig\")\n"
            "    [\n"
            "      \"pubkey\"\n"
            "      ,...\n"
            "    ]\n"
            "  \"sigsrequired\" : xxxxx        (numeric, optional) Number of signatures required to spend multisig output (only if \"script\" is \"multisig\")\n"
            "  \"pubkey\" : \"publickeyhex\",    (string, optional) The hex value of the raw public key, for single-key addresses (possibly embedded in P2SH or P2WSH)\n"
            "  \"embedded\" : {...},           (object, optional) Information about the address embedded in P2SH or P2WSH, if relevant and known. It includes all getaddressinfo output fields for the embedded address, excluding metadata (\"timestamp\", \"hdkeypath\", \"hdmasterkeyid\") and relation to the wallet (\"ismine\", \"iswatchonly\", \"account\").\n"
            "  \"iscompressed\" : true|false,  (boolean) If the address is compressed\n"
            "  \"account\" : \"account\"         (string) The account associated with the address, \"\" is the default account\n"
            "  \"timestamp\" : timestamp,      (number, optional) The creation time of the key if available in seconds since epoch (Jan 1 1970 GMT)\n"
            "  \"hdkeypath\" : \"keypath\"       (string, optional) The HD keypath if the key is HD and available\n"
            "  \"hdmasterkeyid\" : \"<hash160>\" (string, optional) The Hash160 of the HD master pubkey\n"
            "  \"labels\"                      (object) Array of labels associated with the address.\n"
            "    [\n"
            "      { (json object of label data)\n"
            "        \"name\": \"labelname\" (string) The label\n"
            "        \"purpose\": \"string\" (string) Purpose of address (\"send\" for sending address, \"receive\" for receiving address)\n"
            "      },...\n"
            "    ]\n"
            "}\n"
            "\nExamples:\n"
            + HelpExampleCli("getaddressinfo", "\"1PSSGeFHDnKNxiEyFrD1wcEaHr9hrQDDWc\"")
            + HelpExampleRpc("getaddressinfo", "\"1PSSGeFHDnKNxiEyFrD1wcEaHr9hrQDDWc\"")
        );
    }

    LOCK(pwallet->cs_wallet);

    UniValue ret(UniValue::VOBJ);
    CTxDestination dest = DecodeDestination(request.params[0].get_str());

    // Make sure the destination is valid
    if (!IsValidDestination(dest)) {
        throw JSONRPCError(RPC_INVALID_ADDRESS_OR_KEY, "Invalid address");
    }

    std::string currentAddress = EncodeDestination(dest);
    ret.pushKV("address", currentAddress);

    CScript scriptPubKey = GetScriptForDestination(dest);
    ret.pushKV("scriptPubKey", HexStr(scriptPubKey.begin(), scriptPubKey.end()));

    isminetype mine = IsMine(*pwallet, dest);
    ret.pushKV("ismine", bool(mine & ISMINE_SPENDABLE));
    ret.pushKV("iswatchonly", bool(mine & ISMINE_WATCH_ONLY));
    UniValue detail = DescribeWalletAddress(pwallet, dest);
    ret.pushKVs(detail);
    if (pwallet->mapAddressBook.count(dest)) {
        ret.pushKV("account", pwallet->mapAddressBook[dest].name);
    }
    const CKeyMetadata* meta = nullptr;
    CKeyID key_id = GetKeyForDestination(*pwallet, dest);
    if (!key_id.IsNull()) {
        auto it = pwallet->mapKeyMetadata.find(key_id);
        if (it != pwallet->mapKeyMetadata.end()) {
            meta = &it->second;
        }
    }
    if (!meta) {
        auto it = pwallet->m_script_metadata.find(CScriptID(scriptPubKey));
        if (it != pwallet->m_script_metadata.end()) {
            meta = &it->second;
        }
    }
    if (meta) {
        ret.pushKV("timestamp", meta->nCreateTime);
        if (!meta->hdKeypath.empty()) {
            ret.pushKV("hdkeypath", meta->hdKeypath);
            ret.pushKV("hdmasterkeyid", meta->hdMasterKeyID.GetHex());
        }
    }

    // Currently only one label can be associated with an address, return an array
    // so the API remains stable if we allow multiple labels to be associated with
    // an address.
    UniValue labels(UniValue::VARR);
    std::map<CTxDestination, CAddressBookData>::iterator mi = pwallet->mapAddressBook.find(dest);
    if (mi != pwallet->mapAddressBook.end()) {
        labels.push_back(AddressBookDataToJSON(mi->second, true));
    }
    ret.pushKV("labels", std::move(labels));

    return ret;
}

UniValue getaddressesbylabel(const JSONRPCRequest& request)
{
    CWallet * const pwallet = GetWalletForJSONRPCRequest(request);
    if (!EnsureWalletIsAvailable(pwallet, request.fHelp)) {
        return NullUniValue;
    }

    if (request.fHelp || request.params.size() != 1)
        throw std::runtime_error(
            "getaddressesbylabel \"label\"\n"
            "\nReturns the list of addresses assigned the specified label.\n"
            "\nArguments:\n"
            "1. \"label\"  (string, required) The label.\n"
            "\nResult:\n"
            "{ (json object with addresses as keys)\n"
            "  \"address\": { (json object with information about address)\n"
            "    \"purpose\": \"string\" (string)  Purpose of address (\"send\" for sending address, \"receive\" for receiving address)\n"
            "  },...\n"
            "}\n"
            "\nExamples:\n"
            + HelpExampleCli("getaddressesbylabel", "\"tabby\"")
            + HelpExampleRpc("getaddressesbylabel", "\"tabby\"")
        );

    LOCK(pwallet->cs_wallet);

    std::string label = LabelFromValue(request.params[0]);

    // Find all addresses that have the given label
    UniValue ret(UniValue::VOBJ);
    for (const std::pair<CTxDestination, CAddressBookData>& item : pwallet->mapAddressBook) {
        if (item.second.name == label) {
            ret.pushKV(EncodeDestination(item.first), AddressBookDataToJSON(item.second, false));
        }
    }

    if (ret.empty()) {
        throw JSONRPCError(RPC_WALLET_INVALID_LABEL_NAME, std::string("No addresses with label " + label));
    }

    return ret;
}

UniValue listlabels(const JSONRPCRequest& request)
{
    CWallet * const pwallet = GetWalletForJSONRPCRequest(request);
    if (!EnsureWalletIsAvailable(pwallet, request.fHelp)) {
        return NullUniValue;
    }

    if (request.fHelp || request.params.size() > 1)
        throw std::runtime_error(
            "listlabels ( \"purpose\" )\n"
            "\nReturns the list of all labels, or labels that are assigned to addresses with a specific purpose.\n"
            "\nArguments:\n"
            "1. \"purpose\"    (string, optional) Address purpose to list labels for ('send','receive'). An empty string is the same as not providing this argument.\n"
            "\nResult:\n"
            "[               (json array of string)\n"
            "  \"label\",      (string) Label name\n"
            "  ...\n"
            "]\n"
            "\nExamples:\n"
            "\nList all labels\n"
            + HelpExampleCli("listlabels", "") +
            "\nList labels that have receiving addresses\n"
            + HelpExampleCli("listlabels", "receive") +
            "\nList labels that have sending addresses\n"
            + HelpExampleCli("listlabels", "send") +
            "\nAs json rpc call\n"
            + HelpExampleRpc("listlabels", "receive")
        );

    LOCK(pwallet->cs_wallet);

    std::string purpose;
    if (!request.params[0].isNull()) {
        purpose = request.params[0].get_str();
    }

    // Add to a set to sort by label name, then insert into Univalue array
    std::set<std::string> label_set;
    for (const std::pair<CTxDestination, CAddressBookData>& entry : pwallet->mapAddressBook) {
        if (purpose.empty() || entry.second.purpose == purpose) {
            label_set.insert(entry.second.name);
        }
    }

    UniValue ret(UniValue::VARR);
    for (const std::string& name : label_set) {
        ret.push_back(name);
    }

    return ret;
}

UniValue getauxblock(const JSONRPCRequest& request)
{
    CWallet * const pwallet = GetWalletForJSONRPCRequest(request);
    if (!EnsureWalletIsAvailable(pwallet, request.fHelp)) {
        return NullUniValue;
    }

    if (request.fHelp || request.params.size() > 2)
        throw std::runtime_error(
            "getauxblock (algo | hash auxpow)\n"
            "\nCreate or submit a merge-mined block.\n"
            "\nWith zero or one argument, create a new block and return\n"
            "information required to merge-mine it.  The optional argument\n"
            "determines the hashing algorithm (default: SHA256D).\n"
            "\nWith two arguments, submit a solved auxpow for a previously\n"
            "returned block.\n"
            "\nArguments first form:\n"
            "1. algo      (numeric, optional) algorithm for the block\n"
            "\nArguments second form:\n"
            "1. hash      (string, required) hash of the block to submit\n"
            "2. auxpow    (string, required) serialised auxpow found\n"
            "\nResult first form:\n"
            "{\n"
            "  \"hash\"               (string) hash of the created block\n"
            "  \"chainid\"            (numeric) chain ID for this block\n"
            "  \"algo\"               (numeric) algorithm for the block\n"
            "  \"previousblockhash\"  (string) hash of the previous block\n"
            "  \"coinbasevalue\"      (numeric) value of the block's coinbase\n"
            "  \"bits\"               (string) compressed target of the block\n"
            "  \"height\"             (numeric) height of the block\n"
            "  \"_target\"            (string) target in reversed byte order, deprecated\n"
            "}\n"
            "\nResult second form:\n"
            "xxxxx        (boolean) whether the submitted block was correct\n"
            "\nExamples:\n"
            + HelpExampleCli("getauxblock", "")
            + HelpExampleCli("getauxblock", "1")
            + HelpExampleCli("getauxblock", "\"hash\" \"serialised auxpow\"")
            + HelpExampleRpc("getauxblock", "")
            );

    std::shared_ptr<CReserveScript> coinbaseScript;
    pwallet->GetScriptForMining(coinbaseScript);

    // If the keypool is exhausted, no script is returned at all.  Catch this.
    if (!coinbaseScript)
        throw JSONRPCError(RPC_WALLET_KEYPOOL_RAN_OUT, "Error: Keypool ran out, please call keypoolrefill first");

    //throw an error if no script was provided
    if (!coinbaseScript->reserveScript.size())
        throw JSONRPCError(RPC_INTERNAL_ERROR, "No coinbase script available (mining requires a wallet)");

    /* Create a new block */
    if (request.params.size() < 2)
    {
        PowAlgo algo = ALGO_SHA256D;
        if (request.params.size () >= 1)
          algo = DecodeAlgoParam (request.params[0]);

        return AuxMiningCreateBlock(coinbaseScript->reserveScript, algo);
    }

    /* Submit a block instead.  Note that this need not lock cs_main,
       since ProcessNewBlock below locks it instead.  */
    assert(request.params.size() == 2);
    bool fAccepted = AuxMiningSubmitBlock(request.params[0].get_str(), 
                                          request.params[1].get_str());
    if (fAccepted)
        coinbaseScript->KeepScript();

    return fAccepted;
}

extern UniValue abortrescan(const JSONRPCRequest& request); // in rpcdump.cpp
extern UniValue dumpprivkey(const JSONRPCRequest& request); // in rpcdump.cpp
extern UniValue importprivkey(const JSONRPCRequest& request);
extern UniValue importaddress(const JSONRPCRequest& request);
extern UniValue importpubkey(const JSONRPCRequest& request);
extern UniValue dumpwallet(const JSONRPCRequest& request);
extern UniValue importwallet(const JSONRPCRequest& request);
extern UniValue importprunedfunds(const JSONRPCRequest& request);
extern UniValue removeprunedfunds(const JSONRPCRequest& request);
extern UniValue importmulti(const JSONRPCRequest& request);
extern UniValue rescanblockchain(const JSONRPCRequest& request);

extern UniValue name_list(const JSONRPCRequest& request); // in rpcnames.cpp
extern UniValue name_new(const JSONRPCRequest& request);
extern UniValue name_firstupdate(const JSONRPCRequest& request);
extern UniValue name_update(const JSONRPCRequest& request);
extern UniValue name_register(const JSONRPCRequest& request);
extern UniValue sendtoname(const JSONRPCRequest& request);

static const CRPCCommand commands[] =
{ //  category              name                                actor (function)                argNames
    //  --------------------- ------------------------          -----------------------         ----------
    { "rawtransactions",    "fundrawtransaction",               &fundrawtransaction,            {"hexstring","options","iswitness"} },
    { "hidden",             "resendwallettransactions",         &resendwallettransactions,      {} },
    { "wallet",             "abandontransaction",               &abandontransaction,            {"txid"} },
    { "wallet",             "abortrescan",                      &abortrescan,                   {} },
    { "wallet",             "addmultisigaddress",               &addmultisigaddress,            {"nrequired","keys","label|account","address_type"} },
    { "hidden",             "addwitnessaddress",                &addwitnessaddress,             {"address","p2sh"} },
    { "wallet",             "backupwallet",                     &backupwallet,                  {"destination"} },
    { "wallet",             "bumpfee",                          &bumpfee,                       {"txid", "options"} },
    { "wallet",             "dumpprivkey",                      &dumpprivkey,                   {"address"}  },
    { "wallet",             "dumpwallet",                       &dumpwallet,                    {"filename"} },
    { "wallet",             "encryptwallet",                    &encryptwallet,                 {"passphrase"} },
    { "wallet",             "getaddressinfo",                   &getaddressinfo,                {"address"} },
    { "wallet",             "getbalance",                       &getbalance,                    {"account","minconf","include_watchonly"} },
    { "wallet",             "getnewaddress",                    &getnewaddress,                 {"label|account","address_type"} },
    { "wallet",             "getrawchangeaddress",              &getrawchangeaddress,           {"address_type"} },
    { "wallet",             "getreceivedbyaddress",             &getreceivedbyaddress,          {"address","minconf"} },
    { "wallet",             "gettransaction",                   &gettransaction,                {"txid","include_watchonly"} },
    { "wallet",             "getunconfirmedbalance",            &getunconfirmedbalance,         {} },
    { "wallet",             "getwalletinfo",                    &getwalletinfo,                 {} },
    { "wallet",             "importmulti",                      &importmulti,                   {"requests","options"} },
    { "wallet",             "importprivkey",                    &importprivkey,                 {"privkey","label","rescan"} },
    { "wallet",             "importwallet",                     &importwallet,                  {"filename"} },
    { "wallet",             "importaddress",                    &importaddress,                 {"address","label","rescan","p2sh"} },
    { "wallet",             "importprunedfunds",                &importprunedfunds,             {"rawtransaction","txoutproof"} },
    { "wallet",             "importpubkey",                     &importpubkey,                  {"pubkey","label","rescan"} },
    { "wallet",             "keypoolrefill",                    &keypoolrefill,                 {"newsize"} },
    { "wallet",             "listaddressgroupings",             &listaddressgroupings,          {} },
    { "wallet",             "listlockunspent",                  &listlockunspent,               {} },
    { "wallet",             "listreceivedbylabel",              &listreceivedbylabel,           {"minconf","include_empty","include_watchonly"} },
    { "wallet",             "listreceivedbyaccount",            &listreceivedbylabel,           {"minconf","include_empty","include_watchonly"} },
    { "wallet",             "listreceivedbyaddress",            &listreceivedbyaddress,         {"minconf","include_empty","include_watchonly","address_filter"} },
    { "wallet",             "listsinceblock",                   &listsinceblock,                {"blockhash","target_confirmations","include_watchonly","include_removed"} },
    { "wallet",             "listtransactions",                 &listtransactions,              {"account","count","skip","include_watchonly"} },
    { "wallet",             "listunspent",                      &listunspent,                   {"minconf","maxconf","addresses","include_unsafe","query_options"} },
    { "wallet",             "listwallets",                      &listwallets,                   {} },
    { "wallet",             "lockunspent",                      &lockunspent,                   {"unlock","transactions"} },
    { "wallet",             "sendfrom",                         &sendfrom,                      {"fromaccount","toaddress","amount","minconf","comment","comment_to"} },
    { "wallet",             "sendmany",                         &sendmany,                      {"fromaccount","amounts","minconf","comment","subtractfeefrom","replaceable","conf_target","estimate_mode"} },
    { "wallet",             "sendtoaddress",                    &sendtoaddress,                 {"address","amount","comment","comment_to","subtractfeefromamount","replaceable","conf_target","estimate_mode"} },
    { "wallet",             "settxfee",                         &settxfee,                      {"amount"} },
    { "wallet",             "signmessage",                      &signmessage,                   {"address","message"} },
    { "wallet",             "signrawtransactionwithwallet",     &signrawtransactionwithwallet,  {"hexstring","prevtxs","sighashtype"} },
    { "wallet",             "walletlock",                       &walletlock,                    {} },
    { "wallet",             "walletpassphrasechange",           &walletpassphrasechange,        {"oldpassphrase","newpassphrase"} },
    { "wallet",             "walletpassphrase",                 &walletpassphrase,              {"passphrase","timeout"} },
    { "wallet",             "removeprunedfunds",                &removeprunedfunds,             {"txid"} },
    { "wallet",             "rescanblockchain",                 &rescanblockchain,              {"start_height", "stop_height"} },

<<<<<<< HEAD
    { "generating",         "generate",                         &generate,                      {"nblocks","algo","maxtries"} },
=======
    /** Account functions (deprecated) */
    { "wallet",             "getaccountaddress",                &getlabeladdress,               {"account"} },
    { "wallet",             "getaccount",                       &getaccount,                    {"address"} },
    { "wallet",             "getaddressesbyaccount",            &getaddressesbyaccount,         {"account"} },
    { "wallet",             "getreceivedbyaccount",             &getreceivedbylabel,            {"account","minconf"} },
    { "wallet",             "listaccounts",                     &listaccounts,                  {"minconf","include_watchonly"} },
    { "wallet",             "listreceivedbyaccount",            &listreceivedbylabel,           {"minconf","include_empty","include_watchonly"} },
    { "wallet",             "setaccount",                       &setlabel,                      {"address","account"} },
    { "wallet",             "move",                             &movecmd,                       {"fromaccount","toaccount","amount","minconf","comment"} },

    /** Label functions (to replace non-balance account functions) */
    { "wallet",             "getlabeladdress",                  &getlabeladdress,               {"label","force"} },
    { "wallet",             "getaddressesbylabel",              &getaddressesbylabel,           {"label"} },
    { "wallet",             "getreceivedbylabel",               &getreceivedbylabel,            {"label","minconf"} },
    { "wallet",             "listlabels",                       &listlabels,                    {"purpose"} },
    { "wallet",             "listreceivedbylabel",              &listreceivedbylabel,           {"minconf","include_empty","include_watchonly"} },
    { "wallet",             "setlabel",                         &setlabel,                      {"address","label"} },

    { "generating",         "generate",                         &generate,                      {"nblocks","maxtries"} },
>>>>>>> c2d4156c
    { "mining",             "getauxblock",                      &getauxblock,                   {"hash", "auxpow"} },

    // Namecoin-specific wallet calls.
    { "namecoin",           "name_list",                        &name_list,                     {"name"} },
    { "namecoin",           "name_new",                         &name_new,                      {"name"} },
    { "namecoin",           "name_firstupdate",                 &name_firstupdate,              {"name","rand","tx","value","toaddress","allow_active"} },
    { "namecoin",           "name_update",                      &name_update,                   {"name","value","toaddress"} },
    { "namecoin",           "name_register",                    &name_register,                 {"name","value","toaddress"} },
    { "namecoin",           "sendtoname",                       &sendtoname,                    {"name","amount","comment","comment_to","subtractfeefromamount"} },
};

void RegisterWalletRPCCommands(CRPCTable &t)
{
    for (unsigned int vcidx = 0; vcidx < ARRAYLEN(commands); vcidx++)
        t.appendCommand(commands[vcidx].name, &commands[vcidx]);
}<|MERGE_RESOLUTION|>--- conflicted
+++ resolved
@@ -4147,9 +4147,6 @@
     { "wallet",             "removeprunedfunds",                &removeprunedfunds,             {"txid"} },
     { "wallet",             "rescanblockchain",                 &rescanblockchain,              {"start_height", "stop_height"} },
 
-<<<<<<< HEAD
-    { "generating",         "generate",                         &generate,                      {"nblocks","algo","maxtries"} },
-=======
     /** Account functions (deprecated) */
     { "wallet",             "getaccountaddress",                &getlabeladdress,               {"account"} },
     { "wallet",             "getaccount",                       &getaccount,                    {"address"} },
@@ -4169,7 +4166,6 @@
     { "wallet",             "setlabel",                         &setlabel,                      {"address","label"} },
 
     { "generating",         "generate",                         &generate,                      {"nblocks","maxtries"} },
->>>>>>> c2d4156c
     { "mining",             "getauxblock",                      &getauxblock,                   {"hash", "auxpow"} },
 
     // Namecoin-specific wallet calls.
