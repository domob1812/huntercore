// Copyright (c) 2009-2010 Satoshi Nakamoto
// Copyright (c) 2009-2016 The Bitcoin Core developers
// Distributed under the MIT software license, see the accompanying
// file COPYING or http://www.opensource.org/licenses/mit-license.php.

#include "validation.h"

#include "arith_uint256.h"
#include "auxpow.h"
#include "chain.h"
#include "chainparams.h"
#include "checkpoints.h"
#include "checkqueue.h"
#include "consensus/consensus.h"
#include "consensus/merkle.h"
#include "consensus/tx_verify.h"
#include "consensus/validation.h"
#include "cuckoocache.h"
#include "fs.h"
#include "game/db.h"
#include "game/move.h"
#include "game/state.h"
#include "game/tx.h"
#include "hash.h"
#include "init.h"
#include "policy/fees.h"
#include "policy/policy.h"
#include "policy/rbf.h"
#include "pow.h"
#include "primitives/block.h"
#include "primitives/transaction.h"
#include "random.h"
#include "reverse_iterator.h"
#include "script/script.h"
#include "script/sigcache.h"
#include "script/standard.h"
#include "timedata.h"
#include "tinyformat.h"
#include "txdb.h"
#include "txmempool.h"
#include "ui_interface.h"
#include "undo.h"
#include "util.h"
#include "utilmoneystr.h"
#include "utilstrencodings.h"
#include "validationinterface.h"
#include "versionbits.h"
#include "warnings.h"

#include <atomic>
#include <sstream>

#include <boost/algorithm/string/replace.hpp>
#include <boost/algorithm/string/join.hpp>
#include <boost/thread.hpp>

#if defined(NDEBUG)
# error "Bitcoin cannot be compiled without assertions."
#endif

/**
 * Global state
 */

CCriticalSection cs_main;

BlockMap mapBlockIndex;
CChain chainActive;
CBlockIndex *pindexBestHeader = nullptr;
CWaitableCriticalSection csBestBlock;
CConditionVariable cvBlockChange;
int nScriptCheckThreads = 0;
std::atomic_bool fImporting(false);
bool fReindex = false;
bool fTxIndex = false;
bool fHavePruned = false;
bool fPruneMode = false;
bool fIsBareMultisigStd = DEFAULT_PERMIT_BAREMULTISIG;
bool fRequireStandard = true;
bool fCheckBlockIndex = false;
bool fCheckpointsEnabled = DEFAULT_CHECKPOINTS_ENABLED;
size_t nCoinCacheUsage = 5000 * 300;
uint64_t nPruneTarget = 0;
int64_t nMaxTipAge = DEFAULT_MAX_TIP_AGE;
bool fEnableReplacement = DEFAULT_ENABLE_REPLACEMENT;

uint256 hashAssumeValid;

boost::mutex mut_currentState;
boost::condition_variable cv_stateChange;

CFeeRate minRelayTxFee = CFeeRate(DEFAULT_MIN_RELAY_TX_FEE);
CAmount maxTxFee = DEFAULT_TRANSACTION_MAXFEE;

CBlockPolicyEstimator feeEstimator;
CTxMemPool mempool(&feeEstimator);

static void CheckBlockIndex(const Consensus::Params& consensusParams);

/** Constant stuff for coinbase transactions we create: */
CScript COINBASE_FLAGS;

const std::string strMessageMagic = "Bitcoin Signed Message:\n";

// Internal stuff
namespace {

    struct CBlockIndexWorkComparator
    {
        bool operator()(const CBlockIndex *pa, const CBlockIndex *pb) const {
            // First sort by most total work, ...
            if (pa->nChainWork > pb->nChainWork) return false;
            if (pa->nChainWork < pb->nChainWork) return true;

            // ... then by earliest time received, ...
            if (pa->nSequenceId < pb->nSequenceId) return false;
            if (pa->nSequenceId > pb->nSequenceId) return true;

            // Use pointer address as tie breaker (should only happen with blocks
            // loaded from disk, as those all have id 0).
            if (pa < pb) return false;
            if (pa > pb) return true;

            // Identical blocks.
            return false;
        }
    };

    CBlockIndex *pindexBestInvalid;

    /**
     * The set of all CBlockIndex entries with BLOCK_VALID_TRANSACTIONS (for itself and all ancestors) and
     * as good as our current tip or better. Entries may be failed, though, and pruning nodes may be
     * missing the data for the block.
     */
    std::set<CBlockIndex*, CBlockIndexWorkComparator> setBlockIndexCandidates;
    /** All pairs A->B, where A (or one of its ancestors) misses transactions, but B has transactions.
     * Pruned nodes may have entries where B is missing data.
     */
    std::multimap<CBlockIndex*, CBlockIndex*> mapBlocksUnlinked;

    CCriticalSection cs_LastBlockFile;
    std::vector<CBlockFileInfo> vinfoBlockFile;
    int nLastBlockFile = 0;
    /** Global flag to indicate we should check to see if there are
     *  block/undo files that should be deleted.  Set on startup
     *  or if we allocate more file space when we're in prune mode
     */
    bool fCheckForPruning = false;

    /**
     * Every received block is assigned a unique and increasing identifier, so we
     * know which one to give priority in case of a fork.
     */
    CCriticalSection cs_nBlockSequenceId;
    /** Blocks loaded from disk are assigned id 0, so start the counter at 1. */
    int32_t nBlockSequenceId = 1;
    /** Decreasing counter (used by subsequent preciousblock calls). */
    int32_t nBlockReverseSequenceId = -1;
    /** chainwork for the last block that preciousblock has been applied to. */
    arith_uint256 nLastPreciousChainwork = 0;

    /** Dirty block index entries. */
    std::set<CBlockIndex*> setDirtyBlockIndex;

    /** Dirty block file entries. */
    std::set<int> setDirtyFileInfo;
} // anon namespace

CBlockIndex* FindForkInGlobalIndex(const CChain& chain, const CBlockLocator& locator)
{
    // Find the first block the caller has in the main chain
    for (const uint256& hash : locator.vHave) {
        BlockMap::iterator mi = mapBlockIndex.find(hash);
        if (mi != mapBlockIndex.end())
        {
            CBlockIndex* pindex = (*mi).second;
            if (chain.Contains(pindex))
                return pindex;
            if (pindex->GetAncestor(chain.Height()) == chain.Tip()) {
                return chain.Tip();
            }
        }
    }
    return chain.Genesis();
}

<<<<<<< HEAD
CCoinsViewDB *pcoinsdbview = NULL;
CCoinsViewCache *pcoinsTip = NULL;
CBlockTreeDB *pblocktree = NULL;
CGameDB *pgameDb = NULL;
=======
CCoinsViewDB *pcoinsdbview = nullptr;
CCoinsViewCache *pcoinsTip = nullptr;
CBlockTreeDB *pblocktree = nullptr;
>>>>>>> 9bceced2

enum FlushStateMode {
    FLUSH_STATE_NONE,
    FLUSH_STATE_IF_NEEDED,
    FLUSH_STATE_PERIODIC,
    FLUSH_STATE_ALWAYS
};

// See definition for documentation
static bool FlushStateToDisk(const CChainParams& chainParams, CValidationState &state, FlushStateMode mode, int nManualPruneHeight=0);
static void FindFilesToPruneManual(std::set<int>& setFilesToPrune, int nManualPruneHeight);
static void FindFilesToPrune(std::set<int>& setFilesToPrune, uint64_t nPruneAfterHeight);
bool CheckInputs(const CTransaction& tx, CValidationState &state, const CCoinsViewCache &inputs, bool fScriptChecks, unsigned int flags, bool cacheSigStore, bool cacheFullScriptStore, PrecomputedTransactionData& txdata, std::vector<CScriptCheck> *pvChecks = nullptr);
static FILE* OpenUndoFile(const CDiskBlockPos &pos, bool fReadOnly = false);

bool CheckFinalTx(const CTransaction &tx, int flags)
{
    AssertLockHeld(cs_main);

    // By convention a negative value for flags indicates that the
    // current network-enforced consensus rules should be used. In
    // a future soft-fork scenario that would mean checking which
    // rules would be enforced for the next block and setting the
    // appropriate flags. At the present time no soft-forks are
    // scheduled, so no flags are set.
    flags = std::max(flags, 0);

    // CheckFinalTx() uses chainActive.Height()+1 to evaluate
    // nLockTime because when IsFinalTx() is called within
    // CBlock::AcceptBlock(), the height of the block *being*
    // evaluated is what is used. Thus if we want to know if a
    // transaction can be part of the *next* block, we need to call
    // IsFinalTx() with one more than chainActive.Height().
    const int nBlockHeight = chainActive.Height() + 1;

    // BIP113 will require that time-locked transactions have nLockTime set to
    // less than the median time of the previous block they're contained in.
    // When the next block is created its previous block will be the current
    // chain tip, so we use that to calculate the median time passed to
    // IsFinalTx() if LOCKTIME_MEDIAN_TIME_PAST is set.
    const int64_t nBlockTime = (flags & LOCKTIME_MEDIAN_TIME_PAST)
                             ? chainActive.Tip()->GetMedianTimePast()
                             : GetAdjustedTime();

    return IsFinalTx(tx, nBlockHeight, nBlockTime);
}

bool TestLockPointValidity(const LockPoints* lp)
{
    AssertLockHeld(cs_main);
    assert(lp);
    // If there are relative lock times then the maxInputBlock will be set
    // If there are no relative lock times, the LockPoints don't depend on the chain
    if (lp->maxInputBlock) {
        // Check whether chainActive is an extension of the block at which the LockPoints
        // calculation was valid.  If not LockPoints are no longer valid
        if (!chainActive.Contains(lp->maxInputBlock)) {
            return false;
        }
    }

    // LockPoints still valid
    return true;
}

bool CheckSequenceLocks(const CTransaction &tx, int flags, LockPoints* lp, bool useExistingLockPoints)
{
    AssertLockHeld(cs_main);
    AssertLockHeld(mempool.cs);

    CBlockIndex* tip = chainActive.Tip();
    CBlockIndex index;
    index.pprev = tip;
    // CheckSequenceLocks() uses chainActive.Height()+1 to evaluate
    // height based locks because when SequenceLocks() is called within
    // ConnectBlock(), the height of the block *being*
    // evaluated is what is used.
    // Thus if we want to know if a transaction can be part of the
    // *next* block, we need to use one more than chainActive.Height()
    index.nHeight = tip->nHeight + 1;

    std::pair<int, int64_t> lockPair;
    if (useExistingLockPoints) {
        assert(lp);
        lockPair.first = lp->height;
        lockPair.second = lp->time;
    }
    else {
        // pcoinsTip contains the UTXO set for chainActive.Tip()
        CCoinsViewMemPool viewMemPool(pcoinsTip, mempool);
        std::vector<int> prevheights;
        prevheights.resize(tx.vin.size());
        for (size_t txinIndex = 0; txinIndex < tx.vin.size(); txinIndex++) {
            const CTxIn& txin = tx.vin[txinIndex];
            Coin coin;
            if (!viewMemPool.GetCoin(txin.prevout, coin)) {
                return error("%s: Missing input", __func__);
            }
            if (coin.nHeight == MEMPOOL_HEIGHT) {
                // Assume all mempool transaction confirm in the next block
                prevheights[txinIndex] = tip->nHeight + 1;
            } else {
                prevheights[txinIndex] = coin.nHeight;
            }
        }
        lockPair = CalculateSequenceLocks(tx, flags, &prevheights, index);
        if (lp) {
            lp->height = lockPair.first;
            lp->time = lockPair.second;
            // Also store the hash of the block with the highest height of
            // all the blocks which have sequence locked prevouts.
            // This hash needs to still be on the chain
            // for these LockPoint calculations to be valid
            // Note: It is impossible to correctly calculate a maxInputBlock
            // if any of the sequence locked inputs depend on unconfirmed txs,
            // except in the special case where the relative lock time/height
            // is 0, which is equivalent to no sequence lock. Since we assume
            // input height of tip+1 for mempool txs and test the resulting
            // lockPair from CalculateSequenceLocks against tip+1.  We know
            // EvaluateSequenceLocks will fail if there was a non-zero sequence
            // lock on a mempool input, so we can use the return value of
            // CheckSequenceLocks to indicate the LockPoints validity
            int maxInputHeight = 0;
            for (int height : prevheights) {
                // Can ignore mempool inputs since we'll fail if they had non-zero locks
                if (height != tip->nHeight+1) {
                    maxInputHeight = std::max(maxInputHeight, height);
                }
            }
            lp->maxInputBlock = tip->GetAncestor(maxInputHeight);
        }
    }
    return EvaluateSequenceLocks(index, lockPair);
}

// Returns the script flags which should be checked for a given block
static unsigned int GetBlockScriptFlags(const CBlockIndex* pindex, const Consensus::Params& chainparams);

static void LimitMempoolSize(CTxMemPool& pool, size_t limit, unsigned long age) {
    int expired = pool.Expire(GetTime() - age);
    if (expired != 0) {
        LogPrint(BCLog::MEMPOOL, "Expired %i transactions from the memory pool\n", expired);
    }

    std::vector<COutPoint> vNoSpendsRemaining;
    pool.TrimToSize(limit, &vNoSpendsRemaining);
    for (const COutPoint& removed : vNoSpendsRemaining)
        pcoinsTip->Uncache(removed);
}

/** Convert CValidationState to a human-readable message for logging */
std::string FormatStateMessage(const CValidationState &state)
{
    return strprintf("%s%s (code %i)",
        state.GetRejectReason(),
        state.GetDebugMessage().empty() ? "" : ", "+state.GetDebugMessage(),
        state.GetRejectCode());
}

static bool IsCurrentForFeeEstimation()
{
    AssertLockHeld(cs_main);
    if (IsInitialBlockDownload())
        return false;
    if (chainActive.Tip()->GetBlockTime() < (GetTime() - MAX_FEE_ESTIMATION_TIP_AGE))
        return false;
    if (chainActive.Height() < pindexBestHeader->nHeight - 1)
        return false;
    return true;
}

/* Make mempool consistent after a reorg, by re-adding or recursively erasing
 * disconnected block transactions from the mempool, and also removing any
 * other transactions from the mempool that are no longer valid given the new
 * tip/height.
 *
 * Note: we assume that disconnectpool only contains transactions that are NOT
 * confirmed in the current chain nor already in the mempool (otherwise,
 * in-mempool descendants of such transactions would be removed).
 *
 * Passing fAddToMempool=false will skip trying to add the transactions back,
 * and instead just erase from the mempool as needed.
 */

void UpdateMempoolForReorg(DisconnectedBlockTransactions &disconnectpool, bool fAddToMempool)
{
    AssertLockHeld(cs_main);
    std::vector<uint256> vHashUpdate;
    // disconnectpool's insertion_order index sorts the entries from
    // oldest to newest, but the oldest entry will be the last tx from the
    // latest mined block that was disconnected.
    // Iterate disconnectpool in reverse, so that we add transactions
    // back to the mempool starting with the earliest transaction that had
    // been previously seen in a block.
    auto it = disconnectpool.queuedTx.get<insertion_order>().rbegin();
    while (it != disconnectpool.queuedTx.get<insertion_order>().rend()) {
        // ignore validation errors in resurrected transactions
        CValidationState stateDummy;
        if (!fAddToMempool || (*it)->IsCoinBase() || !AcceptToMemoryPool(mempool, stateDummy, *it, false, nullptr, nullptr, true)) {
            // If the transaction doesn't make it in to the mempool, remove any
            // transactions that depend on it (which would now be orphans).
            mempool.removeRecursive(**it, MemPoolRemovalReason::REORG);
        } else if (mempool.exists((*it)->GetHash())) {
            vHashUpdate.push_back((*it)->GetHash());
        }
        ++it;
    }
    disconnectpool.queuedTx.clear();
    // AcceptToMemoryPool/addUnchecked all assume that new mempool entries have
    // no in-mempool children, which is generally not true when adding
    // previously-confirmed transactions back to the mempool.
    // UpdateTransactionsFromBlock finds descendants of any transactions in
    // the disconnectpool that were added back and cleans up the mempool state.
    mempool.UpdateTransactionsFromBlock(vHashUpdate);

    // We also need to remove any now-immature transactions
    mempool.removeForReorg(pcoinsTip, chainActive.Tip()->nHeight + 1, STANDARD_LOCKTIME_VERIFY_FLAGS);
    // Re-limit mempool size, in case we added any transactions
    LimitMempoolSize(mempool, gArgs.GetArg("-maxmempool", DEFAULT_MAX_MEMPOOL_SIZE) * 1000000, gArgs.GetArg("-mempoolexpiry", DEFAULT_MEMPOOL_EXPIRY) * 60 * 60);
}

// Used to avoid mempool polluting consensus critical paths if CCoinsViewMempool
// were somehow broken and returning the wrong scriptPubKeys
static bool CheckInputsFromMempoolAndCache(const CTransaction& tx, CValidationState &state, const CCoinsViewCache &view, CTxMemPool& pool,
                 unsigned int flags, bool cacheSigStore, PrecomputedTransactionData& txdata) {
    AssertLockHeld(cs_main);

    // pool.cs should be locked already, but go ahead and re-take the lock here
    // to enforce that mempool doesn't change between when we check the view
    // and when we actually call through to CheckInputs
    LOCK(pool.cs);

    assert(!tx.IsCoinBase());
    for (const CTxIn& txin : tx.vin) {
        const Coin& coin = view.AccessCoin(txin.prevout);

        // At this point we haven't actually checked if the coins are all
        // available (or shouldn't assume we have, since CheckInputs does).
        // So we just return failure if the inputs are not available here,
        // and then only have to check equivalence for available inputs.
        if (coin.IsSpent()) return false;

        const CTransactionRef& txFrom = pool.get(txin.prevout.hash);
        if (txFrom) {
            assert(txFrom->GetHash() == txin.prevout.hash);
            assert(txFrom->vout.size() > txin.prevout.n);
            assert(txFrom->vout[txin.prevout.n] == coin.out);
        } else {
            const Coin& coinFromDisk = pcoinsTip->AccessCoin(txin.prevout);
            assert(!coinFromDisk.IsSpent());
            assert(coinFromDisk.out == coin.out);
        }
    }

    return CheckInputs(tx, state, view, true, flags, cacheSigStore, true, txdata);
}

static bool AcceptToMemoryPoolWorker(const CChainParams& chainparams, CTxMemPool& pool, CValidationState& state, const CTransactionRef& ptx, bool fLimitFree,
                              bool* pfMissingInputs, int64_t nAcceptTime, std::list<CTransactionRef>* plTxnReplaced,
                              bool fOverrideMempoolLimit, const CAmount& nAbsurdFee, std::vector<COutPoint>& coins_to_uncache)
{
    const CTransaction& tx = *ptx;
    const uint256 hash = tx.GetHash();
    AssertLockHeld(cs_main);
    if (pfMissingInputs)
        *pfMissingInputs = false;

    if (!CheckTransaction(tx, state))
        return false; // state filled in by CheckTransaction

    // Coinbase is only valid in a block, not as a loose transaction
    if (tx.IsCoinBase())
        return state.DoS(100, false, REJECT_INVALID, "coinbase");
    if (tx.IsGameTx())
        return state.DoS(100, false, REJECT_INVALID, "gametx");

    // Reject transactions with witness before segregated witness activates (override with -prematurewitness)
    bool witnessEnabled = IsWitnessEnabled(chainActive.Tip(), chainparams.GetConsensus());
    if (!gArgs.GetBoolArg("-prematurewitness", false) && tx.HasWitness() && !witnessEnabled) {
        return state.DoS(0, false, REJECT_NONSTANDARD, "no-witness-yet", true);
    }

    // Rather not work on nonstandard transactions (unless -testnet/-regtest)
    std::string reason;
    if (fRequireStandard && !IsStandardTx(tx, reason, witnessEnabled))
        return state.DoS(0, false, REJECT_NONSTANDARD, reason);

    // Only accept nLockTime-using transactions that can be mined in the next
    // block; we don't want our mempool filled up with transactions that can't
    // be mined yet.
    if (!CheckFinalTx(tx, STANDARD_LOCKTIME_VERIFY_FLAGS))
        return state.DoS(0, false, REJECT_NONSTANDARD, "non-final");

    // is it already in the memory pool?
    if (pool.exists(hash)) {
        return state.Invalid(false, REJECT_DUPLICATE, "txn-already-in-mempool");
    }

    // Check for conflicts with in-memory transactions
    std::set<uint256> setConflicts;
    {
    LOCK(pool.cs); // protect pool.mapNextTx
    for (const CTxIn &txin : tx.vin)
    {
        auto itConflicting = pool.mapNextTx.find(txin.prevout);
        if (itConflicting != pool.mapNextTx.end())
        {
            const CTransaction *ptxConflicting = itConflicting->second;
            if (!setConflicts.count(ptxConflicting->GetHash()))
            {
                // Allow opt-out of transaction replacement by setting
                // nSequence > MAX_BIP125_RBF_SEQUENCE (SEQUENCE_FINAL-2) on all inputs.
                //
                // SEQUENCE_FINAL-1 is picked to still allow use of nLockTime by
                // non-replaceable transactions. All inputs rather than just one
                // is for the sake of multi-party protocols, where we don't
                // want a single party to be able to disable replacement.
                //
                // The opt-out ignores descendants as anyone relying on
                // first-seen mempool behavior should be checking all
                // unconfirmed ancestors anyway; doing otherwise is hopelessly
                // insecure.
                bool fReplacementOptOut = true;
                if (fEnableReplacement)
                {
                    for (const CTxIn &_txin : ptxConflicting->vin)
                    {
                        if (_txin.nSequence <= MAX_BIP125_RBF_SEQUENCE)
                        {
                            fReplacementOptOut = false;
                            break;
                        }
                    }
                }
                if (fReplacementOptOut) {
                    return state.Invalid(false, REJECT_DUPLICATE, "txn-mempool-conflict");
                }

                setConflicts.insert(ptxConflicting->GetHash());
            }
        }
    }

    if (!pool.checkNameOps(tx))
        return false;
    }

    {
        CCoinsView dummy;
        CCoinsViewCache view(&dummy);

        CAmount nValueIn = 0;
        LockPoints lp;
        {
        LOCK(pool.cs);
        CCoinsViewMemPool viewMemPool(pcoinsTip, pool);
        view.SetBackend(viewMemPool);

        // do all inputs exist?
        for (const CTxIn txin : tx.vin) {
            if (!pcoinsTip->HaveCoinInCache(txin.prevout)) {
                coins_to_uncache.push_back(txin.prevout);
            }
            if (!view.HaveCoin(txin.prevout)) {
                // Are inputs missing because we already have the tx?
                for (size_t out = 0; out < tx.vout.size(); out++) {
                    // Optimistically just do efficient check of cache for outputs
                    if (pcoinsTip->HaveCoinInCache(COutPoint(hash, out))) {
                        return state.Invalid(false, REJECT_DUPLICATE, "txn-already-known");
                    }
                }
                // Otherwise assume this might be an orphan tx for which we just haven't seen parents yet
                if (pfMissingInputs) {
                    *pfMissingInputs = true;
                }
                return false; // fMissingInputs and !state.IsInvalid() is used to detect this condition, don't set state.Invalid()
            }
        }

        // Bring the best block into scope
        view.GetBestBlock();

        /* If this is a name update (or firstupdate), make sure that the
           existing name entry (if any) is in the dummy cache.  Otherwise
           tx validation done below (in CheckInputs) will not be correct.  */
        for (const auto& txout : tx.vout)
        {
            const CNameScript nameOp(txout.scriptPubKey);
            if (nameOp.isNameOp() && nameOp.isAnyUpdate())
            {
                const valtype& name = nameOp.getOpName();
                CNameData data;
                if (view.GetName(name, data))
                    view.SetName(name, data, false);
            }
        }

        nValueIn = view.GetValueIn(tx);

        // we have all inputs cached now, so switch back to dummy, so we don't need to keep lock on mempool
        view.SetBackend(dummy);

        // Only accept BIP68 sequence locked transactions that can be mined in the next
        // block; we don't want our mempool filled up with transactions that can't
        // be mined yet.
        // Must keep pool.cs for this unless we change CheckSequenceLocks to take a
        // CoinsViewCache instead of create its own
        if (!CheckSequenceLocks(tx, STANDARD_LOCKTIME_VERIFY_FLAGS, &lp))
            return state.DoS(0, false, REJECT_NONSTANDARD, "non-BIP68-final");
        }

        // Check for non-standard pay-to-script-hash in inputs
        if (fRequireStandard && !AreInputsStandard(tx, view))
            return state.Invalid(false, REJECT_NONSTANDARD, "bad-txns-nonstandard-inputs");

        // Check for non-standard witness in P2WSH
        if (tx.HasWitness() && fRequireStandard && !IsWitnessStandard(tx, view))
            return state.DoS(0, false, REJECT_NONSTANDARD, "bad-witness-nonstandard", true);

        // Verify the name transaction, to ensure that the structure is valid
        // (e. g., not multiple name outputs).  This is something that is
        // assumed to be true later on, for instance in the constructor of
        // CTxMemPoolEntry.  The check is redone later in CheckInputs, but that
        // point is too late and it does not hurt to do the check twice.
        // This is necessary to fix #116.
        if (!CheckNameTransaction (tx, GetSpendHeight(view), view, state,
                                   SCRIPT_VERIFY_NAMES_MEMPOOL))
            return state.Invalid(false, 0, "", "Tx invalid for Namecoin");

        int64_t nSigOpsCost = GetTransactionSigOpCost(tx, view, STANDARD_SCRIPT_VERIFY_FLAGS);

        CAmount nValueOut = tx.GetValueOut();
        CAmount nFees = nValueIn-nValueOut;
        // nModifiedFees includes any fee deltas from PrioritiseTransaction
        CAmount nModifiedFees = nFees;
        pool.ApplyDelta(hash, nModifiedFees);

        // Keep track of transactions that spend a coinbase, which we re-scan
        // during reorgs to ensure COINBASE_MATURITY is still met.
        bool fSpendsCoinbase = false;
        for (const CTxIn &txin : tx.vin) {
            const Coin &coin = view.AccessCoin(txin.prevout);
            if (coin.IsCoinBase() || coin.IsGameTx()) {
                fSpendsCoinbase = true;
                break;
            }
        }

        CTxMemPoolEntry entry(ptx, nFees, nAcceptTime, chainActive.Height(),
                              fSpendsCoinbase, nSigOpsCost, lp);
        unsigned int nSize = entry.GetTxSize();

        // Check that the transaction doesn't have an excessive number of
        // sigops, making it impossible to mine. Since the coinbase transaction
        // itself can contain sigops MAX_STANDARD_TX_SIGOPS is less than
        // MAX_BLOCK_SIGOPS; we still consider this an invalid rather than
        // merely non-standard transaction.
        if (nSigOpsCost > MAX_STANDARD_TX_SIGOPS_COST)
            return state.DoS(0, false, REJECT_NONSTANDARD, "bad-txns-too-many-sigops", false,
                strprintf("%d", nSigOpsCost));

        CAmount mempoolRejectFee = pool.GetMinFee(gArgs.GetArg("-maxmempool", DEFAULT_MAX_MEMPOOL_SIZE) * 1000000).GetFee(nSize);
        if (mempoolRejectFee > 0 && nModifiedFees < mempoolRejectFee) {
            return state.DoS(0, false, REJECT_INSUFFICIENTFEE, "mempool min fee not met", false, strprintf("%d < %d", nFees, mempoolRejectFee));
        }

        /* Apply Huntercoin-specific fee policy for name updates.  */
        if (nModifiedFees < GetHuntercoinMinFee (tx))
          return state.DoS(0, false, REJECT_INSUFFICIENTFEE,
                           "Huntercoin fee policy not met");

        // No transactions are allowed below minRelayTxFee except from disconnected blocks
        if (fLimitFree && nModifiedFees < ::minRelayTxFee.GetFee(nSize)) {
            return state.DoS(0, false, REJECT_INSUFFICIENTFEE, "min relay fee not met");
        }

        if (nAbsurdFee && nFees > nAbsurdFee)
            return state.Invalid(false,
                REJECT_HIGHFEE, "absurdly-high-fee",
                strprintf("%d > %d", nFees, nAbsurdFee));

        // Calculate in-mempool ancestors, up to a limit.
        CTxMemPool::setEntries setAncestors;
        size_t nLimitAncestors = gArgs.GetArg("-limitancestorcount", DEFAULT_ANCESTOR_LIMIT);
        size_t nLimitAncestorSize = gArgs.GetArg("-limitancestorsize", DEFAULT_ANCESTOR_SIZE_LIMIT)*1000;
        size_t nLimitDescendants = gArgs.GetArg("-limitdescendantcount", DEFAULT_DESCENDANT_LIMIT);
        size_t nLimitDescendantSize = gArgs.GetArg("-limitdescendantsize", DEFAULT_DESCENDANT_SIZE_LIMIT)*1000;
        std::string errString;
        if (!pool.CalculateMemPoolAncestors(entry, setAncestors, nLimitAncestors, nLimitAncestorSize, nLimitDescendants, nLimitDescendantSize, errString)) {
            return state.DoS(0, false, REJECT_NONSTANDARD, "too-long-mempool-chain", false, errString);
        }

        // A transaction that spends outputs that would be replaced by it is invalid. Now
        // that we have the set of all ancestors we can detect this
        // pathological case by making sure setConflicts and setAncestors don't
        // intersect.
        for (CTxMemPool::txiter ancestorIt : setAncestors)
        {
            const uint256 &hashAncestor = ancestorIt->GetTx().GetHash();
            if (setConflicts.count(hashAncestor))
            {
                return state.DoS(10, false,
                                 REJECT_INVALID, "bad-txns-spends-conflicting-tx", false,
                                 strprintf("%s spends conflicting transaction %s",
                                           hash.ToString(),
                                           hashAncestor.ToString()));
            }
        }

        // Check if it's economically rational to mine this transaction rather
        // than the ones it replaces.
        CAmount nConflictingFees = 0;
        size_t nConflictingSize = 0;
        uint64_t nConflictingCount = 0;
        CTxMemPool::setEntries allConflicting;

        // If we don't hold the lock allConflicting might be incomplete; the
        // subsequent RemoveStaged() and addUnchecked() calls don't guarantee
        // mempool consistency for us.
        LOCK(pool.cs);
        const bool fReplacementTransaction = setConflicts.size();
        if (fReplacementTransaction)
        {
            CFeeRate newFeeRate(nModifiedFees, nSize);
            std::set<uint256> setConflictsParents;
            const int maxDescendantsToVisit = 100;
            CTxMemPool::setEntries setIterConflicting;
            for (const uint256 &hashConflicting : setConflicts)
            {
                CTxMemPool::txiter mi = pool.mapTx.find(hashConflicting);
                if (mi == pool.mapTx.end())
                    continue;

                // Save these to avoid repeated lookups
                setIterConflicting.insert(mi);

                // Don't allow the replacement to reduce the feerate of the
                // mempool.
                //
                // We usually don't want to accept replacements with lower
                // feerates than what they replaced as that would lower the
                // feerate of the next block. Requiring that the feerate always
                // be increased is also an easy-to-reason about way to prevent
                // DoS attacks via replacements.
                //
                // The mining code doesn't (currently) take children into
                // account (CPFP) so we only consider the feerates of
                // transactions being directly replaced, not their indirect
                // descendants. While that does mean high feerate children are
                // ignored when deciding whether or not to replace, we do
                // require the replacement to pay more overall fees too,
                // mitigating most cases.
                CFeeRate oldFeeRate(mi->GetModifiedFee(), mi->GetTxSize());
                if (newFeeRate <= oldFeeRate)
                {
                    return state.DoS(0, false,
                            REJECT_INSUFFICIENTFEE, "insufficient fee", false,
                            strprintf("rejecting replacement %s; new feerate %s <= old feerate %s",
                                  hash.ToString(),
                                  newFeeRate.ToString(),
                                  oldFeeRate.ToString()));
                }

                for (const CTxIn &txin : mi->GetTx().vin)
                {
                    setConflictsParents.insert(txin.prevout.hash);
                }

                nConflictingCount += mi->GetCountWithDescendants();
            }
            // This potentially overestimates the number of actual descendants
            // but we just want to be conservative to avoid doing too much
            // work.
            if (nConflictingCount <= maxDescendantsToVisit) {
                // If not too many to replace, then calculate the set of
                // transactions that would have to be evicted
                for (CTxMemPool::txiter it : setIterConflicting) {
                    pool.CalculateDescendants(it, allConflicting);
                }
                for (CTxMemPool::txiter it : allConflicting) {
                    nConflictingFees += it->GetModifiedFee();
                    nConflictingSize += it->GetTxSize();
                }
            } else {
                return state.DoS(0, false,
                        REJECT_NONSTANDARD, "too many potential replacements", false,
                        strprintf("rejecting replacement %s; too many potential replacements (%d > %d)\n",
                            hash.ToString(),
                            nConflictingCount,
                            maxDescendantsToVisit));
            }

            for (unsigned int j = 0; j < tx.vin.size(); j++)
            {
                // We don't want to accept replacements that require low
                // feerate junk to be mined first. Ideally we'd keep track of
                // the ancestor feerates and make the decision based on that,
                // but for now requiring all new inputs to be confirmed works.
                if (!setConflictsParents.count(tx.vin[j].prevout.hash))
                {
                    // Rather than check the UTXO set - potentially expensive -
                    // it's cheaper to just check if the new input refers to a
                    // tx that's in the mempool.
                    if (pool.mapTx.find(tx.vin[j].prevout.hash) != pool.mapTx.end())
                        return state.DoS(0, false,
                                         REJECT_NONSTANDARD, "replacement-adds-unconfirmed", false,
                                         strprintf("replacement %s adds unconfirmed input, idx %d",
                                                  hash.ToString(), j));
                }
            }

            // The replacement must pay greater fees than the transactions it
            // replaces - if we did the bandwidth used by those conflicting
            // transactions would not be paid for.
            if (nModifiedFees < nConflictingFees)
            {
                return state.DoS(0, false,
                                 REJECT_INSUFFICIENTFEE, "insufficient fee", false,
                                 strprintf("rejecting replacement %s, less fees than conflicting txs; %s < %s",
                                          hash.ToString(), FormatMoney(nModifiedFees), FormatMoney(nConflictingFees)));
            }

            // Finally in addition to paying more fees than the conflicts the
            // new transaction must pay for its own bandwidth.
            CAmount nDeltaFees = nModifiedFees - nConflictingFees;
            if (nDeltaFees < ::incrementalRelayFee.GetFee(nSize))
            {
                return state.DoS(0, false,
                        REJECT_INSUFFICIENTFEE, "insufficient fee", false,
                        strprintf("rejecting replacement %s, not enough additional fees to relay; %s < %s",
                              hash.ToString(),
                              FormatMoney(nDeltaFees),
                              FormatMoney(::incrementalRelayFee.GetFee(nSize))));
            }
        }

        unsigned int scriptVerifyFlags = STANDARD_SCRIPT_VERIFY_FLAGS;
        if (!chainparams.RequireStandard()) {
            scriptVerifyFlags = gArgs.GetArg("-promiscuousmempoolflags", scriptVerifyFlags);
        }
        scriptVerifyFlags |= SCRIPT_VERIFY_NAMES_MEMPOOL;

        // Check against previous transactions
        // This is done last to help prevent CPU exhaustion denial-of-service attacks.
        PrecomputedTransactionData txdata(tx);
        if (!CheckInputs(tx, state, view, true, scriptVerifyFlags, true, false, txdata)) {
            // SCRIPT_VERIFY_CLEANSTACK requires SCRIPT_VERIFY_WITNESS, so we
            // need to turn both off, and compare against just turning off CLEANSTACK
            // to see if the failure is specifically due to witness validation.
            CValidationState stateDummy; // Want reported failures to be from first CheckInputs
            if (!tx.HasWitness() && CheckInputs(tx, stateDummy, view, true, scriptVerifyFlags & ~(SCRIPT_VERIFY_WITNESS | SCRIPT_VERIFY_CLEANSTACK), true, false, txdata) &&
                !CheckInputs(tx, stateDummy, view, true, scriptVerifyFlags & ~SCRIPT_VERIFY_CLEANSTACK, true, false, txdata)) {
                // Only the witness is missing, so the transaction itself may be fine.
                state.SetCorruptionPossible();
            }
            return false; // state filled in by CheckInputs
        }

        // Check again against the current block tip's script verification
        // flags to cache our script execution flags. This is, of course,
        // useless if the next block has different script flags from the
        // previous one, but because the cache tracks script flags for us it
        // will auto-invalidate and we'll just have a few blocks of extra
        // misses on soft-fork activation.
        //
        // This is also useful in case of bugs in the standard flags that cause
        // transactions to pass as valid when they're actually invalid. For
        // instance the STRICTENC flag was incorrectly allowing certain
        // CHECKSIG NOT scripts to pass, even though they were invalid.
        //
        // There is a similar check in CreateNewBlock() to prevent creating
        // invalid blocks (using TestBlockValidity), however allowing such
        // transactions into the mempool can be exploited as a DoS attack.
        //
        // Namecoin actually allows some scripts into the mempool that would
        // not (yet) be valid in a block, namely premature NAME_FIRSTUPDATE's.
        // Thus add the mempool-flag here.
        unsigned int currentBlockScriptVerifyFlags = GetBlockScriptFlags(chainActive.Tip(), Params().GetConsensus());
        currentBlockScriptVerifyFlags |= SCRIPT_VERIFY_NAMES_MEMPOOL;
        if (!CheckInputsFromMempoolAndCache(tx, state, view, pool, currentBlockScriptVerifyFlags, true, txdata))
        {
            // If we're using promiscuousmempoolflags, we may hit this normally
            // Check if current block has some flags that scriptVerifyFlags
            // does not before printing an ominous warning
            if (!(~scriptVerifyFlags & currentBlockScriptVerifyFlags)) {
                return error("%s: BUG! PLEASE REPORT THIS! ConnectInputs failed against latest-block but not STANDARD flags %s, %s",
                    __func__, hash.ToString(), FormatStateMessage(state));
            } else {
                if (!CheckInputs(tx, state, view, true, MANDATORY_SCRIPT_VERIFY_FLAGS, true, false, txdata)) {
                    return error("%s: ConnectInputs failed against MANDATORY but not STANDARD flags due to promiscuous mempool %s, %s",
                        __func__, hash.ToString(), FormatStateMessage(state));
                } else {
                    LogPrintf("Warning: -promiscuousmempool flags set to not include currently enforced soft forks, this may break mining or otherwise cause instability!\n");
                }
            }
        }

        // Remove conflicting transactions from the mempool
        for (const CTxMemPool::txiter it : allConflicting)
        {
            LogPrint(BCLog::MEMPOOL, "replacing tx %s with %s for %s BTC additional fees, %d delta bytes\n",
                    it->GetTx().GetHash().ToString(),
                    hash.ToString(),
                    FormatMoney(nModifiedFees - nConflictingFees),
                    (int)nSize - (int)nConflictingSize);
            if (plTxnReplaced)
                plTxnReplaced->push_back(it->GetSharedTx());
        }
        pool.RemoveStaged(allConflicting, false, MemPoolRemovalReason::REPLACED);

        // This transaction should only count for fee estimation if it isn't a
        // BIP 125 replacement transaction (may not be widely supported), the
        // node is not behind, and the transaction is not dependent on any other
        // transactions in the mempool.
        bool validForFeeEstimation = !fReplacementTransaction && IsCurrentForFeeEstimation() && pool.HasNoInputsOf(tx);

        // Store transaction in memory
        pool.addUnchecked(hash, entry, setAncestors, validForFeeEstimation);

        // trim mempool and check if tx was trimmed
        if (!fOverrideMempoolLimit) {
            LimitMempoolSize(pool, gArgs.GetArg("-maxmempool", DEFAULT_MAX_MEMPOOL_SIZE) * 1000000, gArgs.GetArg("-mempoolexpiry", DEFAULT_MEMPOOL_EXPIRY) * 60 * 60);
            if (!pool.exists(hash))
                return state.DoS(0, false, REJECT_INSUFFICIENTFEE, "mempool full");
        }
    }

    GetMainSignals().TransactionAddedToMempool(ptx);

    return true;
}

/** (try to) add transaction to memory pool with a specified acceptance time **/
static bool AcceptToMemoryPoolWithTime(const CChainParams& chainparams, CTxMemPool& pool, CValidationState &state, const CTransactionRef &tx, bool fLimitFree,
                        bool* pfMissingInputs, int64_t nAcceptTime, std::list<CTransactionRef>* plTxnReplaced,
                        bool fOverrideMempoolLimit, const CAmount nAbsurdFee)
{
    std::vector<COutPoint> coins_to_uncache;
    bool res = AcceptToMemoryPoolWorker(chainparams, pool, state, tx, fLimitFree, pfMissingInputs, nAcceptTime, plTxnReplaced, fOverrideMempoolLimit, nAbsurdFee, coins_to_uncache);
    if (!res) {
        for (const COutPoint& hashTx : coins_to_uncache)
            pcoinsTip->Uncache(hashTx);
    }
    // After we've (potentially) uncached entries, ensure our coins cache is still within its size limits
    CValidationState stateDummy;
    FlushStateToDisk(chainparams, stateDummy, FLUSH_STATE_PERIODIC);
    return res;
}

bool AcceptToMemoryPool(CTxMemPool& pool, CValidationState &state, const CTransactionRef &tx, bool fLimitFree,
                        bool* pfMissingInputs, std::list<CTransactionRef>* plTxnReplaced,
                        bool fOverrideMempoolLimit, const CAmount nAbsurdFee)
{
    const CChainParams& chainparams = Params();
    return AcceptToMemoryPoolWithTime(chainparams, pool, state, tx, fLimitFree, pfMissingInputs, GetTime(), plTxnReplaced, fOverrideMempoolLimit, nAbsurdFee);
}

/** Return transaction in txOut, and if it was found inside a block, its hash is placed in hashBlock */
bool GetTransaction(const uint256 &hash, CTransactionRef &txOut, const Consensus::Params& consensusParams, uint256 &hashBlock, bool fAllowSlow)
{
    CBlockIndex *pindexSlow = nullptr;

    LOCK(cs_main);

    CTransactionRef ptx = mempool.get(hash);
    if (ptx)
    {
        txOut = ptx;
        return true;
    }

    if (fTxIndex) {
        CDiskTxPos postx;
        if (pblocktree->ReadTxIndex(hash, postx)) {
            CAutoFile file(OpenBlockFile(postx, true), SER_DISK, CLIENT_VERSION);
            if (file.IsNull())
                return error("%s: OpenBlockFile failed", __func__);
            CBlockHeader header;
            try {
                file >> header;
                if (!postx.IsGameTx()) {
                    fseek(file.Get(), postx.nTxOffset, SEEK_CUR);
                    file >> txOut;
                }
            } catch (const std::exception& e) {
                return error("%s: Deserialize or I/O error - %s", __func__, e.what());
            }
            hashBlock = header.GetHash();

            /* Read also the undo file for a game tx.  Note that we have
               to read the header first in this case as well, so that
               we can set hashBlock.  */
            if (postx.IsGameTx()) {
                CAutoFile undo(OpenUndoFile(postx.GetGamePos(), true),
                               SER_DISK, CLIENT_VERSION);
                if (undo.IsNull())
                    return error("%s: OpenUndoFile failed", __func__);
                try {
                    undo >> txOut;
                } catch (const std::exception& e) {
                    return error("%s: Deserialize or I/O error - %s", __func__, e.what());
                }
            }

            if (txOut->GetHash() != hash)
                return error("%s: txid mismatch", __func__);
            return true;
        }
    }

    if (fAllowSlow) { // use coin database to locate block that contains transaction, and scan it
        const Coin& coin = AccessByTxid(*pcoinsTip, hash);
        if (!coin.IsSpent()) pindexSlow = chainActive[coin.nHeight];
    }

    /* Note that this won't work for game transactions.  For them,
       the tx index is the only chance.  */
    /* TODO: Fix this if important.  We could read also the undo file
       and go over the game tx.  */

    if (pindexSlow) {
        CBlock block;
        if (ReadBlockFromDisk(block, pindexSlow, consensusParams)) {
            for (const auto& tx : block.vtx) {
                if (tx->GetHash() == hash) {
                    txOut = tx;
                    hashBlock = pindexSlow->GetBlockHash();
                    return true;
                }
            }
        }
    }

    return false;
}






//////////////////////////////////////////////////////////////////////////////
//
// CBlock and CBlockIndex
//

bool CheckProofOfWork(const CBlockHeader& block, const Consensus::Params& params)
{
    const PowAlgo algo = block.GetAlgo();

    /* Except for legacy blocks with full version 1, ensure that
       the chain ID is correct.  Legacy blocks are not allowed since
       the merge-mining start, which is checked in AcceptBlockHeader
       where the height is known.  */
    if (!block.IsLegacy() && params.fStrictChainId
        && block.GetChainId() != params.nAuxpowChainId[algo])
        return error("%s : block does not have our chain ID"
                     " (got %d, expected %d, full nVersion %d)",
                     __func__, block.GetChainId(),
                     params.nAuxpowChainId[algo], block.nVersion);

    /* If there is no auxpow, just check the block hash.  */
    if (!block.auxpow)
    {
        if (block.IsAuxpow())
            return error("%s : no auxpow on block with auxpow version",
                         __func__);

        if (!CheckProofOfWork(block.GetPowHash(algo), block.nBits, algo, params))
            return error("%s : non-AUX proof of work failed", __func__);

        return true;
    }

    /* We have auxpow.  Check it.  */

    if (!block.IsAuxpow())
        return error("%s : auxpow on block with non-auxpow version", __func__);

    /* Temporary check:  Disallow parent blocks with auxpow version.  This is
       for compatibility with the old client.  */
    /* FIXME: Remove this check with a hardfork later on.  */
    if (block.auxpow->getParentBlock().IsAuxpow())
        return error("%s : auxpow parent block has auxpow version", __func__);

    if (!block.auxpow->check(block.GetHash(), block.GetChainId(), params))
        return error("%s : AUX POW is not valid", __func__);
    if (!CheckProofOfWork(block.auxpow->getParentBlockHash(algo), block.nBits, algo, params))
        return error("%s : AUX proof of work failed", __func__);

    return true;
}

static bool WriteBlockToDisk(const CBlock& block, CDiskBlockPos& pos, const CMessageHeader::MessageStartChars& messageStart)
{
    // Open history file to append
    CAutoFile fileout(OpenBlockFile(pos), SER_DISK, CLIENT_VERSION);
    if (fileout.IsNull())
        return error("WriteBlockToDisk: OpenBlockFile failed");

    // Write index header
    unsigned int nSize = GetSerializeSize(fileout, block);
    fileout << FLATDATA(messageStart) << nSize;

    // Write block
    long fileOutPos = ftell(fileout.Get());
    if (fileOutPos < 0)
        return error("WriteBlockToDisk: ftell failed");
    pos.nPos = (unsigned int)fileOutPos;
    fileout << block;

    return true;
}

/* Generic implementation of block reading that can handle
   both a block and its header.  */

template<typename T>
static bool ReadBlockOrHeader(T& block, const CDiskBlockPos& pos, const Consensus::Params& consensusParams)
{
    block.SetNull();

    // Open history file to read
    CAutoFile filein(OpenBlockFile(pos, true), SER_DISK, CLIENT_VERSION);
    if (filein.IsNull())
        return error("ReadBlockFromDisk: OpenBlockFile failed for %s", pos.ToString());

    // Read block
    try {
        filein >> block;
    }
    catch (const std::exception& e) {
        return error("%s: Deserialize or I/O error - %s at %s", __func__, e.what(), pos.ToString());
    }

    // Check the header
    if (!CheckProofOfWork(block, consensusParams))
        return error("ReadBlockFromDisk: Errors in block header at %s", pos.ToString());

    return true;
}

template<typename T>
static bool ReadBlockOrHeader(T& block, const CBlockIndex* pindex, const Consensus::Params& consensusParams)
{
    if (!ReadBlockOrHeader(block, pindex->GetBlockPos(), consensusParams))
        return false;
    if (block.GetHash() != pindex->GetBlockHash())
        return error("ReadBlockFromDisk(CBlock&, CBlockIndex*): GetHash() doesn't match index for %s at %s",
                pindex->ToString(), pindex->GetBlockPos().ToString());
    return true;
}

bool ReadBlockFromDisk(CBlock& block, const CDiskBlockPos& pos, const Consensus::Params& consensusParams)
{
    return ReadBlockOrHeader(block, pos, consensusParams);
}

bool ReadBlockFromDisk(CBlock& block, const CBlockIndex* pindex, const Consensus::Params& consensusParams)
{
    return ReadBlockOrHeader(block, pindex, consensusParams);
}

bool ReadBlockFromDisk(CBlock& block, std::vector<CTransactionRef>& vGameTx, const CBlockIndex* pindex, const Consensus::Params& consensusParams)
{
    if (!ReadBlockFromDisk(block, pindex, consensusParams))
        return false;

    /* If this is the genesis block, skip reading the undo file as it does
       not exist.  There are no game tx in the genesis block.  */
    if (pindex->nHeight == 0) {
        vGameTx.clear();
        return true;
    }

    /* Read also the game tx array from the undo file.  */
    CAutoFile undo(OpenUndoFile(pindex->GetUndoPos(), true), SER_DISK, CLIENT_VERSION);
    if (undo.IsNull())
        return error("%s: OpenUndoFile failed", __func__);
    try {
        undo >> vGameTx;
    } catch (const std::exception& e) {
        return error("%s: Deserialize or I/O error - %s", __func__, e.what());
    }
    return true;
}

bool ReadBlockHeaderFromDisk(CBlockHeader& block, const CBlockIndex* pindex, const Consensus::Params& consensusParams)
{
    return ReadBlockOrHeader(block, pindex, consensusParams);
}

CAmount GetBlockSubsidy(int nHeight, const Consensus::Params& consensusParams)
{
    int halvings = nHeight / consensusParams.nSubsidyHalvingInterval;
    // Force block reward to zero when right shift is undefined.
    if (halvings >= 64)
        return 0;

    CAmount nSubsidy = COIN;
    // Subsidy is cut in half every 210,000 blocks which will occur approximately every 4 years.
    nSubsidy >>= halvings;
    return nSubsidy;
}

bool IsInitialBlockDownload()
{
    const CChainParams& chainParams = Params();

    // Once this function has returned false, it must remain false.
    static std::atomic<bool> latchToFalse{false};
    // Optimization: pre-test latch before taking the lock.
    if (latchToFalse.load(std::memory_order_relaxed))
        return false;

    LOCK(cs_main);
    if (latchToFalse.load(std::memory_order_relaxed))
        return false;
    if (fImporting || fReindex)
        return true;
    if (chainActive.Tip() == nullptr)
        return true;
    if (chainActive.Tip()->nChainWork < UintToArith256(chainParams.GetConsensus().nMinimumChainWork))
        return true;
    if (chainActive.Tip()->GetBlockTime() < (GetTime() - nMaxTipAge))
        return true;
    LogPrintf("Leaving InitialBlockDownload (latching to false)\n");
    latchToFalse.store(true, std::memory_order_relaxed);
    return false;
}

CBlockIndex *pindexBestForkTip = nullptr, *pindexBestForkBase = nullptr;

static void AlertNotify(const std::string& strMessage)
{
    uiInterface.NotifyAlertChanged();
    std::string strCmd = gArgs.GetArg("-alertnotify", "");
    if (strCmd.empty()) return;

    // Alert text should be plain ascii coming from a trusted source, but to
    // be safe we first strip anything not in safeChars, then add single quotes around
    // the whole string before passing it to the shell:
    std::string singleQuote("'");
    std::string safeStatus = SanitizeString(strMessage);
    safeStatus = singleQuote+safeStatus+singleQuote;
    boost::replace_all(strCmd, "%s", safeStatus);

    boost::thread t(runCommand, strCmd); // thread runs free
}

static void CheckForkWarningConditions()
{
    AssertLockHeld(cs_main);
    // Before we get past initial download, we cannot reliably alert about forks
    // (we assume we don't get stuck on a fork before finishing our initial sync)
    if (IsInitialBlockDownload())
        return;

    // If our best fork is no longer within 72 blocks (+/- 12 hours if no one mines it)
    // of our head, drop it
    if (pindexBestForkTip && chainActive.Height() - pindexBestForkTip->nHeight >= 72)
        pindexBestForkTip = nullptr;

    if (pindexBestForkTip || (pindexBestInvalid && pindexBestInvalid->nChainWork > chainActive.Tip()->nChainWork + (GetBlockProof(*chainActive.Tip()) * 6)))
    {
        if (!GetfLargeWorkForkFound() && pindexBestForkBase)
        {
            std::string warning = std::string("'Warning: Large-work fork detected, forking after block ") +
                pindexBestForkBase->phashBlock->ToString() + std::string("'");
            AlertNotify(warning);
        }
        if (pindexBestForkTip && pindexBestForkBase)
        {
            LogPrintf("%s: Warning: Large valid fork found\n  forking the chain at height %d (%s)\n  lasting to height %d (%s).\nChain state database corruption likely.\n", __func__,
                   pindexBestForkBase->nHeight, pindexBestForkBase->phashBlock->ToString(),
                   pindexBestForkTip->nHeight, pindexBestForkTip->phashBlock->ToString());
            SetfLargeWorkForkFound(true);
        }
        else
        {
            LogPrintf("%s: Warning: Found invalid chain at least ~6 blocks longer than our best chain.\nChain state database corruption likely.\n", __func__);
            SetfLargeWorkInvalidChainFound(true);
        }
    }
    else
    {
        SetfLargeWorkForkFound(false);
        SetfLargeWorkInvalidChainFound(false);
    }
}

static void CheckForkWarningConditionsOnNewFork(CBlockIndex* pindexNewForkTip)
{
    AssertLockHeld(cs_main);
    // If we are on a fork that is sufficiently large, set a warning flag
    CBlockIndex* pfork = pindexNewForkTip;
    CBlockIndex* plonger = chainActive.Tip();
    while (pfork && pfork != plonger)
    {
        while (plonger && plonger->nHeight > pfork->nHeight)
            plonger = plonger->pprev;
        if (pfork == plonger)
            break;
        pfork = pfork->pprev;
    }

    // We define a condition where we should warn the user about as a fork of at least 7 blocks
    // with a tip within 72 blocks (+/- 12 hours if no one mines it) of ours
    // We use 7 blocks rather arbitrarily as it represents just under 10% of sustained network
    // hash rate operating on the fork.
    // or a chain that is entirely longer than ours and invalid (note that this should be detected by both)
    // We define it this way because it allows us to only store the highest fork tip (+ base) which meets
    // the 7-block condition and from this always have the most-likely-to-cause-warning fork
    if (pfork && (!pindexBestForkTip || pindexNewForkTip->nHeight > pindexBestForkTip->nHeight) &&
            pindexNewForkTip->nChainWork - pfork->nChainWork > (GetBlockProof(*pfork) * 7) &&
            chainActive.Height() - pindexNewForkTip->nHeight < 72)
    {
        pindexBestForkTip = pindexNewForkTip;
        pindexBestForkBase = pfork;
    }

    CheckForkWarningConditions();
}

void static InvalidChainFound(CBlockIndex* pindexNew)
{
    if (!pindexBestInvalid || pindexNew->nChainWork > pindexBestInvalid->nChainWork)
        pindexBestInvalid = pindexNew;

    LogPrintf("%s: invalid block=%s  height=%d  log2_work=%.8g  date=%s\n", __func__,
      pindexNew->GetBlockHash().ToString(), pindexNew->nHeight,
      log(pindexNew->nChainWork.getdouble())/log(2.0), DateTimeStrFormat("%Y-%m-%d %H:%M:%S",
      pindexNew->GetBlockTime()));
    CBlockIndex *tip = chainActive.Tip();
    assert (tip);
    LogPrintf("%s:  current best=%s  height=%d  log2_work=%.8g  date=%s\n", __func__,
      tip->GetBlockHash().ToString(), chainActive.Height(), log(tip->nChainWork.getdouble())/log(2.0),
      DateTimeStrFormat("%Y-%m-%d %H:%M:%S", tip->GetBlockTime()));
    CheckForkWarningConditions();
}

void static InvalidBlockFound(CBlockIndex *pindex, const CValidationState &state) {
    if (!state.CorruptionPossible()) {
        pindex->nStatus |= BLOCK_FAILED_VALID;
        setDirtyBlockIndex.insert(pindex);
        setBlockIndexCandidates.erase(pindex);
        InvalidChainFound(pindex);
    }
}

void UpdateCoins(const CTransaction& tx, CCoinsViewCache& inputs, CTxUndo &txundo, int nHeight)
{
    // mark inputs spent
    if (!tx.IsCoinBase()) {
        txundo.vprevout.reserve(tx.vin.size());
        for (const CTxIn &txin : tx.vin) {
            if (txin.prevout.IsNull())
            {
                assert(tx.IsGameTx());
                continue;
            }

            txundo.vprevout.emplace_back();
            bool is_spent = inputs.SpendCoin(txin.prevout, &txundo.vprevout.back());
            assert(is_spent);
        }
    }
    // add outputs
    AddCoins(inputs, tx, nHeight);
}

void UpdateCoins(const CTransaction& tx, CCoinsViewCache& inputs, int nHeight)
{
    CTxUndo txundo;
    UpdateCoins(tx, inputs, txundo, nHeight);
}

bool CScriptCheck::operator()() {
    const CScript &scriptSig = ptxTo->vin[nIn].scriptSig;
    const CScriptWitness *witness = &ptxTo->vin[nIn].scriptWitness;
    return VerifyScript(scriptSig, scriptPubKey, witness, nFlags, CachingTransactionSignatureChecker(ptxTo, nIn, amount, cacheStore, *txdata), &error);
}

int GetSpendHeight(const CCoinsViewCache& inputs)
{
    LOCK(cs_main);
    CBlockIndex* pindexPrev = mapBlockIndex.find(inputs.GetBestBlock())->second;
    return pindexPrev->nHeight + 1;
}


static CuckooCache::cache<uint256, SignatureCacheHasher> scriptExecutionCache;
static uint256 scriptExecutionCacheNonce(GetRandHash());

void InitScriptExecutionCache() {
    // nMaxCacheSize is unsigned. If -maxsigcachesize is set to zero,
    // setup_bytes creates the minimum possible cache (2 elements).
    size_t nMaxCacheSize = std::min(std::max((int64_t)0, gArgs.GetArg("-maxsigcachesize", DEFAULT_MAX_SIG_CACHE_SIZE) / 2), MAX_MAX_SIG_CACHE_SIZE) * ((size_t) 1 << 20);
    size_t nElems = scriptExecutionCache.setup_bytes(nMaxCacheSize);
    LogPrintf("Using %zu MiB out of %zu/2 requested for script execution cache, able to store %zu elements\n",
            (nElems*sizeof(uint256)) >>20, (nMaxCacheSize*2)>>20, nElems);
}

/**
 * Check whether all inputs of this transaction are valid (no double spends, scripts & sigs, amounts)
 * This does not modify the UTXO set.
 *
 * If pvChecks is not nullptr, script checks are pushed onto it instead of being performed inline. Any
 * script checks which are not necessary (eg due to script execution cache hits) are, obviously,
 * not pushed onto pvChecks/run.
 *
 * Setting cacheSigStore/cacheFullScriptStore to false will remove elements from the corresponding cache
 * which are matched. This is useful for checking blocks where we will likely never need the cache
 * entry again.
 *
 * Non-static (and re-declared) in src/test/txvalidationcache_tests.cpp
 */
bool CheckInputs(const CTransaction& tx, CValidationState &state, const CCoinsViewCache &inputs, bool fScriptChecks, unsigned int flags, bool cacheSigStore, bool cacheFullScriptStore, PrecomputedTransactionData& txdata, std::vector<CScriptCheck> *pvChecks)
{
    if (!tx.IsCoinBase())
    {
        if (!Consensus::CheckTxInputs(tx, state, inputs, GetSpendHeight(inputs), flags))
            return false;

        if (pvChecks)
            pvChecks->reserve(tx.vin.size());

        // The first loop above does all the inexpensive checks.
        // Only if ALL inputs pass do we perform expensive ECDSA signature checks.
        // Helps prevent CPU exhaustion attacks.

        // Skip script verification when connecting blocks under the
        // assumevalid block. Assuming the assumevalid block is valid this
        // is safe because block merkle hashes are still computed and checked,
        // Of course, if an assumed valid block is invalid due to false scriptSigs
        // this optimization would allow an invalid chain to be accepted.
        if (fScriptChecks) {
            // First check if script executions have been cached with the same
            // flags. Note that this assumes that the inputs provided are
            // correct (ie that the transaction hash which is in tx's prevouts
            // properly commits to the scriptPubKey in the inputs view of that
            // transaction).
            uint256 hashCacheEntry;
            // We only use the first 19 bytes of nonce to avoid a second SHA
            // round - giving us 19 + 32 + 4 = 55 bytes (+ 8 + 1 = 64)
            static_assert(55 - sizeof(flags) - 32 >= 128/8, "Want at least 128 bits of nonce for script execution cache");
            CSHA256().Write(scriptExecutionCacheNonce.begin(), 55 - sizeof(flags) - 32).Write(tx.GetWitnessHash().begin(), 32).Write((unsigned char*)&flags, sizeof(flags)).Finalize(hashCacheEntry.begin());
            AssertLockHeld(cs_main); //TODO: Remove this requirement by making CuckooCache not require external locks
            if (scriptExecutionCache.contains(hashCacheEntry, !cacheFullScriptStore)) {
                return true;
            }

            for (unsigned int i = 0; i < tx.vin.size(); i++) {
                const COutPoint &prevout = tx.vin[i].prevout;
                const Coin& coin = inputs.AccessCoin(prevout);
                assert(!coin.IsSpent());

                // We very carefully only pass in things to CScriptCheck which
                // are clearly committed to by tx' witness hash. This provides
                // a sanity check that our caching is not introducing consensus
                // failures through additional data in, eg, the coins being
                // spent being checked as a part of CScriptCheck.
                const CScript& scriptPubKey = coin.out.scriptPubKey;
                const CAmount amount = coin.out.nValue;

                // Verify signature
                CScriptCheck check(scriptPubKey, amount, tx, i, flags, cacheSigStore, &txdata);
                if (pvChecks) {
                    pvChecks->push_back(CScriptCheck());
                    check.swap(pvChecks->back());
                } else if (!check()) {
                    if (flags & STANDARD_NOT_MANDATORY_VERIFY_FLAGS) {
                        // Check whether the failure was caused by a
                        // non-mandatory script verification check, such as
                        // non-standard DER encodings or non-null dummy
                        // arguments; if so, don't trigger DoS protection to
                        // avoid splitting the network between upgraded and
                        // non-upgraded nodes.
                        CScriptCheck check2(scriptPubKey, amount, tx, i,
                                flags & ~STANDARD_NOT_MANDATORY_VERIFY_FLAGS, cacheSigStore, &txdata);
                        if (check2())
                            return state.Invalid(false, REJECT_NONSTANDARD, strprintf("non-mandatory-script-verify-flag (%s)", ScriptErrorString(check.GetScriptError())));
                    }
                    // Failures of other flags indicate a transaction that is
                    // invalid in new blocks, e.g. an invalid P2SH. We DoS ban
                    // such nodes as they are not following the protocol. That
                    // said during an upgrade careful thought should be taken
                    // as to the correct behavior - we may want to continue
                    // peering with non-upgraded nodes even after soft-fork
                    // super-majority signaling has occurred.
                    return state.DoS(100,false, REJECT_INVALID, strprintf("mandatory-script-verify-flag-failed (%s)", ScriptErrorString(check.GetScriptError())));
                }
            }

            if (cacheFullScriptStore && !pvChecks) {
                // We executed all of the provided scripts, and were told to
                // cache the result. Do so now.
                scriptExecutionCache.insert(hashCacheEntry);
            }
        }
    }

    return true;
}

namespace {

bool UndoWriteToDisk(const CBlockUndo& blockundo, CDiskBlockPos& pos, const uint256& hashBlock, const CMessageHeader::MessageStartChars& messageStart)
{
    // Open history file to append
    CAutoFile fileout(OpenUndoFile(pos), SER_DISK, CLIENT_VERSION);
    if (fileout.IsNull())
        return error("%s: OpenUndoFile failed", __func__);

    // Write index header
    unsigned int nSize = GetSerializeSize(fileout, blockundo);
    fileout << FLATDATA(messageStart) << nSize;

    // Write undo data
    long fileOutPos = ftell(fileout.Get());
    if (fileOutPos < 0)
        return error("%s: ftell failed", __func__);
    pos.nPos = (unsigned int)fileOutPos;
    fileout << blockundo;

    // calculate & write checksum
    CHashWriter hasher(SER_GETHASH, PROTOCOL_VERSION);
    hasher << hashBlock;
    hasher << blockundo;
    fileout << hasher.GetHash();

    return true;
}

bool UndoReadFromDisk(CBlockUndo& blockundo, const CDiskBlockPos& pos, const uint256& hashBlock)
{
    // Open history file to read
    CAutoFile filein(OpenUndoFile(pos, true), SER_DISK, CLIENT_VERSION);
    if (filein.IsNull())
        return error("%s: OpenUndoFile failed", __func__);

    // Read block
    uint256 hashChecksum;
    CHashVerifier<CAutoFile> verifier(&filein); // We need a CHashVerifier as reserializing may lose data
    try {
        verifier << hashBlock;
        verifier >> blockundo;
        filein >> hashChecksum;
    }
    catch (const std::exception& e) {
        return error("%s: Deserialize or I/O error - %s", __func__, e.what());
    }

    // Verify checksum
    if (hashChecksum != verifier.GetHash())
        return error("%s: Checksum mismatch", __func__);

    return true;
}

/** Abort with a message */
bool AbortNode(const std::string& strMessage, const std::string& userMessage="")
{
    SetMiscWarning(strMessage);
    LogPrintf("*** %s\n", strMessage);
    uiInterface.ThreadSafeMessageBox(
        userMessage.empty() ? _("Error: A fatal internal error occurred, see debug.log for details") : userMessage,
        "", CClientUIInterface::MSG_ERROR);
    StartShutdown();
    return false;
}

bool AbortNode(CValidationState& state, const std::string& strMessage, const std::string& userMessage="")
{
    AbortNode(strMessage, userMessage);
    return state.Error(strMessage);
}

} // namespace

/**
 * Restore the UTXO in a Coin at a given COutPoint
 * @param undo The Coin to be restored.
 * @param view The coins view to which to apply the changes.
 * @param out The out point that corresponds to the tx input.
 * @return A DisconnectResult as an int
 */
int ApplyTxInUndo(Coin&& undo, CCoinsViewCache& view, const COutPoint& out)
{
    bool fClean = true;

    /* Special case for Huntercoin:  Since the genesis output is spendable,
       it may happen that we actually have nHeight=0 while the tx
       does not yet exist (namely for the tx spending the genesis
       output).  Check for this case.  */
    const bool isGenesis = (out.hash == Params().GenesisBlock().hashMerkleRoot);

    if (view.HaveCoin(out)) fClean = false; // overwriting transaction output

    if (undo.nHeight == 0 && !isGenesis) {
        // Missing undo metadata (height and coinbase). Older versions included this
        // information only in undo records for the last spend of a transactions'
        // outputs. This implies that it must be present for some other output of the same tx.
        const Coin& alternate = AccessByTxid(view, out.hash);
        if (!alternate.IsSpent()) {
            undo.nHeight = alternate.nHeight;
            undo.fCoinBase = alternate.fCoinBase;
        } else {
            return DISCONNECT_FAILED; // adding output for transaction without known metadata
        }
    }
    // The potential_overwrite parameter to AddCoin is only allowed to be false if we know for
    // sure that the coin did not already exist in the cache. As we have queried for that above
    // using HaveCoin, we don't need to guess. When fClean is false, a coin already existed and
    // it is an overwrite.
    view.AddCoin(out, std::move(undo), !fClean);

    return fClean ? DISCONNECT_OK : DISCONNECT_UNCLEAN;
}

/** Undo the effects of this block (with given index) on the UTXO set represented by coins.
 *  When FAILED is returned, view is left in an indeterminate state. */
static DisconnectResult DisconnectBlock(const CBlock& block, const CBlockIndex* pindex, CCoinsViewCache& view)
{
    bool fClean = true;

    CBlockUndo blockUndo;
    CDiskBlockPos pos = pindex->GetUndoPos();
    if (pos.IsNull()) {
        error("DisconnectBlock(): no undo data available");
        return DISCONNECT_FAILED;
    }
    if (!UndoReadFromDisk(blockUndo, pos, pindex->pprev->GetBlockHash())) {
        error("DisconnectBlock(): failure reading undo data");
        return DISCONNECT_FAILED;
    }

    if (blockUndo.vtxundo.size() + 1 != block.vtx.size() + blockUndo.vgametx.size()) {
        error("DisconnectBlock(): block and undo data inconsistent");
        return DISCONNECT_FAILED;
    }

    // undo transactions in reverse order
    std::vector<CTransactionRef> txToUndo;
    txToUndo.insert (txToUndo.end (), block.vtx.begin (), block.vtx.end ());
    txToUndo.insert (txToUndo.end (), blockUndo.vgametx.begin (),
                     blockUndo.vgametx.end ());
    for (int i = txToUndo.size () - 1; i >= 0; --i) {
        const CTransaction &tx = *txToUndo[i];
        uint256 hash = tx.GetHash();
        bool is_coinbase = tx.IsCoinBase();

        // Check that all outputs are available and match the outputs in the block itself
        // exactly.
        for (size_t o = 0; o < tx.vout.size(); o++) {
            if (!tx.vout[o].scriptPubKey.IsUnspendable()) {
                COutPoint out(hash, o);
                Coin coin;
                bool is_spent = view.SpendCoin(out, &coin);
                if (!is_spent || tx.vout[o] != coin.out || pindex->nHeight != coin.nHeight || is_coinbase != coin.fCoinBase) {
                    /* This may be due to a historic bug.  For them, some names
                       are marked immediately as unspendable.  They fail this check
                       when undoing, thus ignore them here.  */
                    CChainParams::BugType type;
                    if (!Params ().IsHistoricBug (tx.GetHash (), pindex->nHeight, type) || type != CChainParams::BUG_FULLY_IGNORE) {
                        fClean = false; // transaction output mismatch
                    }
                }
            }
        }

        /* Restore inputs.  The coinbase does not have a corresponding
           txundo, but game tx have.  The inputs for bounty collections
           are empty, though, so make sure to handle that.  */
        if (i > 0 && !tx.IsBountyTx()) { // not coinbases
            CTxUndo &txundo = blockUndo.vtxundo[i-1];
            if (txundo.vprevout.size() != tx.vin.size()) {
                error("DisconnectBlock(): transaction and undo data inconsistent");
                return DISCONNECT_FAILED;
            }
            for (unsigned int j = tx.vin.size(); j-- > 0;) {
                const COutPoint &out = tx.vin[j].prevout;
                assert (!out.IsNull());
                int res = ApplyTxInUndo(std::move(txundo.vprevout[j]), view, out);
                if (res == DISCONNECT_FAILED) return DISCONNECT_FAILED;
                fClean = fClean && res != DISCONNECT_UNCLEAN;
            }
            // At this point, all of txundo.vprevout should have been moved out.
        }
    }

    // undo name operations in reverse order
    std::vector<CNameTxUndo>::const_reverse_iterator nameUndoIter;
    for (nameUndoIter = blockUndo.vnameundo.rbegin ();
         nameUndoIter != blockUndo.vnameundo.rend (); ++nameUndoIter)
      nameUndoIter->apply (view);

    // move best block pointer to prevout block
    view.SetBestBlock(pindex->pprev->GetBlockHash());

    return fClean ? DISCONNECT_OK : DISCONNECT_UNCLEAN;
}

void static FlushBlockFile(bool fFinalize = false)
{
    LOCK(cs_LastBlockFile);

    CDiskBlockPos posOld(nLastBlockFile, 0);

    FILE *fileOld = OpenBlockFile(posOld);
    if (fileOld) {
        if (fFinalize)
            TruncateFile(fileOld, vinfoBlockFile[nLastBlockFile].nSize);
        FileCommit(fileOld);
        fclose(fileOld);
    }

    fileOld = OpenUndoFile(posOld);
    if (fileOld) {
        if (fFinalize)
            TruncateFile(fileOld, vinfoBlockFile[nLastBlockFile].nUndoSize);
        FileCommit(fileOld);
        fclose(fileOld);
    }
}

static bool FindUndoPos(CValidationState &state, int nFile, CDiskBlockPos &pos, unsigned int nAddSize);

static CCheckQueue<CScriptCheck> scriptcheckqueue(128);

void ThreadScriptCheck() {
    RenameThread("bitcoin-scriptch");
    scriptcheckqueue.Thread();
}

// Protected by cs_main
VersionBitsCache versionbitscache;

int32_t ComputeBlockVersion(const CBlockIndex* pindexPrev, const Consensus::Params& params)
{
    LOCK(cs_main);
    int32_t nVersion = VERSIONBITS_TOP_BITS;

    for (int i = 0; i < (int)Consensus::MAX_VERSION_BITS_DEPLOYMENTS; i++) {
        ThresholdState state = VersionBitsState(pindexPrev, params, (Consensus::DeploymentPos)i, versionbitscache);
        if (state == THRESHOLD_LOCKED_IN || state == THRESHOLD_STARTED) {
            nVersion |= VersionBitsMask(params, (Consensus::DeploymentPos)i);
        }
    }

    return nVersion;
}

/**
 * Threshold condition checker that triggers when unknown versionbits are seen on the network.
 */
class WarningBitsConditionChecker : public AbstractThresholdConditionChecker
{
private:
    int bit;

public:
    explicit WarningBitsConditionChecker(int bitIn) : bit(bitIn) {}

    int64_t BeginTime(const Consensus::Params& params) const override { return 0; }
    int64_t EndTime(const Consensus::Params& params) const override { return std::numeric_limits<int64_t>::max(); }
    int Period(const Consensus::Params& params) const override { return params.nMinerConfirmationWindow; }
    int Threshold(const Consensus::Params& params) const override { return params.nRuleChangeActivationThreshold; }

    bool Condition(const CBlockIndex* pindex, const Consensus::Params& params) const override
    {
        return ((pindex->nVersion & VERSIONBITS_TOP_MASK) == VERSIONBITS_TOP_BITS) &&
               ((pindex->nVersion >> bit) & 1) != 0 &&
               ((ComputeBlockVersion(pindex->pprev, params) >> bit) & 1) == 0;
    }
};

// Protected by cs_main
static ThresholdConditionCache warningcache[VERSIONBITS_NUM_BITS];

static unsigned int GetBlockScriptFlags(const CBlockIndex* pindex, const Consensus::Params& consensusparams) {
    AssertLockHeld(cs_main);

    // Disable strict BIP16 checks until we do a softfork for it
    // FIXME: Enable strict check in the future.
    const bool fStrictPayToScriptHash = false;

    unsigned int flags = fStrictPayToScriptHash ? SCRIPT_VERIFY_P2SH : SCRIPT_VERIFY_NONE;

    // Start enforcing the DERSIG (BIP66) rule
    if (pindex->nHeight >= consensusparams.BIP66Height) {
        flags |= SCRIPT_VERIFY_DERSIG;
    }

    // Start enforcing CHECKLOCKTIMEVERIFY (BIP65) rule
    if (pindex->nHeight >= consensusparams.BIP65Height) {
        flags |= SCRIPT_VERIFY_CHECKLOCKTIMEVERIFY;
    }

    // Start enforcing BIP68 (sequence locks) and BIP112 (CHECKSEQUENCEVERIFY) using versionbits logic.
    if (VersionBitsState(pindex->pprev, consensusparams, Consensus::DEPLOYMENT_CSV, versionbitscache) == THRESHOLD_ACTIVE) {
        flags |= SCRIPT_VERIFY_CHECKSEQUENCEVERIFY;
    }

    // Start enforcing WITNESS rules using versionbits logic.
    if (IsWitnessEnabled(pindex->pprev, consensusparams)) {
        flags |= SCRIPT_VERIFY_WITNESS;
        flags |= SCRIPT_VERIFY_NULLDUMMY;
    }

    return flags;
}



static int64_t nTimeCheck = 0;
static int64_t nTimeForks = 0;
static int64_t nTimeVerify = 0;
static int64_t nTimeConnect = 0;
static int64_t nTimeIndex = 0;
static int64_t nTimeCallbacks = 0;
static int64_t nTimeTotal = 0;

/** Apply the effects of this block (with given index) on the UTXO set represented by coins.
 *  Validity checks that depend on the UTXO set are also done; ConnectBlock()
 *  can fail if those validity checks fail (among other reasons). */
static bool
ConnectBlockWithGameTx(const CBlock& block, CValidationState& state, CBlockIndex* pindex, CCoinsViewCache& view,
                       std::vector<CTransactionRef>& vGameTx,
                       const CChainParams& chainparams, bool fJustCheck = false)
{
    AssertLockHeld(cs_main);
    assert(pindex);
    // pindex->phashBlock can be null if called by CreateNewBlock/TestBlockValidity
    assert((pindex->phashBlock == nullptr) ||
           (*pindex->phashBlock == block.GetHash()));
    int64_t nTimeStart = GetTimeMicros();

    // Check it again in case a previous version let a bad block in
    if (!CheckBlock(block, state, chainparams.GetConsensus(), !fJustCheck, !fJustCheck))
        return error("%s: Consensus::CheckBlock: %s", __func__, FormatStateMessage(state));

    // verify that the view's current state corresponds to the previous block
    uint256 hashPrevBlock = pindex->pprev == nullptr ? uint256() : pindex->pprev->GetBlockHash();
    assert(hashPrevBlock == view.GetBestBlock());

    /* In Huntercoin, the genesis block tx is spendable.  Thus no special
       rule needed (as in Bitcoin and Namecoin).  */

    bool fScriptChecks = true;
    if (!hashAssumeValid.IsNull()) {
        // We've been configured with the hash of a block which has been externally verified to have a valid history.
        // A suitable default value is included with the software and updated from time to time.  Because validity
        //  relative to a piece of software is an objective fact these defaults can be easily reviewed.
        // This setting doesn't force the selection of any particular chain but makes validating some faster by
        //  effectively caching the result of part of the verification.
        BlockMap::const_iterator  it = mapBlockIndex.find(hashAssumeValid);
        if (it != mapBlockIndex.end()) {
            if (it->second->GetAncestor(pindex->nHeight) == pindex &&
                pindexBestHeader->GetAncestor(pindex->nHeight) == pindex &&
                pindexBestHeader->nChainWork >= UintToArith256(chainparams.GetConsensus().nMinimumChainWork)) {
                // This block is a member of the assumed verified chain and an ancestor of the best header.
                // The equivalent time check discourages hash power from extorting the network via DOS attack
                //  into accepting an invalid block through telling users they must manually set assumevalid.
                //  Requiring a software change or burying the invalid block, regardless of the setting, makes
                //  it hard to hide the implication of the demand.  This also avoids having release candidates
                //  that are hardly doing any signature verification at all in testing without having to
                //  artificially set the default assumed verified block further back.
                // The test against nMinimumChainWork prevents the skipping when denied access to any chain at
                //  least as good as the expected chain.
                fScriptChecks = (GetBlockProofEquivalentTime(*pindexBestHeader, *pindex, *pindexBestHeader, chainparams.GetConsensus()) <= 60 * 60 * 24 * 7 * 2);
            }
        }
    }

    int64_t nTime1 = GetTimeMicros(); nTimeCheck += nTime1 - nTimeStart;
    LogPrint(BCLog::BENCH, "    - Sanity checks: %.2fms [%.2fs]\n", 0.001 * (nTime1 - nTimeStart), nTimeCheck * 0.000001);

    // Do not allow blocks that contain transactions which 'overwrite' older transactions,
    // unless those are already completely spent.
    // If such overwrites are allowed, coinbases and transactions depending upon those
    // can be duplicated to remove the ability to spend the first instance -- even after
    // being sent to another address.
    // See BIP30 and http://r6.ca/blog/20120206T005236Z.html for more information.
    // This logic is not necessary for memory pool transactions, as AcceptToMemoryPool
    // already refuses previously-known transaction ids entirely.
    // FIXME: Enable strict check after appropriate fork.
    bool fEnforceBIP30 = (!pindex->phashBlock) || // Enforce on CreateNewBlock invocations which don't have a hash.
                          !(true);

    // Once BIP34 activated it was not possible to create new duplicate coinbases and thus other than starting
    // with the 2 existing duplicate coinbase pairs, not possible to create overwriting txs.  But by the
    // time BIP34 activated, in each of the existing pairs the duplicate coinbase had overwritten the first
    // before the first had been spent.  Since those coinbases are sufficiently buried its no longer possible to create further
    // duplicate transactions descending from the known pairs either.
    // If we're on the known chain at height greater than where BIP34 activated, we can save the db accesses needed for the BIP30 check.
    // Only continue to enforce if we're below BIP34 activation height.
    fEnforceBIP30 = fEnforceBIP30 && (pindex->nHeight < chainparams.GetConsensus().BIP34Height);

    if (fEnforceBIP30) {
        for (const auto& tx : block.vtx) {
            for (size_t o = 0; o < tx->vout.size(); o++) {
                if (view.HaveCoin(COutPoint(tx->GetHash(), o))) {
                    return state.DoS(100, error("ConnectBlock(): tried to overwrite transaction"),
                                     REJECT_INVALID, "bad-txns-BIP30");
                }
            }
        }
    }

    // Start enforcing BIP68 (sequence locks) and BIP112 (CHECKSEQUENCEVERIFY) using versionbits logic.
    int nLockTimeFlags = 0;
    if (VersionBitsState(pindex->pprev, chainparams.GetConsensus(), Consensus::DEPLOYMENT_CSV, versionbitscache) == THRESHOLD_ACTIVE) {
        nLockTimeFlags |= LOCKTIME_VERIFY_SEQUENCE;
    }

    // Get the script flags for this block
    unsigned int flags = GetBlockScriptFlags(pindex, chainparams.GetConsensus());

    int64_t nTime2 = GetTimeMicros(); nTimeForks += nTime2 - nTime1;
    LogPrint(BCLog::BENCH, "    - Fork checks: %.2fms [%.2fs]\n", 0.001 * (nTime2 - nTime1), nTimeForks * 0.000001);

    CBlockUndo blockundo;

    CCheckQueueControl<CScriptCheck> control(fScriptChecks && nScriptCheckThreads ? &scriptcheckqueue : nullptr);

    std::vector<int> prevheights;
    CAmount nFees = 0;
    int nInputs = 0;
    int64_t nSigOpsCost = 0;
    CDiskTxPos pos(pindex->GetBlockPos(), GetSizeOfCompactSize(block.vtx.size()));
    std::vector<std::pair<uint256, CDiskTxPos> > vPos;
    /* Reserve also space for up to two game tx.  */
    vPos.reserve(block.vtx.size() + 2);
    blockundo.vtxundo.reserve(block.vtx.size() - 1 + 2);
    std::vector<PrecomputedTransactionData> txdata;
    txdata.reserve(block.vtx.size()); // Required so that pointers to individual PrecomputedTransactionData don't get invalidated
    for (unsigned int i = 0; i < block.vtx.size(); i++)
    {
        const CTransaction &tx = *(block.vtx[i]);

        nInputs += tx.vin.size();

        /* Game transactions are not allowed here, they should be caught
           (if present) already by CheckBlock above.  */
        assert(!tx.IsGameTx());

        if (!tx.IsCoinBase())
        {
            if (!view.HaveInputs(tx))
                return state.DoS(100, error("ConnectBlock(): inputs missing/spent"),
                                 REJECT_INVALID, "bad-txns-inputs-missingorspent");

            // Check that transaction is BIP68 final
            // BIP68 lock checks (as opposed to nLockTime checks) must
            // be in ConnectBlock because they require the UTXO set
            prevheights.resize(tx.vin.size());
            for (size_t j = 0; j < tx.vin.size(); j++) {
                prevheights[j] = view.AccessCoin(tx.vin[j].prevout).nHeight;
            }

            if (!SequenceLocks(tx, nLockTimeFlags, &prevheights, *pindex)) {
                return state.DoS(100, error("%s: contains a non-BIP68-final transaction", __func__),
                                 REJECT_INVALID, "bad-txns-nonfinal");
            }
        }

        // GetTransactionSigOpCost counts 3 types of sigops:
        // * legacy (always)
        // * p2sh (when P2SH enabled in flags and excludes coinbase)
        // * witness (when witness enabled in flags and excludes coinbase)
        nSigOpsCost += GetTransactionSigOpCost(tx, view, flags);
        if (nSigOpsCost > MAX_BLOCK_SIGOPS_COST)
            return state.DoS(100, error("ConnectBlock(): too many sigops"),
                             REJECT_INVALID, "bad-blk-sigops");

        txdata.emplace_back(tx);
        if (!tx.IsCoinBase())
        {
            nFees += view.GetValueIn(tx)-tx.GetValueOut();

            std::vector<CScriptCheck> vChecks;
            bool fCacheResults = fJustCheck; /* Don't cache results if we're actually connecting blocks (still consult the cache, though) */
            if (!CheckInputs(tx, state, view, fScriptChecks, flags, fCacheResults, fCacheResults, txdata[i], nScriptCheckThreads ? &vChecks : nullptr))
                return error("ConnectBlock(): CheckInputs on %s failed with %s",
                    tx.GetHash().ToString(), FormatStateMessage(state));
            control.Add(vChecks);
        }

        CTxUndo undoDummy;
        if (i > 0) {
            blockundo.vtxundo.push_back(CTxUndo());
        }
        UpdateCoins(tx, view, i == 0 ? undoDummy : blockundo.vtxundo.back(), pindex->nHeight);
        ApplyNameTransaction(tx, pindex->nHeight, view, blockundo);

        vPos.push_back(std::make_pair(tx.GetHash(), pos));
        pos.nTxOffset += ::GetSerializeSize(tx, SER_DISK, CLIENT_VERSION);
    }
    int64_t nTime3 = GetTimeMicros(); nTimeConnect += nTime3 - nTime2;
    LogPrint(BCLog::BENCH, "      - Connect %u transactions: %.2fms (%.3fms/tx, %.3fms/txin) [%.2fs]\n", (unsigned)block.vtx.size(), 0.001 * (nTime3 - nTime2), 0.001 * (nTime3 - nTime2) / block.vtx.size(), nInputs <= 1 ? 0 : 0.001 * (nTime3 - nTime2) / (nInputs-1), nTimeConnect * 0.000001);

    /* Advance game state for the current block.  This includes further
       checks about validity of all moves.  Ignore this for the genesis
       block, since there is no "previous state" to fetch and advance.
       There are no game transactions for it, either.  In this case,
       the default-constructed StepResult is fine.  */
    const bool isGenesis = (block.GetHash() == chainparams.GetConsensus().hashGenesisBlock);
    StepResult stepResult;
    if (!isGenesis)
      {
        GameState prevGameState(chainparams.GetConsensus ());
        if (!pgameDb->get (*pindex->pprev->phashBlock, prevGameState))
          return state.Error ("ConnectBlock: failed to read prev game state");

        GameState newGameState(chainparams.GetConsensus ());
        if (!PerformStep (block, prevGameState, &view, state,
                          stepResult, newGameState))
          return state.Invalid (error ("%s: game engine step failed",
                                       __func__));

        pgameDb->store (block.GetHash (), newGameState);
      }
    nFees += stepResult.nTaxAmount;

    /* Construct and handle game transactions.  */
    if (!CreateGameTransactions (view, pindex->nHeight, stepResult, vGameTx))
        return state.Error ("ConnectBlock: failed to create game tx");
    ApplyGameTransactions (vGameTx, stepResult, pindex->nHeight,
                           view, blockundo);

    /* TODO: Should we update pindex->nTx to include the game tx?  Not sure
       if we want the game tx to be part of that and, in particular, also
       the total number of transactions.  I don't know if that has
       any real significance.  */

    /* Special rule:  Allow too high payout for genesis blocks.
       They are used in Huntercoin to add premine coins.  */
    CAmount blockReward = nFees + GetBlockSubsidy(pindex->nHeight, chainparams.GetConsensus());
    if (!isGenesis && block.vtx[0]->GetValueOut() > blockReward)
        return state.DoS(100,
                         error("ConnectBlock(): coinbase pays too much (actual=%d vs limit=%d)",
                               block.vtx[0]->GetValueOut(), blockReward),
                               REJECT_INVALID, "bad-cb-amount");

    if (!control.Wait())
        return state.DoS(100, error("%s: CheckQueue failed", __func__), REJECT_INVALID, "block-validation-failed");
    int64_t nTime4 = GetTimeMicros(); nTimeVerify += nTime4 - nTime2;
    LogPrint(BCLog::BENCH, "    - Verify %u txins: %.2fms (%.3fms/txin) [%.2fs]\n", nInputs - 1, 0.001 * (nTime4 - nTime2), nInputs <= 1 ? 0 : 0.001 * (nTime4 - nTime2) / (nInputs-1), nTimeVerify * 0.000001);

    if (fJustCheck)
        return true;

    // Write undo information to disk
    /* Skip this step for the genesis block.  */
    if (!isGenesis && (pindex->GetUndoPos().IsNull() || !pindex->IsValid(BLOCK_VALID_SCRIPTS)))
    {
        if (pindex->GetUndoPos().IsNull()) {
            CDiskBlockPos _pos;
            blockundo.vgametx = vGameTx;
            if (!FindUndoPos(state, pindex->nFile, _pos, ::GetSerializeSize(blockundo, SER_DISK, CLIENT_VERSION) + 40))
                return error("ConnectBlock(): FindUndoPos failed");
            if (!UndoWriteToDisk(blockundo, _pos, pindex->pprev->GetBlockHash(), chainparams.MessageStart()))
                return AbortNode(state, "Failed to write undo data");

            // update nUndoPos in block index
            pindex->nUndoPos = _pos.nPos;
            pindex->nStatus |= BLOCK_HAVE_UNDO;
        }

        pindex->RaiseValidity(BLOCK_VALID_SCRIPTS);
        setDirtyBlockIndex.insert(pindex);
    }

    /* Find disk positions for game tx in the undo file.  */
    if (fTxIndex && !isGenesis)
      {
        assert (!pindex->GetUndoPos ().IsNull ());
        int gameTxOffset = pindex->GetUndoPos().nPos;
        gameTxOffset += GetSizeOfCompactSize (vGameTx.size ());
        CDiskTxPos _pos(pindex->GetBlockPos (), -gameTxOffset);
        for (unsigned i = 0; i < vGameTx.size (); ++i)
          {
            const CTransaction& tx = *vGameTx[i];
            assert (tx.IsGameTx () && _pos.IsGameTx ());
            vPos.push_back (std::make_pair (tx.GetHash (), _pos));
            _pos.nTxOffset -= ::GetSerializeSize (tx, SER_DISK, CLIENT_VERSION);
          }
      }

    if (fTxIndex)
        if (!pblocktree->WriteTxIndex(vPos))
            return AbortNode(state, "Failed to write transaction index");

    // add this block to the view's block chain
    view.SetBestBlock(pindex->GetBlockHash());

    int64_t nTime5 = GetTimeMicros(); nTimeIndex += nTime5 - nTime4;
    LogPrint(BCLog::BENCH, "    - Index writing: %.2fms [%.2fs]\n", 0.001 * (nTime5 - nTime4), nTimeIndex * 0.000001);

    int64_t nTime6 = GetTimeMicros(); nTimeCallbacks += nTime6 - nTime5;
    LogPrint(BCLog::BENCH, "    - Callbacks: %.2fms [%.2fs]\n", 0.001 * (nTime6 - nTime5), nTimeCallbacks * 0.000001);

    return true;
}

static bool
ConnectBlock(const CBlock& block, CValidationState& state, CBlockIndex* pindex, CCoinsViewCache& view,
             const CChainParams& chainparams, bool fJustCheck = false)
{
  std::vector<CTransactionRef> vGameTx;
  return ConnectBlockWithGameTx(block, state, pindex, view, vGameTx,
                                chainparams, fJustCheck);
}

/**
 * Update the on-disk chain state.
 * The caches and indexes are flushed depending on the mode we're called with
 * if they're too large, if it's been a while since the last write,
 * or always and in all cases if we're in prune mode and are deleting files.
 */
bool static FlushStateToDisk(const CChainParams& chainparams, CValidationState &state, FlushStateMode mode, int nManualPruneHeight) {
    int64_t nMempoolUsage = mempool.DynamicMemoryUsage();
    LOCK(cs_main);
    static int64_t nLastWrite = 0;
    static int64_t nLastFlush = 0;
    static int64_t nLastSetChain = 0;
    std::set<int> setFilesToPrune;
    bool fFlushForPrune = false;
    bool fDoFullFlush = false;
    int64_t nNow = 0;
    try {
    {
        LOCK(cs_LastBlockFile);
        if (fPruneMode && (fCheckForPruning || nManualPruneHeight > 0) && !fReindex) {
            if (nManualPruneHeight > 0) {
                FindFilesToPruneManual(setFilesToPrune, nManualPruneHeight);
            } else {
                FindFilesToPrune(setFilesToPrune, chainparams.PruneAfterHeight());
                fCheckForPruning = false;
            }
            if (!setFilesToPrune.empty()) {
                fFlushForPrune = true;
                if (!fHavePruned) {
                    pblocktree->WriteFlag("prunedblockfiles", true);
                    fHavePruned = true;
                }
            }
        }
        nNow = GetTimeMicros();
        // Avoid writing/flushing immediately after startup.
        if (nLastWrite == 0) {
            nLastWrite = nNow;
        }
        if (nLastFlush == 0) {
            nLastFlush = nNow;
        }
        if (nLastSetChain == 0) {
            nLastSetChain = nNow;
        }
        int64_t nMempoolSizeMax = gArgs.GetArg("-maxmempool", DEFAULT_MAX_MEMPOOL_SIZE) * 1000000;
        int64_t cacheSize = pcoinsTip->DynamicMemoryUsage();
        int64_t nTotalSpace = nCoinCacheUsage + std::max<int64_t>(nMempoolSizeMax - nMempoolUsage, 0);
        // The cache is large and we're within 10% and 10 MiB of the limit, but we have time now (not in the middle of a block processing).
        bool fCacheLarge = mode == FLUSH_STATE_PERIODIC && cacheSize > std::max((9 * nTotalSpace) / 10, nTotalSpace - MAX_BLOCK_COINSDB_USAGE * 1024 * 1024);
        // The cache is over the limit, we have to write now.
        bool fCacheCritical = mode == FLUSH_STATE_IF_NEEDED && cacheSize > nTotalSpace;
        // It's been a while since we wrote the block index to disk. Do this frequently, so we don't need to redownload after a crash.
        bool fPeriodicWrite = mode == FLUSH_STATE_PERIODIC && nNow > nLastWrite + (int64_t)DATABASE_WRITE_INTERVAL * 1000000;
        // It's been very long since we flushed the cache. Do this infrequently, to optimize cache usage.
        bool fPeriodicFlush = mode == FLUSH_STATE_PERIODIC && nNow > nLastFlush + (int64_t)DATABASE_FLUSH_INTERVAL * 1000000;
        // Combine all conditions that result in a full cache flush.
        fDoFullFlush = (mode == FLUSH_STATE_ALWAYS) || fCacheLarge || fCacheCritical || fPeriodicFlush || fFlushForPrune;
        // Write blocks and block index to disk.
        if (fDoFullFlush || fPeriodicWrite) {
            // Depend on nMinDiskSpace to ensure we can write block index
            if (!CheckDiskSpace(0))
                return state.Error("out of disk space");
            // First make sure all block and undo data is flushed to disk.
            FlushBlockFile();
            // Then update all block file information (which may refer to block and undo files).
            {
                std::vector<std::pair<int, const CBlockFileInfo*> > vFiles;
                vFiles.reserve(setDirtyFileInfo.size());
                for (std::set<int>::iterator it = setDirtyFileInfo.begin(); it != setDirtyFileInfo.end(); ) {
                    vFiles.push_back(std::make_pair(*it, &vinfoBlockFile[*it]));
                    setDirtyFileInfo.erase(it++);
                }
                std::vector<const CBlockIndex*> vBlocks;
                vBlocks.reserve(setDirtyBlockIndex.size());
                for (std::set<CBlockIndex*>::iterator it = setDirtyBlockIndex.begin(); it != setDirtyBlockIndex.end(); ) {
                    vBlocks.push_back(*it);
                    setDirtyBlockIndex.erase(it++);
                }
                if (!pblocktree->WriteBatchSync(vFiles, nLastBlockFile, vBlocks)) {
                    return AbortNode(state, "Failed to write to block index database");
                }
            }
            // Finally remove any pruned files
            if (fFlushForPrune)
                UnlinkPrunedFiles(setFilesToPrune);
            nLastWrite = nNow;
        }
        // Flush best chain related state. This can only be done if the blocks / block index write was also done.
        if (fDoFullFlush) {
            // Typical Coin structures on disk are around 48 bytes in size.
            // Pushing a new one to the database can cause it to be written
            // twice (once in the log, and once in the tables). This is already
            // an overestimation, as most will delete an existing entry or
            // overwrite one. Still, use a conservative safety factor of 2.
            if (!CheckDiskSpace(48 * 2 * 2 * pcoinsTip->GetCacheSize()))
                return state.Error("out of disk space");
            // Flush the chainstate (which may refer to block index entries).
            if (!pcoinsTip->Flush())
                return AbortNode(state, "Failed to write to coin database");
            nLastFlush = nNow;
        }
    }
    if (fDoFullFlush || ((mode == FLUSH_STATE_ALWAYS || mode == FLUSH_STATE_PERIODIC) && nNow > nLastSetChain + (int64_t)DATABASE_WRITE_INTERVAL * 1000000)) {
        // Update best block in wallet (so we can detect restored wallets).
        GetMainSignals().SetBestChain(chainActive.GetLocator());
        nLastSetChain = nNow;
    }
    } catch (const std::runtime_error& e) {
        return AbortNode(state, std::string("System error while flushing: ") + e.what());
    }
    return true;
}

void FlushStateToDisk() {
    CValidationState state;
    const CChainParams& chainparams = Params();
    FlushStateToDisk(chainparams, state, FLUSH_STATE_ALWAYS);
}

void PruneAndFlush() {
    CValidationState state;
    fCheckForPruning = true;
    const CChainParams& chainparams = Params();
    FlushStateToDisk(chainparams, state, FLUSH_STATE_NONE);
}

static void DoWarning(const std::string& strWarning)
{
    static bool fWarned = false;
    SetMiscWarning(strWarning);
    if (!fWarned) {
        AlertNotify(strWarning);
        fWarned = true;
    }
}

/** Update chainActive and related internal data structures. */
void static UpdateTip(CBlockIndex *pindexNew, const CChainParams& chainParams) {
    chainActive.SetTip(pindexNew);

    // New best block
    mempool.AddTransactionsUpdated(1);

    cvBlockChange.notify_all();

    std::vector<std::string> warningMessages;
    if (!IsInitialBlockDownload())
    {
        int nUpgraded = 0;
        const CBlockIndex* pindex = chainActive.Tip();
        for (int bit = 0; bit < VERSIONBITS_NUM_BITS; bit++) {
            WarningBitsConditionChecker checker(bit);
            ThresholdState state = checker.GetStateFor(pindex, chainParams.GetConsensus(), warningcache[bit]);
            if (state == THRESHOLD_ACTIVE || state == THRESHOLD_LOCKED_IN) {
                const std::string strWarning = strprintf(_("Warning: unknown new rules activated (versionbit %i)"), bit);
                if (state == THRESHOLD_ACTIVE) {
                    DoWarning(strWarning);
                } else {
                    warningMessages.push_back(strWarning);
                }
            }
        }
        // Check the version of the last 100 blocks to see if we need to upgrade:
        for (int i = 0; i < 100 && pindex != nullptr; i++)
        {
            int32_t nExpectedVersion = ComputeBlockVersion(pindex->pprev, chainParams.GetConsensus());
            if (pindex->GetBaseVersion() > VERSIONBITS_LAST_OLD_BLOCK_VERSION && (pindex->GetBaseVersion() & ~nExpectedVersion) != 0)
                ++nUpgraded;
            pindex = pindex->pprev;
        }
        if (nUpgraded > 0)
            warningMessages.push_back(strprintf(_("%d of last 100 blocks have unexpected version"), nUpgraded));
        if (nUpgraded > 100/2)
        {
            std::string strWarning = _("Warning: Unknown block versions being mined! It's possible unknown rules are in effect");
            // notify GetWarnings(), called by Qt and the JSON-RPC code to warn the user:
            DoWarning(strWarning);
        }
    }
    LogPrintf("%s: new best=%s height=%d version=0x%08x log2_work=%.8g tx=%lu date='%s' progress=%f cache=%.1fMiB(%utxo)", __func__,
      chainActive.Tip()->GetBlockHash().ToString(), chainActive.Height(), chainActive.Tip()->nVersion,
      log(chainActive.Tip()->nChainWork.getdouble())/log(2.0), (unsigned long)chainActive.Tip()->nChainTx,
      DateTimeStrFormat("%Y-%m-%d %H:%M:%S", chainActive.Tip()->GetBlockTime()),
      GuessVerificationProgress(chainParams.TxData(), chainActive.Tip()), pcoinsTip->DynamicMemoryUsage() * (1.0 / (1<<20)), pcoinsTip->GetCacheSize());
    if (!warningMessages.empty())
        LogPrintf(" warning='%s'", boost::algorithm::join(warningMessages, ", "));
    LogPrintf("\n");

}

/** Disconnect chainActive's tip.
  * After calling, the mempool will be in an inconsistent state, with
  * transactions from disconnected blocks being added to disconnectpool.  You
  * should make the mempool consistent again by calling UpdateMempoolForReorg.
  * with cs_main held.
  *
  * If disconnectpool is nullptr, then no disconnected transactions are added to
  * disconnectpool (note that the caller is responsible for mempool consistency
  * in any case).
  */
bool static DisconnectTip(CValidationState& state, const CChainParams& chainparams, DisconnectedBlockTransactions *disconnectpool)
{
    CBlockIndex *pindexDelete = chainActive.Tip();
    assert(pindexDelete);
    CheckNameDB (true);
    // Read block from disk.
    std::shared_ptr<CBlock> pblock = std::make_shared<CBlock>();
    CBlock& block = *pblock;
    std::vector<CTransactionRef> vGameTx;
    if (!ReadBlockFromDisk(block, vGameTx, pindexDelete, chainparams.GetConsensus()))
        return AbortNode(state, "Failed to read block");
    // Apply the block atomically to the chain state.
    int64_t nStart = GetTimeMicros();
    {
        CCoinsViewCache view(pcoinsTip);
        assert(view.GetBestBlock() == pindexDelete->GetBlockHash());
        if (DisconnectBlock(block, pindexDelete, view) != DISCONNECT_OK)
            return error("DisconnectTip(): DisconnectBlock %s failed", pindexDelete->GetBlockHash().ToString());
        bool flushed = view.Flush();
        assert(flushed);
    }
    LogPrint(BCLog::BENCH, "- Disconnect block: %.2fms\n", (GetTimeMicros() - nStart) * 0.001);
    // Write the chain state to disk, if necessary.
    if (!FlushStateToDisk(chainparams, state, FLUSH_STATE_IF_NEEDED))
        return false;

    AssertLockHeld(cs_main);
    CNameConflictTracker nameConflicts(mempool);

    // Fix the pool for conflicts due to revived players.
    std::set<valtype> revivedNames;
    for (const auto& tx : vGameTx) {
        if (tx->IsKillTx()) {
            for (const auto& txin : tx->vin) {
                valtype name;
                if (NameFromGameTransactionInput(txin.scriptSig, name))
                    revivedNames.insert(name);
            }
        }
    }
    mempool.removeReviveConflicts(revivedNames);

    if (disconnectpool) {
        // Save transactions to re-add to mempool at end of reorg
        for (auto it = block.vtx.rbegin(); it != block.vtx.rend(); ++it) {
            disconnectpool->addTransaction(*it);
        }
        while (disconnectpool->DynamicMemoryUsage() > MAX_DISCONNECTED_TX_POOL_SIZE * 1000) {
            // Drop the earliest entry, and remove its children from the mempool.
            auto it = disconnectpool->queuedTx.get<insertion_order>().begin();
            mempool.removeRecursive(**it, MemPoolRemovalReason::REORG);
            disconnectpool->removeEntry(it);
        }
    }

    // Update chainActive and related variables.
    UpdateTip(pindexDelete->pprev, chainparams);
    CheckNameDB (true);
    // Let wallets know transactions went from 1-confirmed to
    // 0-confirmed or conflicted:
    GetMainSignals().BlockDisconnected(pblock, pindexDelete, vGameTx,
                                       nameConflicts.GetNameConflicts());
    return true;
}

static int64_t nTimeReadFromDisk = 0;
static int64_t nTimeConnectTotal = 0;
static int64_t nTimeFlush = 0;
static int64_t nTimeChainState = 0;
static int64_t nTimePostConnect = 0;

struct PerBlockConnectTrace {
    CBlockIndex* pindex = nullptr;
    std::shared_ptr<const CBlock> pblock;
    std::vector<CTransactionRef> vGameTx;
    std::shared_ptr<std::vector<CTransactionRef>> conflictedTxs;
    std::shared_ptr<std::vector<CTransactionRef>> txNameConflicts;
    PerBlockConnectTrace() : vGameTx(),
                             conflictedTxs(std::make_shared<std::vector<CTransactionRef>>()),
                             txNameConflicts(std::make_shared<std::vector<CTransactionRef>>()) {}
};

/**
 * Used to track blocks whose transactions were applied to the UTXO state as a
 * part of a single ActivateBestChainStep call.
 *
 * This class also tracks transactions that are removed from the mempool as
 * conflicts (per block) and can be used to pass all those transactions
 * through SyncTransaction.
 *
 * This class assumes (and asserts) that the conflicted transactions for a given
 * block are added via mempool callbacks prior to the BlockConnected() associated
 * with those transactions. If any transactions are marked conflicted, it is
 * assumed that an associated block will always be added.
 *
 * This class is single-use, once you call GetBlocksConnected() you have to throw
 * it away and make a new one.
 */
class ConnectTrace {
private:
    std::vector<PerBlockConnectTrace> blocksConnected;
    CTxMemPool &pool;

public:
    explicit ConnectTrace(CTxMemPool &_pool) : blocksConnected(1), pool(_pool) {
        pool.NotifyEntryRemoved.connect(boost::bind(&ConnectTrace::NotifyEntryRemoved, this, _1, _2));
    }

    ~ConnectTrace() {
        pool.NotifyEntryRemoved.disconnect(boost::bind(&ConnectTrace::NotifyEntryRemoved, this, _1, _2));
    }

    void BlockConnected(CBlockIndex* pindex, std::shared_ptr<const CBlock> pblock, const std::vector<CTransactionRef>& vGameTx) {
        assert(!blocksConnected.back().pindex);
        assert(pindex);
        assert(pblock);
        blocksConnected.back().pindex = pindex;
        blocksConnected.back().pblock = std::move(pblock);
        blocksConnected.back().vGameTx = vGameTx;
        blocksConnected.emplace_back();
    }

    std::vector<PerBlockConnectTrace>& GetBlocksConnected() {
        // We always keep one extra block at the end of our list because
        // blocks are added after all the conflicted transactions have
        // been filled in. Thus, the last entry should always be an empty
        // one waiting for the transactions from the next block. We pop
        // the last entry here to make sure the list we return is sane.
        assert(!blocksConnected.back().pindex);
        assert(blocksConnected.back().vGameTx.empty());
        assert(blocksConnected.back().conflictedTxs->empty());
        assert(blocksConnected.back().txNameConflicts->empty());
        blocksConnected.pop_back();
        return blocksConnected;
    }

    void NotifyEntryRemoved(CTransactionRef txRemoved, MemPoolRemovalReason reason) {
        assert(!blocksConnected.back().pindex);
        switch (reason) {
          case MemPoolRemovalReason::CONFLICT:
            blocksConnected.back().conflictedTxs->emplace_back(std::move(txRemoved));
            break;
          case MemPoolRemovalReason::NAME_CONFLICT:
            blocksConnected.back().txNameConflicts->emplace_back(std::move(txRemoved));
            break;
          default:
            break;
        }
    }
};

/**
 * Connect a new block to chainActive. pblock is either nullptr or a pointer to a CBlock
 * corresponding to pindexNew, to bypass loading it again from disk.
 *
 * The block is added to connectTrace if connection succeeds.
 */
bool static ConnectTip(CValidationState& state, const CChainParams& chainparams, CBlockIndex* pindexNew, const std::shared_ptr<const CBlock>& pblock, ConnectTrace& connectTrace, DisconnectedBlockTransactions &disconnectpool)
{
    assert(pindexNew->pprev == chainActive.Tip());
    CheckNameDB (true);
    // Read block from disk.
    int64_t nTime1 = GetTimeMicros();
    std::shared_ptr<const CBlock> pthisBlock;
    if (!pblock) {
        std::shared_ptr<CBlock> pblockNew = std::make_shared<CBlock>();
        if (!ReadBlockFromDisk(*pblockNew, pindexNew, chainparams.GetConsensus()))
            return AbortNode(state, "Failed to read block");
        pthisBlock = pblockNew;
    } else {
        pthisBlock = pblock;
    }
    const CBlock& blockConnecting = *pthisBlock;
    std::vector<CTransactionRef> vGameTx;
    // Apply the block atomically to the chain state.
    int64_t nTime2 = GetTimeMicros(); nTimeReadFromDisk += nTime2 - nTime1;
    int64_t nTime3;
    LogPrint(BCLog::BENCH, "  - Load block from disk: %.2fms [%.2fs]\n", (nTime2 - nTime1) * 0.001, nTimeReadFromDisk * 0.000001);
    {
        CCoinsViewCache view(pcoinsTip);
        bool rv = ConnectBlockWithGameTx(blockConnecting, state, pindexNew, view, vGameTx, chainparams);
        GetMainSignals().BlockChecked(blockConnecting, state);
        if (!rv) {
            if (state.IsInvalid())
                InvalidBlockFound(pindexNew, state);
            return error("ConnectTip(): ConnectBlock %s failed", pindexNew->GetBlockHash().ToString());
        }
        nTime3 = GetTimeMicros(); nTimeConnectTotal += nTime3 - nTime2;
        LogPrint(BCLog::BENCH, "  - Connect total: %.2fms [%.2fs]\n", (nTime3 - nTime2) * 0.001, nTimeConnectTotal * 0.000001);
        bool flushed = view.Flush();
        assert(flushed);
    }
    int64_t nTime4 = GetTimeMicros(); nTimeFlush += nTime4 - nTime3;
    LogPrint(BCLog::BENCH, "  - Flush: %.2fms [%.2fs]\n", (nTime4 - nTime3) * 0.001, nTimeFlush * 0.000001);
    // Write the chain state to disk, if necessary.
    if (!FlushStateToDisk(chainparams, state, FLUSH_STATE_IF_NEEDED))
        return false;
    int64_t nTime5 = GetTimeMicros(); nTimeChainState += nTime5 - nTime4;
    LogPrint(BCLog::BENCH, "  - Writing chainstate: %.2fms [%.2fs]\n", (nTime5 - nTime4) * 0.001, nTimeChainState * 0.000001);
    // Remove conflicting transactions from the mempool.;
    mempool.removeForBlock(blockConnecting.vtx, pindexNew->nHeight);
    mempool.removeForBlock(vGameTx, pindexNew->nHeight);
    disconnectpool.removeForBlock(blockConnecting.vtx);
    disconnectpool.removeForBlock(vGameTx);
    // Update chainActive & related variables.
    UpdateTip(pindexNew, chainparams);
    CheckNameDB (false);

    int64_t nTime6 = GetTimeMicros(); nTimePostConnect += nTime6 - nTime5; nTimeTotal += nTime6 - nTime1;
    LogPrint(BCLog::BENCH, "  - Connect postprocess: %.2fms [%.2fs]\n", (nTime6 - nTime5) * 0.001, nTimePostConnect * 0.000001);
    LogPrint(BCLog::BENCH, "- Connect block: %.2fms [%.2fs]\n", (nTime6 - nTime1) * 0.001, nTimeTotal * 0.000001);

    connectTrace.BlockConnected(pindexNew, std::move(pthisBlock), vGameTx);
    return true;
}

/**
 * Return the tip of the chain with the most work in it, that isn't
 * known to be invalid (it's however far from certain to be valid).
 */
static CBlockIndex* FindMostWorkChain() {
    do {
        CBlockIndex *pindexNew = nullptr;

        // Find the best candidate header.
        {
            std::set<CBlockIndex*, CBlockIndexWorkComparator>::reverse_iterator it = setBlockIndexCandidates.rbegin();
            if (it == setBlockIndexCandidates.rend())
                return nullptr;
            pindexNew = *it;
        }

        // Check whether all blocks on the path between the currently active chain and the candidate are valid.
        // Just going until the active chain is an optimization, as we know all blocks in it are valid already.
        CBlockIndex *pindexTest = pindexNew;
        bool fInvalidAncestor = false;
        while (pindexTest && !chainActive.Contains(pindexTest)) {
            assert(pindexTest->nChainTx || pindexTest->nHeight == 0);

            // Pruned nodes may have entries in setBlockIndexCandidates for
            // which block files have been deleted.  Remove those as candidates
            // for the most work chain if we come across them; we can't switch
            // to a chain unless we have all the non-active-chain parent blocks.
            bool fFailedChain = pindexTest->nStatus & BLOCK_FAILED_MASK;
            bool fMissingData = !(pindexTest->nStatus & BLOCK_HAVE_DATA);
            if (fFailedChain || fMissingData) {
                // Candidate chain is not usable (either invalid or missing data)
                if (fFailedChain && (pindexBestInvalid == nullptr || pindexNew->nChainWork > pindexBestInvalid->nChainWork))
                    pindexBestInvalid = pindexNew;
                CBlockIndex *pindexFailed = pindexNew;
                // Remove the entire chain from the set.
                while (pindexTest != pindexFailed) {
                    if (fFailedChain) {
                        pindexFailed->nStatus |= BLOCK_FAILED_CHILD;
                    } else if (fMissingData) {
                        // If we're missing data, then add back to mapBlocksUnlinked,
                        // so that if the block arrives in the future we can try adding
                        // to setBlockIndexCandidates again.
                        mapBlocksUnlinked.insert(std::make_pair(pindexFailed->pprev, pindexFailed));
                    }
                    setBlockIndexCandidates.erase(pindexFailed);
                    pindexFailed = pindexFailed->pprev;
                }
                setBlockIndexCandidates.erase(pindexTest);
                fInvalidAncestor = true;
                break;
            }
            pindexTest = pindexTest->pprev;
        }
        if (!fInvalidAncestor)
            return pindexNew;
    } while(true);
}

/** Delete all entries in setBlockIndexCandidates that are worse than the current tip. */
static void PruneBlockIndexCandidates() {
    // Note that we can't delete the current block itself, as we may need to return to it later in case a
    // reorganization to a better block fails.
    std::set<CBlockIndex*, CBlockIndexWorkComparator>::iterator it = setBlockIndexCandidates.begin();
    while (it != setBlockIndexCandidates.end() && setBlockIndexCandidates.value_comp()(*it, chainActive.Tip())) {
        setBlockIndexCandidates.erase(it++);
    }
    // Either the current tip or a successor of it we're working towards is left in setBlockIndexCandidates.
    assert(!setBlockIndexCandidates.empty());
}

/**
 * Try to make some progress towards making pindexMostWork the active block.
 * pblock is either nullptr or a pointer to a CBlock corresponding to pindexMostWork.
 */
static bool ActivateBestChainStep(CValidationState& state, const CChainParams& chainparams, CBlockIndex* pindexMostWork, const std::shared_ptr<const CBlock>& pblock, bool& fInvalidFound, ConnectTrace& connectTrace)
{
    AssertLockHeld(cs_main);
    const CBlockIndex *pindexOldTip = chainActive.Tip();
    const CBlockIndex *pindexFork = chainActive.FindFork(pindexMostWork);

    // Disconnect active blocks which are no longer in the best chain.
    bool fBlocksDisconnected = false;
    DisconnectedBlockTransactions disconnectpool;
    while (chainActive.Tip() && chainActive.Tip() != pindexFork) {
        if (!DisconnectTip(state, chainparams, &disconnectpool)) {
            // This is likely a fatal error, but keep the mempool consistent,
            // just in case. Only remove from the mempool in this case.
            UpdateMempoolForReorg(disconnectpool, false);
            return false;
        }
        fBlocksDisconnected = true;
    }

    // Build list of new blocks to connect.
    std::vector<CBlockIndex*> vpindexToConnect;
    bool fContinue = true;
    int nHeight = pindexFork ? pindexFork->nHeight : -1;
    while (fContinue && nHeight != pindexMostWork->nHeight) {
        // Don't iterate the entire list of potential improvements toward the best tip, as we likely only need
        // a few blocks along the way.
        int nTargetHeight = std::min(nHeight + 32, pindexMostWork->nHeight);
        vpindexToConnect.clear();
        vpindexToConnect.reserve(nTargetHeight - nHeight);
        CBlockIndex *pindexIter = pindexMostWork->GetAncestor(nTargetHeight);
        while (pindexIter && pindexIter->nHeight != nHeight) {
            vpindexToConnect.push_back(pindexIter);
            pindexIter = pindexIter->pprev;
        }
        nHeight = nTargetHeight;

        // Connect new blocks.
        for (CBlockIndex *pindexConnect : reverse_iterate(vpindexToConnect)) {
            if (!ConnectTip(state, chainparams, pindexConnect, pindexConnect == pindexMostWork ? pblock : std::shared_ptr<const CBlock>(), connectTrace, disconnectpool)) {
                if (state.IsInvalid()) {
                    // The block violates a consensus rule.
                    if (!state.CorruptionPossible())
                        InvalidChainFound(vpindexToConnect.back());
                    state = CValidationState();
                    fInvalidFound = true;
                    fContinue = false;
                    break;
                } else {
                    // A system error occurred (disk space, database error, ...).
                    // Make the mempool consistent with the current tip, just in case
                    // any observers try to use it before shutdown.
                    UpdateMempoolForReorg(disconnectpool, false);
                    return false;
                }
            } else {
                PruneBlockIndexCandidates();
                if (!pindexOldTip || chainActive.Tip()->nChainWork > pindexOldTip->nChainWork) {
                    // We're in a better position than we were. Return temporarily to release the lock.
                    fContinue = false;
                    break;
                }
            }
        }
    }

    if (fBlocksDisconnected) {
        // If any blocks were disconnected, disconnectpool may be non empty.  Add
        // any disconnected transactions back to the mempool.
        UpdateMempoolForReorg(disconnectpool, true);
    }
    mempool.check(pcoinsTip);

    // Callbacks/notifications for a new best chain.
    if (fInvalidFound)
        CheckForkWarningConditionsOnNewFork(vpindexToConnect.back());
    else
        CheckForkWarningConditions();

    return true;
}

static void NotifyHeaderTip() {
    bool fNotify = false;
    bool fInitialBlockDownload = false;
    static CBlockIndex* pindexHeaderOld = nullptr;
    CBlockIndex* pindexHeader = nullptr;
    {
        LOCK(cs_main);
        pindexHeader = pindexBestHeader;

        if (pindexHeader != pindexHeaderOld) {
            fNotify = true;
            fInitialBlockDownload = IsInitialBlockDownload();
            pindexHeaderOld = pindexHeader;
        }
    }
    // Send block tip changed notifications without cs_main
    if (fNotify) {
        uiInterface.NotifyHeaderTip(fInitialBlockDownload, pindexHeader);
    }
}

/**
 * Make the best chain active, in multiple steps. The result is either failure
 * or an activated best chain. pblock is either nullptr or a pointer to a block
 * that is already loaded (to avoid loading it again from disk).
 */
bool ActivateBestChain(CValidationState &state, const CChainParams& chainparams, std::shared_ptr<const CBlock> pblock) {
    // Note that while we're often called here from ProcessNewBlock, this is
    // far from a guarantee. Things in the P2P/RPC will often end up calling
    // us in the middle of ProcessNewBlock - do not assume pblock is set
    // sanely for performance or correctness!

    CBlockIndex *pindexMostWork = nullptr;
    CBlockIndex *pindexNewTip = nullptr;
    int nStopAtHeight = gArgs.GetArg("-stopatheight", DEFAULT_STOPATHEIGHT);
    do {
        boost::this_thread::interruption_point();
        if (ShutdownRequested())
            break;

        const CBlockIndex *pindexFork;
        bool fInitialDownload;
        {
            LOCK(cs_main);
            ConnectTrace connectTrace(mempool); // Destructed before cs_main is unlocked

            CBlockIndex *pindexOldTip = chainActive.Tip();
            if (pindexMostWork == nullptr) {
                pindexMostWork = FindMostWorkChain();
            }

            // Whether we have anything to do at all.
            if (pindexMostWork == nullptr || pindexMostWork == chainActive.Tip())
                return true;

            bool fInvalidFound = false;
            std::shared_ptr<const CBlock> nullBlockPtr;
            if (!ActivateBestChainStep(state, chainparams, pindexMostWork, pblock && pblock->GetHash() == pindexMostWork->GetBlockHash() ? pblock : nullBlockPtr, fInvalidFound, connectTrace))
                return false;

            if (fInvalidFound) {
                // Wipe cache, we may need another branch now.
                pindexMostWork = nullptr;
            }
            pindexNewTip = chainActive.Tip();
            pindexFork = chainActive.FindFork(pindexOldTip);
            fInitialDownload = IsInitialBlockDownload();

            for (const PerBlockConnectTrace& trace : connectTrace.GetBlocksConnected()) {
                assert(trace.pblock && trace.pindex);
                GetMainSignals().BlockConnected(trace.pblock, trace.pindex, trace.vGameTx, *trace.conflictedTxs, *trace.txNameConflicts);
            }
        }
        // When we reach this point, we switched to a new tip (stored in pindexNewTip).

        // Notifications/callbacks that can run without cs_main

        // Notify external listeners about the new tip.
        GetMainSignals().UpdatedBlockTip(pindexNewTip, pindexFork, fInitialDownload);

        // Always notify the UI if a new block tip was connected
        if (pindexFork != pindexNewTip) {
            uiInterface.NotifyBlockTip(fInitialDownload, pindexNewTip);
        }

        if (nStopAtHeight && pindexNewTip && pindexNewTip->nHeight >= nStopAtHeight) StartShutdown();
    } while (pindexNewTip != pindexMostWork);
    CheckBlockIndex(chainparams.GetConsensus());

    // Write changes periodically to disk, after relay.
    if (!FlushStateToDisk(chainparams, state, FLUSH_STATE_PERIODIC)) {
        return false;
    }

    return true;
}


bool PreciousBlock(CValidationState& state, const CChainParams& params, CBlockIndex *pindex)
{
    {
        LOCK(cs_main);
        if (pindex->nChainWork < chainActive.Tip()->nChainWork) {
            // Nothing to do, this block is not at the tip.
            return true;
        }
        if (chainActive.Tip()->nChainWork > nLastPreciousChainwork) {
            // The chain has been extended since the last call, reset the counter.
            nBlockReverseSequenceId = -1;
        }
        nLastPreciousChainwork = chainActive.Tip()->nChainWork;
        setBlockIndexCandidates.erase(pindex);
        pindex->nSequenceId = nBlockReverseSequenceId;
        if (nBlockReverseSequenceId > std::numeric_limits<int32_t>::min()) {
            // We can't keep reducing the counter if somebody really wants to
            // call preciousblock 2**31-1 times on the same set of tips...
            nBlockReverseSequenceId--;
        }
        if (pindex->IsValid(BLOCK_VALID_TRANSACTIONS) && pindex->nChainTx) {
            setBlockIndexCandidates.insert(pindex);
            PruneBlockIndexCandidates();
        }
    }

    return ActivateBestChain(state, params);
}

bool InvalidateBlock(CValidationState& state, const CChainParams& chainparams, CBlockIndex *pindex)
{
    AssertLockHeld(cs_main);

    // Mark the block itself as invalid.
    pindex->nStatus |= BLOCK_FAILED_VALID;
    setDirtyBlockIndex.insert(pindex);
    setBlockIndexCandidates.erase(pindex);

    DisconnectedBlockTransactions disconnectpool;
    while (chainActive.Contains(pindex)) {
        CBlockIndex *pindexWalk = chainActive.Tip();
        pindexWalk->nStatus |= BLOCK_FAILED_CHILD;
        setDirtyBlockIndex.insert(pindexWalk);
        setBlockIndexCandidates.erase(pindexWalk);
        // ActivateBestChain considers blocks already in chainActive
        // unconditionally valid already, so force disconnect away from it.
        if (!DisconnectTip(state, chainparams, &disconnectpool)) {
            // It's probably hopeless to try to make the mempool consistent
            // here if DisconnectTip failed, but we can try.
            UpdateMempoolForReorg(disconnectpool, false);
            return false;
        }
    }

    // DisconnectTip will add transactions to disconnectpool; try to add these
    // back to the mempool.
    UpdateMempoolForReorg(disconnectpool, true);

    // The resulting new best tip may not be in setBlockIndexCandidates anymore, so
    // add it again.
    BlockMap::iterator it = mapBlockIndex.begin();
    while (it != mapBlockIndex.end()) {
        if (it->second->IsValid(BLOCK_VALID_TRANSACTIONS) && it->second->nChainTx && !setBlockIndexCandidates.value_comp()(it->second, chainActive.Tip())) {
            setBlockIndexCandidates.insert(it->second);
        }
        it++;
    }

    InvalidChainFound(pindex);
    uiInterface.NotifyBlockTip(IsInitialBlockDownload(), pindex->pprev);
    return true;
}

bool ResetBlockFailureFlags(CBlockIndex *pindex) {
    AssertLockHeld(cs_main);

    int nHeight = pindex->nHeight;

    // Remove the invalidity flag from this block and all its descendants.
    BlockMap::iterator it = mapBlockIndex.begin();
    while (it != mapBlockIndex.end()) {
        if (!it->second->IsValid() && it->second->GetAncestor(nHeight) == pindex) {
            it->second->nStatus &= ~BLOCK_FAILED_MASK;
            setDirtyBlockIndex.insert(it->second);
            if (it->second->IsValid(BLOCK_VALID_TRANSACTIONS) && it->second->nChainTx && setBlockIndexCandidates.value_comp()(chainActive.Tip(), it->second)) {
                setBlockIndexCandidates.insert(it->second);
            }
            if (it->second == pindexBestInvalid) {
                // Reset invalid block marker if it was pointing to one of those.
                pindexBestInvalid = nullptr;
            }
        }
        it++;
    }

    // Remove the invalidity flag from all ancestors too.
    while (pindex != nullptr) {
        if (pindex->nStatus & BLOCK_FAILED_MASK) {
            pindex->nStatus &= ~BLOCK_FAILED_MASK;
            setDirtyBlockIndex.insert(pindex);
        }
        pindex = pindex->pprev;
    }
    return true;
}

static CBlockIndex* AddToBlockIndex(const CBlockHeader& block)
{
    // Check for duplicate
    uint256 hash = block.GetHash();
    BlockMap::iterator it = mapBlockIndex.find(hash);
    if (it != mapBlockIndex.end())
        return it->second;

    // Construct new block index object
    CBlockIndex* pindexNew = new CBlockIndex(block);
    assert(pindexNew);
    // We assign the sequence id to blocks only when the full data is available,
    // to avoid miners withholding blocks but broadcasting headers, to get a
    // competitive advantage.
    pindexNew->nSequenceId = 0;
    BlockMap::iterator mi = mapBlockIndex.insert(std::make_pair(hash, pindexNew)).first;
    pindexNew->phashBlock = &((*mi).first);
    BlockMap::iterator miPrev = mapBlockIndex.find(block.hashPrevBlock);
    if (miPrev != mapBlockIndex.end())
    {
        pindexNew->pprev = (*miPrev).second;
        pindexNew->nHeight = pindexNew->pprev->nHeight + 1;
        pindexNew->BuildSkip();
    }
    pindexNew->nTimeMax = (pindexNew->pprev ? std::max(pindexNew->pprev->nTimeMax, pindexNew->nTime) : pindexNew->nTime);
    pindexNew->nChainWork = (pindexNew->pprev ? pindexNew->pprev->nChainWork : 0) + GetBlockProof(*pindexNew);
    pindexNew->RaiseValidity(BLOCK_VALID_TREE);
    if (pindexBestHeader == nullptr || pindexBestHeader->nChainWork < pindexNew->nChainWork)
        pindexBestHeader = pindexNew;

    setDirtyBlockIndex.insert(pindexNew);

    return pindexNew;
}

/** Mark a block as having its data received and checked (up to BLOCK_VALID_TRANSACTIONS). */
static bool ReceivedBlockTransactions(const CBlock &block, CValidationState& state, CBlockIndex *pindexNew, const CDiskBlockPos& pos, const Consensus::Params& consensusParams)
{
    pindexNew->nTx = block.vtx.size();
    pindexNew->nChainTx = 0;
    pindexNew->nFile = pos.nFile;
    pindexNew->nDataPos = pos.nPos;
    pindexNew->nUndoPos = 0;
    pindexNew->nStatus |= BLOCK_HAVE_DATA;
    if (IsWitnessEnabled(pindexNew->pprev, consensusParams)) {
        pindexNew->nStatus |= BLOCK_OPT_WITNESS;
    }
    pindexNew->RaiseValidity(BLOCK_VALID_TRANSACTIONS);
    setDirtyBlockIndex.insert(pindexNew);

    if (pindexNew->pprev == nullptr || pindexNew->pprev->nChainTx) {
        // If pindexNew is the genesis block or all parents are BLOCK_VALID_TRANSACTIONS.
        std::deque<CBlockIndex*> queue;
        queue.push_back(pindexNew);

        // Recursively process any descendant blocks that now may be eligible to be connected.
        while (!queue.empty()) {
            CBlockIndex *pindex = queue.front();
            queue.pop_front();
            pindex->nChainTx = (pindex->pprev ? pindex->pprev->nChainTx : 0) + pindex->nTx;
            {
                LOCK(cs_nBlockSequenceId);
                pindex->nSequenceId = nBlockSequenceId++;
            }
            if (chainActive.Tip() == nullptr || !setBlockIndexCandidates.value_comp()(pindex, chainActive.Tip())) {
                setBlockIndexCandidates.insert(pindex);
            }
            std::pair<std::multimap<CBlockIndex*, CBlockIndex*>::iterator, std::multimap<CBlockIndex*, CBlockIndex*>::iterator> range = mapBlocksUnlinked.equal_range(pindex);
            while (range.first != range.second) {
                std::multimap<CBlockIndex*, CBlockIndex*>::iterator it = range.first;
                queue.push_back(it->second);
                range.first++;
                mapBlocksUnlinked.erase(it);
            }
        }
    } else {
        if (pindexNew->pprev && pindexNew->pprev->IsValid(BLOCK_VALID_TREE)) {
            mapBlocksUnlinked.insert(std::make_pair(pindexNew->pprev, pindexNew));
        }
    }

    return true;
}

static bool FindBlockPos(CValidationState &state, CDiskBlockPos &pos, unsigned int nAddSize, unsigned int nHeight, uint64_t nTime, bool fKnown = false)
{
    LOCK(cs_LastBlockFile);

    unsigned int nFile = fKnown ? pos.nFile : nLastBlockFile;
    if (vinfoBlockFile.size() <= nFile) {
        vinfoBlockFile.resize(nFile + 1);
    }

    if (!fKnown) {
        while (vinfoBlockFile[nFile].nSize + nAddSize >= MAX_BLOCKFILE_SIZE) {
            nFile++;
            if (vinfoBlockFile.size() <= nFile) {
                vinfoBlockFile.resize(nFile + 1);
            }
        }
        pos.nFile = nFile;
        pos.nPos = vinfoBlockFile[nFile].nSize;
    }

    if ((int)nFile != nLastBlockFile) {
        if (!fKnown) {
            LogPrintf("Leaving block file %i: %s\n", nLastBlockFile, vinfoBlockFile[nLastBlockFile].ToString());
        }
        FlushBlockFile(!fKnown);
        nLastBlockFile = nFile;
    }

    vinfoBlockFile[nFile].AddBlock(nHeight, nTime);
    if (fKnown)
        vinfoBlockFile[nFile].nSize = std::max(pos.nPos + nAddSize, vinfoBlockFile[nFile].nSize);
    else
        vinfoBlockFile[nFile].nSize += nAddSize;

    if (!fKnown) {
        unsigned int nOldChunks = (pos.nPos + BLOCKFILE_CHUNK_SIZE - 1) / BLOCKFILE_CHUNK_SIZE;
        unsigned int nNewChunks = (vinfoBlockFile[nFile].nSize + BLOCKFILE_CHUNK_SIZE - 1) / BLOCKFILE_CHUNK_SIZE;
        if (nNewChunks > nOldChunks) {
            if (fPruneMode)
                fCheckForPruning = true;
            if (CheckDiskSpace(nNewChunks * BLOCKFILE_CHUNK_SIZE - pos.nPos)) {
                FILE *file = OpenBlockFile(pos);
                if (file) {
                    LogPrintf("Pre-allocating up to position 0x%x in blk%05u.dat\n", nNewChunks * BLOCKFILE_CHUNK_SIZE, pos.nFile);
                    AllocateFileRange(file, pos.nPos, nNewChunks * BLOCKFILE_CHUNK_SIZE - pos.nPos);
                    fclose(file);
                }
            }
            else
                return state.Error("out of disk space");
        }
    }

    setDirtyFileInfo.insert(nFile);
    return true;
}

static bool FindUndoPos(CValidationState &state, int nFile, CDiskBlockPos &pos, unsigned int nAddSize)
{
    pos.nFile = nFile;

    LOCK(cs_LastBlockFile);

    unsigned int nNewSize;
    pos.nPos = vinfoBlockFile[nFile].nUndoSize;
    nNewSize = vinfoBlockFile[nFile].nUndoSize += nAddSize;
    setDirtyFileInfo.insert(nFile);

    unsigned int nOldChunks = (pos.nPos + UNDOFILE_CHUNK_SIZE - 1) / UNDOFILE_CHUNK_SIZE;
    unsigned int nNewChunks = (nNewSize + UNDOFILE_CHUNK_SIZE - 1) / UNDOFILE_CHUNK_SIZE;
    if (nNewChunks > nOldChunks) {
        if (fPruneMode)
            fCheckForPruning = true;
        if (CheckDiskSpace(nNewChunks * UNDOFILE_CHUNK_SIZE - pos.nPos)) {
            FILE *file = OpenUndoFile(pos);
            if (file) {
                LogPrintf("Pre-allocating up to position 0x%x in rev%05u.dat\n", nNewChunks * UNDOFILE_CHUNK_SIZE, pos.nFile);
                AllocateFileRange(file, pos.nPos, nNewChunks * UNDOFILE_CHUNK_SIZE - pos.nPos);
                fclose(file);
            }
        }
        else
            return state.Error("out of disk space");
    }

    return true;
}

static bool CheckBlockHeader(const CBlockHeader& block, CValidationState& state, const Consensus::Params& consensusParams, bool fCheckPOW = true)
{
    // Check proof of work matches claimed amount
    if (fCheckPOW && !CheckProofOfWork(block, consensusParams))
        return state.DoS(50, false, REJECT_INVALID, "high-hash", false, "proof of work failed");

    return true;
}

bool CheckBlock(const CBlock& block, CValidationState& state, const Consensus::Params& consensusParams, bool fCheckPOW, bool fCheckMerkleRoot)
{
    // These are checks that are independent of context.

    if (block.fChecked)
        return true;

    // Check that the header is valid (particularly PoW).  This is mostly
    // redundant with the call in AcceptBlockHeader.
    if (!CheckBlockHeader(block, state, consensusParams, fCheckPOW))
        return false;

    // Check the merkle root.
    if (fCheckMerkleRoot) {
        bool mutated;
        uint256 hashMerkleRoot2 = BlockMerkleRoot(block, &mutated);
        if (block.hashMerkleRoot != hashMerkleRoot2)
            return state.DoS(100, false, REJECT_INVALID, "bad-txnmrklroot", true, "hashMerkleRoot mismatch");

        // Check for merkle tree malleability (CVE-2012-2459): repeating sequences
        // of transactions in a block without affecting the merkle root of a block,
        // while still invalidating it.
        if (mutated)
            return state.DoS(100, false, REJECT_INVALID, "bad-txns-duplicate", true, "duplicate transaction");
    }

    // All potential-corruption validation must be done before we do any
    // transaction validation, as otherwise we may mark the header as invalid
    // because we receive the wrong transactions for it.
    // Note that witness malleability is checked in ContextualCheckBlock, so no
    // checks that use witness data may be performed here.

    // Size limits
    if (block.vtx.empty() || block.vtx.size() * WITNESS_SCALE_FACTOR > MAX_BLOCK_WEIGHT || ::GetSerializeSize(block, SER_NETWORK, PROTOCOL_VERSION | SERIALIZE_TRANSACTION_NO_WITNESS) * WITNESS_SCALE_FACTOR > MAX_BLOCK_WEIGHT)
        return state.DoS(100, false, REJECT_INVALID, "bad-blk-length", false, "size limits failed");

    // First transaction must be coinbase, the rest must not be
    if (block.vtx.empty() || !block.vtx[0]->IsCoinBase())
        return state.DoS(100, false, REJECT_INVALID, "bad-cb-missing", false, "first tx is not coinbase");
    for (unsigned int i = 1; i < block.vtx.size(); i++)
        if (block.vtx[i]->IsCoinBase())
            return state.DoS(100, false, REJECT_INVALID, "bad-cb-multiple", false, "more than one coinbase");

    // No tx in the block can be a game tx
    for (unsigned int i = 0; i < block.vtx.size(); ++i)
        if (block.vtx[i]->IsGameTx())
            return state.DoS(100, error("%s: game tx in block", __func__),
                             REJECT_INVALID, "bad-gametx");

    // Check transactions
    for (const auto& tx : block.vtx)
        if (!CheckTransaction(*tx, state, false))
            return state.Invalid(false, state.GetRejectCode(), state.GetRejectReason(),
                                 strprintf("Transaction check failed (tx hash %s) %s", tx->GetHash().ToString(), state.GetDebugMessage()));

    unsigned int nSigOps = 0;
    for (const auto& tx : block.vtx)
    {
        nSigOps += GetLegacySigOpCount(*tx);
    }
    if (nSigOps * WITNESS_SCALE_FACTOR > MAX_BLOCK_SIGOPS_COST)
        return state.DoS(100, false, REJECT_INVALID, "bad-blk-sigops", false, "out-of-bounds SigOpCount");

    if (fCheckPOW && fCheckMerkleRoot)
        block.fChecked = true;

    return true;
}

bool IsWitnessEnabled(const CBlockIndex* pindexPrev, const Consensus::Params& params)
{
    LOCK(cs_main);
    return (VersionBitsState(pindexPrev, params, Consensus::DEPLOYMENT_SEGWIT, versionbitscache) == THRESHOLD_ACTIVE);
}

// Compute at which vout of the block's coinbase transaction the witness
// commitment occurs, or -1 if not found.
static int GetWitnessCommitmentIndex(const CBlock& block)
{
    int commitpos = -1;
    if (!block.vtx.empty()) {
        for (size_t o = 0; o < block.vtx[0]->vout.size(); o++) {
            if (block.vtx[0]->vout[o].scriptPubKey.size() >= 38 && block.vtx[0]->vout[o].scriptPubKey[0] == OP_RETURN && block.vtx[0]->vout[o].scriptPubKey[1] == 0x24 && block.vtx[0]->vout[o].scriptPubKey[2] == 0xaa && block.vtx[0]->vout[o].scriptPubKey[3] == 0x21 && block.vtx[0]->vout[o].scriptPubKey[4] == 0xa9 && block.vtx[0]->vout[o].scriptPubKey[5] == 0xed) {
                commitpos = o;
            }
        }
    }
    return commitpos;
}

void UpdateUncommittedBlockStructures(CBlock& block, const CBlockIndex* pindexPrev, const Consensus::Params& consensusParams)
{
    int commitpos = GetWitnessCommitmentIndex(block);
    static const std::vector<unsigned char> nonce(32, 0x00);
    if (commitpos != -1 && IsWitnessEnabled(pindexPrev, consensusParams) && !block.vtx[0]->HasWitness()) {
        CMutableTransaction tx(*block.vtx[0]);
        tx.vin[0].scriptWitness.stack.resize(1);
        tx.vin[0].scriptWitness.stack[0] = nonce;
        block.vtx[0] = MakeTransactionRef(std::move(tx));
    }
}

std::vector<unsigned char> GenerateCoinbaseCommitment(CBlock& block, const CBlockIndex* pindexPrev, const Consensus::Params& consensusParams)
{
    std::vector<unsigned char> commitment;
    int commitpos = GetWitnessCommitmentIndex(block);
    std::vector<unsigned char> ret(32, 0x00);
    if (consensusParams.vDeployments[Consensus::DEPLOYMENT_SEGWIT].nTimeout != 0) {
        if (commitpos == -1) {
            uint256 witnessroot = BlockWitnessMerkleRoot(block, nullptr);
            CHash256().Write(witnessroot.begin(), 32).Write(ret.data(), 32).Finalize(witnessroot.begin());
            CTxOut out;
            out.nValue = 0;
            out.scriptPubKey.resize(38);
            out.scriptPubKey[0] = OP_RETURN;
            out.scriptPubKey[1] = 0x24;
            out.scriptPubKey[2] = 0xaa;
            out.scriptPubKey[3] = 0x21;
            out.scriptPubKey[4] = 0xa9;
            out.scriptPubKey[5] = 0xed;
            memcpy(&out.scriptPubKey[6], witnessroot.begin(), 32);
            commitment = std::vector<unsigned char>(out.scriptPubKey.begin(), out.scriptPubKey.end());
            CMutableTransaction tx(*block.vtx[0]);
            tx.vout.push_back(out);
            block.vtx[0] = MakeTransactionRef(std::move(tx));
        }
    }
    UpdateUncommittedBlockStructures(block, pindexPrev, consensusParams);
    return commitment;
}

/** Context-dependent validity checks.
 *  By "context", we mean only the previous block headers, but not the UTXO
 *  set; UTXO-related validity checks are done in ConnectBlock(). */
static bool ContextualCheckBlockHeader(const CBlockHeader& block, CValidationState& state, const CChainParams& params, const CBlockIndex* pindexPrev, int64_t nAdjustedTime)
{
    assert(pindexPrev != nullptr);
    const int nHeight = pindexPrev->nHeight + 1;

    // Disallow legacy blocks after merge-mining start.
    const Consensus::Params& consensusParams = params.GetConsensus();
    if (!consensusParams.AllowLegacyBlocks(nHeight) && block.IsLegacy())
        return state.DoS(100, error("%s : legacy block after auxpow start",
                                    __func__),
                         REJECT_INVALID, "late-legacy-block");

    // Check proof of work
    if (block.nBits != GetNextWorkRequired(pindexPrev, &block, consensusParams))
        return state.DoS(100, false, REJECT_INVALID, "bad-diffbits", false, "incorrect proof of work");

    // Check against checkpoints
    if (fCheckpointsEnabled) {
        // Don't accept any forks from the main chain prior to last checkpoint.
        // GetLastCheckpoint finds the last checkpoint in MapCheckpoints that's in our
        // MapBlockIndex.
        CBlockIndex* pcheckpoint = Checkpoints::GetLastCheckpoint(params.Checkpoints());
        if (pcheckpoint && nHeight < pcheckpoint->nHeight)
            return state.DoS(100, error("%s: forked chain older than last checkpoint (height %d)", __func__, nHeight), REJECT_CHECKPOINT, "bad-fork-prior-to-checkpoint");
    }

    // Check timestamp against prev
    if (block.GetBlockTime() <= pindexPrev->GetMedianTimePast())
        return state.Invalid(false, REJECT_INVALID, "time-too-old", "block's timestamp is too early");

    // Check timestamp
    if (block.GetBlockTime() > nAdjustedTime + MAX_FUTURE_BLOCK_TIME)
        return state.Invalid(false, REJECT_INVALID, "time-too-new", "block timestamp too far in the future");

    // Reject outdated version blocks when 95% (75% on testnet) of the network has upgraded:
    // check for version 2, 3 and 4 upgrades
    if((block.GetBaseVersion() < 2 && nHeight >= consensusParams.BIP34Height) ||
       (block.GetBaseVersion() < 3 && nHeight >= consensusParams.BIP66Height) ||
       (block.GetBaseVersion() < 4 && nHeight >= consensusParams.BIP65Height))
            return state.Invalid(false, REJECT_OBSOLETE, strprintf("bad-version(0x%08x)", block.nVersion),
                                 strprintf("rejected nVersion=0x%08x block", block.nVersion));

    return true;
}

static bool ContextualCheckBlock(const CBlock& block, CValidationState& state, const Consensus::Params& consensusParams, const CBlockIndex* pindexPrev)
{
    const int nHeight = pindexPrev == nullptr ? 0 : pindexPrev->nHeight + 1;

    // Start enforcing BIP113 (Median Time Past) using versionbits logic.
    int nLockTimeFlags = 0;
    if (VersionBitsState(pindexPrev, consensusParams, Consensus::DEPLOYMENT_CSV, versionbitscache) == THRESHOLD_ACTIVE) {
        nLockTimeFlags |= LOCKTIME_MEDIAN_TIME_PAST;
    }

    int64_t nLockTimeCutoff = (nLockTimeFlags & LOCKTIME_MEDIAN_TIME_PAST)
                              ? pindexPrev->GetMedianTimePast()
                              : block.GetBlockTime();

    // Check that all transactions are finalized
    for (const auto& tx : block.vtx) {
        if (!IsFinalTx(*tx, nHeight, nLockTimeCutoff)) {
            return state.DoS(10, false, REJECT_INVALID, "bad-txns-nonfinal", false, "non-final transaction");
        }
    }

    // Enforce rule that the coinbase starts with serialized block height
    if (nHeight >= consensusParams.BIP34Height)
    {
        CScript expect = CScript() << nHeight;
        if (block.vtx[0]->vin[0].scriptSig.size() < expect.size() ||
            !std::equal(expect.begin(), expect.end(), block.vtx[0]->vin[0].scriptSig.begin())) {
            return state.DoS(100, false, REJECT_INVALID, "bad-cb-height", false, "block height mismatch in coinbase");
        }
    }

    // Validation for witness commitments.
    // * We compute the witness hash (which is the hash including witnesses) of all the block's transactions, except the
    //   coinbase (where 0x0000....0000 is used instead).
    // * The coinbase scriptWitness is a stack of a single 32-byte vector, containing a witness nonce (unconstrained).
    // * We build a merkle tree with all those witness hashes as leaves (similar to the hashMerkleRoot in the block header).
    // * There must be at least one output whose scriptPubKey is a single 36-byte push, the first 4 bytes of which are
    //   {0xaa, 0x21, 0xa9, 0xed}, and the following 32 bytes are SHA256^2(witness root, witness nonce). In case there are
    //   multiple, the last one is used.
    bool fHaveWitness = false;
    if (VersionBitsState(pindexPrev, consensusParams, Consensus::DEPLOYMENT_SEGWIT, versionbitscache) == THRESHOLD_ACTIVE) {
        int commitpos = GetWitnessCommitmentIndex(block);
        if (commitpos != -1) {
            bool malleated = false;
            uint256 hashWitness = BlockWitnessMerkleRoot(block, &malleated);
            // The malleation check is ignored; as the transaction tree itself
            // already does not permit it, it is impossible to trigger in the
            // witness tree.
            if (block.vtx[0]->vin[0].scriptWitness.stack.size() != 1 || block.vtx[0]->vin[0].scriptWitness.stack[0].size() != 32) {
                return state.DoS(100, false, REJECT_INVALID, "bad-witness-nonce-size", true, strprintf("%s : invalid witness nonce size", __func__));
            }
            CHash256().Write(hashWitness.begin(), 32).Write(&block.vtx[0]->vin[0].scriptWitness.stack[0][0], 32).Finalize(hashWitness.begin());
            if (memcmp(hashWitness.begin(), &block.vtx[0]->vout[commitpos].scriptPubKey[6], 32)) {
                return state.DoS(100, false, REJECT_INVALID, "bad-witness-merkle-match", true, strprintf("%s : witness merkle commitment mismatch", __func__));
            }
            fHaveWitness = true;
        }
    }

    // No witness data is allowed in blocks that don't commit to witness data, as this would otherwise leave room for spam
    if (!fHaveWitness) {
      for (const auto& tx : block.vtx) {
            if (tx->HasWitness()) {
                return state.DoS(100, false, REJECT_INVALID, "unexpected-witness", true, strprintf("%s : unexpected witness data found", __func__));
            }
        }
    }

    // After the coinbase witness nonce and commitment are verified,
    // we can check if the block weight passes (before we've checked the
    // coinbase witness, it would be possible for the weight to be too
    // large by filling up the coinbase witness, which doesn't change
    // the block hash, so we couldn't mark the block as permanently
    // failed).
    if (GetBlockWeight(block) > MAX_BLOCK_WEIGHT) {
        return state.DoS(100, false, REJECT_INVALID, "bad-blk-weight", false, strprintf("%s : weight limit failed", __func__));
    }

    return true;
}

static bool AcceptBlockHeader(const CBlockHeader& block, CValidationState& state, const CChainParams& chainparams, CBlockIndex** ppindex)
{
    AssertLockHeld(cs_main);
    // Check for duplicate
    uint256 hash = block.GetHash();
    BlockMap::iterator miSelf = mapBlockIndex.find(hash);
    CBlockIndex *pindex = nullptr;
    if (hash != chainparams.GetConsensus().hashGenesisBlock) {

        if (miSelf != mapBlockIndex.end()) {
            // Block header is already known.
            pindex = miSelf->second;
            if (ppindex)
                *ppindex = pindex;
            if (pindex->nStatus & BLOCK_FAILED_MASK)
                return state.Invalid(error("%s: block %s is marked invalid", __func__, hash.ToString()), 0, "duplicate");
            return true;
        }

        if (!CheckBlockHeader(block, state, chainparams.GetConsensus()))
            return error("%s: Consensus::CheckBlockHeader: %s, %s", __func__, hash.ToString(), FormatStateMessage(state));

        // Get prev block index
        CBlockIndex* pindexPrev = nullptr;
        BlockMap::iterator mi = mapBlockIndex.find(block.hashPrevBlock);
        if (mi == mapBlockIndex.end())
            return state.DoS(10, error("%s: prev block not found", __func__), 0, "prev-blk-not-found");
        pindexPrev = (*mi).second;
        if (pindexPrev->nStatus & BLOCK_FAILED_MASK)
            return state.DoS(100, error("%s: prev block invalid", __func__), REJECT_INVALID, "bad-prevblk");
        if (!ContextualCheckBlockHeader(block, state, chainparams, pindexPrev, GetAdjustedTime()))
            return error("%s: Consensus::ContextualCheckBlockHeader: %s, %s", __func__, hash.ToString(), FormatStateMessage(state));
    }
    if (pindex == nullptr)
        pindex = AddToBlockIndex(block);

    if (ppindex)
        *ppindex = pindex;

    CheckBlockIndex(chainparams.GetConsensus());

    return true;
}

// Exposed wrapper for AcceptBlockHeader
bool ProcessNewBlockHeaders(const std::vector<CBlockHeader>& headers, CValidationState& state, const CChainParams& chainparams, const CBlockIndex** ppindex)
{
    {
        LOCK(cs_main);
        for (const CBlockHeader& header : headers) {
            CBlockIndex *pindex = nullptr; // Use a temp pindex instead of ppindex to avoid a const_cast
            if (!AcceptBlockHeader(header, state, chainparams, &pindex)) {
                return false;
            }
            if (ppindex) {
                *ppindex = pindex;
            }
        }
    }
    NotifyHeaderTip();
    return true;
}

/** Store block on disk. If dbp is non-nullptr, the file is known to already reside on disk */
static bool AcceptBlock(const std::shared_ptr<const CBlock>& pblock, CValidationState& state, const CChainParams& chainparams, CBlockIndex** ppindex, bool fRequested, const CDiskBlockPos* dbp, bool* fNewBlock)
{
    const CBlock& block = *pblock;

    if (fNewBlock) *fNewBlock = false;
    AssertLockHeld(cs_main);

    CBlockIndex *pindexDummy = nullptr;
    CBlockIndex *&pindex = ppindex ? *ppindex : pindexDummy;

    if (!AcceptBlockHeader(block, state, chainparams, &pindex))
        return false;

    // Try to process all requested blocks that we don't have, but only
    // process an unrequested block if it's new and has enough work to
    // advance our tip, and isn't too many blocks ahead.
    bool fAlreadyHave = pindex->nStatus & BLOCK_HAVE_DATA;
    bool fHasMoreWork = (chainActive.Tip() ? pindex->nChainWork > chainActive.Tip()->nChainWork : true);
    // Blocks that are too out-of-order needlessly limit the effectiveness of
    // pruning, because pruning will not delete block files that contain any
    // blocks which are too close in height to the tip.  Apply this test
    // regardless of whether pruning is enabled; it should generally be safe to
    // not process unrequested blocks.
    bool fTooFarAhead = (pindex->nHeight > int(chainActive.Height() + MIN_BLOCKS_TO_KEEP));

    // TODO: Decouple this function from the block download logic by removing fRequested
    // This requires some new chain data structure to efficiently look up if a
    // block is in a chain leading to a candidate for best tip, despite not
    // being such a candidate itself.

    // TODO: deal better with return value and error conditions for duplicate
    // and unrequested blocks.
    if (fAlreadyHave) return true;
    if (!fRequested) {  // If we didn't ask for it:
        if (pindex->nTx != 0) return true;  // This is a previously-processed block that was pruned
        if (!fHasMoreWork) return true;     // Don't process less-work chains
        if (fTooFarAhead) return true;      // Block height is too high
    }
    if (fNewBlock) *fNewBlock = true;

    if (!CheckBlock(block, state, chainparams.GetConsensus()) ||
        !ContextualCheckBlock(block, state, chainparams.GetConsensus(), pindex->pprev)) {
        if (state.IsInvalid() && !state.CorruptionPossible()) {
            pindex->nStatus |= BLOCK_FAILED_VALID;
            setDirtyBlockIndex.insert(pindex);
        }
        return error("%s: %s", __func__, FormatStateMessage(state));
    }

    // Header is valid/has work, merkle tree and segwit merkle tree are good...RELAY NOW
    // (but if it does not build on our best tip, let the SendMessages loop relay it)
    if (!IsInitialBlockDownload() && chainActive.Tip() == pindex->pprev)
        GetMainSignals().NewPoWValidBlock(pindex, pblock);

    int nHeight = pindex->nHeight;

    // Write block to history file
    try {
        unsigned int nBlockSize = ::GetSerializeSize(block, SER_DISK, CLIENT_VERSION);
        CDiskBlockPos blockPos;
        if (dbp != nullptr)
            blockPos = *dbp;
        if (!FindBlockPos(state, blockPos, nBlockSize+8, nHeight, block.GetBlockTime(), dbp != nullptr))
            return error("AcceptBlock(): FindBlockPos failed");
        if (dbp == nullptr)
            if (!WriteBlockToDisk(block, blockPos, chainparams.MessageStart()))
                AbortNode(state, "Failed to write block");
        if (!ReceivedBlockTransactions(block, state, pindex, blockPos, chainparams.GetConsensus()))
            return error("AcceptBlock(): ReceivedBlockTransactions failed");
    } catch (const std::runtime_error& e) {
        return AbortNode(state, std::string("System error: ") + e.what());
    }

    if (fCheckForPruning)
        FlushStateToDisk(chainparams, state, FLUSH_STATE_NONE); // we just allocated more disk space for block files

    return true;
}

bool ProcessNewBlock(const CChainParams& chainparams, const std::shared_ptr<const CBlock> pblock, bool fForceProcessing, bool *fNewBlock)
{
    {
        CBlockIndex *pindex = nullptr;
        if (fNewBlock) *fNewBlock = false;
        CValidationState state;
        // Ensure that CheckBlock() passes before calling AcceptBlock, as
        // belt-and-suspenders.
        bool ret = CheckBlock(*pblock, state, chainparams.GetConsensus());

        LOCK(cs_main);

        if (ret) {
            // Store to disk
            ret = AcceptBlock(pblock, state, chainparams, &pindex, fForceProcessing, nullptr, fNewBlock);
        }
        CheckBlockIndex(chainparams.GetConsensus());
        if (!ret) {
            GetMainSignals().BlockChecked(*pblock, state);
            return error("%s: AcceptBlock FAILED", __func__);
        }
    }

    NotifyHeaderTip();

    CValidationState state; // Only used to report errors, not invalidity - ignore it
    if (!ActivateBestChain(state, chainparams, pblock))
        return error("%s: ActivateBestChain failed", __func__);

    return true;
}

bool TestBlockValidity(CValidationState& state, const CChainParams& chainparams, const CBlock& block, CBlockIndex* pindexPrev, bool fCheckPOW, bool fCheckMerkleRoot)
{
    AssertLockHeld(cs_main);
    assert(pindexPrev && pindexPrev == chainActive.Tip());

    CCoinsViewCache viewNew(pcoinsTip);
    CBlockIndex indexDummy(block);
    indexDummy.pprev = pindexPrev;
    indexDummy.nHeight = pindexPrev->nHeight + 1;

    // NOTE: CheckBlockHeader is called by CheckBlock
    if (!ContextualCheckBlockHeader(block, state, chainparams, pindexPrev, GetAdjustedTime()))
        return error("%s: Consensus::ContextualCheckBlockHeader: %s", __func__, FormatStateMessage(state));
    if (!CheckBlock(block, state, chainparams.GetConsensus(), fCheckPOW, fCheckMerkleRoot))
        return error("%s: Consensus::CheckBlock: %s", __func__, FormatStateMessage(state));
    if (!ContextualCheckBlock(block, state, chainparams.GetConsensus(), pindexPrev))
        return error("%s: Consensus::ContextualCheckBlock: %s", __func__, FormatStateMessage(state));
    if (!ConnectBlock(block, state, &indexDummy, viewNew, chainparams, true))
        return false;
    assert(state.IsValid());

    return true;
}

/**
 * BLOCK PRUNING CODE
 */

/* Calculate the amount of disk space the block & undo files currently use */
static uint64_t CalculateCurrentUsage()
{
    uint64_t retval = 0;
    for (const CBlockFileInfo &file : vinfoBlockFile) {
        retval += file.nSize + file.nUndoSize;
    }
    return retval;
}

/* Prune a block file (modify associated database entries)*/
void PruneOneBlockFile(const int fileNumber)
{
    for (BlockMap::iterator it = mapBlockIndex.begin(); it != mapBlockIndex.end(); ++it) {
        CBlockIndex* pindex = it->second;
        if (pindex->nFile == fileNumber) {
            pindex->nStatus &= ~BLOCK_HAVE_DATA;
            pindex->nStatus &= ~BLOCK_HAVE_UNDO;
            pindex->nFile = 0;
            pindex->nDataPos = 0;
            pindex->nUndoPos = 0;
            setDirtyBlockIndex.insert(pindex);

            // Prune from mapBlocksUnlinked -- any block we prune would have
            // to be downloaded again in order to consider its chain, at which
            // point it would be considered as a candidate for
            // mapBlocksUnlinked or setBlockIndexCandidates.
            std::pair<std::multimap<CBlockIndex*, CBlockIndex*>::iterator, std::multimap<CBlockIndex*, CBlockIndex*>::iterator> range = mapBlocksUnlinked.equal_range(pindex->pprev);
            while (range.first != range.second) {
                std::multimap<CBlockIndex *, CBlockIndex *>::iterator _it = range.first;
                range.first++;
                if (_it->second == pindex) {
                    mapBlocksUnlinked.erase(_it);
                }
            }
        }
    }

    vinfoBlockFile[fileNumber].SetNull();
    setDirtyFileInfo.insert(fileNumber);
}


void UnlinkPrunedFiles(const std::set<int>& setFilesToPrune)
{
    for (std::set<int>::iterator it = setFilesToPrune.begin(); it != setFilesToPrune.end(); ++it) {
        CDiskBlockPos pos(*it, 0);
        fs::remove(GetBlockPosFilename(pos, "blk"));
        fs::remove(GetBlockPosFilename(pos, "rev"));
        LogPrintf("Prune: %s deleted blk/rev (%05u)\n", __func__, *it);
    }
}

/* Calculate the block/rev files to delete based on height specified by user with RPC command pruneblockchain */
static void FindFilesToPruneManual(std::set<int>& setFilesToPrune, int nManualPruneHeight)
{
    assert(fPruneMode && nManualPruneHeight > 0);

    LOCK2(cs_main, cs_LastBlockFile);
    if (chainActive.Tip() == nullptr)
        return;

    // last block to prune is the lesser of (user-specified height, MIN_BLOCKS_TO_KEEP from the tip)
    unsigned int nLastBlockWeCanPrune = std::min((unsigned)nManualPruneHeight, chainActive.Tip()->nHeight - MIN_BLOCKS_TO_KEEP);
    int count=0;
    for (int fileNumber = 0; fileNumber < nLastBlockFile; fileNumber++) {
        if (vinfoBlockFile[fileNumber].nSize == 0 || vinfoBlockFile[fileNumber].nHeightLast > nLastBlockWeCanPrune)
            continue;
        PruneOneBlockFile(fileNumber);
        setFilesToPrune.insert(fileNumber);
        count++;
    }
    LogPrintf("Prune (Manual): prune_height=%d removed %d blk/rev pairs\n", nLastBlockWeCanPrune, count);
}

/* This function is called from the RPC code for pruneblockchain */
void PruneBlockFilesManual(int nManualPruneHeight)
{
    CValidationState state;
    const CChainParams& chainparams = Params();
    FlushStateToDisk(chainparams, state, FLUSH_STATE_NONE, nManualPruneHeight);
}

/**
 * Prune block and undo files (blk???.dat and undo???.dat) so that the disk space used is less than a user-defined target.
 * The user sets the target (in MB) on the command line or in config file.  This will be run on startup and whenever new
 * space is allocated in a block or undo file, staying below the target. Changing back to unpruned requires a reindex
 * (which in this case means the blockchain must be re-downloaded.)
 *
 * Pruning functions are called from FlushStateToDisk when the global fCheckForPruning flag has been set.
 * Block and undo files are deleted in lock-step (when blk00003.dat is deleted, so is rev00003.dat.)
 * Pruning cannot take place until the longest chain is at least a certain length (100000 on mainnet, 1000 on testnet, 1000 on regtest).
 * Pruning will never delete a block within a defined distance (currently 288) from the active chain's tip.
 * The block index is updated by unsetting HAVE_DATA and HAVE_UNDO for any blocks that were stored in the deleted files.
 * A db flag records the fact that at least some block files have been pruned.
 *
 * @param[out]   setFilesToPrune   The set of file indices that can be unlinked will be returned
 */
static void FindFilesToPrune(std::set<int>& setFilesToPrune, uint64_t nPruneAfterHeight)
{
    LOCK2(cs_main, cs_LastBlockFile);
    if (chainActive.Tip() == nullptr || nPruneTarget == 0) {
        return;
    }
    if ((uint64_t)chainActive.Tip()->nHeight <= nPruneAfterHeight) {
        return;
    }

    unsigned int nLastBlockWeCanPrune = chainActive.Tip()->nHeight - MIN_BLOCKS_TO_KEEP;
    uint64_t nCurrentUsage = CalculateCurrentUsage();
    // We don't check to prune until after we've allocated new space for files
    // So we should leave a buffer under our target to account for another allocation
    // before the next pruning.
    uint64_t nBuffer = BLOCKFILE_CHUNK_SIZE + UNDOFILE_CHUNK_SIZE;
    uint64_t nBytesToPrune;
    int count=0;

    if (nCurrentUsage + nBuffer >= nPruneTarget) {
        for (int fileNumber = 0; fileNumber < nLastBlockFile; fileNumber++) {
            nBytesToPrune = vinfoBlockFile[fileNumber].nSize + vinfoBlockFile[fileNumber].nUndoSize;

            if (vinfoBlockFile[fileNumber].nSize == 0)
                continue;

            if (nCurrentUsage + nBuffer < nPruneTarget)  // are we below our target?
                break;

            // don't prune files that could have a block within MIN_BLOCKS_TO_KEEP of the main chain's tip but keep scanning
            if (vinfoBlockFile[fileNumber].nHeightLast > nLastBlockWeCanPrune)
                continue;

            PruneOneBlockFile(fileNumber);
            // Queue up the files for removal
            setFilesToPrune.insert(fileNumber);
            nCurrentUsage -= nBytesToPrune;
            count++;
        }
    }

    LogPrint(BCLog::PRUNE, "Prune: target=%dMiB actual=%dMiB diff=%dMiB max_prune_height=%d removed %d blk/rev pairs\n",
           nPruneTarget/1024/1024, nCurrentUsage/1024/1024,
           ((int64_t)nPruneTarget - (int64_t)nCurrentUsage)/1024/1024,
           nLastBlockWeCanPrune, count);
}

bool CheckDiskSpace(uint64_t nAdditionalBytes)
{
    uint64_t nFreeBytesAvailable = fs::space(GetDataDir()).available;

    // Check for nMinDiskSpace bytes (currently 50MB)
    if (nFreeBytesAvailable < nMinDiskSpace + nAdditionalBytes)
        return AbortNode("Disk space is low!", _("Error: Disk space is low!"));

    return true;
}

static FILE* OpenDiskFile(const CDiskBlockPos &pos, const char *prefix, bool fReadOnly)
{
    if (pos.IsNull())
        return nullptr;
    fs::path path = GetBlockPosFilename(pos, prefix);
    fs::create_directories(path.parent_path());
    FILE* file = fsbridge::fopen(path, "rb+");
    if (!file && !fReadOnly)
        file = fsbridge::fopen(path, "wb+");
    if (!file) {
        LogPrintf("Unable to open file %s\n", path.string());
        return nullptr;
    }
    if (pos.nPos) {
        if (fseek(file, pos.nPos, SEEK_SET)) {
            LogPrintf("Unable to seek to position %u of %s\n", pos.nPos, path.string());
            fclose(file);
            return nullptr;
        }
    }
    return file;
}

FILE* OpenBlockFile(const CDiskBlockPos &pos, bool fReadOnly) {
    return OpenDiskFile(pos, "blk", fReadOnly);
}

/** Open an undo file (rev?????.dat) */
static FILE* OpenUndoFile(const CDiskBlockPos &pos, bool fReadOnly) {
    return OpenDiskFile(pos, "rev", fReadOnly);
}

fs::path GetBlockPosFilename(const CDiskBlockPos &pos, const char *prefix)
{
    return GetDataDir() / "blocks" / strprintf("%s%05u.dat", prefix, pos.nFile);
}

CBlockIndex * InsertBlockIndex(uint256 hash)
{
    if (hash.IsNull())
        return nullptr;

    // Return existing
    BlockMap::iterator mi = mapBlockIndex.find(hash);
    if (mi != mapBlockIndex.end())
        return (*mi).second;

    // Create new
    CBlockIndex* pindexNew = new CBlockIndex();
    if (!pindexNew)
        throw std::runtime_error(std::string(__func__) + ": new CBlockIndex failed");
    mi = mapBlockIndex.insert(std::make_pair(hash, pindexNew)).first;
    pindexNew->phashBlock = &((*mi).first);

    return pindexNew;
}

bool static LoadBlockIndexDB(const CChainParams& chainparams)
{
    if (!pblocktree->LoadBlockIndexGuts(chainparams.GetConsensus(), InsertBlockIndex))
        return false;

    boost::this_thread::interruption_point();

    // Calculate nChainWork
    std::vector<std::pair<int, CBlockIndex*> > vSortedByHeight;
    vSortedByHeight.reserve(mapBlockIndex.size());
    for (const std::pair<uint256, CBlockIndex*>& item : mapBlockIndex)
    {
        CBlockIndex* pindex = item.second;
        vSortedByHeight.push_back(std::make_pair(pindex->nHeight, pindex));
    }
    sort(vSortedByHeight.begin(), vSortedByHeight.end());
    for (const std::pair<int, CBlockIndex*>& item : vSortedByHeight)
    {
        CBlockIndex* pindex = item.second;
        pindex->nChainWork = (pindex->pprev ? pindex->pprev->nChainWork : 0) + GetBlockProof(*pindex);
        pindex->nTimeMax = (pindex->pprev ? std::max(pindex->pprev->nTimeMax, pindex->nTime) : pindex->nTime);
        // We can link the chain of blocks for which we've received transactions at some point.
        // Pruned nodes may have deleted the block.
        if (pindex->nTx > 0) {
            if (pindex->pprev) {
                if (pindex->pprev->nChainTx) {
                    pindex->nChainTx = pindex->pprev->nChainTx + pindex->nTx;
                } else {
                    pindex->nChainTx = 0;
                    mapBlocksUnlinked.insert(std::make_pair(pindex->pprev, pindex));
                }
            } else {
                pindex->nChainTx = pindex->nTx;
            }
        }
        if (pindex->IsValid(BLOCK_VALID_TRANSACTIONS) && (pindex->nChainTx || pindex->pprev == nullptr))
            setBlockIndexCandidates.insert(pindex);
        if (pindex->nStatus & BLOCK_FAILED_MASK && (!pindexBestInvalid || pindex->nChainWork > pindexBestInvalid->nChainWork))
            pindexBestInvalid = pindex;
        if (pindex->pprev)
            pindex->BuildSkip();
        if (pindex->IsValid(BLOCK_VALID_TREE) && (pindexBestHeader == nullptr || CBlockIndexWorkComparator()(pindexBestHeader, pindex)))
            pindexBestHeader = pindex;
    }

    // Load block file info
    pblocktree->ReadLastBlockFile(nLastBlockFile);
    vinfoBlockFile.resize(nLastBlockFile + 1);
    LogPrintf("%s: last block file = %i\n", __func__, nLastBlockFile);
    for (int nFile = 0; nFile <= nLastBlockFile; nFile++) {
        pblocktree->ReadBlockFileInfo(nFile, vinfoBlockFile[nFile]);
    }
    LogPrintf("%s: last block file info: %s\n", __func__, vinfoBlockFile[nLastBlockFile].ToString());
    for (int nFile = nLastBlockFile + 1; true; nFile++) {
        CBlockFileInfo info;
        if (pblocktree->ReadBlockFileInfo(nFile, info)) {
            vinfoBlockFile.push_back(info);
        } else {
            break;
        }
    }

    // Check presence of blk files
    LogPrintf("Checking all blk files are present...\n");
    std::set<int> setBlkDataFiles;
    for (const std::pair<uint256, CBlockIndex*>& item : mapBlockIndex)
    {
        CBlockIndex* pindex = item.second;
        if (pindex->nStatus & BLOCK_HAVE_DATA) {
            setBlkDataFiles.insert(pindex->nFile);
        }
    }
    for (std::set<int>::iterator it = setBlkDataFiles.begin(); it != setBlkDataFiles.end(); it++)
    {
        CDiskBlockPos pos(*it, 0);
        if (CAutoFile(OpenBlockFile(pos, true), SER_DISK, CLIENT_VERSION).IsNull()) {
            return false;
        }
    }

    // Check whether we have ever pruned block & undo files
    pblocktree->ReadFlag("prunedblockfiles", fHavePruned);
    if (fHavePruned)
        LogPrintf("LoadBlockIndexDB(): Block files have previously been pruned\n");

    // Check whether we need to continue reindexing
    bool fReindexing = false;
    pblocktree->ReadReindexing(fReindexing);
    fReindex |= fReindexing;

    // Check whether we have a transaction index
    pblocktree->ReadFlag("txindex", fTxIndex);
    LogPrintf("%s: transaction index %s\n", __func__, fTxIndex ? "enabled" : "disabled");

    // Check whether we have the name history
    pblocktree->ReadFlag("namehistory", fNameHistory);
    LogPrintf("LoadBlockIndexDB(): name history %s\n", fNameHistory ? "enabled" : "disabled");

    return true;
}

bool LoadChainTip(const CChainParams& chainparams)
{
    if (chainActive.Tip() && chainActive.Tip()->GetBlockHash() == pcoinsTip->GetBestBlock()) return true;

    if (pcoinsTip->GetBestBlock().IsNull() && mapBlockIndex.size() == 1) {
        // In case we just added the genesis block, connect it now, so
        // that we always have a chainActive.Tip() when we return.
        LogPrintf("%s: Connecting genesis block...\n", __func__);
        CValidationState state;
        if (!ActivateBestChain(state, chainparams)) {
            return false;
        }
    }

    // Load pointer to end of best chain
    BlockMap::iterator it = mapBlockIndex.find(pcoinsTip->GetBestBlock());
    if (it == mapBlockIndex.end())
        return false;
    chainActive.SetTip(it->second);

    PruneBlockIndexCandidates();

    LogPrintf("Loaded best chain: hashBestChain=%s height=%d date=%s progress=%f\n",
        chainActive.Tip()->GetBlockHash().ToString(), chainActive.Height(),
        DateTimeStrFormat("%Y-%m-%d %H:%M:%S", chainActive.Tip()->GetBlockTime()),
        GuessVerificationProgress(chainparams.TxData(), chainActive.Tip()));
    return true;
}

CVerifyDB::CVerifyDB()
{
    uiInterface.ShowProgress(_("Verifying blocks..."), 0);
}

CVerifyDB::~CVerifyDB()
{
    uiInterface.ShowProgress("", 100);
}

bool CVerifyDB::VerifyDB(const CChainParams& chainparams, CCoinsView *coinsview, int nCheckLevel, int nCheckDepth)
{
    LOCK(cs_main);
    if (chainActive.Tip() == nullptr || chainActive.Tip()->pprev == nullptr)
        return true;

    // Verify blocks in the best chain
    if (nCheckDepth <= 0 || nCheckDepth > chainActive.Height())
        nCheckDepth = chainActive.Height();
    nCheckLevel = std::max(0, std::min(4, nCheckLevel));
    LogPrintf("Verifying last %i blocks at level %i\n", nCheckDepth, nCheckLevel);
    CCoinsViewCache coins(coinsview);
    CBlockIndex* pindexState = chainActive.Tip();
    CBlockIndex* pindexFailure = nullptr;
    int nGoodTransactions = 0;
    CValidationState state;
    int reportDone = 0;
    LogPrintf("[0%%]...");
    for (CBlockIndex* pindex = chainActive.Tip(); pindex && pindex->pprev; pindex = pindex->pprev)
    {
        boost::this_thread::interruption_point();
        int percentageDone = std::max(1, std::min(99, (int)(((double)(chainActive.Height() - pindex->nHeight)) / (double)nCheckDepth * (nCheckLevel >= 4 ? 50 : 100))));
        if (reportDone < percentageDone/10) {
            // report every 10% step
            LogPrintf("[%d%%]...", percentageDone);
            reportDone = percentageDone/10;
        }
        uiInterface.ShowProgress(_("Verifying blocks..."), percentageDone);
        if (pindex->nHeight < chainActive.Height()-nCheckDepth)
            break;
        if (fPruneMode && !(pindex->nStatus & BLOCK_HAVE_DATA)) {
            // If pruning, only go back as far as we have data.
            LogPrintf("VerifyDB(): block verification stopping at height %d (pruning, no data)\n", pindex->nHeight);
            break;
        }
        CBlock block;
        // check level 0: read from disk
        if (!ReadBlockFromDisk(block, pindex, chainparams.GetConsensus()))
            return error("VerifyDB(): *** ReadBlockFromDisk failed at %d, hash=%s", pindex->nHeight, pindex->GetBlockHash().ToString());
        // check level 1: verify block validity
        if (nCheckLevel >= 1 && !CheckBlock(block, state, chainparams.GetConsensus()))
            return error("%s: *** found bad block at %d, hash=%s (%s)\n", __func__,
                         pindex->nHeight, pindex->GetBlockHash().ToString(), FormatStateMessage(state));
        // check level 2: verify undo validity
        if (nCheckLevel >= 2 && pindex) {
            CBlockUndo undo;
            CDiskBlockPos pos = pindex->GetUndoPos();
            if (!pos.IsNull()) {
                if (!UndoReadFromDisk(undo, pos, pindex->pprev->GetBlockHash()))
                    return error("VerifyDB(): *** found bad undo data at %d, hash=%s\n", pindex->nHeight, pindex->GetBlockHash().ToString());
            }
        }
        // check level 3: check for inconsistencies during memory-only disconnect of tip blocks
        if (nCheckLevel >= 3 && pindex == pindexState && (coins.DynamicMemoryUsage() + pcoinsTip->DynamicMemoryUsage()) <= nCoinCacheUsage) {
            assert(coins.GetBestBlock() == pindex->GetBlockHash());
            DisconnectResult res = DisconnectBlock(block, pindex, coins);
            if (res == DISCONNECT_FAILED) {
                return error("VerifyDB(): *** irrecoverable inconsistency in block data at %d, hash=%s", pindex->nHeight, pindex->GetBlockHash().ToString());
            }
            pindexState = pindex->pprev;
            if (res == DISCONNECT_UNCLEAN) {
                nGoodTransactions = 0;
                pindexFailure = pindex;
            } else {
                nGoodTransactions += block.vtx.size();
            }
        }
        if (ShutdownRequested())
            return true;
    }
    if (pindexFailure)
        return error("VerifyDB(): *** coin database inconsistencies found (last %i blocks, %i good transactions before that)\n", chainActive.Height() - pindexFailure->nHeight + 1, nGoodTransactions);

    // check level 4: try reconnecting blocks
    if (nCheckLevel >= 4) {
        CBlockIndex *pindex = pindexState;

        /* Disable flushing of the game state cache.  During
           the connect operation, we need a lot of "old" game states
           (i. e., behind chainActive) that would otherwise be discarded
           and recomputed all the time.  Make sure to unset the flag
           again on leaving.  */
        struct SetGameCacheKeep
        {
            SetGameCacheKeep()
            {
                pgameDb->setKeepEverything(true);
            }
            ~SetGameCacheKeep()
            {
                pgameDb->setKeepEverything(false);
            }
        } setGameCacheKeep;

        /* TODO: Instead of completely disabling flushing, we could
           use a smarter policy that flushes only states that are no longer
           needed.  I. e., those behind the last 2,000 block level that
           is stored nevertheless.  */

        while (pindex != chainActive.Tip()) {
            boost::this_thread::interruption_point();
            uiInterface.ShowProgress(_("Verifying blocks..."), std::max(1, std::min(99, 100 - (int)(((double)(chainActive.Height() - pindex->nHeight)) / (double)nCheckDepth * 50))));
            pindex = chainActive.Next(pindex);
            CBlock block;
            if (!ReadBlockFromDisk(block, pindex, chainparams.GetConsensus()))
                return error("VerifyDB(): *** ReadBlockFromDisk failed at %d, hash=%s", pindex->nHeight, pindex->GetBlockHash().ToString());
            if (!ConnectBlock(block, state, pindex, coins, chainparams))
                return error("VerifyDB(): *** found unconnectable block at %d, hash=%s", pindex->nHeight, pindex->GetBlockHash().ToString());
        }
    }

    LogPrintf("[DONE].\n");
    LogPrintf("No coin database inconsistencies in last %i blocks (%i transactions)\n", chainActive.Height() - pindexState->nHeight, nGoodTransactions);

    return true;
}

/** Apply the effects of a block on the utxo cache, ignoring that it may already have been applied. */
static bool RollforwardBlock(const CBlockIndex* pindex, CCoinsViewCache& inputs, const CChainParams& params)
{
    // TODO: merge with ConnectBlock
    CBlock block;
    if (!ReadBlockFromDisk(block, pindex, params.GetConsensus())) {
        return error("ReplayBlock(): ReadBlockFromDisk failed at %d, hash=%s", pindex->nHeight, pindex->GetBlockHash().ToString());
    }

    for (const CTransactionRef& tx : block.vtx) {
        if (!tx->IsCoinBase()) {
            for (const CTxIn &txin : tx->vin) {
                inputs.SpendCoin(txin.prevout);
            }
        }
        // Pass check = true as every addition may be an overwrite.
        AddCoins(inputs, *tx, pindex->nHeight, true);
    }
    return true;
}

bool ReplayBlocks(const CChainParams& params, CCoinsView* view)
{
    LOCK(cs_main);

    CCoinsViewCache cache(view);

    std::vector<uint256> hashHeads = view->GetHeadBlocks();
    if (hashHeads.empty()) return true; // We're already in a consistent state.
    if (hashHeads.size() != 2) return error("ReplayBlocks(): unknown inconsistent state");

    uiInterface.ShowProgress(_("Replaying blocks..."), 0);
    LogPrintf("Replaying blocks\n");

    const CBlockIndex* pindexOld = nullptr;  // Old tip during the interrupted flush.
    const CBlockIndex* pindexNew;            // New tip during the interrupted flush.
    const CBlockIndex* pindexFork = nullptr; // Latest block common to both the old and the new tip.

    if (mapBlockIndex.count(hashHeads[0]) == 0) {
        return error("ReplayBlocks(): reorganization to unknown block requested");
    }
    pindexNew = mapBlockIndex[hashHeads[0]];

    if (!hashHeads[1].IsNull()) { // The old tip is allowed to be 0, indicating it's the first flush.
        if (mapBlockIndex.count(hashHeads[1]) == 0) {
            return error("ReplayBlocks(): reorganization from unknown block requested");
        }
        pindexOld = mapBlockIndex[hashHeads[1]];
        pindexFork = LastCommonAncestor(pindexOld, pindexNew);
        assert(pindexFork != nullptr);
    }

    // Rollback along the old branch.
    while (pindexOld != pindexFork) {
        if (pindexOld->nHeight > 0) { // Never disconnect the genesis block.
            CBlock block;
            if (!ReadBlockFromDisk(block, pindexOld, params.GetConsensus())) {
                return error("RollbackBlock(): ReadBlockFromDisk() failed at %d, hash=%s", pindexOld->nHeight, pindexOld->GetBlockHash().ToString());
            }
            LogPrintf("Rolling back %s (%i)\n", pindexOld->GetBlockHash().ToString(), pindexOld->nHeight);
            DisconnectResult res = DisconnectBlock(block, pindexOld, cache);
            if (res == DISCONNECT_FAILED) {
                return error("RollbackBlock(): DisconnectBlock failed at %d, hash=%s", pindexOld->nHeight, pindexOld->GetBlockHash().ToString());
            }
            // If DISCONNECT_UNCLEAN is returned, it means a non-existing UTXO was deleted, or an existing UTXO was
            // overwritten. It corresponds to cases where the block-to-be-disconnect never had all its operations
            // applied to the UTXO set. However, as both writing a UTXO and deleting a UTXO are idempotent operations,
            // the result is still a version of the UTXO set with the effects of that block undone.
        }
        pindexOld = pindexOld->pprev;
    }

    // Roll forward from the forking point to the new tip.
    int nForkHeight = pindexFork ? pindexFork->nHeight : 0;
    for (int nHeight = nForkHeight + 1; nHeight <= pindexNew->nHeight; ++nHeight) {
        const CBlockIndex* pindex = pindexNew->GetAncestor(nHeight);
        LogPrintf("Rolling forward %s (%i)\n", pindex->GetBlockHash().ToString(), nHeight);
        if (!RollforwardBlock(pindex, cache, params)) return false;
    }

    cache.SetBestBlock(pindexNew->GetBlockHash());
    cache.Flush();
    uiInterface.ShowProgress("", 100);
    return true;
}

bool RewindBlockIndex(const CChainParams& params)
{
    LOCK(cs_main);

    // Note that during -reindex-chainstate we are called with an empty chainActive!

    int nHeight = 1;
    while (nHeight <= chainActive.Height()) {
        if (IsWitnessEnabled(chainActive[nHeight - 1], params.GetConsensus()) && !(chainActive[nHeight]->nStatus & BLOCK_OPT_WITNESS)) {
            break;
        }
        nHeight++;
    }

    // nHeight is now the height of the first insufficiently-validated block, or tipheight + 1
    CValidationState state;
    CBlockIndex* pindex = chainActive.Tip();
    while (chainActive.Height() >= nHeight) {
        if (fPruneMode && !(chainActive.Tip()->nStatus & BLOCK_HAVE_DATA)) {
            // If pruning, don't try rewinding past the HAVE_DATA point;
            // since older blocks can't be served anyway, there's
            // no need to walk further, and trying to DisconnectTip()
            // will fail (and require a needless reindex/redownload
            // of the blockchain).
            break;
        }
        if (!DisconnectTip(state, params, nullptr)) {
            return error("RewindBlockIndex: unable to disconnect block at height %i", pindex->nHeight);
        }
        // Occasionally flush state to disk.
        if (!FlushStateToDisk(params, state, FLUSH_STATE_PERIODIC))
            return false;
    }

    // Reduce validity flag and have-data flags.
    // We do this after actual disconnecting, otherwise we'll end up writing the lack of data
    // to disk before writing the chainstate, resulting in a failure to continue if interrupted.
    for (BlockMap::iterator it = mapBlockIndex.begin(); it != mapBlockIndex.end(); it++) {
        CBlockIndex* pindexIter = it->second;

        // Note: If we encounter an insufficiently validated block that
        // is on chainActive, it must be because we are a pruning node, and
        // this block or some successor doesn't HAVE_DATA, so we were unable to
        // rewind all the way.  Blocks remaining on chainActive at this point
        // must not have their validity reduced.
        if (IsWitnessEnabled(pindexIter->pprev, params.GetConsensus()) && !(pindexIter->nStatus & BLOCK_OPT_WITNESS) && !chainActive.Contains(pindexIter)) {
            // Reduce validity
            pindexIter->nStatus = std::min<unsigned int>(pindexIter->nStatus & BLOCK_VALID_MASK, BLOCK_VALID_TREE) | (pindexIter->nStatus & ~BLOCK_VALID_MASK);
            // Remove have-data flags.
            pindexIter->nStatus &= ~(BLOCK_HAVE_DATA | BLOCK_HAVE_UNDO);
            // Remove storage location.
            pindexIter->nFile = 0;
            pindexIter->nDataPos = 0;
            pindexIter->nUndoPos = 0;
            // Remove various other things
            pindexIter->nTx = 0;
            pindexIter->nChainTx = 0;
            pindexIter->nSequenceId = 0;
            // Make sure it gets written.
            setDirtyBlockIndex.insert(pindexIter);
            // Update indexes
            setBlockIndexCandidates.erase(pindexIter);
            std::pair<std::multimap<CBlockIndex*, CBlockIndex*>::iterator, std::multimap<CBlockIndex*, CBlockIndex*>::iterator> ret = mapBlocksUnlinked.equal_range(pindexIter->pprev);
            while (ret.first != ret.second) {
                if (ret.first->second == pindexIter) {
                    mapBlocksUnlinked.erase(ret.first++);
                } else {
                    ++ret.first;
                }
            }
        } else if (pindexIter->IsValid(BLOCK_VALID_TRANSACTIONS) && pindexIter->nChainTx) {
            setBlockIndexCandidates.insert(pindexIter);
        }
    }

    if (chainActive.Tip() != nullptr) {
        // We can't prune block index candidates based on our tip if we have
        // no tip due to chainActive being empty!
        PruneBlockIndexCandidates();

        CheckBlockIndex(params.GetConsensus());

        // FlushStateToDisk can possibly read chainActive. Be conservative
        // and skip it here, we're about to -reindex-chainstate anyway, so
        // it'll get called a bunch real soon.
        if (!FlushStateToDisk(params, state, FLUSH_STATE_ALWAYS)) {
            return false;
        }
    }

    return true;
}

// May NOT be used after any connections are up as much
// of the peer-processing logic assumes a consistent
// block index state
void UnloadBlockIndex()
{
    LOCK(cs_main);
    setBlockIndexCandidates.clear();
    chainActive.SetTip(nullptr);
    pindexBestInvalid = nullptr;
    pindexBestHeader = nullptr;
    mempool.clear();
    mapBlocksUnlinked.clear();
    vinfoBlockFile.clear();
    nLastBlockFile = 0;
    nBlockSequenceId = 1;
    setDirtyBlockIndex.clear();
    setDirtyFileInfo.clear();
    versionbitscache.Clear();
    for (int b = 0; b < VERSIONBITS_NUM_BITS; b++) {
        warningcache[b].clear();
    }

    for (BlockMap::value_type& entry : mapBlockIndex) {
        delete entry.second;
    }
    mapBlockIndex.clear();
    fHavePruned = false;
}

bool LoadBlockIndex(const CChainParams& chainparams)
{
    // Load block index from databases
    bool needs_init = fReindex;
    if (!fReindex) {
        bool ret = LoadBlockIndexDB(chainparams);
        if (!ret) return false;
        needs_init = mapBlockIndex.empty();
    }

    if (needs_init) {
        // Everything here is for *new* reindex/DBs. Thus, though
        // LoadBlockIndexDB may have set fReindex if we shut down
        // mid-reindex previously, we don't check fReindex and
        // instead only check it prior to LoadBlockIndexDB to set
        // needs_init.

        LogPrintf("Initializing databases...\n");
        // Use the provided setting for -txindex in the new database
        fTxIndex = gArgs.GetBoolArg("-txindex", DEFAULT_TXINDEX);
        pblocktree->WriteFlag("txindex", fTxIndex);
        fNameHistory = gArgs.GetBoolArg("-namehistory", false);
        pblocktree->WriteFlag("namehistory", fNameHistory);
    }
    return true;
}

bool LoadGenesisBlock(const CChainParams& chainparams)
{
    LOCK(cs_main);

    // Check whether we're already initialized by checking for genesis in
    // mapBlockIndex. Note that we can't use chainActive here, since it is
    // set based on the coins db, not the block index db, which is the only
    // thing loaded at this point.
    if (mapBlockIndex.count(chainparams.GenesisBlock().GetHash()))
        return true;

    try {
        CBlock &block = const_cast<CBlock&>(chainparams.GenesisBlock());
        // Start new block file
        unsigned int nBlockSize = ::GetSerializeSize(block, SER_DISK, CLIENT_VERSION);
        CDiskBlockPos blockPos;
        CValidationState state;
        if (!FindBlockPos(state, blockPos, nBlockSize+8, 0, block.GetBlockTime()))
            return error("%s: FindBlockPos failed", __func__);
        if (!WriteBlockToDisk(block, blockPos, chainparams.MessageStart()))
            return error("%s: writing genesis block to disk failed", __func__);
        CBlockIndex *pindex = AddToBlockIndex(block);
        if (!ReceivedBlockTransactions(block, state, pindex, blockPos, chainparams.GetConsensus()))
            return error("%s: genesis block not accepted", __func__);
    } catch (const std::runtime_error& e) {
        return error("%s: failed to write genesis block: %s", __func__, e.what());
    }

    return true;
}

bool LoadExternalBlockFile(const CChainParams& chainparams, FILE* fileIn, CDiskBlockPos *dbp)
{
    // Map of disk positions for blocks with unknown parent (only used for reindex)
    static std::multimap<uint256, CDiskBlockPos> mapBlocksUnknownParent;
    int64_t nStart = GetTimeMillis();

    int nLoaded = 0;
    try {
        // This takes over fileIn and calls fclose() on it in the CBufferedFile destructor
        CBufferedFile blkdat(fileIn, 2*MAX_BLOCK_SERIALIZED_SIZE, MAX_BLOCK_SERIALIZED_SIZE+8, SER_DISK, CLIENT_VERSION);
        uint64_t nRewind = blkdat.GetPos();
        while (!blkdat.eof()) {
            boost::this_thread::interruption_point();

            blkdat.SetPos(nRewind);
            nRewind++; // start one byte further next time, in case of failure
            blkdat.SetLimit(); // remove former limit
            unsigned int nSize = 0;
            try {
                // locate a header
                unsigned char buf[CMessageHeader::MESSAGE_START_SIZE];
                blkdat.FindByte(chainparams.MessageStart()[0]);
                nRewind = blkdat.GetPos()+1;
                blkdat >> FLATDATA(buf);
                if (memcmp(buf, chainparams.MessageStart(), CMessageHeader::MESSAGE_START_SIZE))
                    continue;
                // read size
                blkdat >> nSize;
                if (nSize < 80 || nSize > MAX_BLOCK_SERIALIZED_SIZE)
                    continue;
            } catch (const std::exception&) {
                // no valid block header found; don't complain
                break;
            }
            try {
                // read block
                uint64_t nBlockPos = blkdat.GetPos();
                if (dbp)
                    dbp->nPos = nBlockPos;
                blkdat.SetLimit(nBlockPos + nSize);
                blkdat.SetPos(nBlockPos);
                std::shared_ptr<CBlock> pblock = std::make_shared<CBlock>();
                CBlock& block = *pblock;
                blkdat >> block;
                nRewind = blkdat.GetPos();

                // detect out of order blocks, and store them for later
                uint256 hash = block.GetHash();
                if (hash != chainparams.GetConsensus().hashGenesisBlock && mapBlockIndex.find(block.hashPrevBlock) == mapBlockIndex.end()) {
                    LogPrint(BCLog::REINDEX, "%s: Out of order block %s, parent %s not known\n", __func__, hash.ToString(),
                            block.hashPrevBlock.ToString());
                    if (dbp)
                        mapBlocksUnknownParent.insert(std::make_pair(block.hashPrevBlock, *dbp));
                    continue;
                }

                // process in case the block isn't known yet
                if (mapBlockIndex.count(hash) == 0 || (mapBlockIndex[hash]->nStatus & BLOCK_HAVE_DATA) == 0) {
                    LOCK(cs_main);
                    CValidationState state;
                    if (AcceptBlock(pblock, state, chainparams, nullptr, true, dbp, nullptr))
                        nLoaded++;
                    if (state.IsError())
                        break;
                } else if (hash != chainparams.GetConsensus().hashGenesisBlock && mapBlockIndex[hash]->nHeight % 1000 == 0) {
                    LogPrint(BCLog::REINDEX, "Block Import: already had block %s at height %d\n", hash.ToString(), mapBlockIndex[hash]->nHeight);
                }

                // Activate the genesis block so normal node progress can continue
                if (hash == chainparams.GetConsensus().hashGenesisBlock) {
                    CValidationState state;
                    if (!ActivateBestChain(state, chainparams)) {
                        break;
                    }
                }

                NotifyHeaderTip();

                // Recursively process earlier encountered successors of this block
                std::deque<uint256> queue;
                queue.push_back(hash);
                while (!queue.empty()) {
                    uint256 head = queue.front();
                    queue.pop_front();
                    std::pair<std::multimap<uint256, CDiskBlockPos>::iterator, std::multimap<uint256, CDiskBlockPos>::iterator> range = mapBlocksUnknownParent.equal_range(head);
                    while (range.first != range.second) {
                        std::multimap<uint256, CDiskBlockPos>::iterator it = range.first;
                        std::shared_ptr<CBlock> pblockrecursive = std::make_shared<CBlock>();
                        if (ReadBlockFromDisk(*pblockrecursive, it->second, chainparams.GetConsensus()))
                        {
                            LogPrint(BCLog::REINDEX, "%s: Processing out of order child %s of %s\n", __func__, pblockrecursive->GetHash().ToString(),
                                    head.ToString());
                            LOCK(cs_main);
                            CValidationState dummy;
                            if (AcceptBlock(pblockrecursive, dummy, chainparams, nullptr, true, &it->second, nullptr))
                            {
                                nLoaded++;
                                queue.push_back(pblockrecursive->GetHash());
                            }
                        }
                        range.first++;
                        mapBlocksUnknownParent.erase(it);
                        NotifyHeaderTip();
                    }
                }
            } catch (const std::exception& e) {
                LogPrintf("%s: Deserialize or I/O error - %s\n", __func__, e.what());
            }
        }
    } catch (const std::runtime_error& e) {
        AbortNode(std::string("System error: ") + e.what());
    }
    if (nLoaded > 0)
        LogPrintf("Loaded %i blocks from external file in %dms\n", nLoaded, GetTimeMillis() - nStart);
    return nLoaded > 0;
}

void static CheckBlockIndex(const Consensus::Params& consensusParams)
{
    if (!fCheckBlockIndex) {
        return;
    }

    LOCK(cs_main);

    // During a reindex, we read the genesis block and call CheckBlockIndex before ActivateBestChain,
    // so we have the genesis block in mapBlockIndex but no active chain.  (A few of the tests when
    // iterating the block tree require that chainActive has been initialized.)
    if (chainActive.Height() < 0) {
        assert(mapBlockIndex.size() <= 1);
        return;
    }

    // Verify that all entries are non-NULL.
    for (BlockMap::const_iterator it = mapBlockIndex.begin();
         it != mapBlockIndex.end(); ++it)
        assert(it->second);

    // Build forward-pointing map of the entire block tree.
    std::multimap<CBlockIndex*,CBlockIndex*> forward;
    for (BlockMap::iterator it = mapBlockIndex.begin(); it != mapBlockIndex.end(); it++) {
        forward.insert(std::make_pair(it->second->pprev, it->second));
    }

    assert(forward.size() == mapBlockIndex.size());

    std::pair<std::multimap<CBlockIndex*,CBlockIndex*>::iterator,std::multimap<CBlockIndex*,CBlockIndex*>::iterator> rangeGenesis = forward.equal_range(nullptr);
    CBlockIndex *pindex = rangeGenesis.first->second;
    rangeGenesis.first++;
    assert(rangeGenesis.first == rangeGenesis.second); // There is only one index entry with parent nullptr.

    // Iterate over the entire block tree, using depth-first search.
    // Along the way, remember whether there are blocks on the path from genesis
    // block being explored which are the first to have certain properties.
    size_t nNodes = 0;
    int nHeight = 0;
    CBlockIndex* pindexFirstInvalid = nullptr; // Oldest ancestor of pindex which is invalid.
    CBlockIndex* pindexFirstMissing = nullptr; // Oldest ancestor of pindex which does not have BLOCK_HAVE_DATA.
    CBlockIndex* pindexFirstNeverProcessed = nullptr; // Oldest ancestor of pindex for which nTx == 0.
    CBlockIndex* pindexFirstNotTreeValid = nullptr; // Oldest ancestor of pindex which does not have BLOCK_VALID_TREE (regardless of being valid or not).
    CBlockIndex* pindexFirstNotTransactionsValid = nullptr; // Oldest ancestor of pindex which does not have BLOCK_VALID_TRANSACTIONS (regardless of being valid or not).
    CBlockIndex* pindexFirstNotChainValid = nullptr; // Oldest ancestor of pindex which does not have BLOCK_VALID_CHAIN (regardless of being valid or not).
    CBlockIndex* pindexFirstNotScriptsValid = nullptr; // Oldest ancestor of pindex which does not have BLOCK_VALID_SCRIPTS (regardless of being valid or not).
    while (pindex != nullptr) {
        nNodes++;
        if (pindexFirstInvalid == nullptr && pindex->nStatus & BLOCK_FAILED_VALID) pindexFirstInvalid = pindex;
        if (pindexFirstMissing == nullptr && !(pindex->nStatus & BLOCK_HAVE_DATA)) pindexFirstMissing = pindex;
        if (pindexFirstNeverProcessed == nullptr && pindex->nTx == 0) pindexFirstNeverProcessed = pindex;
        if (pindex->pprev != nullptr && pindexFirstNotTreeValid == nullptr && (pindex->nStatus & BLOCK_VALID_MASK) < BLOCK_VALID_TREE) pindexFirstNotTreeValid = pindex;
        if (pindex->pprev != nullptr && pindexFirstNotTransactionsValid == nullptr && (pindex->nStatus & BLOCK_VALID_MASK) < BLOCK_VALID_TRANSACTIONS) pindexFirstNotTransactionsValid = pindex;
        if (pindex->pprev != nullptr && pindexFirstNotChainValid == nullptr && (pindex->nStatus & BLOCK_VALID_MASK) < BLOCK_VALID_CHAIN) pindexFirstNotChainValid = pindex;
        if (pindex->pprev != nullptr && pindexFirstNotScriptsValid == nullptr && (pindex->nStatus & BLOCK_VALID_MASK) < BLOCK_VALID_SCRIPTS) pindexFirstNotScriptsValid = pindex;

        // Begin: actual consistency checks.
        if (pindex->pprev == nullptr) {
            // Genesis block checks.
            assert(pindex->GetBlockHash() == consensusParams.hashGenesisBlock); // Genesis block's hash must match.
            assert(pindex == chainActive.Genesis()); // The current active chain's genesis block must be this block.
        }
        if (pindex->nChainTx == 0) assert(pindex->nSequenceId <= 0);  // nSequenceId can't be set positive for blocks that aren't linked (negative is used for preciousblock)
        // VALID_TRANSACTIONS is equivalent to nTx > 0 for all nodes (whether or not pruning has occurred).
        // HAVE_DATA is only equivalent to nTx > 0 (or VALID_TRANSACTIONS) if no pruning has occurred.
        if (!fHavePruned) {
            // If we've never pruned, then HAVE_DATA should be equivalent to nTx > 0
            assert(!(pindex->nStatus & BLOCK_HAVE_DATA) == (pindex->nTx == 0));
            assert(pindexFirstMissing == pindexFirstNeverProcessed);
        } else {
            // If we have pruned, then we can only say that HAVE_DATA implies nTx > 0
            if (pindex->nStatus & BLOCK_HAVE_DATA) assert(pindex->nTx > 0);
        }
        if (pindex->nStatus & BLOCK_HAVE_UNDO) assert(pindex->nStatus & BLOCK_HAVE_DATA);
        assert(((pindex->nStatus & BLOCK_VALID_MASK) >= BLOCK_VALID_TRANSACTIONS) == (pindex->nTx > 0)); // This is pruning-independent.
        // All parents having had data (at some point) is equivalent to all parents being VALID_TRANSACTIONS, which is equivalent to nChainTx being set.
        assert((pindexFirstNeverProcessed != nullptr) == (pindex->nChainTx == 0)); // nChainTx != 0 is used to signal that all parent blocks have been processed (but may have been pruned).
        assert((pindexFirstNotTransactionsValid != nullptr) == (pindex->nChainTx == 0));
        assert(pindex->nHeight == nHeight); // nHeight must be consistent.
        assert(pindex->pprev == nullptr || pindex->nChainWork >= pindex->pprev->nChainWork); // For every block except the genesis block, the chainwork must be larger than the parent's.
        assert(nHeight < 2 || (pindex->pskip && (pindex->pskip->nHeight < nHeight))); // The pskip pointer must point back for all but the first 2 blocks.
        assert(pindexFirstNotTreeValid == nullptr); // All mapBlockIndex entries must at least be TREE valid
        if ((pindex->nStatus & BLOCK_VALID_MASK) >= BLOCK_VALID_TREE) assert(pindexFirstNotTreeValid == nullptr); // TREE valid implies all parents are TREE valid
        if ((pindex->nStatus & BLOCK_VALID_MASK) >= BLOCK_VALID_CHAIN) assert(pindexFirstNotChainValid == nullptr); // CHAIN valid implies all parents are CHAIN valid
        if ((pindex->nStatus & BLOCK_VALID_MASK) >= BLOCK_VALID_SCRIPTS) assert(pindexFirstNotScriptsValid == nullptr); // SCRIPTS valid implies all parents are SCRIPTS valid
        if (pindexFirstInvalid == nullptr) {
            // Checks for not-invalid blocks.
            assert((pindex->nStatus & BLOCK_FAILED_MASK) == 0); // The failed mask cannot be set for blocks without invalid parents.
        }
        if (!CBlockIndexWorkComparator()(pindex, chainActive.Tip()) && pindexFirstNeverProcessed == nullptr) {
            if (pindexFirstInvalid == nullptr) {
                // If this block sorts at least as good as the current tip and
                // is valid and we have all data for its parents, it must be in
                // setBlockIndexCandidates.  chainActive.Tip() must also be there
                // even if some data has been pruned.
                if (pindexFirstMissing == nullptr || pindex == chainActive.Tip()) {
                    assert(setBlockIndexCandidates.count(pindex));
                }
                // If some parent is missing, then it could be that this block was in
                // setBlockIndexCandidates but had to be removed because of the missing data.
                // In this case it must be in mapBlocksUnlinked -- see test below.
            }
        } else { // If this block sorts worse than the current tip or some ancestor's block has never been seen, it cannot be in setBlockIndexCandidates.
            assert(setBlockIndexCandidates.count(pindex) == 0);
        }
        // Check whether this block is in mapBlocksUnlinked.
        std::pair<std::multimap<CBlockIndex*,CBlockIndex*>::iterator,std::multimap<CBlockIndex*,CBlockIndex*>::iterator> rangeUnlinked = mapBlocksUnlinked.equal_range(pindex->pprev);
        bool foundInUnlinked = false;
        while (rangeUnlinked.first != rangeUnlinked.second) {
            assert(rangeUnlinked.first->first == pindex->pprev);
            if (rangeUnlinked.first->second == pindex) {
                foundInUnlinked = true;
                break;
            }
            rangeUnlinked.first++;
        }
        if (pindex->pprev && (pindex->nStatus & BLOCK_HAVE_DATA) && pindexFirstNeverProcessed != nullptr && pindexFirstInvalid == nullptr) {
            // If this block has block data available, some parent was never received, and has no invalid parents, it must be in mapBlocksUnlinked.
            assert(foundInUnlinked);
        }
        if (!(pindex->nStatus & BLOCK_HAVE_DATA)) assert(!foundInUnlinked); // Can't be in mapBlocksUnlinked if we don't HAVE_DATA
        if (pindexFirstMissing == nullptr) assert(!foundInUnlinked); // We aren't missing data for any parent -- cannot be in mapBlocksUnlinked.
        if (pindex->pprev && (pindex->nStatus & BLOCK_HAVE_DATA) && pindexFirstNeverProcessed == nullptr && pindexFirstMissing != nullptr) {
            // We HAVE_DATA for this block, have received data for all parents at some point, but we're currently missing data for some parent.
            assert(fHavePruned); // We must have pruned.
            // This block may have entered mapBlocksUnlinked if:
            //  - it has a descendant that at some point had more work than the
            //    tip, and
            //  - we tried switching to that descendant but were missing
            //    data for some intermediate block between chainActive and the
            //    tip.
            // So if this block is itself better than chainActive.Tip() and it wasn't in
            // setBlockIndexCandidates, then it must be in mapBlocksUnlinked.
            if (!CBlockIndexWorkComparator()(pindex, chainActive.Tip()) && setBlockIndexCandidates.count(pindex) == 0) {
                if (pindexFirstInvalid == nullptr) {
                    assert(foundInUnlinked);
                }
            }
        }
        // assert(pindex->GetBlockHash() == pindex->GetBlockHeader().GetHash()); // Perhaps too slow
        // End: actual consistency checks.

        // Try descending into the first subnode.
        std::pair<std::multimap<CBlockIndex*,CBlockIndex*>::iterator,std::multimap<CBlockIndex*,CBlockIndex*>::iterator> range = forward.equal_range(pindex);
        if (range.first != range.second) {
            // A subnode was found.
            pindex = range.first->second;
            nHeight++;
            continue;
        }
        // This is a leaf node.
        // Move upwards until we reach a node of which we have not yet visited the last child.
        while (pindex) {
            // We are going to either move to a parent or a sibling of pindex.
            // If pindex was the first with a certain property, unset the corresponding variable.
            if (pindex == pindexFirstInvalid) pindexFirstInvalid = nullptr;
            if (pindex == pindexFirstMissing) pindexFirstMissing = nullptr;
            if (pindex == pindexFirstNeverProcessed) pindexFirstNeverProcessed = nullptr;
            if (pindex == pindexFirstNotTreeValid) pindexFirstNotTreeValid = nullptr;
            if (pindex == pindexFirstNotTransactionsValid) pindexFirstNotTransactionsValid = nullptr;
            if (pindex == pindexFirstNotChainValid) pindexFirstNotChainValid = nullptr;
            if (pindex == pindexFirstNotScriptsValid) pindexFirstNotScriptsValid = nullptr;
            // Find our parent.
            CBlockIndex* pindexPar = pindex->pprev;
            // Find which child we just visited.
            std::pair<std::multimap<CBlockIndex*,CBlockIndex*>::iterator,std::multimap<CBlockIndex*,CBlockIndex*>::iterator> rangePar = forward.equal_range(pindexPar);
            while (rangePar.first->second != pindex) {
                assert(rangePar.first != rangePar.second); // Our parent must have at least the node we're coming from as child.
                rangePar.first++;
            }
            // Proceed to the next one.
            rangePar.first++;
            if (rangePar.first != rangePar.second) {
                // Move to the sibling.
                pindex = rangePar.first->second;
                break;
            } else {
                // Move up further.
                pindex = pindexPar;
                nHeight--;
                continue;
            }
        }
    }

    // Check that we actually traversed the entire map.
    assert(nNodes == forward.size());
}

std::string CBlockFileInfo::ToString() const
{
    return strprintf("CBlockFileInfo(blocks=%u, size=%u, heights=%u...%u, time=%s...%s)", nBlocks, nSize, nHeightFirst, nHeightLast, DateTimeStrFormat("%Y-%m-%d", nTimeFirst), DateTimeStrFormat("%Y-%m-%d", nTimeLast));
}

CBlockFileInfo* GetBlockFileInfo(size_t n)
{
    return &vinfoBlockFile.at(n);
}

ThresholdState VersionBitsTipState(const Consensus::Params& params, Consensus::DeploymentPos pos)
{
    LOCK(cs_main);
    return VersionBitsState(chainActive.Tip(), params, pos, versionbitscache);
}

BIP9Stats VersionBitsTipStatistics(const Consensus::Params& params, Consensus::DeploymentPos pos)
{
    LOCK(cs_main);
    return VersionBitsStatistics(chainActive.Tip(), params, pos);
}

int VersionBitsTipStateSinceHeight(const Consensus::Params& params, Consensus::DeploymentPos pos)
{
    LOCK(cs_main);
    return VersionBitsStateSinceHeight(chainActive.Tip(), params, pos, versionbitscache);
}

static const uint64_t MEMPOOL_DUMP_VERSION = 1;

bool LoadMempool(void)
{
    const CChainParams& chainparams = Params();
    int64_t nExpiryTimeout = gArgs.GetArg("-mempoolexpiry", DEFAULT_MEMPOOL_EXPIRY) * 60 * 60;
    FILE* filestr = fsbridge::fopen(GetDataDir() / "mempool.dat", "rb");
    CAutoFile file(filestr, SER_DISK, CLIENT_VERSION);
    if (file.IsNull()) {
        LogPrintf("Failed to open mempool file from disk. Continuing anyway.\n");
        return false;
    }

    int64_t count = 0;
    int64_t skipped = 0;
    int64_t failed = 0;
    int64_t nNow = GetTime();

    try {
        uint64_t version;
        file >> version;
        if (version != MEMPOOL_DUMP_VERSION) {
            return false;
        }
        uint64_t num;
        file >> num;
        while (num--) {
            CTransactionRef tx;
            int64_t nTime;
            int64_t nFeeDelta;
            file >> tx;
            file >> nTime;
            file >> nFeeDelta;

            CAmount amountdelta = nFeeDelta;
            if (amountdelta) {
                mempool.PrioritiseTransaction(tx->GetHash(), amountdelta);
            }
            CValidationState state;
            if (nTime + nExpiryTimeout > nNow) {
                LOCK(cs_main);
                AcceptToMemoryPoolWithTime(chainparams, mempool, state, tx, true, nullptr, nTime, nullptr, false, 0);
                if (state.IsValid()) {
                    ++count;
                } else {
                    ++failed;
                }
            } else {
                ++skipped;
            }
            if (ShutdownRequested())
                return false;
        }
        std::map<uint256, CAmount> mapDeltas;
        file >> mapDeltas;

        for (const auto& i : mapDeltas) {
            mempool.PrioritiseTransaction(i.first, i.second);
        }
    } catch (const std::exception& e) {
        LogPrintf("Failed to deserialize mempool data on disk: %s. Continuing anyway.\n", e.what());
        return false;
    }

    LogPrintf("Imported mempool transactions from disk: %i successes, %i failed, %i expired\n", count, failed, skipped);
    return true;
}

void DumpMempool(void)
{
    int64_t start = GetTimeMicros();

    std::map<uint256, CAmount> mapDeltas;
    std::vector<TxMempoolInfo> vinfo;

    {
        LOCK(mempool.cs);
        for (const auto &i : mempool.mapDeltas) {
            mapDeltas[i.first] = i.second;
        }
        vinfo = mempool.infoAll();
    }

    int64_t mid = GetTimeMicros();

    try {
        FILE* filestr = fsbridge::fopen(GetDataDir() / "mempool.dat.new", "wb");
        if (!filestr) {
            return;
        }

        CAutoFile file(filestr, SER_DISK, CLIENT_VERSION);

        uint64_t version = MEMPOOL_DUMP_VERSION;
        file << version;

        file << (uint64_t)vinfo.size();
        for (const auto& i : vinfo) {
            file << *(i.tx);
            file << (int64_t)i.nTime;
            file << (int64_t)i.nFeeDelta;
            mapDeltas.erase(i.tx->GetHash());
        }

        file << mapDeltas;
        FileCommit(file.Get());
        file.fclose();
        RenameOver(GetDataDir() / "mempool.dat.new", GetDataDir() / "mempool.dat");
        int64_t last = GetTimeMicros();
        LogPrintf("Dumped mempool: %gs to copy, %gs to dump\n", (mid-start)*0.000001, (last-mid)*0.000001);
    } catch (const std::exception& e) {
        LogPrintf("Failed to dump mempool: %s. Continuing anyway.\n", e.what());
    }
}

//! Guess how far we are in the verification process at the given block index
double GuessVerificationProgress(const ChainTxData& data, CBlockIndex *pindex) {
    if (pindex == nullptr)
        return 0.0;

    int64_t nNow = time(nullptr);

    double fTxTotal;

    if (pindex->nChainTx <= data.nTxCount) {
        fTxTotal = data.nTxCount + (nNow - data.nTime) * data.dTxRate;
    } else {
        fTxTotal = pindex->nChainTx + (nNow - pindex->GetBlockTime()) * data.dTxRate;
    }

    return pindex->nChainTx / fTxTotal;
}

class CMainCleanup
{
public:
    CMainCleanup() {}
    ~CMainCleanup() {
        // block headers
        BlockMap::iterator it1 = mapBlockIndex.begin();
        for (; it1 != mapBlockIndex.end(); it1++)
            delete (*it1).second;
        mapBlockIndex.clear();
    }
} instance_of_cmaincleanup;<|MERGE_RESOLUTION|>--- conflicted
+++ resolved
@@ -185,16 +185,10 @@
     return chain.Genesis();
 }
 
-<<<<<<< HEAD
-CCoinsViewDB *pcoinsdbview = NULL;
-CCoinsViewCache *pcoinsTip = NULL;
-CBlockTreeDB *pblocktree = NULL;
-CGameDB *pgameDb = NULL;
-=======
 CCoinsViewDB *pcoinsdbview = nullptr;
 CCoinsViewCache *pcoinsTip = nullptr;
 CBlockTreeDB *pblocktree = nullptr;
->>>>>>> 9bceced2
+CGameDB *pgameDb = nullptr;
 
 enum FlushStateMode {
     FLUSH_STATE_NONE,
