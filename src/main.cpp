// Copyright (c) 2009-2010 Satoshi Nakamoto
// Copyright (c) 2009-2015 The Bitcoin Core developers
// Distributed under the MIT software license, see the accompanying
// file COPYING or http://www.opensource.org/licenses/mit-license.php.

#include "main.h"

#include "addrman.h"
#include "arith_uint256.h"
#include "auxpow.h"
#include "blockencodings.h"
#include "chainparams.h"
#include "checkpoints.h"
#include "checkqueue.h"
#include "consensus/consensus.h"
#include "consensus/merkle.h"
#include "consensus/validation.h"
#include "game/db.h"
#include "game/move.h"
#include "game/state.h"
#include "game/tx.h"
#include "hash.h"
#include "init.h"
#include "merkleblock.h"
#include "net.h"
#include "policy/fees.h"
#include "policy/policy.h"
#include "pow.h"
#include "primitives/block.h"
#include "primitives/transaction.h"
#include "random.h"
#include "script/script.h"
#include "script/sigcache.h"
#include "script/standard.h"
#include "tinyformat.h"
#include "txdb.h"
#include "txmempool.h"
#include "ui_interface.h"
#include "undo.h"
#include "util.h"
#include "utilmoneystr.h"
#include "utilstrencodings.h"
#include "validationinterface.h"
#include "versionbits.h"

#include <atomic>
#include <sstream>

#include <boost/algorithm/string/replace.hpp>
#include <boost/algorithm/string/join.hpp>
#include <boost/filesystem.hpp>
#include <boost/filesystem/fstream.hpp>
#include <boost/math/distributions/poisson.hpp>
#include <boost/thread.hpp>

using namespace std;

#if defined(NDEBUG)
# error "Bitcoin cannot be compiled without assertions."
#endif

/**
 * Global state
 */

CCriticalSection cs_main;

BlockMap mapBlockIndex;
CChain chainActive;
CBlockIndex *pindexBestHeader = NULL;
int64_t nTimeBestReceived = 0;
CWaitableCriticalSection csBestBlock;
CConditionVariable cvBlockChange;
int nScriptCheckThreads = 0;
bool fImporting = false;
bool fReindex = false;
bool fTxIndex = false;
bool fHavePruned = false;
bool fPruneMode = false;
bool fIsBareMultisigStd = DEFAULT_PERMIT_BAREMULTISIG;
bool fRequireStandard = true;
bool fCheckBlockIndex = false;
bool fCheckpointsEnabled = DEFAULT_CHECKPOINTS_ENABLED;
size_t nCoinCacheUsage = 5000 * 300;
uint64_t nPruneTarget = 0;
int64_t nMaxTipAge = DEFAULT_MAX_TIP_AGE;
bool fEnableReplacement = DEFAULT_ENABLE_REPLACEMENT;

boost::mutex mut_currentState;
boost::condition_variable cv_stateChange;

CFeeRate minRelayTxFee = CFeeRate(DEFAULT_MIN_RELAY_TX_FEE);
CAmount maxTxFee = DEFAULT_TRANSACTION_MAXFEE;

CTxMemPool mempool(::minRelayTxFee);
FeeFilterRounder filterRounder(::minRelayTxFee);

struct IteratorComparator
{
    template<typename I>
    bool operator()(const I& a, const I& b)
    {
        return &(*a) < &(*b);
    }
};

struct COrphanTx {
    CTransaction tx;
    NodeId fromPeer;
    int64_t nTimeExpire;
};
map<uint256, COrphanTx> mapOrphanTransactions GUARDED_BY(cs_main);
map<COutPoint, set<map<uint256, COrphanTx>::iterator, IteratorComparator>> mapOrphanTransactionsByPrev GUARDED_BY(cs_main);
void EraseOrphansFor(NodeId peer) EXCLUSIVE_LOCKS_REQUIRED(cs_main);

static void CheckBlockIndex(const Consensus::Params& consensusParams);

/** Constant stuff for coinbase transactions we create: */
CScript COINBASE_FLAGS;

const string strMessageMagic = "Bitcoin Signed Message:\n";

// Internal stuff
namespace {

    struct CBlockIndexWorkComparator
    {
        bool operator()(CBlockIndex *pa, CBlockIndex *pb) const {
            // First sort by most total work, ...
            if (pa->nChainWork > pb->nChainWork) return false;
            if (pa->nChainWork < pb->nChainWork) return true;

            // ... then by earliest time received, ...
            if (pa->nSequenceId < pb->nSequenceId) return false;
            if (pa->nSequenceId > pb->nSequenceId) return true;

            // Use pointer address as tie breaker (should only happen with blocks
            // loaded from disk, as those all have id 0).
            if (pa < pb) return false;
            if (pa > pb) return true;

            // Identical blocks.
            return false;
        }
    };

    CBlockIndex *pindexBestInvalid;

    /**
     * The set of all CBlockIndex entries with BLOCK_VALID_TRANSACTIONS (for itself and all ancestors) and
     * as good as our current tip or better. Entries may be failed, though, and pruning nodes may be
     * missing the data for the block.
     */
    set<CBlockIndex*, CBlockIndexWorkComparator> setBlockIndexCandidates;
    /** Number of nodes with fSyncStarted. */
    int nSyncStarted = 0;
    /** All pairs A->B, where A (or one of its ancestors) misses transactions, but B has transactions.
     * Pruned nodes may have entries where B is missing data.
     */
    multimap<CBlockIndex*, CBlockIndex*> mapBlocksUnlinked;

    CCriticalSection cs_LastBlockFile;
    std::vector<CBlockFileInfo> vinfoBlockFile;
    int nLastBlockFile = 0;
    /** Global flag to indicate we should check to see if there are
     *  block/undo files that should be deleted.  Set on startup
     *  or if we allocate more file space when we're in prune mode
     */
    bool fCheckForPruning = false;

    /**
     * Every received block is assigned a unique and increasing identifier, so we
     * know which one to give priority in case of a fork.
     */
    CCriticalSection cs_nBlockSequenceId;
    /** Blocks loaded from disk are assigned id 0, so start the counter at 1. */
    uint32_t nBlockSequenceId = 1;

    /**
     * Sources of received blocks, saved to be able to send them reject
     * messages or ban them when processing happens afterwards. Protected by
     * cs_main.
     */
    map<uint256, NodeId> mapBlockSource;

    /**
     * Filter for transactions that were recently rejected by
     * AcceptToMemoryPool. These are not rerequested until the chain tip
     * changes, at which point the entire filter is reset. Protected by
     * cs_main.
     *
     * Without this filter we'd be re-requesting txs from each of our peers,
     * increasing bandwidth consumption considerably. For instance, with 100
     * peers, half of which relay a tx we don't accept, that might be a 50x
     * bandwidth increase. A flooding attacker attempting to roll-over the
     * filter using minimum-sized, 60byte, transactions might manage to send
     * 1000/sec if we have fast peers, so we pick 120,000 to give our peers a
     * two minute window to send invs to us.
     *
     * Decreasing the false positive rate is fairly cheap, so we pick one in a
     * million to make it highly unlikely for users to have issues with this
     * filter.
     *
     * Memory used: 1.3 MB
     */
    boost::scoped_ptr<CRollingBloomFilter> recentRejects;
    uint256 hashRecentRejectsChainTip;

    /** Blocks that are in flight, and that are in the queue to be downloaded. Protected by cs_main. */
    struct QueuedBlock {
        uint256 hash;
        CBlockIndex* pindex;                                     //!< Optional.
        bool fValidatedHeaders;                                  //!< Whether this block has validated headers at the time of request.
        std::unique_ptr<PartiallyDownloadedBlock> partialBlock;  //!< Optional, used for CMPCTBLOCK downloads
    };
    map<uint256, pair<NodeId, list<QueuedBlock>::iterator> > mapBlocksInFlight;

    /** Stack of nodes which we have set to announce using compact blocks */
    list<NodeId> lNodesAnnouncingHeaderAndIDs;

    /** Number of preferable block download peers. */
    int nPreferredDownload = 0;

    /** Dirty block index entries. */
    set<CBlockIndex*> setDirtyBlockIndex;

    /** Dirty block file entries. */
    set<int> setDirtyFileInfo;

    /** Number of peers from which we're downloading blocks. */
    int nPeersWithValidatedDownloads = 0;

    /** Relay map, protected by cs_main. */
    typedef std::map<uint256, std::shared_ptr<const CTransaction>> MapRelay;
    MapRelay mapRelay;
    /** Expiration-time ordered list of (expire time, relay map entry) pairs, protected by cs_main). */
    std::deque<std::pair<int64_t, MapRelay::iterator>> vRelayExpiration;
} // anon namespace

//////////////////////////////////////////////////////////////////////////////
//
// Registration of network node signals.
//

namespace {

struct CBlockReject {
    unsigned char chRejectCode;
    string strRejectReason;
    uint256 hashBlock;
};

/**
 * Maintain validation-specific state about nodes, protected by cs_main, instead
 * by CNode's own locks. This simplifies asynchronous operation, where
 * processing of incoming data is done after the ProcessMessage call returns,
 * and we're no longer holding the node's locks.
 */
struct CNodeState {
    //! The peer's address
    CService address;
    //! Whether we have a fully established connection.
    bool fCurrentlyConnected;
    //! Accumulated misbehaviour score for this peer.
    int nMisbehavior;
    //! Whether this peer should be disconnected and banned (unless whitelisted).
    bool fShouldBan;
    //! String name of this peer (debugging/logging purposes).
    std::string name;
    //! List of asynchronously-determined block rejections to notify this peer about.
    std::vector<CBlockReject> rejects;
    //! The best known block we know this peer has announced.
    CBlockIndex *pindexBestKnownBlock;
    //! The hash of the last unknown block this peer has announced.
    uint256 hashLastUnknownBlock;
    //! The last full block we both have.
    CBlockIndex *pindexLastCommonBlock;
    //! The best header we have sent our peer.
    CBlockIndex *pindexBestHeaderSent;
    //! Length of current-streak of unconnecting headers announcements
    int nUnconnectingHeaders;
    //! Whether we've started headers synchronization with this peer.
    bool fSyncStarted;
    //! Since when we're stalling block download progress (in microseconds), or 0.
    int64_t nStallingSince;
    list<QueuedBlock> vBlocksInFlight;
    //! When the first entry in vBlocksInFlight started downloading. Don't care when vBlocksInFlight is empty.
    int64_t nDownloadingSince;
    int nBlocksInFlight;
    int nBlocksInFlightValidHeaders;
    //! Whether we consider this a preferred download peer.
    bool fPreferredDownload;
    //! Whether this peer wants invs or headers (when possible) for block announcements.
    bool fPreferHeaders;
    //! Whether this peer wants invs or cmpctblocks (when possible) for block announcements.
    bool fPreferHeaderAndIDs;
    //! Whether this peer will send us cmpctblocks if we request them
    bool fProvidesHeaderAndIDs;
    //! Whether this peer can give us witnesses
    bool fHaveWitness;

    CNodeState() {
        fCurrentlyConnected = false;
        nMisbehavior = 0;
        fShouldBan = false;
        pindexBestKnownBlock = NULL;
        hashLastUnknownBlock.SetNull();
        pindexLastCommonBlock = NULL;
        pindexBestHeaderSent = NULL;
        nUnconnectingHeaders = 0;
        fSyncStarted = false;
        nStallingSince = 0;
        nDownloadingSince = 0;
        nBlocksInFlight = 0;
        nBlocksInFlightValidHeaders = 0;
        fPreferredDownload = false;
        fPreferHeaders = false;
        fPreferHeaderAndIDs = false;
        fProvidesHeaderAndIDs = false;
        fHaveWitness = false;
    }
};

/** Map maintaining per-node state. Requires cs_main. */
map<NodeId, CNodeState> mapNodeState;

// Requires cs_main.
CNodeState *State(NodeId pnode) {
    map<NodeId, CNodeState>::iterator it = mapNodeState.find(pnode);
    if (it == mapNodeState.end())
        return NULL;
    return &it->second;
}

int GetHeight()
{
    LOCK(cs_main);
    return chainActive.Height();
}

void UpdatePreferredDownload(CNode* node, CNodeState* state)
{
    nPreferredDownload -= state->fPreferredDownload;

    // Whether this node should be marked as a preferred download node.
    state->fPreferredDownload = (!node->fInbound || node->fWhitelisted) && !node->fOneShot && !node->fClient;

    nPreferredDownload += state->fPreferredDownload;
}

void InitializeNode(NodeId nodeid, const CNode *pnode) {
    LOCK(cs_main);
    CNodeState &state = mapNodeState.insert(std::make_pair(nodeid, CNodeState())).first->second;
    state.name = pnode->addrName;
    state.address = pnode->addr;
}

void FinalizeNode(NodeId nodeid) {
    LOCK(cs_main);
    CNodeState *state = State(nodeid);

    if (state->fSyncStarted)
        nSyncStarted--;

    if (state->nMisbehavior == 0 && state->fCurrentlyConnected) {
        AddressCurrentlyConnected(state->address);
    }

    BOOST_FOREACH(const QueuedBlock& entry, state->vBlocksInFlight) {
        mapBlocksInFlight.erase(entry.hash);
    }
    EraseOrphansFor(nodeid);
    nPreferredDownload -= state->fPreferredDownload;
    nPeersWithValidatedDownloads -= (state->nBlocksInFlightValidHeaders != 0);
    assert(nPeersWithValidatedDownloads >= 0);

    mapNodeState.erase(nodeid);

    if (mapNodeState.empty()) {
        // Do a consistency check after the last peer is removed.
        assert(mapBlocksInFlight.empty());
        assert(nPreferredDownload == 0);
        assert(nPeersWithValidatedDownloads == 0);
    }
}

// Requires cs_main.
// Returns a bool indicating whether we requested this block.
// Also used if a block was /not/ received and timed out or started with another peer
bool MarkBlockAsReceived(const uint256& hash) {
    map<uint256, pair<NodeId, list<QueuedBlock>::iterator> >::iterator itInFlight = mapBlocksInFlight.find(hash);
    if (itInFlight != mapBlocksInFlight.end()) {
        CNodeState *state = State(itInFlight->second.first);
        state->nBlocksInFlightValidHeaders -= itInFlight->second.second->fValidatedHeaders;
        if (state->nBlocksInFlightValidHeaders == 0 && itInFlight->second.second->fValidatedHeaders) {
            // Last validated block on the queue was received.
            nPeersWithValidatedDownloads--;
        }
        if (state->vBlocksInFlight.begin() == itInFlight->second.second) {
            // First block on the queue was received, update the start download time for the next one
            state->nDownloadingSince = std::max(state->nDownloadingSince, GetTimeMicros());
        }
        state->vBlocksInFlight.erase(itInFlight->second.second);
        state->nBlocksInFlight--;
        state->nStallingSince = 0;
        mapBlocksInFlight.erase(itInFlight);
        return true;
    }
    return false;
}

// Requires cs_main.
// returns false, still setting pit, if the block was already in flight from the same peer
// pit will only be valid as long as the same cs_main lock is being held
bool MarkBlockAsInFlight(NodeId nodeid, const uint256& hash, const Consensus::Params& consensusParams, CBlockIndex *pindex = NULL, list<QueuedBlock>::iterator **pit = NULL) {
    CNodeState *state = State(nodeid);
    assert(state != NULL);

    // Short-circuit most stuff in case its from the same node
    map<uint256, pair<NodeId, list<QueuedBlock>::iterator> >::iterator itInFlight = mapBlocksInFlight.find(hash);
    if (itInFlight != mapBlocksInFlight.end() && itInFlight->second.first == nodeid) {
        *pit = &itInFlight->second.second;
        return false;
    }

    // Make sure it's not listed somewhere already.
    MarkBlockAsReceived(hash);

    list<QueuedBlock>::iterator it = state->vBlocksInFlight.insert(state->vBlocksInFlight.end(),
            {hash, pindex, pindex != NULL, std::unique_ptr<PartiallyDownloadedBlock>(pit ? new PartiallyDownloadedBlock(&mempool) : NULL)});
    state->nBlocksInFlight++;
    state->nBlocksInFlightValidHeaders += it->fValidatedHeaders;
    if (state->nBlocksInFlight == 1) {
        // We're starting a block download (batch) from this peer.
        state->nDownloadingSince = GetTimeMicros();
    }
    if (state->nBlocksInFlightValidHeaders == 1 && pindex != NULL) {
        nPeersWithValidatedDownloads++;
    }
    itInFlight = mapBlocksInFlight.insert(std::make_pair(hash, std::make_pair(nodeid, it))).first;
    if (pit)
        *pit = &itInFlight->second.second;
    return true;
}

/** Check whether the last unknown block a peer advertised is not yet known. */
void ProcessBlockAvailability(NodeId nodeid) {
    CNodeState *state = State(nodeid);
    assert(state != NULL);

    if (!state->hashLastUnknownBlock.IsNull()) {
        BlockMap::iterator itOld = mapBlockIndex.find(state->hashLastUnknownBlock);
        if (itOld != mapBlockIndex.end() && itOld->second->nChainWork > 0) {
            if (state->pindexBestKnownBlock == NULL || itOld->second->nChainWork >= state->pindexBestKnownBlock->nChainWork)
                state->pindexBestKnownBlock = itOld->second;
            state->hashLastUnknownBlock.SetNull();
        }
    }
}

/** Update tracking information about which blocks a peer is assumed to have. */
void UpdateBlockAvailability(NodeId nodeid, const uint256 &hash) {
    CNodeState *state = State(nodeid);
    assert(state != NULL);

    ProcessBlockAvailability(nodeid);

    BlockMap::iterator it = mapBlockIndex.find(hash);
    if (it != mapBlockIndex.end() && it->second->nChainWork > 0) {
        // An actually better block was announced.
        if (state->pindexBestKnownBlock == NULL || it->second->nChainWork >= state->pindexBestKnownBlock->nChainWork)
            state->pindexBestKnownBlock = it->second;
    } else {
        // An unknown block was announced; just assume that the latest one is the best one.
        state->hashLastUnknownBlock = hash;
    }
}

void MaybeSetPeerAsAnnouncingHeaderAndIDs(const CNodeState* nodestate, CNode* pfrom) {
    if (nLocalServices & NODE_WITNESS) {
        // Don't ever request compact blocks when segwit is enabled.
        return;
    }
    if (nodestate->fProvidesHeaderAndIDs) {
        BOOST_FOREACH(const NodeId nodeid, lNodesAnnouncingHeaderAndIDs)
            if (nodeid == pfrom->GetId())
                return;
        bool fAnnounceUsingCMPCTBLOCK = false;
        uint64_t nCMPCTBLOCKVersion = 1;
        if (lNodesAnnouncingHeaderAndIDs.size() >= 3) {
            // As per BIP152, we only get 3 of our peers to announce
            // blocks using compact encodings.
            CNode* pnodeStop = FindNode(lNodesAnnouncingHeaderAndIDs.front());
            if (pnodeStop) {
                pnodeStop->PushMessage(NetMsgType::SENDCMPCT, fAnnounceUsingCMPCTBLOCK, nCMPCTBLOCKVersion);
                lNodesAnnouncingHeaderAndIDs.pop_front();
            }
        }
        fAnnounceUsingCMPCTBLOCK = true;
        pfrom->PushMessage(NetMsgType::SENDCMPCT, fAnnounceUsingCMPCTBLOCK, nCMPCTBLOCKVersion);
        lNodesAnnouncingHeaderAndIDs.push_back(pfrom->GetId());
    }
}

// Requires cs_main
bool CanDirectFetch(const Consensus::Params &consensusParams)
{
    return chainActive.Tip()->GetBlockTime() > GetAdjustedTime() - consensusParams.nPowTargetSpacing * 20;
}

// Requires cs_main
bool PeerHasHeader(CNodeState *state, CBlockIndex *pindex)
{
    if (state->pindexBestKnownBlock && pindex == state->pindexBestKnownBlock->GetAncestor(pindex->nHeight))
        return true;
    if (state->pindexBestHeaderSent && pindex == state->pindexBestHeaderSent->GetAncestor(pindex->nHeight))
        return true;
    return false;
}

/** Find the last common ancestor two blocks have.
 *  Both pa and pb must be non-NULL. */
CBlockIndex* LastCommonAncestor(CBlockIndex* pa, CBlockIndex* pb) {
    if (pa->nHeight > pb->nHeight) {
        pa = pa->GetAncestor(pb->nHeight);
    } else if (pb->nHeight > pa->nHeight) {
        pb = pb->GetAncestor(pa->nHeight);
    }

    while (pa != pb && pa && pb) {
        pa = pa->pprev;
        pb = pb->pprev;
    }

    // Eventually all chain branches meet at the genesis block.
    assert(pa == pb);
    return pa;
}

/** Update pindexLastCommonBlock and add not-in-flight missing successors to vBlocks, until it has
 *  at most count entries. */
void FindNextBlocksToDownload(NodeId nodeid, unsigned int count, std::vector<CBlockIndex*>& vBlocks, NodeId& nodeStaller) {
    if (count == 0)
        return;

    vBlocks.reserve(vBlocks.size() + count);
    CNodeState *state = State(nodeid);
    assert(state != NULL);

    // Make sure pindexBestKnownBlock is up to date, we'll need it.
    ProcessBlockAvailability(nodeid);

    if (state->pindexBestKnownBlock == NULL || state->pindexBestKnownBlock->nChainWork < chainActive.Tip()->nChainWork) {
        // This peer has nothing interesting.
        return;
    }

    if (state->pindexLastCommonBlock == NULL) {
        // Bootstrap quickly by guessing a parent of our best tip is the forking point.
        // Guessing wrong in either direction is not a problem.
        state->pindexLastCommonBlock = chainActive[std::min(state->pindexBestKnownBlock->nHeight, chainActive.Height())];
    }

    // If the peer reorganized, our previous pindexLastCommonBlock may not be an ancestor
    // of its current tip anymore. Go back enough to fix that.
    state->pindexLastCommonBlock = LastCommonAncestor(state->pindexLastCommonBlock, state->pindexBestKnownBlock);
    if (state->pindexLastCommonBlock == state->pindexBestKnownBlock)
        return;

    std::vector<CBlockIndex*> vToFetch;
    CBlockIndex *pindexWalk = state->pindexLastCommonBlock;
    // Never fetch further than the best block we know the peer has, or more than BLOCK_DOWNLOAD_WINDOW + 1 beyond the last
    // linked block we have in common with this peer. The +1 is so we can detect stalling, namely if we would be able to
    // download that next block if the window were 1 larger.
    int nWindowEnd = state->pindexLastCommonBlock->nHeight + BLOCK_DOWNLOAD_WINDOW;
    int nMaxHeight = std::min<int>(state->pindexBestKnownBlock->nHeight, nWindowEnd + 1);
    NodeId waitingfor = -1;
    while (pindexWalk->nHeight < nMaxHeight) {
        // Read up to 128 (or more, if more blocks than that are needed) successors of pindexWalk (towards
        // pindexBestKnownBlock) into vToFetch. We fetch 128, because CBlockIndex::GetAncestor may be as expensive
        // as iterating over ~100 CBlockIndex* entries anyway.
        int nToFetch = std::min(nMaxHeight - pindexWalk->nHeight, std::max<int>(count - vBlocks.size(), 128));
        vToFetch.resize(nToFetch);
        pindexWalk = state->pindexBestKnownBlock->GetAncestor(pindexWalk->nHeight + nToFetch);
        vToFetch[nToFetch - 1] = pindexWalk;
        for (unsigned int i = nToFetch - 1; i > 0; i--) {
            vToFetch[i - 1] = vToFetch[i]->pprev;
        }

        // Iterate over those blocks in vToFetch (in forward direction), adding the ones that
        // are not yet downloaded and not in flight to vBlocks. In the mean time, update
        // pindexLastCommonBlock as long as all ancestors are already downloaded, or if it's
        // already part of our chain (and therefore don't need it even if pruned).
        BOOST_FOREACH(CBlockIndex* pindex, vToFetch) {
            if (!pindex->IsValid(BLOCK_VALID_TREE)) {
                // We consider the chain that this peer is on invalid.
                return;
            }
            if (pindex->nStatus & BLOCK_HAVE_DATA || chainActive.Contains(pindex)) {
                if (pindex->nChainTx)
                    state->pindexLastCommonBlock = pindex;
            } else if (mapBlocksInFlight.count(pindex->GetBlockHash()) == 0) {
                // The block is not already downloaded, and not yet in flight.
                if (pindex->nHeight > nWindowEnd) {
                    // We reached the end of the window.
                    if (vBlocks.size() == 0 && waitingfor != nodeid) {
                        // We aren't able to fetch anything, but we would be if the download window was one larger.
                        nodeStaller = waitingfor;
                    }
                    return;
                }
                vBlocks.push_back(pindex);
                if (vBlocks.size() == count) {
                    return;
                }
            } else if (waitingfor == -1) {
                // This is the first already-in-flight block.
                waitingfor = mapBlocksInFlight[pindex->GetBlockHash()].first;
            }
        }
    }
}

} // anon namespace

bool GetNodeStateStats(NodeId nodeid, CNodeStateStats &stats) {
    LOCK(cs_main);
    CNodeState *state = State(nodeid);
    if (state == NULL)
        return false;
    stats.nMisbehavior = state->nMisbehavior;
    stats.nSyncHeight = state->pindexBestKnownBlock ? state->pindexBestKnownBlock->nHeight : -1;
    stats.nCommonHeight = state->pindexLastCommonBlock ? state->pindexLastCommonBlock->nHeight : -1;
    BOOST_FOREACH(const QueuedBlock& queue, state->vBlocksInFlight) {
        if (queue.pindex)
            stats.vHeightInFlight.push_back(queue.pindex->nHeight);
    }
    return true;
}

void RegisterNodeSignals(CNodeSignals& nodeSignals)
{
    nodeSignals.GetHeight.connect(&GetHeight);
    nodeSignals.ProcessMessages.connect(&ProcessMessages);
    nodeSignals.SendMessages.connect(&SendMessages);
    nodeSignals.InitializeNode.connect(&InitializeNode);
    nodeSignals.FinalizeNode.connect(&FinalizeNode);
}

void UnregisterNodeSignals(CNodeSignals& nodeSignals)
{
    nodeSignals.GetHeight.disconnect(&GetHeight);
    nodeSignals.ProcessMessages.disconnect(&ProcessMessages);
    nodeSignals.SendMessages.disconnect(&SendMessages);
    nodeSignals.InitializeNode.disconnect(&InitializeNode);
    nodeSignals.FinalizeNode.disconnect(&FinalizeNode);
}

CBlockIndex* FindForkInGlobalIndex(const CChain& chain, const CBlockLocator& locator)
{
    // Find the first block the caller has in the main chain
    BOOST_FOREACH(const uint256& hash, locator.vHave) {
        BlockMap::iterator mi = mapBlockIndex.find(hash);
        if (mi != mapBlockIndex.end())
        {
            CBlockIndex* pindex = (*mi).second;
            if (chain.Contains(pindex))
                return pindex;
            if (pindex->GetAncestor(chain.Height()) == chain.Tip()) {
                return chain.Tip();
            }
        }
    }
    return chain.Genesis();
}

CCoinsViewCache *pcoinsTip = NULL;
CBlockTreeDB *pblocktree = NULL;
CGameDB *pgameDb = NULL;

//////////////////////////////////////////////////////////////////////////////
//
// mapOrphanTransactions
//

bool AddOrphanTx(const CTransaction& tx, NodeId peer) EXCLUSIVE_LOCKS_REQUIRED(cs_main)
{
    uint256 hash = tx.GetHash();
    if (mapOrphanTransactions.count(hash))
        return false;

    // Ignore big transactions, to avoid a
    // send-big-orphans memory exhaustion attack. If a peer has a legitimate
    // large transaction with a missing parent then we assume
    // it will rebroadcast it later, after the parent transaction(s)
    // have been mined or received.
    // 100 orphans, each of which is at most 99,999 bytes big is
    // at most 10 megabytes of orphans and somewhat more byprev index (in the worst case):
    unsigned int sz = GetTransactionWeight(tx);
    if (sz >= MAX_STANDARD_TX_WEIGHT)
    {
        LogPrint("mempool", "ignoring large orphan tx (size: %u, hash: %s)\n", sz, hash.ToString());
        return false;
    }

    auto ret = mapOrphanTransactions.emplace(hash, COrphanTx{tx, peer, GetTime() + ORPHAN_TX_EXPIRE_TIME});
    assert(ret.second);
    BOOST_FOREACH(const CTxIn& txin, tx.vin) {
        mapOrphanTransactionsByPrev[txin.prevout].insert(ret.first);
    }

    LogPrint("mempool", "stored orphan tx %s (mapsz %u outsz %u)\n", hash.ToString(),
             mapOrphanTransactions.size(), mapOrphanTransactionsByPrev.size());
    return true;
}

int static EraseOrphanTx(uint256 hash) EXCLUSIVE_LOCKS_REQUIRED(cs_main)
{
    map<uint256, COrphanTx>::iterator it = mapOrphanTransactions.find(hash);
    if (it == mapOrphanTransactions.end())
        return 0;
    BOOST_FOREACH(const CTxIn& txin, it->second.tx.vin)
    {
        auto itPrev = mapOrphanTransactionsByPrev.find(txin.prevout);
        if (itPrev == mapOrphanTransactionsByPrev.end())
            continue;
        itPrev->second.erase(it);
        if (itPrev->second.empty())
            mapOrphanTransactionsByPrev.erase(itPrev);
    }
    mapOrphanTransactions.erase(it);
    return 1;
}

void EraseOrphansFor(NodeId peer)
{
    int nErased = 0;
    map<uint256, COrphanTx>::iterator iter = mapOrphanTransactions.begin();
    while (iter != mapOrphanTransactions.end())
    {
        map<uint256, COrphanTx>::iterator maybeErase = iter++; // increment to avoid iterator becoming invalid
        if (maybeErase->second.fromPeer == peer)
        {
            nErased += EraseOrphanTx(maybeErase->second.tx.GetHash());
        }
    }
    if (nErased > 0) LogPrint("mempool", "Erased %d orphan tx from peer %d\n", nErased, peer);
}


unsigned int LimitOrphanTxSize(unsigned int nMaxOrphans) EXCLUSIVE_LOCKS_REQUIRED(cs_main)
{
    unsigned int nEvicted = 0;
    static int64_t nNextSweep;
    int64_t nNow = GetTime();
    if (nNextSweep <= nNow) {
        // Sweep out expired orphan pool entries:
        int nErased = 0;
        int64_t nMinExpTime = nNow + ORPHAN_TX_EXPIRE_TIME - ORPHAN_TX_EXPIRE_INTERVAL;
        map<uint256, COrphanTx>::iterator iter = mapOrphanTransactions.begin();
        while (iter != mapOrphanTransactions.end())
        {
            map<uint256, COrphanTx>::iterator maybeErase = iter++;
            if (maybeErase->second.nTimeExpire <= nNow) {
                nErased += EraseOrphanTx(maybeErase->second.tx.GetHash());
            } else {
                nMinExpTime = std::min(maybeErase->second.nTimeExpire, nMinExpTime);
            }
        }
        // Sweep again 5 minutes after the next entry that expires in order to batch the linear scan.
        nNextSweep = nMinExpTime + ORPHAN_TX_EXPIRE_INTERVAL;
        if (nErased > 0) LogPrint("mempool", "Erased %d orphan tx due to expiration\n", nErased);
    }
    while (mapOrphanTransactions.size() > nMaxOrphans)
    {
        // Evict a random orphan:
        uint256 randomhash = GetRandHash();
        map<uint256, COrphanTx>::iterator it = mapOrphanTransactions.lower_bound(randomhash);
        if (it == mapOrphanTransactions.end())
            it = mapOrphanTransactions.begin();
        EraseOrphanTx(it->first);
        ++nEvicted;
    }
    return nEvicted;
}

bool IsFinalTx(const CTransaction &tx, int nBlockHeight, int64_t nBlockTime)
{
    if (tx.nLockTime == 0)
        return true;
    if ((int64_t)tx.nLockTime < ((int64_t)tx.nLockTime < LOCKTIME_THRESHOLD ? (int64_t)nBlockHeight : nBlockTime))
        return true;
    for (const auto& txin : tx.vin) {
        if (!(txin.nSequence == CTxIn::SEQUENCE_FINAL))
            return false;
    }
    return true;
}

bool CheckFinalTx(const CTransaction &tx, int flags)
{
    AssertLockHeld(cs_main);

    // By convention a negative value for flags indicates that the
    // current network-enforced consensus rules should be used. In
    // a future soft-fork scenario that would mean checking which
    // rules would be enforced for the next block and setting the
    // appropriate flags. At the present time no soft-forks are
    // scheduled, so no flags are set.
    flags = std::max(flags, 0);

    // CheckFinalTx() uses chainActive.Height()+1 to evaluate
    // nLockTime because when IsFinalTx() is called within
    // CBlock::AcceptBlock(), the height of the block *being*
    // evaluated is what is used. Thus if we want to know if a
    // transaction can be part of the *next* block, we need to call
    // IsFinalTx() with one more than chainActive.Height().
    const int nBlockHeight = chainActive.Height() + 1;

    // BIP113 will require that time-locked transactions have nLockTime set to
    // less than the median time of the previous block they're contained in.
    // When the next block is created its previous block will be the current
    // chain tip, so we use that to calculate the median time passed to
    // IsFinalTx() if LOCKTIME_MEDIAN_TIME_PAST is set.
    const int64_t nBlockTime = (flags & LOCKTIME_MEDIAN_TIME_PAST)
                             ? chainActive.Tip()->GetMedianTimePast()
                             : GetAdjustedTime();

    return IsFinalTx(tx, nBlockHeight, nBlockTime);
}

/**
 * Calculates the block height and previous block's median time past at
 * which the transaction will be considered final in the context of BIP 68.
 * Also removes from the vector of input heights any entries which did not
 * correspond to sequence locked inputs as they do not affect the calculation.
 */
static std::pair<int, int64_t> CalculateSequenceLocks(const CTransaction &tx, int flags, std::vector<int>* prevHeights, const CBlockIndex& block)
{
    assert(prevHeights->size() == tx.vin.size());

    // Will be set to the equivalent height- and time-based nLockTime
    // values that would be necessary to satisfy all relative lock-
    // time constraints given our view of block chain history.
    // The semantics of nLockTime are the last invalid height/time, so
    // use -1 to have the effect of any height or time being valid.
    int nMinHeight = -1;
    int64_t nMinTime = -1;

    // tx.nVersion is signed integer so requires cast to unsigned otherwise
    // we would be doing a signed comparison and half the range of nVersion
    // wouldn't support BIP 68.
    bool fEnforceBIP68 = static_cast<uint32_t>(tx.nVersion) >= 2
                      && flags & LOCKTIME_VERIFY_SEQUENCE;

    // Do not enforce sequence numbers as a relative lock time
    // unless we have been instructed to
    if (!fEnforceBIP68) {
        return std::make_pair(nMinHeight, nMinTime);
    }

    for (size_t txinIndex = 0; txinIndex < tx.vin.size(); txinIndex++) {
        const CTxIn& txin = tx.vin[txinIndex];

        // Sequence numbers with the most significant bit set are not
        // treated as relative lock-times, nor are they given any
        // consensus-enforced meaning at this point.
        if (txin.nSequence & CTxIn::SEQUENCE_LOCKTIME_DISABLE_FLAG) {
            // The height of this input is not relevant for sequence locks
            (*prevHeights)[txinIndex] = 0;
            continue;
        }

        int nCoinHeight = (*prevHeights)[txinIndex];

        if (txin.nSequence & CTxIn::SEQUENCE_LOCKTIME_TYPE_FLAG) {
            int64_t nCoinTime = block.GetAncestor(std::max(nCoinHeight-1, 0))->GetMedianTimePast();
            // NOTE: Subtract 1 to maintain nLockTime semantics
            // BIP 68 relative lock times have the semantics of calculating
            // the first block or time at which the transaction would be
            // valid. When calculating the effective block time or height
            // for the entire transaction, we switch to using the
            // semantics of nLockTime which is the last invalid block
            // time or height.  Thus we subtract 1 from the calculated
            // time or height.

            // Time-based relative lock-times are measured from the
            // smallest allowed timestamp of the block containing the
            // txout being spent, which is the median time past of the
            // block prior.
            nMinTime = std::max(nMinTime, nCoinTime + (int64_t)((txin.nSequence & CTxIn::SEQUENCE_LOCKTIME_MASK) << CTxIn::SEQUENCE_LOCKTIME_GRANULARITY) - 1);
        } else {
            nMinHeight = std::max(nMinHeight, nCoinHeight + (int)(txin.nSequence & CTxIn::SEQUENCE_LOCKTIME_MASK) - 1);
        }
    }

    return std::make_pair(nMinHeight, nMinTime);
}

static bool EvaluateSequenceLocks(const CBlockIndex& block, std::pair<int, int64_t> lockPair)
{
    assert(block.pprev);
    int64_t nBlockTime = block.pprev->GetMedianTimePast();
    if (lockPair.first >= block.nHeight || lockPair.second >= nBlockTime)
        return false;

    return true;
}

bool SequenceLocks(const CTransaction &tx, int flags, std::vector<int>* prevHeights, const CBlockIndex& block)
{
    return EvaluateSequenceLocks(block, CalculateSequenceLocks(tx, flags, prevHeights, block));
}

bool TestLockPointValidity(const LockPoints* lp)
{
    AssertLockHeld(cs_main);
    assert(lp);
    // If there are relative lock times then the maxInputBlock will be set
    // If there are no relative lock times, the LockPoints don't depend on the chain
    if (lp->maxInputBlock) {
        // Check whether chainActive is an extension of the block at which the LockPoints
        // calculation was valid.  If not LockPoints are no longer valid
        if (!chainActive.Contains(lp->maxInputBlock)) {
            return false;
        }
    }

    // LockPoints still valid
    return true;
}

bool CheckSequenceLocks(const CTransaction &tx, int flags, LockPoints* lp, bool useExistingLockPoints)
{
    AssertLockHeld(cs_main);
    AssertLockHeld(mempool.cs);

    CBlockIndex* tip = chainActive.Tip();
    CBlockIndex index;
    index.pprev = tip;
    // CheckSequenceLocks() uses chainActive.Height()+1 to evaluate
    // height based locks because when SequenceLocks() is called within
    // ConnectBlock(), the height of the block *being*
    // evaluated is what is used.
    // Thus if we want to know if a transaction can be part of the
    // *next* block, we need to use one more than chainActive.Height()
    index.nHeight = tip->nHeight + 1;

    std::pair<int, int64_t> lockPair;
    if (useExistingLockPoints) {
        assert(lp);
        lockPair.first = lp->height;
        lockPair.second = lp->time;
    }
    else {
        // pcoinsTip contains the UTXO set for chainActive.Tip()
        CCoinsViewMemPool viewMemPool(pcoinsTip, mempool);
        std::vector<int> prevheights;
        prevheights.resize(tx.vin.size());
        for (size_t txinIndex = 0; txinIndex < tx.vin.size(); txinIndex++) {
            const CTxIn& txin = tx.vin[txinIndex];
            CCoins coins;
            if (!viewMemPool.GetCoins(txin.prevout.hash, coins)) {
                return error("%s: Missing input", __func__);
            }
            if (coins.nHeight == MEMPOOL_HEIGHT) {
                // Assume all mempool transaction confirm in the next block
                prevheights[txinIndex] = tip->nHeight + 1;
            } else {
                prevheights[txinIndex] = coins.nHeight;
            }
        }
        lockPair = CalculateSequenceLocks(tx, flags, &prevheights, index);
        if (lp) {
            lp->height = lockPair.first;
            lp->time = lockPair.second;
            // Also store the hash of the block with the highest height of
            // all the blocks which have sequence locked prevouts.
            // This hash needs to still be on the chain
            // for these LockPoint calculations to be valid
            // Note: It is impossible to correctly calculate a maxInputBlock
            // if any of the sequence locked inputs depend on unconfirmed txs,
            // except in the special case where the relative lock time/height
            // is 0, which is equivalent to no sequence lock. Since we assume
            // input height of tip+1 for mempool txs and test the resulting
            // lockPair from CalculateSequenceLocks against tip+1.  We know
            // EvaluateSequenceLocks will fail if there was a non-zero sequence
            // lock on a mempool input, so we can use the return value of
            // CheckSequenceLocks to indicate the LockPoints validity
            int maxInputHeight = 0;
            BOOST_FOREACH(int height, prevheights) {
                // Can ignore mempool inputs since we'll fail if they had non-zero locks
                if (height != tip->nHeight+1) {
                    maxInputHeight = std::max(maxInputHeight, height);
                }
            }
            lp->maxInputBlock = tip->GetAncestor(maxInputHeight);
        }
    }
    return EvaluateSequenceLocks(index, lockPair);
}


unsigned int GetLegacySigOpCount(const CTransaction& tx)
{
    unsigned int nSigOps = 0;
    for (const auto& txin : tx.vin)
    {
        nSigOps += txin.scriptSig.GetSigOpCount(false);
    }
    for (const auto& txout : tx.vout)
    {
        nSigOps += txout.scriptPubKey.GetSigOpCount(false);
    }
    return nSigOps;
}

unsigned int GetP2SHSigOpCount(const CTransaction& tx, const CCoinsViewCache& inputs)
{
    /* Game transactions should not make it here, they are filtered out
       already higher up the call tree.  */
    assert(!tx.IsGameTx());

    if (tx.IsCoinBase())
        return 0;

    unsigned int nSigOps = 0;
    for (unsigned int i = 0; i < tx.vin.size(); i++)
    {
        const CTxOut &prevout = inputs.GetOutputFor(tx.vin[i]);
        if (prevout.scriptPubKey.IsPayToScriptHash(true))
            nSigOps += prevout.scriptPubKey.GetSigOpCount(tx.vin[i].scriptSig);
    }
    return nSigOps;
}

int64_t GetTransactionSigOpCost(const CTransaction& tx, const CCoinsViewCache& inputs, int flags)
{
    int64_t nSigOps = GetLegacySigOpCount(tx) * WITNESS_SCALE_FACTOR;

    if (tx.IsCoinBase())
        return nSigOps;

    if (flags & SCRIPT_VERIFY_P2SH) {
        nSigOps += GetP2SHSigOpCount(tx, inputs) * WITNESS_SCALE_FACTOR;
    }

    for (unsigned int i = 0; i < tx.vin.size(); i++)
    {
        const CTxOut &prevout = inputs.GetOutputFor(tx.vin[i]);
        nSigOps += CountWitnessSigOps(tx.vin[i].scriptSig, prevout.scriptPubKey, i < tx.wit.vtxinwit.size() ? &tx.wit.vtxinwit[i].scriptWitness : NULL, flags);
    }
    return nSigOps;
}





bool CheckTransaction(const CTransaction& tx, CValidationState &state)
{
    // Basic checks that don't depend on any context
    if (tx.vin.empty())
        return state.DoS(10, false, REJECT_INVALID, "bad-txns-vin-empty");
    if (tx.vout.empty())
        return state.DoS(10, false, REJECT_INVALID, "bad-txns-vout-empty");
    // Size limits (this doesn't take the witness into account, as that hasn't been checked for malleability)
    if (::GetSerializeSize(tx, SER_NETWORK, PROTOCOL_VERSION | SERIALIZE_TRANSACTION_NO_WITNESS) > MAX_BLOCK_BASE_SIZE)
        return state.DoS(100, false, REJECT_INVALID, "bad-txns-oversize");

    // Check for negative or overflow output values
    CAmount nValueOut = 0;
    for (const auto& txout : tx.vout)
    {
        if (txout.nValue < 0)
            return state.DoS(100, false, REJECT_INVALID, "bad-txns-vout-negative");
        if (txout.nValue > MAX_MONEY)
            return state.DoS(100, false, REJECT_INVALID, "bad-txns-vout-toolarge");
        nValueOut += txout.nValue;
        if (!MoneyRange(nValueOut))
            return state.DoS(100, false, REJECT_INVALID, "bad-txns-txouttotal-toolarge");
    }

    // Check for duplicate inputs
    set<COutPoint> vInOutPoints;
    for (const auto& txin : tx.vin)
    {
        if (vInOutPoints.count(txin.prevout))
            return state.DoS(100, false, REJECT_INVALID, "bad-txns-inputs-duplicate");
        vInOutPoints.insert(txin.prevout);
    }

    if (tx.IsCoinBase())
    {
        if (tx.vin[0].scriptSig.size() < 2 || tx.vin[0].scriptSig.size() > 230)
            return state.DoS(100, false, REJECT_INVALID, "bad-cb-length");
    }
    else
    {
        for (const auto& txin : tx.vin)
            if (txin.prevout.IsNull())
                return state.DoS(10, false, REJECT_INVALID, "bad-txns-prevout-null");
    }

    return true;
}

void LimitMempoolSize(CTxMemPool& pool, size_t limit, unsigned long age) {
    int expired = pool.Expire(GetTime() - age);
    if (expired != 0)
        LogPrint("mempool", "Expired %i transactions from the memory pool\n", expired);

    std::vector<uint256> vNoSpendsRemaining;
    pool.TrimToSize(limit, &vNoSpendsRemaining);
    BOOST_FOREACH(const uint256& removed, vNoSpendsRemaining)
        pcoinsTip->Uncache(removed);
}

/** Convert CValidationState to a human-readable message for logging */
std::string FormatStateMessage(const CValidationState &state)
{
    return strprintf("%s%s (code %i)",
        state.GetRejectReason(),
        state.GetDebugMessage().empty() ? "" : ", "+state.GetDebugMessage(),
        state.GetRejectCode());
}

bool AcceptToMemoryPoolWorker(CTxMemPool& pool, CValidationState& state, const CTransaction& tx, bool fLimitFree,
                              bool* pfMissingInputs, bool fOverrideMempoolLimit, const CAmount& nAbsurdFee,
                              std::vector<uint256>& vHashTxnToUncache)
{
    const uint256 hash = tx.GetHash();
    AssertLockHeld(cs_main);
    if (pfMissingInputs)
        *pfMissingInputs = false;

    if (!CheckTransaction(tx, state))
        return false; // state filled in by CheckTransaction

    // Coinbase is only valid in a block, not as a loose transaction
    if (tx.IsCoinBase())
        return state.DoS(100, false, REJECT_INVALID, "coinbase");
    if (tx.IsGameTx())
        return state.DoS(100, false, REJECT_INVALID, "gametx");

    // Don't relay version 2 transactions until CSV is active, and we can be
    // sure that such transactions will be mined (unless we're on
    // -testnet/-regtest).
    const CChainParams& chainparams = Params();
    // FIXME: Update check once nVersion is no longer significant for name
    // transactions.
    if (fRequireStandard && !tx.IsNamecoin() && tx.nVersion >= 2 && VersionBitsTipState(chainparams.GetConsensus(), Consensus::DEPLOYMENT_CSV) != THRESHOLD_ACTIVE) {
        return state.DoS(0, false, REJECT_NONSTANDARD, "premature-version2-tx");
    }

    // Reject transactions with witness before segregated witness activates (override with -prematurewitness)
    bool witnessEnabled = IsWitnessEnabled(chainActive.Tip(), Params().GetConsensus());
    if (!GetBoolArg("-prematurewitness",false) && !tx.wit.IsNull() && !witnessEnabled) {
        return state.DoS(0, false, REJECT_NONSTANDARD, "no-witness-yet", true);
    }

    // Rather not work on nonstandard transactions (unless -testnet/-regtest)
    string reason;
    if (fRequireStandard && !IsStandardTx(tx, reason, witnessEnabled))
        return state.DoS(0, false, REJECT_NONSTANDARD, reason);

    // Only accept nLockTime-using transactions that can be mined in the next
    // block; we don't want our mempool filled up with transactions that can't
    // be mined yet.
    if (!CheckFinalTx(tx, STANDARD_LOCKTIME_VERIFY_FLAGS))
        return state.DoS(0, false, REJECT_NONSTANDARD, "non-final");

    // is it already in the memory pool?
    if (pool.exists(hash))
        return state.Invalid(false, REJECT_ALREADY_KNOWN, "txn-already-in-mempool");

    // Check for conflicts with in-memory transactions
    set<uint256> setConflicts;
    {
    LOCK(pool.cs); // protect pool.mapNextTx
    BOOST_FOREACH(const CTxIn &txin, tx.vin)
    {
        auto itConflicting = pool.mapNextTx.find(txin.prevout);
        if (itConflicting != pool.mapNextTx.end())
        {
            const CTransaction *ptxConflicting = itConflicting->second;
            if (!setConflicts.count(ptxConflicting->GetHash()))
            {
                // Allow opt-out of transaction replacement by setting
                // nSequence >= maxint-1 on all inputs.
                //
                // maxint-1 is picked to still allow use of nLockTime by
                // non-replaceable transactions. All inputs rather than just one
                // is for the sake of multi-party protocols, where we don't
                // want a single party to be able to disable replacement.
                //
                // The opt-out ignores descendants as anyone relying on
                // first-seen mempool behavior should be checking all
                // unconfirmed ancestors anyway; doing otherwise is hopelessly
                // insecure.
                bool fReplacementOptOut = true;
                if (fEnableReplacement)
                {
                    BOOST_FOREACH(const CTxIn &txin, ptxConflicting->vin)
                    {
                        if (txin.nSequence < std::numeric_limits<unsigned int>::max()-1)
                        {
                            fReplacementOptOut = false;
                            break;
                        }
                    }
                }
                if (fReplacementOptOut)
                    return state.Invalid(false, REJECT_CONFLICT, "txn-mempool-conflict");

                setConflicts.insert(ptxConflicting->GetHash());
            }
        }
    }

    if (!pool.checkNameOps(tx))
        return false;
    }

    {
        CCoinsView dummy;
        CCoinsViewCache view(&dummy);

        CAmount nValueIn = 0;
        LockPoints lp;
        {
        LOCK(pool.cs);
        CCoinsViewMemPool viewMemPool(pcoinsTip, pool);
        view.SetBackend(viewMemPool);

        // do we already have it?
        bool fHadTxInCache = pcoinsTip->HaveCoinsInCache(hash);
        if (view.HaveCoins(hash)) {
            if (!fHadTxInCache)
                vHashTxnToUncache.push_back(hash);
            return state.Invalid(false, REJECT_ALREADY_KNOWN, "txn-already-known");
        }

        // do all inputs exist?
        // Note that this does not check for the presence of actual outputs (see the next check for that),
        // and only helps with filling in pfMissingInputs (to determine missing vs spent).
        BOOST_FOREACH(const CTxIn txin, tx.vin) {
            if (!pcoinsTip->HaveCoinsInCache(txin.prevout.hash))
                vHashTxnToUncache.push_back(txin.prevout.hash);
            if (!view.HaveCoins(txin.prevout.hash)) {
                if (pfMissingInputs)
                    *pfMissingInputs = true;
                return false; // fMissingInputs and !state.IsInvalid() is used to detect this condition, don't set state.Invalid()
            }
        }

        // are the actual inputs available?
        if (!view.HaveInputs(tx))
            return state.Invalid(false, REJECT_DUPLICATE, "bad-txns-inputs-spent");

        // Bring the best block into scope
        view.GetBestBlock();

        /* If this is a name update (or firstupdate), make sure that the
           existing name entry (if any) is in the dummy cache.  Otherwise
           tx validation done below (in CheckInputs) will not be correct.  */
        BOOST_FOREACH(const CTxOut& txout, tx.vout)
        {
            const CNameScript nameOp(txout.scriptPubKey);
            if (nameOp.isNameOp() && nameOp.isAnyUpdate())
            {
                const valtype& name = nameOp.getOpName();
                CNameData data;
                if (view.GetName(name, data))
                    view.SetName(name, data, false);
            }
        }

        nValueIn = view.GetValueIn(tx);

        // we have all inputs cached now, so switch back to dummy, so we don't need to keep lock on mempool
        view.SetBackend(dummy);

        // Only accept BIP68 sequence locked transactions that can be mined in the next
        // block; we don't want our mempool filled up with transactions that can't
        // be mined yet.
        // Must keep pool.cs for this unless we change CheckSequenceLocks to take a
        // CoinsViewCache instead of create its own
        if (!CheckSequenceLocks(tx, STANDARD_LOCKTIME_VERIFY_FLAGS, &lp))
            return state.DoS(0, false, REJECT_NONSTANDARD, "non-BIP68-final");
        }

        // Check for non-standard pay-to-script-hash in inputs
        if (fRequireStandard && !AreInputsStandard(tx, view))
            return state.Invalid(false, REJECT_NONSTANDARD, "bad-txns-nonstandard-inputs");

        int64_t nSigOpsCost = GetTransactionSigOpCost(tx, view, STANDARD_SCRIPT_VERIFY_FLAGS);

        CAmount nValueOut = tx.GetValueOut();
        CAmount nFees = nValueIn-nValueOut;
        // nModifiedFees includes any fee deltas from PrioritiseTransaction
        CAmount nModifiedFees = nFees;
        double nPriorityDummy = 0;
        pool.ApplyDeltas(hash, nPriorityDummy, nModifiedFees);

        CAmount inChainInputValue;
        double dPriority = view.GetPriority(tx, chainActive.Height(), inChainInputValue);

        // Keep track of transactions that spend a coinbase, which we re-scan
        // during reorgs to ensure COINBASE_MATURITY is still met.
        bool fSpendsCoinbase = false;
        BOOST_FOREACH(const CTxIn &txin, tx.vin) {
            const CCoins *coins = view.AccessCoins(txin.prevout.hash);
            if (coins->IsCoinBase() || coins->IsGameTx()) {
                fSpendsCoinbase = true;
                break;
            }
        }

        CTxMemPoolEntry entry(tx, nFees, GetTime(), dPriority, chainActive.Height(), pool.HasNoInputsOf(tx), inChainInputValue, fSpendsCoinbase, nSigOpsCost, lp);
        unsigned int nSize = entry.GetTxSize();

        // Check that the transaction doesn't have an excessive number of
        // sigops, making it impossible to mine. Since the coinbase transaction
        // itself can contain sigops MAX_STANDARD_TX_SIGOPS is less than
        // MAX_BLOCK_SIGOPS; we still consider this an invalid rather than
        // merely non-standard transaction.
        if (nSigOpsCost > MAX_STANDARD_TX_SIGOPS_COST)
            return state.DoS(0, false, REJECT_NONSTANDARD, "bad-txns-too-many-sigops", false,
                strprintf("%d", nSigOpsCost));

        CAmount mempoolRejectFee = pool.GetMinFee(GetArg("-maxmempool", DEFAULT_MAX_MEMPOOL_SIZE) * 1000000).GetFee(nSize);
        if (mempoolRejectFee > 0 && nModifiedFees < mempoolRejectFee) {
            return state.DoS(0, false, REJECT_INSUFFICIENTFEE, "mempool min fee not met", false, strprintf("%d < %d", nFees, mempoolRejectFee));
        } else if (GetBoolArg("-relaypriority", DEFAULT_RELAYPRIORITY) && nModifiedFees < ::minRelayTxFee.GetFee(nSize) && !AllowFree(entry.GetPriority(chainActive.Height() + 1))) {
            // Require that free transactions have sufficient priority to be mined in the next block.
            return state.DoS(0, false, REJECT_INSUFFICIENTFEE, "insufficient priority");
        }

        /* Apply Huntercoin-specific fee policy for name updates.  */
        if (nModifiedFees < GetHuntercoinMinFee (tx))
          return state.DoS(0, false, REJECT_INSUFFICIENTFEE,
                           "Huntercoin fee policy not met");

        // Continuously rate-limit free (really, very-low-fee) transactions
        // This mitigates 'penny-flooding' -- sending thousands of free transactions just to
        // be annoying or make others' transactions take longer to confirm.
        if (fLimitFree && nModifiedFees < ::minRelayTxFee.GetFee(nSize))
        {
            static CCriticalSection csFreeLimiter;
            static double dFreeCount;
            static int64_t nLastTime;
            int64_t nNow = GetTime();

            LOCK(csFreeLimiter);

            // Use an exponentially decaying ~10-minute window:
            dFreeCount *= pow(1.0 - 1.0/600.0, (double)(nNow - nLastTime));
            nLastTime = nNow;
            // -limitfreerelay unit is thousand-bytes-per-minute
            // At default rate it would take over a month to fill 1GB
            if (dFreeCount + nSize >= GetArg("-limitfreerelay", DEFAULT_LIMITFREERELAY) * 10 * 1000)
                return state.DoS(0, false, REJECT_INSUFFICIENTFEE, "rate limited free transaction");
            LogPrint("mempool", "Rate limit dFreeCount: %g => %g\n", dFreeCount, dFreeCount+nSize);
            dFreeCount += nSize;
        }

        if (nAbsurdFee && nFees > nAbsurdFee)
            return state.Invalid(false,
                REJECT_HIGHFEE, "absurdly-high-fee",
                strprintf("%d > %d", nFees, nAbsurdFee));

        // Calculate in-mempool ancestors, up to a limit.
        CTxMemPool::setEntries setAncestors;
        size_t nLimitAncestors = GetArg("-limitancestorcount", DEFAULT_ANCESTOR_LIMIT);
        size_t nLimitAncestorSize = GetArg("-limitancestorsize", DEFAULT_ANCESTOR_SIZE_LIMIT)*1000;
        size_t nLimitDescendants = GetArg("-limitdescendantcount", DEFAULT_DESCENDANT_LIMIT);
        size_t nLimitDescendantSize = GetArg("-limitdescendantsize", DEFAULT_DESCENDANT_SIZE_LIMIT)*1000;
        std::string errString;
        if (!pool.CalculateMemPoolAncestors(entry, setAncestors, nLimitAncestors, nLimitAncestorSize, nLimitDescendants, nLimitDescendantSize, errString)) {
            return state.DoS(0, false, REJECT_NONSTANDARD, "too-long-mempool-chain", false, errString);
        }

        // A transaction that spends outputs that would be replaced by it is invalid. Now
        // that we have the set of all ancestors we can detect this
        // pathological case by making sure setConflicts and setAncestors don't
        // intersect.
        BOOST_FOREACH(CTxMemPool::txiter ancestorIt, setAncestors)
        {
            const uint256 &hashAncestor = ancestorIt->GetTx().GetHash();
            if (setConflicts.count(hashAncestor))
            {
                return state.DoS(10, false,
                                 REJECT_INVALID, "bad-txns-spends-conflicting-tx", false,
                                 strprintf("%s spends conflicting transaction %s",
                                           hash.ToString(),
                                           hashAncestor.ToString()));
            }
        }

        // Check if it's economically rational to mine this transaction rather
        // than the ones it replaces.
        CAmount nConflictingFees = 0;
        size_t nConflictingSize = 0;
        uint64_t nConflictingCount = 0;
        CTxMemPool::setEntries allConflicting;

        // If we don't hold the lock allConflicting might be incomplete; the
        // subsequent RemoveStaged() and addUnchecked() calls don't guarantee
        // mempool consistency for us.
        LOCK(pool.cs);
        if (setConflicts.size())
        {
            CFeeRate newFeeRate(nModifiedFees, nSize);
            set<uint256> setConflictsParents;
            const int maxDescendantsToVisit = 100;
            CTxMemPool::setEntries setIterConflicting;
            BOOST_FOREACH(const uint256 &hashConflicting, setConflicts)
            {
                CTxMemPool::txiter mi = pool.mapTx.find(hashConflicting);
                if (mi == pool.mapTx.end())
                    continue;

                // Save these to avoid repeated lookups
                setIterConflicting.insert(mi);

                // Don't allow the replacement to reduce the feerate of the
                // mempool.
                //
                // We usually don't want to accept replacements with lower
                // feerates than what they replaced as that would lower the
                // feerate of the next block. Requiring that the feerate always
                // be increased is also an easy-to-reason about way to prevent
                // DoS attacks via replacements.
                //
                // The mining code doesn't (currently) take children into
                // account (CPFP) so we only consider the feerates of
                // transactions being directly replaced, not their indirect
                // descendants. While that does mean high feerate children are
                // ignored when deciding whether or not to replace, we do
                // require the replacement to pay more overall fees too,
                // mitigating most cases.
                CFeeRate oldFeeRate(mi->GetModifiedFee(), mi->GetTxSize());
                if (newFeeRate <= oldFeeRate)
                {
                    return state.DoS(0, false,
                            REJECT_INSUFFICIENTFEE, "insufficient fee", false,
                            strprintf("rejecting replacement %s; new feerate %s <= old feerate %s",
                                  hash.ToString(),
                                  newFeeRate.ToString(),
                                  oldFeeRate.ToString()));
                }

                BOOST_FOREACH(const CTxIn &txin, mi->GetTx().vin)
                {
                    setConflictsParents.insert(txin.prevout.hash);
                }

                nConflictingCount += mi->GetCountWithDescendants();
            }
            // This potentially overestimates the number of actual descendants
            // but we just want to be conservative to avoid doing too much
            // work.
            if (nConflictingCount <= maxDescendantsToVisit) {
                // If not too many to replace, then calculate the set of
                // transactions that would have to be evicted
                BOOST_FOREACH(CTxMemPool::txiter it, setIterConflicting) {
                    pool.CalculateDescendants(it, allConflicting);
                }
                BOOST_FOREACH(CTxMemPool::txiter it, allConflicting) {
                    nConflictingFees += it->GetModifiedFee();
                    nConflictingSize += it->GetTxSize();
                }
            } else {
                return state.DoS(0, false,
                        REJECT_NONSTANDARD, "too many potential replacements", false,
                        strprintf("rejecting replacement %s; too many potential replacements (%d > %d)\n",
                            hash.ToString(),
                            nConflictingCount,
                            maxDescendantsToVisit));
            }

            for (unsigned int j = 0; j < tx.vin.size(); j++)
            {
                // We don't want to accept replacements that require low
                // feerate junk to be mined first. Ideally we'd keep track of
                // the ancestor feerates and make the decision based on that,
                // but for now requiring all new inputs to be confirmed works.
                if (!setConflictsParents.count(tx.vin[j].prevout.hash))
                {
                    // Rather than check the UTXO set - potentially expensive -
                    // it's cheaper to just check if the new input refers to a
                    // tx that's in the mempool.
                    if (pool.mapTx.find(tx.vin[j].prevout.hash) != pool.mapTx.end())
                        return state.DoS(0, false,
                                         REJECT_NONSTANDARD, "replacement-adds-unconfirmed", false,
                                         strprintf("replacement %s adds unconfirmed input, idx %d",
                                                  hash.ToString(), j));
                }
            }

            // The replacement must pay greater fees than the transactions it
            // replaces - if we did the bandwidth used by those conflicting
            // transactions would not be paid for.
            if (nModifiedFees < nConflictingFees)
            {
                return state.DoS(0, false,
                                 REJECT_INSUFFICIENTFEE, "insufficient fee", false,
                                 strprintf("rejecting replacement %s, less fees than conflicting txs; %s < %s",
                                          hash.ToString(), FormatMoney(nModifiedFees), FormatMoney(nConflictingFees)));
            }

            // Finally in addition to paying more fees than the conflicts the
            // new transaction must pay for its own bandwidth.
            CAmount nDeltaFees = nModifiedFees - nConflictingFees;
            if (nDeltaFees < ::minRelayTxFee.GetFee(nSize))
            {
                return state.DoS(0, false,
                        REJECT_INSUFFICIENTFEE, "insufficient fee", false,
                        strprintf("rejecting replacement %s, not enough additional fees to relay; %s < %s",
                              hash.ToString(),
                              FormatMoney(nDeltaFees),
                              FormatMoney(::minRelayTxFee.GetFee(nSize))));
            }
        }

        unsigned int scriptVerifyFlags = STANDARD_SCRIPT_VERIFY_FLAGS;
        if (!Params().RequireStandard()) {
            scriptVerifyFlags = GetArg("-promiscuousmempoolflags", scriptVerifyFlags);
        }
        scriptVerifyFlags |= SCRIPT_VERIFY_NAMES_MEMPOOL;

        // Check against previous transactions
        // This is done last to help prevent CPU exhaustion denial-of-service attacks.
        if (!CheckInputs(tx, state, view, true, scriptVerifyFlags, true)) {
            // SCRIPT_VERIFY_CLEANSTACK requires SCRIPT_VERIFY_WITNESS, so we
            // need to turn both off, and compare against just turning off CLEANSTACK
            // to see if the failure is specifically due to witness validation.
            if (CheckInputs(tx, state, view, true, scriptVerifyFlags & ~(SCRIPT_VERIFY_WITNESS | SCRIPT_VERIFY_CLEANSTACK), true) &&
                !CheckInputs(tx, state, view, true, scriptVerifyFlags & ~SCRIPT_VERIFY_CLEANSTACK, true)) {
                // Only the witness is wrong, so the transaction itself may be fine.
                state.SetCorruptionPossible();
            }
            return false;
        }

        // Check again against just the consensus-critical mandatory script
        // verification flags, in case of bugs in the standard flags that cause
        // transactions to pass as valid when they're actually invalid. For
        // instance the STRICTENC flag was incorrectly allowing certain
        // CHECKSIG NOT scripts to pass, even though they were invalid.
        //
        // There is a similar check in CreateNewBlock() to prevent creating
        // invalid blocks, however allowing such transactions into the mempool
        // can be exploited as a DoS attack.
        //
        // Namecoin actually allows some scripts into the mempool that would
        // not (yet) be valid in a block, namely premature NAME_FIRSTUPDATE's.
        // Thus add the mempool-flag here.
        const unsigned flags
          = MANDATORY_SCRIPT_VERIFY_FLAGS | SCRIPT_VERIFY_NAMES_MEMPOOL;
        if (!CheckInputs(tx, state, view, true, flags, true))
        {
            return error("%s: BUG! PLEASE REPORT THIS! ConnectInputs failed against MANDATORY but not STANDARD flags %s, %s",
                __func__, hash.ToString(), FormatStateMessage(state));
        }

        // Remove conflicting transactions from the mempool
        BOOST_FOREACH(const CTxMemPool::txiter it, allConflicting)
        {
            LogPrint("mempool", "replacing tx %s with %s for %s BTC additional fees, %d delta bytes\n",
                    it->GetTx().GetHash().ToString(),
                    hash.ToString(),
                    FormatMoney(nModifiedFees - nConflictingFees),
                    (int)nSize - (int)nConflictingSize);
        }
        pool.RemoveStaged(allConflicting, false);

        // Store transaction in memory
        pool.addUnchecked(hash, entry, setAncestors, !IsInitialBlockDownload());

        // trim mempool and check if tx was trimmed
        if (!fOverrideMempoolLimit) {
            LimitMempoolSize(pool, GetArg("-maxmempool", DEFAULT_MAX_MEMPOOL_SIZE) * 1000000, GetArg("-mempoolexpiry", DEFAULT_MEMPOOL_EXPIRY) * 60 * 60);
            if (!pool.exists(hash))
                return state.DoS(0, false, REJECT_INSUFFICIENTFEE, "mempool full");
        }
    }

    SyncWithWallets(tx, NULL);

    return true;
}

bool AcceptToMemoryPool(CTxMemPool& pool, CValidationState &state, const CTransaction &tx, bool fLimitFree,
                        bool* pfMissingInputs, bool fOverrideMempoolLimit, const CAmount nAbsurdFee)
{
    std::vector<uint256> vHashTxToUncache;
    bool res = AcceptToMemoryPoolWorker(pool, state, tx, fLimitFree, pfMissingInputs, fOverrideMempoolLimit, nAbsurdFee, vHashTxToUncache);
    if (!res) {
        BOOST_FOREACH(const uint256& hashTx, vHashTxToUncache)
            pcoinsTip->Uncache(hashTx);
    }
    return res;
}

/** Return transaction in tx, and if it was found inside a block, its hash is placed in hashBlock */
bool GetTransaction(const uint256 &hash, CTransaction &txOut, const Consensus::Params& consensusParams, uint256 &hashBlock, bool fAllowSlow)
{
    CBlockIndex *pindexSlow = NULL;

    LOCK(cs_main);

    std::shared_ptr<const CTransaction> ptx = mempool.get(hash);
    if (ptx)
    {
        txOut = *ptx;
        return true;
    }

    if (fTxIndex) {
        CDiskTxPos postx;
        if (pblocktree->ReadTxIndex(hash, postx)) {
            CAutoFile file(OpenBlockFile(postx, true), SER_DISK, CLIENT_VERSION);
            if (file.IsNull())
                return error("%s: OpenBlockFile failed", __func__);
            CBlockHeader header;
            try {
                file >> header;
                if (!postx.IsGameTx()) {
                    fseek(file.Get(), postx.nTxOffset, SEEK_CUR);
                    file >> txOut;
                }
            } catch (const std::exception& e) {
                return error("%s: Deserialize or I/O error - %s", __func__, e.what());
            }
            hashBlock = header.GetHash();

            /* Read also the undo file for a game tx.  Note that we have
               to read the header first in this case as well, so that
               we can set hashBlock.  */
            if (postx.IsGameTx()) {
                CAutoFile undo(OpenUndoFile(postx.GetGamePos(), true),
                               SER_DISK, CLIENT_VERSION);
                if (undo.IsNull())
                    return error("%s: OpenUndoFile failed", __func__);
                try {
                    undo >> txOut;
                } catch (const std::exception& e) {
                    return error("%s: Deserialize or I/O error - %s", __func__, e.what());
                }
            }

            if (txOut.GetHash() != hash)
                return error("%s: txid mismatch", __func__);
            return true;
        }
    }

    if (fAllowSlow) { // use coin database to locate block that contains transaction, and scan it
        int nHeight = -1;
        {
            const CCoinsViewCache& view = *pcoinsTip;
            const CCoins* coins = view.AccessCoins(hash);
            if (coins)
                nHeight = coins->nHeight;
        }
        if (nHeight > 0)
            pindexSlow = chainActive[nHeight];
    }

    /* Note that this won't work for game transactions.  For them,
       the tx index is the only chance.  */
    /* TODO: Fix this if important.  We could read also the undo file
       and go over the game tx.  */

    if (pindexSlow) {
        CBlock block;
        if (ReadBlockFromDisk(block, pindexSlow, consensusParams)) {
            BOOST_FOREACH(const CTransaction &tx, block.vtx) {
                if (tx.GetHash() == hash) {
                    txOut = tx;
                    hashBlock = pindexSlow->GetBlockHash();
                    return true;
                }
            }
        }
    }

    return false;
}






//////////////////////////////////////////////////////////////////////////////
//
// CBlock and CBlockIndex
//

bool CheckProofOfWork(const CBlockHeader& block, const Consensus::Params& params)
{
    const PowAlgo algo = block.GetAlgo();

    /* Except for legacy blocks with full version 1, ensure that
       the chain ID is correct.  Legacy blocks are not allowed since
       the merge-mining start, which is checked in AcceptBlockHeader
       where the height is known.  */
    if (!block.IsLegacy() && params.fStrictChainId
        && block.GetChainId() != params.nAuxpowChainId[algo])
        return error("%s : block does not have our chain ID"
                     " (got %d, expected %d, full nVersion %d)",
                     __func__, block.GetChainId(),
                     params.nAuxpowChainId[algo], block.nVersion);

    /* If there is no auxpow, just check the block hash.  */
    if (!block.auxpow)
    {
        if (block.IsAuxpow())
            return error("%s : no auxpow on block with auxpow version",
                         __func__);

        if (!CheckProofOfWork(block.GetPowHash(algo), block.nBits, algo, params))
            return error("%s : non-AUX proof of work failed", __func__);

        return true;
    }

    /* We have auxpow.  Check it.  */

    if (!block.IsAuxpow())
        return error("%s : auxpow on block with non-auxpow version", __func__);

    /* Temporary check:  Disallow parent blocks with auxpow version.  This is
       for compatibility with the old client.  */
    /* FIXME: Remove this check with a hardfork later on.  */
    if (block.auxpow->getParentBlock().IsAuxpow())
        return error("%s : auxpow parent block has auxpow version", __func__);

    if (!block.auxpow->check(block.GetHash(), block.GetChainId(), params))
        return error("%s : AUX POW is not valid", __func__);
    if (!CheckProofOfWork(block.auxpow->getParentBlockHash(algo), block.nBits, algo, params))
        return error("%s : AUX proof of work failed", __func__);

    return true;
}

bool WriteBlockToDisk(const CBlock& block, CDiskBlockPos& pos, const CMessageHeader::MessageStartChars& messageStart)
{
    // Open history file to append
    CAutoFile fileout(OpenBlockFile(pos), SER_DISK, CLIENT_VERSION);
    if (fileout.IsNull())
        return error("WriteBlockToDisk: OpenBlockFile failed");

    // Write index header
    unsigned int nSize = fileout.GetSerializeSize(block);
    fileout << FLATDATA(messageStart) << nSize;

    // Write block
    long fileOutPos = ftell(fileout.Get());
    if (fileOutPos < 0)
        return error("WriteBlockToDisk: ftell failed");
    pos.nPos = (unsigned int)fileOutPos;
    fileout << block;

    return true;
}

/* Generic implementation of block reading that can handle
   both a block and its header.  */

template<typename T>
static bool ReadBlockOrHeader(T& block, const CDiskBlockPos& pos, const Consensus::Params& consensusParams)
{
    block.SetNull();

    // Open history file to read
    CAutoFile filein(OpenBlockFile(pos, true), SER_DISK, CLIENT_VERSION);
    if (filein.IsNull())
        return error("ReadBlockFromDisk: OpenBlockFile failed for %s", pos.ToString());

    // Read block
    try {
        filein >> block;
    }
    catch (const std::exception& e) {
        return error("%s: Deserialize or I/O error - %s at %s", __func__, e.what(), pos.ToString());
    }

    // Check the header
    if (!CheckProofOfWork(block, consensusParams))
        return error("ReadBlockFromDisk: Errors in block header at %s", pos.ToString());

    return true;
}

template<typename T>
static bool ReadBlockOrHeader(T& block, const CBlockIndex* pindex, const Consensus::Params& consensusParams)
{
    if (!ReadBlockOrHeader(block, pindex->GetBlockPos(), consensusParams))
        return false;
    if (block.GetHash() != pindex->GetBlockHash())
        return error("ReadBlockFromDisk(CBlock&, CBlockIndex*): GetHash() doesn't match index for %s at %s",
                pindex->ToString(), pindex->GetBlockPos().ToString());
    return true;
}

bool ReadBlockFromDisk(CBlock& block, const CDiskBlockPos& pos, const Consensus::Params& consensusParams)
{
    return ReadBlockOrHeader(block, pos, consensusParams);
}

bool ReadBlockFromDisk(CBlock& block, const CBlockIndex* pindex, const Consensus::Params& consensusParams)
{
    return ReadBlockOrHeader(block, pindex, consensusParams);
}

bool ReadBlockFromDisk(CBlock& block, std::vector<CTransaction>& vGameTx, const CBlockIndex* pindex, const Consensus::Params& consensusParams)
{
    if (!ReadBlockFromDisk(block, pindex, consensusParams))
        return false;

    /* If this is the genesis block, skip reading the undo file as it does
       not exist.  There are no game tx in the genesis block.  */
    if (pindex->nHeight == 0) {
        vGameTx.clear();
        return true;
    }

    /* Read also the game tx array from the undo file.  */
    CAutoFile undo(OpenUndoFile(pindex->GetUndoPos(), true), SER_DISK, CLIENT_VERSION);
    if (undo.IsNull())
        return error("%s: OpenUndoFile failed", __func__);
    try {
        undo >> vGameTx;
    } catch (const std::exception& e) {
        return error("%s: Deserialize or I/O error - %s", __func__, e.what());
    }
    return true;
}

bool ReadBlockHeaderFromDisk(CBlockHeader& block, const CBlockIndex* pindex, const Consensus::Params& consensusParams)
{
    return ReadBlockOrHeader(block, pindex, consensusParams);
}

CAmount GetBlockSubsidy(int nHeight, const Consensus::Params& consensusParams)
{
    int halvings = nHeight / consensusParams.nSubsidyHalvingInterval;
    // Force block reward to zero when right shift is undefined.
    if (halvings >= 64)
        return 0;

    CAmount nSubsidy = COIN;
    // Subsidy is cut in half every 210,000 blocks which will occur approximately every 4 years.
    nSubsidy >>= halvings;
    return nSubsidy;
}

bool IsInitialBlockDownload()
{
    const CChainParams& chainParams = Params();

    // Once this function has returned false, it must remain false.
    static std::atomic<bool> latchToFalse{false};
    // Optimization: pre-test latch before taking the lock.
    if (latchToFalse.load(std::memory_order_relaxed))
        return false;

    LOCK(cs_main);
    if (latchToFalse.load(std::memory_order_relaxed))
        return false;
    if (fImporting || fReindex)
        return true;
    if (fCheckpointsEnabled && chainActive.Height() < Checkpoints::GetTotalBlocksEstimate(chainParams.Checkpoints()))
        return true;
    bool state = (chainActive.Height() < pindexBestHeader->nHeight - 24 * 6 ||
            std::max(chainActive.Tip()->GetBlockTime(), pindexBestHeader->GetBlockTime()) < GetTime() - nMaxTipAge);
    if (!state)
        latchToFalse.store(true, std::memory_order_relaxed);
    return state;
}

bool fLargeWorkForkFound = false;
bool fLargeWorkInvalidChainFound = false;
CBlockIndex *pindexBestForkTip = NULL, *pindexBestForkBase = NULL;

static void AlertNotify(const std::string& strMessage)
{
    uiInterface.NotifyAlertChanged();
    std::string strCmd = GetArg("-alertnotify", "");
    if (strCmd.empty()) return;

    // Alert text should be plain ascii coming from a trusted source, but to
    // be safe we first strip anything not in safeChars, then add single quotes around
    // the whole string before passing it to the shell:
    std::string singleQuote("'");
    std::string safeStatus = SanitizeString(strMessage);
    safeStatus = singleQuote+safeStatus+singleQuote;
    boost::replace_all(strCmd, "%s", safeStatus);

    boost::thread t(runCommand, strCmd); // thread runs free
}

void CheckForkWarningConditions()
{
    AssertLockHeld(cs_main);
    // Before we get past initial download, we cannot reliably alert about forks
    // (we assume we don't get stuck on a fork before the last checkpoint)
    if (IsInitialBlockDownload())
        return;

    // If our best fork is no longer within 72 blocks (+/- 12 hours if no one mines it)
    // of our head, drop it
    if (pindexBestForkTip && chainActive.Height() - pindexBestForkTip->nHeight >= 72)
        pindexBestForkTip = NULL;

    if (pindexBestForkTip || (pindexBestInvalid && pindexBestInvalid->nChainWork > chainActive.Tip()->nChainWork + (GetBlockProof(*chainActive.Tip()) * 6)))
    {
        if (!fLargeWorkForkFound && pindexBestForkBase)
        {
            std::string warning = std::string("'Warning: Large-work fork detected, forking after block ") +
                pindexBestForkBase->phashBlock->ToString() + std::string("'");
            AlertNotify(warning);
        }
        if (pindexBestForkTip && pindexBestForkBase)
        {
            LogPrintf("%s: Warning: Large valid fork found\n  forking the chain at height %d (%s)\n  lasting to height %d (%s).\nChain state database corruption likely.\n", __func__,
                   pindexBestForkBase->nHeight, pindexBestForkBase->phashBlock->ToString(),
                   pindexBestForkTip->nHeight, pindexBestForkTip->phashBlock->ToString());
            fLargeWorkForkFound = true;
        }
        else
        {
            LogPrintf("%s: Warning: Found invalid chain at least ~6 blocks longer than our best chain.\nChain state database corruption likely.\n", __func__);
            fLargeWorkInvalidChainFound = true;
        }
    }
    else
    {
        fLargeWorkForkFound = false;
        fLargeWorkInvalidChainFound = false;
    }
}

void CheckForkWarningConditionsOnNewFork(CBlockIndex* pindexNewForkTip)
{
    AssertLockHeld(cs_main);
    // If we are on a fork that is sufficiently large, set a warning flag
    CBlockIndex* pfork = pindexNewForkTip;
    CBlockIndex* plonger = chainActive.Tip();
    while (pfork && pfork != plonger)
    {
        while (plonger && plonger->nHeight > pfork->nHeight)
            plonger = plonger->pprev;
        if (pfork == plonger)
            break;
        pfork = pfork->pprev;
    }

    // We define a condition where we should warn the user about as a fork of at least 7 blocks
    // with a tip within 72 blocks (+/- 12 hours if no one mines it) of ours
    // We use 7 blocks rather arbitrarily as it represents just under 10% of sustained network
    // hash rate operating on the fork.
    // or a chain that is entirely longer than ours and invalid (note that this should be detected by both)
    // We define it this way because it allows us to only store the highest fork tip (+ base) which meets
    // the 7-block condition and from this always have the most-likely-to-cause-warning fork
    if (pfork && (!pindexBestForkTip || (pindexBestForkTip && pindexNewForkTip->nHeight > pindexBestForkTip->nHeight)) &&
            pindexNewForkTip->nChainWork - pfork->nChainWork > (GetBlockProof(*pfork) * 7) &&
            chainActive.Height() - pindexNewForkTip->nHeight < 72)
    {
        pindexBestForkTip = pindexNewForkTip;
        pindexBestForkBase = pfork;
    }

    CheckForkWarningConditions();
}

// Requires cs_main.
void Misbehaving(NodeId pnode, int howmuch)
{
    if (howmuch == 0)
        return;

    CNodeState *state = State(pnode);
    if (state == NULL)
        return;

    state->nMisbehavior += howmuch;
    int banscore = GetArg("-banscore", DEFAULT_BANSCORE_THRESHOLD);
    if (state->nMisbehavior >= banscore && state->nMisbehavior - howmuch < banscore)
    {
        LogPrintf("%s: %s (%d -> %d) BAN THRESHOLD EXCEEDED\n", __func__, state->name, state->nMisbehavior-howmuch, state->nMisbehavior);
        state->fShouldBan = true;
    } else
        LogPrintf("%s: %s (%d -> %d)\n", __func__, state->name, state->nMisbehavior-howmuch, state->nMisbehavior);
}

void static InvalidChainFound(CBlockIndex* pindexNew)
{
    if (!pindexBestInvalid || pindexNew->nChainWork > pindexBestInvalid->nChainWork)
        pindexBestInvalid = pindexNew;

    LogPrintf("%s: invalid block=%s  height=%d  log2_work=%.8g  date=%s\n", __func__,
      pindexNew->GetBlockHash().ToString(), pindexNew->nHeight,
      log(pindexNew->nChainWork.getdouble())/log(2.0), DateTimeStrFormat("%Y-%m-%d %H:%M:%S",
      pindexNew->GetBlockTime()));
    CBlockIndex *tip = chainActive.Tip();
    assert (tip);
    LogPrintf("%s:  current best=%s  height=%d  log2_work=%.8g  date=%s\n", __func__,
      tip->GetBlockHash().ToString(), chainActive.Height(), log(tip->nChainWork.getdouble())/log(2.0),
      DateTimeStrFormat("%Y-%m-%d %H:%M:%S", tip->GetBlockTime()));
    CheckForkWarningConditions();
}

void static InvalidBlockFound(CBlockIndex *pindex, const CValidationState &state) {
    int nDoS = 0;
    if (state.IsInvalid(nDoS)) {
        std::map<uint256, NodeId>::iterator it = mapBlockSource.find(pindex->GetBlockHash());
        if (it != mapBlockSource.end() && State(it->second)) {
            assert (state.GetRejectCode() < REJECT_INTERNAL); // Blocks are never rejected with internal reject codes
            CBlockReject reject = {(unsigned char)state.GetRejectCode(), state.GetRejectReason().substr(0, MAX_REJECT_MESSAGE_LENGTH), pindex->GetBlockHash()};
            State(it->second)->rejects.push_back(reject);
            if (nDoS > 0)
                Misbehaving(it->second, nDoS);
        }
    }
    if (!state.CorruptionPossible()) {
        pindex->nStatus |= BLOCK_FAILED_VALID;
        setDirtyBlockIndex.insert(pindex);
        setBlockIndexCandidates.erase(pindex);
        InvalidChainFound(pindex);
    }
}

void UpdateCoins(const CTransaction& tx, CCoinsViewCache& inputs, CTxUndo &txundo, int nHeight)
{
    // mark inputs spent
    if (!tx.IsCoinBase()) {
        txundo.vprevout.reserve(tx.vin.size());
        BOOST_FOREACH(const CTxIn &txin, tx.vin) {
            if (txin.prevout.IsNull())
            {
                assert(tx.IsGameTx());
                continue;
            }

            CCoinsModifier coins = inputs.ModifyCoins(txin.prevout.hash);
            unsigned nPos = txin.prevout.n;

            if (nPos >= coins->vout.size() || coins->vout[nPos].IsNull())
                assert(false);
            // mark an outpoint spent, and construct undo information
            CTxInUndo undo;
            coins->Spend(nPos, &undo);
            txundo.vprevout.push_back(undo);
        }
    }
    // add outputs
    inputs.ModifyNewCoins(tx.GetHash(), tx.IsCoinBase())->FromTx(tx, nHeight);
}

void UpdateCoins(const CTransaction& tx, CCoinsViewCache& inputs, int nHeight)
{
    CTxUndo txundo;
    UpdateCoins(tx, inputs, txundo, nHeight);
}

bool CScriptCheck::operator()() {
    const CScript &scriptSig = ptxTo->vin[nIn].scriptSig;
    const CScriptWitness *witness = (nIn < ptxTo->wit.vtxinwit.size()) ? &ptxTo->wit.vtxinwit[nIn].scriptWitness : NULL;
    if (!VerifyScript(scriptSig, scriptPubKey, witness, nFlags, CachingTransactionSignatureChecker(ptxTo, nIn, amount, cacheStore), &error)) {
        return false;
    }
    return true;
}

int GetSpendHeight(const CCoinsViewCache& inputs)
{
    LOCK(cs_main);
    CBlockIndex* pindexPrev = mapBlockIndex.find(inputs.GetBestBlock())->second;
    return pindexPrev->nHeight + 1;
}

namespace Consensus {
bool CheckTxInputs(const CTransaction& tx, CValidationState& state, const CCoinsViewCache& inputs, int nSpendHeight, unsigned flags)
{
        if (!CheckNameTransaction (tx, nSpendHeight, inputs, state, flags))
            return state.Invalid(false, 0, "", "Tx invalid for Namecoin");

        // This doesn't trigger the DoS code on purpose; if it did, it would make it easier
        // for an attacker to attempt to split the network.
        if (!inputs.HaveInputs(tx))
            return state.Invalid(false, 0, "", "Inputs unavailable");

        CAmount nValueIn = 0;
        CAmount nFees = 0;
        for (unsigned int i = 0; i < tx.vin.size(); i++)
        {
            const COutPoint &prevout = tx.vin[i].prevout;
            const CCoins *coins = inputs.AccessCoins(prevout.hash);
            assert(coins);

            // If prev is coinbase, check that it's matured
            /* This rule is disabled for the genesis block, so that
               the premine is spendable.  */
            if (coins->IsCoinBase()) {
                if (nSpendHeight - coins->nHeight < COINBASE_MATURITY
                      && coins->nHeight > 0)
                    return state.Invalid(false,
                        REJECT_INVALID, "bad-txns-premature-spend-of-coinbase",
                        strprintf("tried to spend coinbase at depth %d", nSpendHeight - coins->nHeight));
            }
            else if (coins->IsGameTx()) {
                if (nSpendHeight - coins->nHeight < GAMETX_MATURITY)
                    return state.Invalid(
                        error("CheckInputs(): tried to spend game reward at depth %d", nSpendHeight - coins->nHeight),
                        REJECT_INVALID, "bad-txns-premature-spend-of-gametx");
            }

            // Check for negative or overflow input values
            nValueIn += coins->vout[prevout.n].nValue;
            if (!MoneyRange(coins->vout[prevout.n].nValue) || !MoneyRange(nValueIn))
                return state.DoS(100, false, REJECT_INVALID, "bad-txns-inputvalues-outofrange");

        }

        if (nValueIn < tx.GetValueOut())
            return state.DoS(100, false, REJECT_INVALID, "bad-txns-in-belowout", false,
                strprintf("value in (%s) < value out (%s)", FormatMoney(nValueIn), FormatMoney(tx.GetValueOut())));

        // Tally transaction fees
        CAmount nTxFee = nValueIn - tx.GetValueOut();
        if (nTxFee < 0)
            return state.DoS(100, false, REJECT_INVALID, "bad-txns-fee-negative");
        nFees += nTxFee;
        if (!MoneyRange(nFees))
            return state.DoS(100, false, REJECT_INVALID, "bad-txns-fee-outofrange");
    return true;
}
}// namespace Consensus

bool CheckInputs(const CTransaction& tx, CValidationState &state, const CCoinsViewCache &inputs, bool fScriptChecks, unsigned int flags, bool cacheStore, std::vector<CScriptCheck> *pvChecks)
{
<<<<<<< HEAD
    /* Game tx need no checks.  They should never appear here, though,
       as they are "filtered out" already up in the call tree.  */
    assert(!tx.IsGameTx());

    const int nSpendHeight = GetSpendHeight(inputs);

    /* Do this as very first action.  Otherwise, we can run into troubles
       with the caching done for verification below.  The assumption that
       all flag bits are softforks is not true for the VERIFY_NAMES_MEMPOOL
       flag, which actually *loosens* the requirements.  Doing the check
       for Namecoin here ensures that the caching is not used for
       Namecoin-specific stuff.  */
    /* TODO: Implement correct caching also for the Namecoin checks,
       if this is deemed beneficial at some point in the future.  */
    if (!CheckNameTransaction (tx, nSpendHeight, inputs, state, flags))
        return error ("CheckInputs: tx invalid for Namecoin");

=======
>>>>>>> 79c28247
    if (!tx.IsCoinBase())
    {
        if (!Consensus::CheckTxInputs(tx, state, inputs, GetSpendHeight(inputs), flags))
            return false;

        if (pvChecks)
            pvChecks->reserve(tx.vin.size());

        // The first loop above does all the inexpensive checks.
        // Only if ALL inputs pass do we perform expensive ECDSA signature checks.
        // Helps prevent CPU exhaustion attacks.

        // Skip ECDSA signature verification when connecting blocks before the
        // last block chain checkpoint. Assuming the checkpoints are valid this
        // is safe because block merkle hashes are still computed and checked,
        // and any change will be caught at the next checkpoint. Of course, if
        // the checkpoint is for a chain that's invalid due to false scriptSigs
        // this optimization would allow an invalid chain to be accepted.
        if (fScriptChecks) {
            for (unsigned int i = 0; i < tx.vin.size(); i++) {
                const COutPoint &prevout = tx.vin[i].prevout;
                const CCoins* coins = inputs.AccessCoins(prevout.hash);
                assert(coins);

                // Verify signature
                CScriptCheck check(*coins, tx, i, flags, cacheStore);
                if (pvChecks) {
                    pvChecks->push_back(CScriptCheck());
                    check.swap(pvChecks->back());
                } else if (!check()) {
                    if (flags & STANDARD_NOT_MANDATORY_VERIFY_FLAGS) {
                        // Check whether the failure was caused by a
                        // non-mandatory script verification check, such as
                        // non-standard DER encodings or non-null dummy
                        // arguments; if so, don't trigger DoS protection to
                        // avoid splitting the network between upgraded and
                        // non-upgraded nodes.
                        CScriptCheck check2(*coins, tx, i,
                                flags & ~STANDARD_NOT_MANDATORY_VERIFY_FLAGS, cacheStore);
                        if (check2())
                            return state.Invalid(false, REJECT_NONSTANDARD, strprintf("non-mandatory-script-verify-flag (%s)", ScriptErrorString(check.GetScriptError())));
                    }
                    // Failures of other flags indicate a transaction that is
                    // invalid in new blocks, e.g. a invalid P2SH. We DoS ban
                    // such nodes as they are not following the protocol. That
                    // said during an upgrade careful thought should be taken
                    // as to the correct behavior - we may want to continue
                    // peering with non-upgraded nodes even after soft-fork
                    // super-majority signaling has occurred.
                    return state.DoS(100,false, REJECT_INVALID, strprintf("mandatory-script-verify-flag-failed (%s)", ScriptErrorString(check.GetScriptError())));
                }
            }
        }
    }

    return true;
}

namespace {

bool UndoWriteToDisk(const CBlockUndo& blockundo, CDiskBlockPos& pos, const uint256& hashBlock, const CMessageHeader::MessageStartChars& messageStart)
{
    // Open history file to append
    CAutoFile fileout(OpenUndoFile(pos), SER_DISK, CLIENT_VERSION);
    if (fileout.IsNull())
        return error("%s: OpenUndoFile failed", __func__);

    // Write index header
    unsigned int nSize = fileout.GetSerializeSize(blockundo);
    fileout << FLATDATA(messageStart) << nSize;

    // Write undo data
    long fileOutPos = ftell(fileout.Get());
    if (fileOutPos < 0)
        return error("%s: ftell failed", __func__);
    pos.nPos = (unsigned int)fileOutPos;
    fileout << blockundo;

    // calculate & write checksum
    CHashWriter hasher(SER_GETHASH, PROTOCOL_VERSION);
    hasher << hashBlock;
    hasher << blockundo;
    fileout << hasher.GetHash();

    return true;
}

bool UndoReadFromDisk(CBlockUndo& blockundo, const CDiskBlockPos& pos, const uint256& hashBlock)
{
    // Open history file to read
    CAutoFile filein(OpenUndoFile(pos, true), SER_DISK, CLIENT_VERSION);
    if (filein.IsNull())
        return error("%s: OpenBlockFile failed", __func__);

    // Read block
    uint256 hashChecksum;
    try {
        filein >> blockundo;
        filein >> hashChecksum;
    }
    catch (const std::exception& e) {
        return error("%s: Deserialize or I/O error - %s", __func__, e.what());
    }

    // Verify checksum
    CHashWriter hasher(SER_GETHASH, PROTOCOL_VERSION);
    hasher << hashBlock;
    hasher << blockundo;
    if (hashChecksum != hasher.GetHash())
        return error("%s: Checksum mismatch", __func__);

    return true;
}

/** Abort with a message */
bool AbortNode(const std::string& strMessage, const std::string& userMessage="")
{
    strMiscWarning = strMessage;
    LogPrintf("*** %s\n", strMessage);
    uiInterface.ThreadSafeMessageBox(
        userMessage.empty() ? _("Error: A fatal internal error occurred, see debug.log for details") : userMessage,
        "", CClientUIInterface::MSG_ERROR);
    StartShutdown();
    return false;
}

bool AbortNode(CValidationState& state, const std::string& strMessage, const std::string& userMessage="")
{
    AbortNode(strMessage, userMessage);
    return state.Error(strMessage);
}

} // anon namespace

/**
 * Apply the undo operation of a CTxInUndo to the given chain state.
 * @param undo The undo object.
 * @param view The coins view to which to apply the changes.
 * @param out The out point that corresponds to the tx input.
 * @return True on success.
 */
bool ApplyTxInUndo(const CTxInUndo& undo, CCoinsViewCache& view, const COutPoint& out)
{
    bool fClean = true;

    /* Special case for Huntercoin:  Since the genesis output is spendable,
       it may happen that we actually have nHeight=0 while the tx
       does not yet exist (namely for the tx spending the genesis
       output).  Check for this case.  */
    const bool isGenesis = (out.hash == Params().GenesisBlock().hashMerkleRoot);

    CCoinsModifier coins = view.ModifyCoins(out.hash);
    if (undo.nHeight != 0 || isGenesis) {
        // undo data contains height: this is the last output of the prevout tx being spent
        if (!coins->IsPruned())
            fClean = fClean && error("%s: undo data overwriting existing transaction", __func__);
        coins->Clear();
        coins->fCoinBase = undo.fCoinBase;
        coins->fGameTx = undo.fGameTx;
        coins->nHeight = undo.nHeight;
        coins->nVersion = undo.nVersion;
    } else {
        if (coins->IsPruned())
            fClean = fClean && error("%s: undo data adding output to missing transaction", __func__);
    }
    if (coins->IsAvailable(out.n))
        fClean = fClean && error("%s: undo data overwriting existing output", __func__);
    if (coins->vout.size() < out.n+1)
        coins->vout.resize(out.n+1);
    coins->vout[out.n] = undo.txout;

    return fClean;
}

bool DisconnectBlock(const CBlock& block, CValidationState& state, const CBlockIndex* pindex, CCoinsViewCache& view, bool* pfClean)
{
    assert(pindex->GetBlockHash() == view.GetBestBlock());

    if (pfClean)
        *pfClean = false;

    bool fClean = true;

    CBlockUndo blockUndo;
    CDiskBlockPos pos = pindex->GetUndoPos();
    if (pos.IsNull())
        return error("DisconnectBlock(): no undo data available");
    if (!UndoReadFromDisk(blockUndo, pos, pindex->pprev->GetBlockHash()))
        return error("DisconnectBlock(): failure reading undo data");

    if (blockUndo.vtxundo.size() + 1 != block.vtx.size() + blockUndo.vgametx.size())
        return error("DisconnectBlock(): block and undo data inconsistent");

    // undo transactions in reverse order
    std::vector<CTransaction> txToUndo;
    txToUndo.insert (txToUndo.end (), block.vtx.begin (), block.vtx.end ());
    txToUndo.insert (txToUndo.end (), blockUndo.vgametx.begin (),
                     blockUndo.vgametx.end ());
    for (int i = txToUndo.size () - 1; i >= 0; --i) {
        const CTransaction &tx = txToUndo[i];
        uint256 hash = tx.GetHash();

        // Check that all outputs are available and match the outputs in the block itself
        // exactly.
        {
        CCoinsModifier outs = view.ModifyCoins(hash);
        outs->ClearUnspendable();

        CCoins outsBlock(tx, pindex->nHeight);
        // The CCoins serialization does not serialize negative numbers.
        // No network rules currently depend on the version here, so an inconsistency is harmless
        // but it must be corrected before txout nversion ever influences a network rule.
        if (outsBlock.nVersion < 0)
            outs->nVersion = outsBlock.nVersion;
        if (*outs != outsBlock)
        {
            /* This may be due to a historic bug.  For them, some names
               are marked immediately as unspendable.  They fail this check
               when undoing, thus ignore them here.  */
            CChainParams::BugType type;
            if (!Params ().IsHistoricBug (tx.GetHash (), pindex->nHeight, type) || type != CChainParams::BUG_FULLY_IGNORE)
                fClean = fClean && error("DisconnectBlock(): added transaction mismatch? database corrupted");
        }

        // remove outputs
        outs->Clear();
        }

        /* Restore inputs.  The coinbase does not have a corresponding
           txundo, but game tx have.  The inputs for bounty collections
           are empty, though, so make sure to handle that.  */
        if (i > 0 && !tx.IsBountyTx()) {
            const CTxUndo &txundo = blockUndo.vtxundo[i-1];
            if (txundo.vprevout.size() != tx.vin.size())
                return error("DisconnectBlock(): transaction and undo data inconsistent");
            for (unsigned int j = tx.vin.size(); j-- > 0;) {
                const COutPoint &out = tx.vin[j].prevout;
                assert (!out.IsNull());
                const CTxInUndo &undo = txundo.vprevout[j];
                if (!ApplyTxInUndo(undo, view, out))
                    fClean = false;
            }
        }
    }

    // undo name operations in reverse order
    std::vector<CNameTxUndo>::const_reverse_iterator nameUndoIter;
    for (nameUndoIter = blockUndo.vnameundo.rbegin ();
         nameUndoIter != blockUndo.vnameundo.rend (); ++nameUndoIter)
      nameUndoIter->apply (view);

    // move best block pointer to prevout block
    view.SetBestBlock(pindex->pprev->GetBlockHash());

    if (pfClean) {
        *pfClean = fClean;
        return true;
    }

    return fClean;
}

void static FlushBlockFile(bool fFinalize = false)
{
    LOCK(cs_LastBlockFile);

    CDiskBlockPos posOld(nLastBlockFile, 0);

    FILE *fileOld = OpenBlockFile(posOld);
    if (fileOld) {
        if (fFinalize)
            TruncateFile(fileOld, vinfoBlockFile[nLastBlockFile].nSize);
        FileCommit(fileOld);
        fclose(fileOld);
    }

    fileOld = OpenUndoFile(posOld);
    if (fileOld) {
        if (fFinalize)
            TruncateFile(fileOld, vinfoBlockFile[nLastBlockFile].nUndoSize);
        FileCommit(fileOld);
        fclose(fileOld);
    }
}

bool FindUndoPos(CValidationState &state, int nFile, CDiskBlockPos &pos, unsigned int nAddSize);

static CCheckQueue<CScriptCheck> scriptcheckqueue(128);

void ThreadScriptCheck() {
    RenameThread("bitcoin-scriptch");
    scriptcheckqueue.Thread();
}

// Protected by cs_main
VersionBitsCache versionbitscache;

int32_t ComputeBlockVersion(const CBlockIndex* pindexPrev, const Consensus::Params& params)
{
    LOCK(cs_main);
    int32_t nVersion = VERSIONBITS_TOP_BITS;

    for (int i = 0; i < (int)Consensus::MAX_VERSION_BITS_DEPLOYMENTS; i++) {
        ThresholdState state = VersionBitsState(pindexPrev, params, (Consensus::DeploymentPos)i, versionbitscache);
        if (state == THRESHOLD_LOCKED_IN || state == THRESHOLD_STARTED) {
            nVersion |= VersionBitsMask(params, (Consensus::DeploymentPos)i);
        }
    }

    return nVersion;
}

/**
 * Threshold condition checker that triggers when unknown versionbits are seen on the network.
 */
class WarningBitsConditionChecker : public AbstractThresholdConditionChecker
{
private:
    int bit;

public:
    WarningBitsConditionChecker(int bitIn) : bit(bitIn) {}

    int64_t BeginTime(const Consensus::Params& params) const { return 0; }
    int64_t EndTime(const Consensus::Params& params) const { return std::numeric_limits<int64_t>::max(); }
    int Period(const Consensus::Params& params) const { return params.nMinerConfirmationWindow; }
    int Threshold(const Consensus::Params& params) const { return params.nRuleChangeActivationThreshold; }

    bool Condition(const CBlockIndex* pindex, const Consensus::Params& params) const
    {
        return ((pindex->nVersion & VERSIONBITS_TOP_MASK) == VERSIONBITS_TOP_BITS) &&
               ((pindex->nVersion >> bit) & 1) != 0 &&
               ((ComputeBlockVersion(pindex->pprev, params) >> bit) & 1) == 0;
    }
};

// Protected by cs_main
static ThresholdConditionCache warningcache[VERSIONBITS_NUM_BITS];

static int64_t nTimeCheck = 0;
static int64_t nTimeForks = 0;
static int64_t nTimeVerify = 0;
static int64_t nTimeConnect = 0;
static int64_t nTimeIndex = 0;
static int64_t nTimeCallbacks = 0;
static int64_t nTimeTotal = 0;

bool ConnectBlockWithGameTx(const CBlock& block, CValidationState& state, CBlockIndex* pindex, CCoinsViewCache& view,
                            std::vector<CTransaction>& vGameTx,
                            const CChainParams& chainparams, bool fJustCheck)
{
    AssertLockHeld(cs_main);

    int64_t nTimeStart = GetTimeMicros();

    // Check it again in case a previous version let a bad block in
    if (!CheckBlock(block, state, chainparams.GetConsensus(), !fJustCheck, !fJustCheck))
        return error("%s: Consensus::CheckBlock: %s", __func__, FormatStateMessage(state));

    // verify that the view's current state corresponds to the previous block
    uint256 hashPrevBlock = pindex->pprev == NULL ? uint256() : pindex->pprev->GetBlockHash();
    assert(hashPrevBlock == view.GetBestBlock());

    /* In Huntercoin, the genesis block tx is spendable.  Thus no special
       rule needed (as in Bitcoin and Namecoin).  */

    bool fScriptChecks = true;
    if (fCheckpointsEnabled) {
        CBlockIndex *pindexLastCheckpoint = Checkpoints::GetLastCheckpoint(chainparams.Checkpoints());
        if (pindexLastCheckpoint && pindexLastCheckpoint->GetAncestor(pindex->nHeight) == pindex) {
            // This block is an ancestor of a checkpoint: disable script checks
            fScriptChecks = false;
        }
    }

    int64_t nTime1 = GetTimeMicros(); nTimeCheck += nTime1 - nTimeStart;
    LogPrint("bench", "    - Sanity checks: %.2fms [%.2fs]\n", 0.001 * (nTime1 - nTimeStart), nTimeCheck * 0.000001);

    // Do not allow blocks that contain transactions which 'overwrite' older transactions,
    // unless those are already completely spent.
    // If such overwrites are allowed, coinbases and transactions depending upon those
    // can be duplicated to remove the ability to spend the first instance -- even after
    // being sent to another address.
    // See BIP30 and http://r6.ca/blog/20120206T005236Z.html for more information.
    // This logic is not necessary for memory pool transactions, as AcceptToMemoryPool
    // already refuses previously-known transaction ids entirely.
    // FIXME: Enable strict check after appropriate fork.
    bool fEnforceBIP30 = (!pindex->phashBlock) || // Enforce on CreateNewBlock invocations which don't have a hash.
                          !(true);

    // Once BIP34 activated it was not possible to create new duplicate coinbases and thus other than starting
    // with the 2 existing duplicate coinbase pairs, not possible to create overwriting txs.  But by the
    // time BIP34 activated, in each of the existing pairs the duplicate coinbase had overwritten the first
    // before the first had been spent.  Since those coinbases are sufficiently buried its no longer possible to create further
    // duplicate transactions descending from the known pairs either.
    // If we're on the known chain at height greater than where BIP34 activated, we can save the db accesses needed for the BIP30 check.
    CBlockIndex *pindexBIP34height = pindex->pprev->GetAncestor(chainparams.GetConsensus().BIP34Height);
    //Only continue to enforce if we're below BIP34 activation height or the block hash at that height doesn't correspond.
    fEnforceBIP30 = fEnforceBIP30 && (!pindexBIP34height || !(pindexBIP34height->GetBlockHash() == chainparams.GetConsensus().BIP34Hash));

    if (fEnforceBIP30) {
        BOOST_FOREACH(const CTransaction& tx, block.vtx) {
            const CCoins* coins = view.AccessCoins(tx.GetHash());
            if (coins && !coins->IsPruned())
                return state.DoS(100, error("ConnectBlock(): tried to overwrite transaction"),
                                 REJECT_INVALID, "bad-txns-BIP30");
        }
    }

    // Disable strict BIP16 checks until we do a softfork for it
    // FIXME: Enable strict check in the future.
    const bool fStrictPayToScriptHash = false;

    unsigned int flags = fStrictPayToScriptHash ? SCRIPT_VERIFY_P2SH : SCRIPT_VERIFY_NONE;

    // Start enforcing the DERSIG (BIP66) rule
    if (pindex->nHeight >= chainparams.GetConsensus().BIP66Height) {
        flags |= SCRIPT_VERIFY_DERSIG;
    }

    // Start enforcing CHECKLOCKTIMEVERIFY (BIP65) rule
    if (pindex->nHeight >= chainparams.GetConsensus().BIP65Height) {
        flags |= SCRIPT_VERIFY_CHECKLOCKTIMEVERIFY;
    }

    // Start enforcing BIP68 (sequence locks) and BIP112 (CHECKSEQUENCEVERIFY) using versionbits logic.
    int nLockTimeFlags = 0;
    if (VersionBitsState(pindex->pprev, chainparams.GetConsensus(), Consensus::DEPLOYMENT_CSV, versionbitscache) == THRESHOLD_ACTIVE) {
        flags |= SCRIPT_VERIFY_CHECKSEQUENCEVERIFY;
        nLockTimeFlags |= LOCKTIME_VERIFY_SEQUENCE;
    }

    // Start enforcing WITNESS rules using versionbits logic.
    if (IsWitnessEnabled(pindex->pprev, chainparams.GetConsensus())) {
        flags |= SCRIPT_VERIFY_WITNESS;
    }

    int64_t nTime2 = GetTimeMicros(); nTimeForks += nTime2 - nTime1;
    LogPrint("bench", "    - Fork checks: %.2fms [%.2fs]\n", 0.001 * (nTime2 - nTime1), nTimeForks * 0.000001);

    CBlockUndo blockundo;

    CCheckQueueControl<CScriptCheck> control(fScriptChecks && nScriptCheckThreads ? &scriptcheckqueue : NULL);

    std::vector<uint256> vOrphanErase;
    std::vector<int> prevheights;
    CAmount nFees = 0;
    int nInputs = 0;
    int64_t nSigOpsCost = 0;
    CDiskTxPos pos(pindex->GetBlockPos(), GetSizeOfCompactSize(block.vtx.size()));
    std::vector<std::pair<uint256, CDiskTxPos> > vPos;
    /* Reserve also space for up to two game tx.  */
    vPos.reserve(block.vtx.size() + 2);
    blockundo.vtxundo.reserve(block.vtx.size() - 1 + 2);
    for (unsigned int i = 0; i < block.vtx.size(); i++)
    {
        const CTransaction &tx = block.vtx[i];

        nInputs += tx.vin.size();

        /* Game transactions are not allowed here, they should be caught
           (if present) already by CheckBlock above.  */
        assert(!tx.IsGameTx());

        if (!tx.IsCoinBase())
        {
            if (!view.HaveInputs(tx))
                return state.DoS(100, error("ConnectBlock(): inputs missing/spent"),
                                 REJECT_INVALID, "bad-txns-inputs-missingorspent");

            // Check that transaction is BIP68 final
            // BIP68 lock checks (as opposed to nLockTime checks) must
            // be in ConnectBlock because they require the UTXO set
            prevheights.resize(tx.vin.size());
            for (size_t j = 0; j < tx.vin.size(); j++) {
                prevheights[j] = view.AccessCoins(tx.vin[j].prevout.hash)->nHeight;
            }

            // Which orphan pool entries must we evict?
            for (size_t j = 0; j < tx.vin.size(); j++) {
                auto itByPrev = mapOrphanTransactionsByPrev.find(tx.vin[j].prevout);
                if (itByPrev == mapOrphanTransactionsByPrev.end()) continue;
                for (auto mi = itByPrev->second.begin(); mi != itByPrev->second.end(); ++mi) {
                    const CTransaction& orphanTx = (*mi)->second.tx;
                    const uint256& orphanHash = orphanTx.GetHash();
                    vOrphanErase.push_back(orphanHash);
                }
            }

            if (!SequenceLocks(tx, nLockTimeFlags, &prevheights, *pindex)) {
                return state.DoS(100, error("%s: contains a non-BIP68-final transaction", __func__),
                                 REJECT_INVALID, "bad-txns-nonfinal");
            }
        }

        // GetTransactionSigOpCost counts 3 types of sigops:
        // * legacy (always)
        // * p2sh (when P2SH enabled in flags and excludes coinbase)
        // * witness (when witness enabled in flags and excludes coinbase)
        nSigOpsCost += GetTransactionSigOpCost(tx, view, flags);
        if (nSigOpsCost > MAX_BLOCK_SIGOPS_COST)
            return state.DoS(100, error("ConnectBlock(): too many sigops"),
                             REJECT_INVALID, "bad-blk-sigops");

        if (!tx.IsCoinBase())
        {
            nFees += view.GetValueIn(tx)-tx.GetValueOut();

            std::vector<CScriptCheck> vChecks;
            bool fCacheResults = fJustCheck; /* Don't cache results if we're actually connecting blocks (still consult the cache, though) */
            if (!CheckInputs(tx, state, view, fScriptChecks, flags, fCacheResults, nScriptCheckThreads ? &vChecks : NULL))
                return error("ConnectBlock(): CheckInputs on %s failed with %s",
                    tx.GetHash().ToString(), FormatStateMessage(state));
            control.Add(vChecks);
        }

        CTxUndo undoDummy;
        if (i > 0) {
            blockundo.vtxundo.push_back(CTxUndo());
        }
        UpdateCoins(tx, view, i == 0 ? undoDummy : blockundo.vtxundo.back(), pindex->nHeight);
        ApplyNameTransaction(tx, pindex->nHeight, view, blockundo);

        vPos.push_back(std::make_pair(tx.GetHash(), pos));
        pos.nTxOffset += ::GetSerializeSize(tx, SER_DISK, CLIENT_VERSION);
    }
    int64_t nTime3 = GetTimeMicros(); nTimeConnect += nTime3 - nTime2;
    LogPrint("bench", "      - Connect %u transactions: %.2fms (%.3fms/tx, %.3fms/txin) [%.2fs]\n", (unsigned)block.vtx.size(), 0.001 * (nTime3 - nTime2), 0.001 * (nTime3 - nTime2) / block.vtx.size(), nInputs <= 1 ? 0 : 0.001 * (nTime3 - nTime2) / (nInputs-1), nTimeConnect * 0.000001);

    /* Advance game state for the current block.  This includes further
       checks about validity of all moves.  Ignore this for the genesis
       block, since there is no "previous state" to fetch and advance.
       There are no game transactions for it, either.  In this case,
       the default-constructed StepResult is fine.  */
    const bool isGenesis = (block.GetHash() == chainparams.GetConsensus().hashGenesisBlock);
    StepResult stepResult;
    if (!isGenesis)
      {
        GameState prevGameState(chainparams.GetConsensus ());
        if (!pgameDb->get (*pindex->pprev->phashBlock, prevGameState))
          return state.Error ("ConnectBlock: failed to read prev game state");

        GameState newGameState(chainparams.GetConsensus ());
        if (!PerformStep (block, prevGameState, &view, state,
                          stepResult, newGameState))
          return state.Invalid (error ("%s: game engine step failed",
                                       __func__));

        pgameDb->store (block.GetHash (), newGameState);
      }
    nFees += stepResult.nTaxAmount;

    /* Construct and handle game transactions.  */
    if (!CreateGameTransactions (view, pindex->nHeight, stepResult, vGameTx))
        return state.Error ("ConnectBlock: failed to create game tx");
    ApplyGameTransactions (vGameTx, stepResult, pindex->nHeight,
                           view, blockundo);

    /* TODO: Should we update pindex->nTx to include the game tx?  Not sure
       if we want the game tx to be part of that and, in particular, also
       the total number of transactions.  I don't know if that has
       any real significance.  */

    /* Special rule:  Allow too high payout for genesis blocks.
       They are used in Huntercoin to add premine coins.  */
    CAmount blockReward = nFees + GetBlockSubsidy(pindex->nHeight, chainparams.GetConsensus());
    if (!isGenesis && block.vtx[0].GetValueOut() > blockReward)
        return state.DoS(100,
                         error("ConnectBlock(): coinbase pays too much (actual=%d vs limit=%d)",
                               block.vtx[0].GetValueOut(), blockReward),
                               REJECT_INVALID, "bad-cb-amount");

    if (!control.Wait())
        return state.DoS(100, false);
    int64_t nTime4 = GetTimeMicros(); nTimeVerify += nTime4 - nTime2;
    LogPrint("bench", "    - Verify %u txins: %.2fms (%.3fms/txin) [%.2fs]\n", nInputs - 1, 0.001 * (nTime4 - nTime2), nInputs <= 1 ? 0 : 0.001 * (nTime4 - nTime2) / (nInputs-1), nTimeVerify * 0.000001);

    if (fJustCheck)
        return true;

    // Write undo information to disk
    /* Skip this step for the genesis block.  */
    if (!isGenesis && (pindex->GetUndoPos().IsNull() || !pindex->IsValid(BLOCK_VALID_SCRIPTS)))
    {
        if (pindex->GetUndoPos().IsNull()) {
            CDiskBlockPos pos;
            blockundo.vgametx = vGameTx;
            if (!FindUndoPos(state, pindex->nFile, pos, ::GetSerializeSize(blockundo, SER_DISK, CLIENT_VERSION) + 40))
                return error("ConnectBlock(): FindUndoPos failed");
            if (!UndoWriteToDisk(blockundo, pos, pindex->pprev->GetBlockHash(), chainparams.MessageStart()))
                return AbortNode(state, "Failed to write undo data");

            // update nUndoPos in block index
            pindex->nUndoPos = pos.nPos;
            pindex->nStatus |= BLOCK_HAVE_UNDO;
        }

        pindex->RaiseValidity(BLOCK_VALID_SCRIPTS);
        setDirtyBlockIndex.insert(pindex);
    }

    /* Find disk positions for game tx in the undo file.  */
    if (fTxIndex && !isGenesis)
      {
        assert (!pindex->GetUndoPos ().IsNull ());
        int gameTxOffset = pindex->GetUndoPos().nPos;
        gameTxOffset += GetSizeOfCompactSize (vGameTx.size ());
        CDiskTxPos pos(pindex->GetBlockPos (), -gameTxOffset);
        for (unsigned i = 0; i < vGameTx.size (); ++i)
          {
            const CTransaction& tx = vGameTx[i];
            assert (tx.IsGameTx () && pos.IsGameTx ());
            vPos.push_back (std::make_pair (tx.GetHash (), pos));
            pos.nTxOffset -= ::GetSerializeSize (tx, SER_DISK, CLIENT_VERSION);
          }
      }

    if (fTxIndex)
        if (!pblocktree->WriteTxIndex(vPos))
            return AbortNode(state, "Failed to write transaction index");

    // add this block to the view's block chain
    view.SetBestBlock(pindex->GetBlockHash());

    int64_t nTime5 = GetTimeMicros(); nTimeIndex += nTime5 - nTime4;
    LogPrint("bench", "    - Index writing: %.2fms [%.2fs]\n", 0.001 * (nTime5 - nTime4), nTimeIndex * 0.000001);

    // Watch for changes to the previous coinbase transaction.
    static uint256 hashPrevBestCoinBase;
    GetMainSignals().UpdatedTransaction(hashPrevBestCoinBase);
    hashPrevBestCoinBase = block.vtx[0].GetHash();

    // Erase orphan transactions include or precluded by this block
    if (vOrphanErase.size()) {
        int nErased = 0;
        BOOST_FOREACH(uint256 &orphanHash, vOrphanErase) {
            nErased += EraseOrphanTx(orphanHash);
        }
        LogPrint("mempool", "Erased %d orphan tx included or conflicted by block\n", nErased);
    }

    int64_t nTime6 = GetTimeMicros(); nTimeCallbacks += nTime6 - nTime5;
    LogPrint("bench", "    - Callbacks: %.2fms [%.2fs]\n", 0.001 * (nTime6 - nTime5), nTimeCallbacks * 0.000001);

    return true;
}

bool ConnectBlock(const CBlock& block, CValidationState& state, CBlockIndex* pindex, CCoinsViewCache& view,
                  const CChainParams& chainparams, bool fJustCheck)
{
  std::vector<CTransaction> vGameTx;
  return ConnectBlockWithGameTx(block, state, pindex, view, vGameTx,
                                chainparams, fJustCheck);
}


enum FlushStateMode {
    FLUSH_STATE_NONE,
    FLUSH_STATE_IF_NEEDED,
    FLUSH_STATE_PERIODIC,
    FLUSH_STATE_ALWAYS
};

/**
 * Update the on-disk chain state.
 * The caches and indexes are flushed depending on the mode we're called with
 * if they're too large, if it's been a while since the last write,
 * or always and in all cases if we're in prune mode and are deleting files.
 */
bool static FlushStateToDisk(CValidationState &state, FlushStateMode mode) {
    const CChainParams& chainparams = Params();
    LOCK2(cs_main, cs_LastBlockFile);
    static int64_t nLastWrite = 0;
    static int64_t nLastFlush = 0;
    static int64_t nLastSetChain = 0;
    std::set<int> setFilesToPrune;
    bool fFlushForPrune = false;
    try {
    if (fPruneMode && fCheckForPruning && !fReindex) {
        FindFilesToPrune(setFilesToPrune, chainparams.PruneAfterHeight());
        fCheckForPruning = false;
        if (!setFilesToPrune.empty()) {
            fFlushForPrune = true;
            if (!fHavePruned) {
                pblocktree->WriteFlag("prunedblockfiles", true);
                fHavePruned = true;
            }
        }
    }
    int64_t nNow = GetTimeMicros();
    // Avoid writing/flushing immediately after startup.
    if (nLastWrite == 0) {
        nLastWrite = nNow;
    }
    if (nLastFlush == 0) {
        nLastFlush = nNow;
    }
    if (nLastSetChain == 0) {
        nLastSetChain = nNow;
    }
    size_t cacheSize = pcoinsTip->DynamicMemoryUsage();
    // The cache is large and close to the limit, but we have time now (not in the middle of a block processing).
    bool fCacheLarge = mode == FLUSH_STATE_PERIODIC && cacheSize * (10.0/9) > nCoinCacheUsage;
    // The cache is over the limit, we have to write now.
    bool fCacheCritical = mode == FLUSH_STATE_IF_NEEDED && cacheSize > nCoinCacheUsage;
    // It's been a while since we wrote the block index to disk. Do this frequently, so we don't need to redownload after a crash.
    bool fPeriodicWrite = mode == FLUSH_STATE_PERIODIC && nNow > nLastWrite + (int64_t)DATABASE_WRITE_INTERVAL * 1000000;
    // It's been very long since we flushed the cache. Do this infrequently, to optimize cache usage.
    bool fPeriodicFlush = mode == FLUSH_STATE_PERIODIC && nNow > nLastFlush + (int64_t)DATABASE_FLUSH_INTERVAL * 1000000;
    // Combine all conditions that result in a full cache flush.
    bool fDoFullFlush = (mode == FLUSH_STATE_ALWAYS) || fCacheLarge || fCacheCritical || fPeriodicFlush || fFlushForPrune;
    // Write blocks and block index to disk.
    if (fDoFullFlush || fPeriodicWrite) {
        // Depend on nMinDiskSpace to ensure we can write block index
        if (!CheckDiskSpace(0))
            return state.Error("out of disk space");
        // First make sure all block and undo data is flushed to disk.
        FlushBlockFile();
        // Then update all block file information (which may refer to block and undo files).
        {
            std::vector<std::pair<int, const CBlockFileInfo*> > vFiles;
            vFiles.reserve(setDirtyFileInfo.size());
            for (set<int>::iterator it = setDirtyFileInfo.begin(); it != setDirtyFileInfo.end(); ) {
                vFiles.push_back(make_pair(*it, &vinfoBlockFile[*it]));
                setDirtyFileInfo.erase(it++);
            }
            std::vector<const CBlockIndex*> vBlocks;
            vBlocks.reserve(setDirtyBlockIndex.size());
            for (set<CBlockIndex*>::iterator it = setDirtyBlockIndex.begin(); it != setDirtyBlockIndex.end(); ) {
                vBlocks.push_back(*it);
                setDirtyBlockIndex.erase(it++);
            }
            if (!pblocktree->WriteBatchSync(vFiles, nLastBlockFile, vBlocks)) {
                return AbortNode(state, "Files to write to block index database");
            }
        }
        // Finally remove any pruned files
        if (fFlushForPrune)
            UnlinkPrunedFiles(setFilesToPrune);
        nLastWrite = nNow;
    }
    // Flush best chain related state. This can only be done if the blocks / block index write was also done.
    if (fDoFullFlush) {
        // Typical CCoins structures on disk are around 128 bytes in size.
        // Pushing a new one to the database can cause it to be written
        // twice (once in the log, and once in the tables). This is already
        // an overestimation, as most will delete an existing entry or
        // overwrite one. Still, use a conservative safety factor of 2.
        if (!CheckDiskSpace(128 * 2 * 2 * pcoinsTip->GetCacheSize()))
            return state.Error("out of disk space");
        // Flush the chainstate (which may refer to block index entries).
        if (!pcoinsTip->Flush())
            return AbortNode(state, "Failed to write to coin database");
        nLastFlush = nNow;
    }
    if (fDoFullFlush || ((mode == FLUSH_STATE_ALWAYS || mode == FLUSH_STATE_PERIODIC) && nNow > nLastSetChain + (int64_t)DATABASE_WRITE_INTERVAL * 1000000)) {
        // Update best block in wallet (so we can detect restored wallets).
        GetMainSignals().SetBestChain(chainActive.GetLocator());
        nLastSetChain = nNow;
    }
    } catch (const std::runtime_error& e) {
        return AbortNode(state, std::string("System error while flushing: ") + e.what());
    }
    return true;
}

void FlushStateToDisk() {
    CValidationState state;
    FlushStateToDisk(state, FLUSH_STATE_ALWAYS);
}

void PruneAndFlush() {
    CValidationState state;
    fCheckForPruning = true;
    FlushStateToDisk(state, FLUSH_STATE_NONE);
}

/** Update chainActive and related internal data structures. */
void static UpdateTip(CBlockIndex *pindexNew, const CChainParams& chainParams) {
    chainActive.SetTip(pindexNew);

    // New best block
    nTimeBestReceived = GetTime();
    mempool.AddTransactionsUpdated(1);

    cvBlockChange.notify_all();

    static bool fWarned = false;
    std::vector<std::string> warningMessages;
    if (!IsInitialBlockDownload())
    {
        int nUpgraded = 0;
        const CBlockIndex* pindex = chainActive.Tip();
        for (int bit = 0; bit < VERSIONBITS_NUM_BITS; bit++) {
            WarningBitsConditionChecker checker(bit);
            ThresholdState state = checker.GetStateFor(pindex, chainParams.GetConsensus(), warningcache[bit]);
            if (state == THRESHOLD_ACTIVE || state == THRESHOLD_LOCKED_IN) {
                if (state == THRESHOLD_ACTIVE) {
                    strMiscWarning = strprintf(_("Warning: unknown new rules activated (versionbit %i)"), bit);
                    if (!fWarned) {
                        AlertNotify(strMiscWarning);
                        fWarned = true;
                    }
                } else {
                    warningMessages.push_back(strprintf("unknown new rules are about to activate (versionbit %i)", bit));
                }
            }
        }
        // Check the version of the last 100 blocks to see if we need to upgrade:
        for (int i = 0; i < 100 && pindex != NULL; i++)
        {
            int32_t nExpectedVersion = ComputeBlockVersion(pindex->pprev, chainParams.GetConsensus());
            if (pindex->GetBaseVersion() > VERSIONBITS_LAST_OLD_BLOCK_VERSION && (pindex->GetBaseVersion() & ~nExpectedVersion) != 0)
                ++nUpgraded;
            pindex = pindex->pprev;
        }
        if (nUpgraded > 0)
            warningMessages.push_back(strprintf("%d of last 100 blocks have unexpected version", nUpgraded));
        if (nUpgraded > 100/2)
        {
            // strMiscWarning is read by GetWarnings(), called by Qt and the JSON-RPC code to warn the user:
            strMiscWarning = _("Warning: Unknown block versions being mined! It's possible unknown rules are in effect");
            if (!fWarned) {
                AlertNotify(strMiscWarning);
                fWarned = true;
            }
        }
    }
    LogPrintf("%s: new best=%s height=%d version=0x%08x log2_work=%.8g tx=%lu date='%s' progress=%f cache=%.1fMiB(%utx)", __func__,
      chainActive.Tip()->GetBlockHash().ToString(), chainActive.Height(), chainActive.Tip()->nVersion,
      log(chainActive.Tip()->nChainWork.getdouble())/log(2.0), (unsigned long)chainActive.Tip()->nChainTx,
      DateTimeStrFormat("%Y-%m-%d %H:%M:%S", chainActive.Tip()->GetBlockTime()),
      Checkpoints::GuessVerificationProgress(chainParams.Checkpoints(), chainActive.Tip()), pcoinsTip->DynamicMemoryUsage() * (1.0 / (1<<20)), pcoinsTip->GetCacheSize());
    if (!warningMessages.empty())
        LogPrintf(" warning='%s'", boost::algorithm::join(warningMessages, ", "));
    LogPrintf("\n");

}

/** Disconnect chainActive's tip. You probably want to call mempool.removeForReorg and manually re-limit mempool size after this, with cs_main held. */
bool static DisconnectTip(CValidationState& state, const CChainParams& chainparams, bool fBare = false)
{
    CBlockIndex *pindexDelete = chainActive.Tip();
    assert(pindexDelete);
    CheckNameDB (true);
    // Read block from disk.
    CBlock block;
    std::vector<CTransaction> vGameTx;
    if (!ReadBlockFromDisk(block, vGameTx, pindexDelete, chainparams.GetConsensus()))
        return AbortNode(state, "Failed to read block");
    // Apply the block atomically to the chain state.
    int64_t nStart = GetTimeMicros();
    {
        CCoinsViewCache view(pcoinsTip);
        if (!DisconnectBlock(block, state, pindexDelete, view))
            return error("DisconnectTip(): DisconnectBlock %s failed", pindexDelete->GetBlockHash().ToString());
        assert(view.Flush());
    }
    LogPrint("bench", "- Disconnect block: %.2fms\n", (GetTimeMicros() - nStart) * 0.001);
    // Write the chain state to disk, if necessary.
    if (!FlushStateToDisk(state, FLUSH_STATE_IF_NEEDED))
        return false;

    list<CTransaction> txNameConflicts;
    if (!fBare) {
        // Resurrect mempool transactions from the disconnected block.
        std::vector<uint256> vHashUpdate;
        BOOST_FOREACH(const CTransaction &tx, block.vtx) {
            // ignore validation errors in resurrected transactions
            list<CTransaction> removed;
            CValidationState stateDummy;
            assert(!tx.IsGameTx());
            if (tx.IsCoinBase() || !AcceptToMemoryPool(mempool, stateDummy, tx, false, NULL, true)) {
                mempool.removeRecursive(tx, removed);
            } else if (mempool.exists(tx.GetHash())) {
                vHashUpdate.push_back(tx.GetHash());
            }
        }
        // AcceptToMemoryPool/addUnchecked all assume that new mempool entries have
        // no in-mempool children, which is generally not true when adding
        // previously-confirmed transactions back to the mempool.
        // UpdateTransactionsFromBlock finds descendants of any transactions in this
        // block that were added back and cleans up the mempool state.
        mempool.UpdateTransactionsFromBlock(vHashUpdate);
<<<<<<< HEAD
        // Fix the pool for conflicts due to revived players.
        std::set<valtype> revivedNames;
        for (const auto& tx : vGameTx) {
            if (tx.IsKillTx()) {
                for (const auto& txin : tx.vin) {
                    valtype name;
                    if (NameFromGameTransactionInput(txin.scriptSig, name))
                        revivedNames.insert(name);
                }
            }
        }
        list<CTransaction> txNameConflicts;
        mempool.removeReviveConflicts(revivedNames, txNameConflicts);
        mempool.check(pcoinsTip);
=======
        // Fix the pool for conflicts due to unexpired names.
        mempool.removeUnexpireConflicts(unexpiredNames, txNameConflicts);
>>>>>>> 79c28247
    }

    // Update chainActive and related variables.
    UpdateTip(pindexDelete->pprev, chainparams);
    CheckNameDB (true);
    // Tell wallet about transactions that went from mempool
    // to conflicted:
    BOOST_FOREACH(const CTransaction &tx, txNameConflicts) {
        SyncWithWallets(tx, NULL);
        NameConflict(tx, *pindexDelete->pprev->phashBlock);
    }
    // Let wallets know transactions went from 1-confirmed to
    // 0-confirmed or conflicted:
    BOOST_FOREACH(const CTransaction &tx, block.vtx) {
        SyncWithWallets(tx, pindexDelete->pprev);
    }
    BOOST_FOREACH(const CTransaction &tx, vGameTx) {
        SyncWithWallets(tx, pindexDelete->pprev, NULL);
    }
    return true;
}

static int64_t nTimeReadFromDisk = 0;
static int64_t nTimeConnectTotal = 0;
static int64_t nTimeFlush = 0;
static int64_t nTimeChainState = 0;
static int64_t nTimePostConnect = 0;

/**
 * Connect a new block to chainActive. pblock is either NULL or a pointer to a CBlock
 * corresponding to pindexNew, to bypass loading it again from disk.
 */
bool static ConnectTip(CValidationState& state, const CChainParams& chainparams, CBlockIndex* pindexNew, const CBlock* pblock, std::list<CTransaction> &txConflicted, std::list<CTransaction> &txNameConflicts, std::vector<std::tuple<CTransaction,CBlockIndex*,int> > &txChanged)
{
    assert(pindexNew->pprev == chainActive.Tip());
    CheckNameDB (true);
    // Read block from disk.
    int64_t nTime1 = GetTimeMicros();
    CBlock block;
    if (!pblock) {
        if (!ReadBlockFromDisk(block, pindexNew, chainparams.GetConsensus()))
            return AbortNode(state, "Failed to read block");
        pblock = &block;
    }
    // Apply the block atomically to the chain state.
    int64_t nTime2 = GetTimeMicros(); nTimeReadFromDisk += nTime2 - nTime1;
    int64_t nTime3;
    LogPrint("bench", "  - Load block from disk: %.2fms [%.2fs]\n", (nTime2 - nTime1) * 0.001, nTimeReadFromDisk * 0.000001);
    std::vector<CTransaction> vGameTx;
    {
        CCoinsViewCache view(pcoinsTip);
        bool rv = ConnectBlockWithGameTx(*pblock, state, pindexNew, view, vGameTx, chainparams, false);
        GetMainSignals().BlockChecked(*pblock, state);
        if (!rv) {
            if (state.IsInvalid())
                InvalidBlockFound(pindexNew, state);
            return error("ConnectTip(): ConnectBlock %s failed", pindexNew->GetBlockHash().ToString());
        }
        mapBlockSource.erase(pindexNew->GetBlockHash());
        nTime3 = GetTimeMicros(); nTimeConnectTotal += nTime3 - nTime2;
        LogPrint("bench", "  - Connect total: %.2fms [%.2fs]\n", (nTime3 - nTime2) * 0.001, nTimeConnectTotal * 0.000001);
        assert(view.Flush());
    }
    int64_t nTime4 = GetTimeMicros(); nTimeFlush += nTime4 - nTime3;
    LogPrint("bench", "  - Flush: %.2fms [%.2fs]\n", (nTime4 - nTime3) * 0.001, nTimeFlush * 0.000001);
    // Write the chain state to disk, if necessary.
    if (!FlushStateToDisk(state, FLUSH_STATE_IF_NEEDED))
        return false;
    int64_t nTime5 = GetTimeMicros(); nTimeChainState += nTime5 - nTime4;
    LogPrint("bench", "  - Writing chainstate: %.2fms [%.2fs]\n", (nTime5 - nTime4) * 0.001, nTimeChainState * 0.000001);
<<<<<<< HEAD
    // Obtain full list of transactions (including game tx).
    std::vector<CTransaction> allTx = pblock->vtx;
    allTx.insert(allTx.end(), vGameTx.begin(), vGameTx.end());
    assert(allTx.size() == pblock->vtx.size() + vGameTx.size());
    // Remove conflicting transactions from the mempool.
    list<CTransaction> txConflicted, txNameConflicts;
    mempool.removeForBlock(allTx, pindexNew->nHeight,
                           txConflicted, txNameConflicts,
                           !IsInitialBlockDownload());
    mempool.check(pcoinsTip);
    // Update chainActive & related variables.
    UpdateTip(pindexNew, chainparams);
    CheckNameDB (false);
    // Tell wallet about transactions that went from mempool
    // to conflicted:
    BOOST_FOREACH(const CTransaction &tx, txConflicted) {
        SyncWithWallets(tx, pindexNew, NULL);
    }
    BOOST_FOREACH(const CTransaction &tx, txNameConflicts) {
        SyncWithWallets(tx, NULL);
        NameConflict(tx, pblock->GetHash());
    }
    // ... and about transactions that got confirmed:
    BOOST_FOREACH(const CTransaction &tx, allTx) {
        SyncWithWallets(tx, pindexNew, pblock);
    }
=======
    // Remove conflicting transactions from the mempool.;
    mempool.removeForBlock(pblock->vtx, pindexNew->nHeight, txConflicted, txNameConflicts, !IsInitialBlockDownload());
    mempool.removeExpireConflicts(expiredNames, txNameConflicts);
    // Update chainActive & related variables.
    UpdateTip(pindexNew, chainparams);
    CheckNameDB (false);

    for(unsigned int i=0; i < pblock->vtx.size(); i++)
        txChanged.push_back(std::make_tuple(pblock->vtx[i], pindexNew, i));
>>>>>>> 79c28247

    int64_t nTime6 = GetTimeMicros(); nTimePostConnect += nTime6 - nTime5; nTimeTotal += nTime6 - nTime1;
    LogPrint("bench", "  - Connect postprocess: %.2fms [%.2fs]\n", (nTime6 - nTime5) * 0.001, nTimePostConnect * 0.000001);
    LogPrint("bench", "- Connect block: %.2fms [%.2fs]\n", (nTime6 - nTime1) * 0.001, nTimeTotal * 0.000001);
    return true;
}

/**
 * Return the tip of the chain with the most work in it, that isn't
 * known to be invalid (it's however far from certain to be valid).
 */
static CBlockIndex* FindMostWorkChain() {
    do {
        CBlockIndex *pindexNew = NULL;

        // Find the best candidate header.
        {
            std::set<CBlockIndex*, CBlockIndexWorkComparator>::reverse_iterator it = setBlockIndexCandidates.rbegin();
            if (it == setBlockIndexCandidates.rend())
                return NULL;
            pindexNew = *it;
        }

        // Check whether all blocks on the path between the currently active chain and the candidate are valid.
        // Just going until the active chain is an optimization, as we know all blocks in it are valid already.
        CBlockIndex *pindexTest = pindexNew;
        bool fInvalidAncestor = false;
        while (pindexTest && !chainActive.Contains(pindexTest)) {
            assert(pindexTest->nChainTx || pindexTest->nHeight == 0);

            // Pruned nodes may have entries in setBlockIndexCandidates for
            // which block files have been deleted.  Remove those as candidates
            // for the most work chain if we come across them; we can't switch
            // to a chain unless we have all the non-active-chain parent blocks.
            bool fFailedChain = pindexTest->nStatus & BLOCK_FAILED_MASK;
            bool fMissingData = !(pindexTest->nStatus & BLOCK_HAVE_DATA);
            if (fFailedChain || fMissingData) {
                // Candidate chain is not usable (either invalid or missing data)
                if (fFailedChain && (pindexBestInvalid == NULL || pindexNew->nChainWork > pindexBestInvalid->nChainWork))
                    pindexBestInvalid = pindexNew;
                CBlockIndex *pindexFailed = pindexNew;
                // Remove the entire chain from the set.
                while (pindexTest != pindexFailed) {
                    if (fFailedChain) {
                        pindexFailed->nStatus |= BLOCK_FAILED_CHILD;
                    } else if (fMissingData) {
                        // If we're missing data, then add back to mapBlocksUnlinked,
                        // so that if the block arrives in the future we can try adding
                        // to setBlockIndexCandidates again.
                        mapBlocksUnlinked.insert(std::make_pair(pindexFailed->pprev, pindexFailed));
                    }
                    setBlockIndexCandidates.erase(pindexFailed);
                    pindexFailed = pindexFailed->pprev;
                }
                setBlockIndexCandidates.erase(pindexTest);
                fInvalidAncestor = true;
                break;
            }
            pindexTest = pindexTest->pprev;
        }
        if (!fInvalidAncestor)
            return pindexNew;
    } while(true);
}

/** Delete all entries in setBlockIndexCandidates that are worse than the current tip. */
static void PruneBlockIndexCandidates() {
    // Note that we can't delete the current block itself, as we may need to return to it later in case a
    // reorganization to a better block fails.
    std::set<CBlockIndex*, CBlockIndexWorkComparator>::iterator it = setBlockIndexCandidates.begin();
    while (it != setBlockIndexCandidates.end() && setBlockIndexCandidates.value_comp()(*it, chainActive.Tip())) {
        setBlockIndexCandidates.erase(it++);
    }
    // Either the current tip or a successor of it we're working towards is left in setBlockIndexCandidates.
    assert(!setBlockIndexCandidates.empty());
}

/**
 * Try to make some progress towards making pindexMostWork the active block.
 * pblock is either NULL or a pointer to a CBlock corresponding to pindexMostWork.
 */
static bool ActivateBestChainStep(CValidationState& state, const CChainParams& chainparams, CBlockIndex* pindexMostWork, const CBlock* pblock, bool& fInvalidFound, std::list<CTransaction>& txConflicted, std::list<CTransaction>& txNameConflicts, std::vector<std::tuple<CTransaction,CBlockIndex*,int> >& txChanged)
{
    AssertLockHeld(cs_main);
    const CBlockIndex *pindexOldTip = chainActive.Tip();
    const CBlockIndex *pindexFork = chainActive.FindFork(pindexMostWork);

    // Disconnect active blocks which are no longer in the best chain.
    bool fBlocksDisconnected = false;
    while (chainActive.Tip() && chainActive.Tip() != pindexFork) {
        if (!DisconnectTip(state, chainparams))
            return false;
        fBlocksDisconnected = true;
    }

    // Build list of new blocks to connect.
    std::vector<CBlockIndex*> vpindexToConnect;
    bool fContinue = true;
    int nHeight = pindexFork ? pindexFork->nHeight : -1;
    while (fContinue && nHeight != pindexMostWork->nHeight) {
        // Don't iterate the entire list of potential improvements toward the best tip, as we likely only need
        // a few blocks along the way.
        int nTargetHeight = std::min(nHeight + 32, pindexMostWork->nHeight);
        vpindexToConnect.clear();
        vpindexToConnect.reserve(nTargetHeight - nHeight);
        CBlockIndex *pindexIter = pindexMostWork->GetAncestor(nTargetHeight);
        while (pindexIter && pindexIter->nHeight != nHeight) {
            vpindexToConnect.push_back(pindexIter);
            pindexIter = pindexIter->pprev;
        }
        nHeight = nTargetHeight;

        // Connect new blocks.
        BOOST_REVERSE_FOREACH(CBlockIndex *pindexConnect, vpindexToConnect) {
            if (!ConnectTip(state, chainparams, pindexConnect, pindexConnect == pindexMostWork ? pblock : NULL, txConflicted, txNameConflicts, txChanged)) {
                if (state.IsInvalid()) {
                    // The block violates a consensus rule.
                    if (!state.CorruptionPossible())
                        InvalidChainFound(vpindexToConnect.back());
                    state = CValidationState();
                    fInvalidFound = true;
                    fContinue = false;
                    break;
                } else {
                    // A system error occurred (disk space, database error, ...).
                    return false;
                }
            } else {
                PruneBlockIndexCandidates();
                if (!pindexOldTip || chainActive.Tip()->nChainWork > pindexOldTip->nChainWork) {
                    // We're in a better position than we were. Return temporarily to release the lock.
                    fContinue = false;
                    break;
                }
            }
        }
    }

    if (fBlocksDisconnected) {
        mempool.removeForReorg(pcoinsTip, chainActive.Tip()->nHeight + 1, STANDARD_LOCKTIME_VERIFY_FLAGS);
        LimitMempoolSize(mempool, GetArg("-maxmempool", DEFAULT_MAX_MEMPOOL_SIZE) * 1000000, GetArg("-mempoolexpiry", DEFAULT_MEMPOOL_EXPIRY) * 60 * 60);
    }
    mempool.check(pcoinsTip);

    // Callbacks/notifications for a new best chain.
    if (fInvalidFound)
        CheckForkWarningConditionsOnNewFork(vpindexToConnect.back());
    else
        CheckForkWarningConditions();

    return true;
}

static void NotifyHeaderTip() {
    bool fNotify = false;
    bool fInitialBlockDownload = false;
    static CBlockIndex* pindexHeaderOld = NULL;
    CBlockIndex* pindexHeader = NULL;
    {
        LOCK(cs_main);
        if (!setBlockIndexCandidates.empty()) {
            pindexHeader = *setBlockIndexCandidates.rbegin();
        }
        if (pindexHeader != pindexHeaderOld) {
            fNotify = true;
            fInitialBlockDownload = IsInitialBlockDownload();
            pindexHeaderOld = pindexHeader;
        }
    }
    // Send block tip changed notifications without cs_main
    if (fNotify) {
        uiInterface.NotifyHeaderTip(fInitialBlockDownload, pindexHeader);
    }
}

/**
 * Make the best chain active, in multiple steps. The result is either failure
 * or an activated best chain. pblock is either NULL or a pointer to a block
 * that is already loaded (to avoid loading it again from disk).
 */
bool ActivateBestChain(CValidationState &state, const CChainParams& chainparams, const CBlock *pblock) {
    CBlockIndex *pindexMostWork = NULL;
    CBlockIndex *pindexNewTip = NULL;
    do {
        boost::this_thread::interruption_point();
        if (ShutdownRequested())
            break;

        const CBlockIndex *pindexFork;
        std::list<CTransaction> txConflicted;
        std::list<CTransaction> txNameConflicts;
        std::vector<std::tuple<CTransaction,CBlockIndex*,int> > txChanged;
        bool fInitialDownload;
        int nNewHeight;
        {
            LOCK(cs_main);
            CBlockIndex *pindexOldTip = chainActive.Tip();
            if (pindexMostWork == NULL) {
                pindexMostWork = FindMostWorkChain();
            }

            // Whether we have anything to do at all.
            if (pindexMostWork == NULL || pindexMostWork == chainActive.Tip())
                return true;

            bool fInvalidFound = false;
            if (!ActivateBestChainStep(state, chainparams, pindexMostWork, pblock && pblock->GetHash() == pindexMostWork->GetBlockHash() ? pblock : NULL, fInvalidFound, txConflicted, txNameConflicts, txChanged))
                return false;

            if (fInvalidFound) {
                // Wipe cache, we may need another branch now.
                pindexMostWork = NULL;
            }
            pindexNewTip = chainActive.Tip();
            pindexFork = chainActive.FindFork(pindexOldTip);
            fInitialDownload = IsInitialBlockDownload();
            nNewHeight = chainActive.Height();
        }
        // When we reach this point, we switched to a new tip (stored in pindexNewTip).

        // Notifications/callbacks that can run without cs_main

        // throw all transactions though the signal-interface
        // while _not_ holding the cs_main lock
        BOOST_FOREACH(const CTransaction &tx, txConflicted)
        {
            SyncWithWallets(tx, pindexNewTip);
        }
        for(const auto& tx : txNameConflicts) {
            SyncWithWallets(tx, nullptr);
            NameConflict(tx, pindexNewTip->GetBlockHash());
        }
        // ... and about transactions that got confirmed:
        for(unsigned int i = 0; i < txChanged.size(); i++)
            SyncWithWallets(std::get<0>(txChanged[i]), std::get<1>(txChanged[i]), std::get<2>(txChanged[i]));

        // Always notify the UI if a new block tip was connected
        if (pindexFork != pindexNewTip) {
            uiInterface.NotifyBlockTip(fInitialDownload, pindexNewTip);

            if (!fInitialDownload) {
                // Find the hashes of all blocks that weren't previously in the best chain.
                std::vector<uint256> vHashes;
                CBlockIndex *pindexToAnnounce = pindexNewTip;
                while (pindexToAnnounce != pindexFork) {
                    vHashes.push_back(pindexToAnnounce->GetBlockHash());
                    pindexToAnnounce = pindexToAnnounce->pprev;
                    if (vHashes.size() == MAX_BLOCKS_TO_ANNOUNCE) {
                        // Limit announcements in case of a huge reorganization.
                        // Rely on the peer's synchronization mechanism in that case.
                        break;
                    }
                }
                // Relay inventory, but don't relay old inventory during initial block download.
                int nBlockEstimate = 0;
                if (fCheckpointsEnabled)
                    nBlockEstimate = Checkpoints::GetTotalBlocksEstimate(chainparams.Checkpoints());
                {
                    LOCK(cs_vNodes);
                    BOOST_FOREACH(CNode* pnode, vNodes) {
                        if (nNewHeight > (pnode->nStartingHeight != -1 ? pnode->nStartingHeight - 2000 : nBlockEstimate)) {
                            BOOST_REVERSE_FOREACH(const uint256& hash, vHashes) {
                                pnode->PushBlockHash(hash);
                            }
                        }
                    }
                }
                // Notify external listeners about the new tip.
                if (!vHashes.empty()) {
                    GetMainSignals().UpdatedBlockTip(pindexNewTip);
                }
            }
        }
    } while (pindexNewTip != pindexMostWork);
    CheckBlockIndex(chainparams.GetConsensus());

    // Write changes periodically to disk, after relay.
    if (!FlushStateToDisk(state, FLUSH_STATE_PERIODIC)) {
        return false;
    }

    return true;
}

bool InvalidateBlock(CValidationState& state, const CChainParams& chainparams, CBlockIndex *pindex)
{
    AssertLockHeld(cs_main);

    // Mark the block itself as invalid.
    pindex->nStatus |= BLOCK_FAILED_VALID;
    setDirtyBlockIndex.insert(pindex);
    setBlockIndexCandidates.erase(pindex);

    while (chainActive.Contains(pindex)) {
        CBlockIndex *pindexWalk = chainActive.Tip();
        pindexWalk->nStatus |= BLOCK_FAILED_CHILD;
        setDirtyBlockIndex.insert(pindexWalk);
        setBlockIndexCandidates.erase(pindexWalk);
        // ActivateBestChain considers blocks already in chainActive
        // unconditionally valid already, so force disconnect away from it.
        if (!DisconnectTip(state, chainparams)) {
            mempool.removeForReorg(pcoinsTip, chainActive.Tip()->nHeight + 1, STANDARD_LOCKTIME_VERIFY_FLAGS);
            return false;
        }
    }

    LimitMempoolSize(mempool, GetArg("-maxmempool", DEFAULT_MAX_MEMPOOL_SIZE) * 1000000, GetArg("-mempoolexpiry", DEFAULT_MEMPOOL_EXPIRY) * 60 * 60);

    // The resulting new best tip may not be in setBlockIndexCandidates anymore, so
    // add it again.
    BlockMap::iterator it = mapBlockIndex.begin();
    while (it != mapBlockIndex.end()) {
        if (it->second->IsValid(BLOCK_VALID_TRANSACTIONS) && it->second->nChainTx && !setBlockIndexCandidates.value_comp()(it->second, chainActive.Tip())) {
            setBlockIndexCandidates.insert(it->second);
        }
        it++;
    }

    InvalidChainFound(pindex);
    mempool.removeForReorg(pcoinsTip, chainActive.Tip()->nHeight + 1, STANDARD_LOCKTIME_VERIFY_FLAGS);
    return true;
}

bool ResetBlockFailureFlags(CBlockIndex *pindex) {
    AssertLockHeld(cs_main);

    int nHeight = pindex->nHeight;

    // Remove the invalidity flag from this block and all its descendants.
    BlockMap::iterator it = mapBlockIndex.begin();
    while (it != mapBlockIndex.end()) {
        if (!it->second->IsValid() && it->second->GetAncestor(nHeight) == pindex) {
            it->second->nStatus &= ~BLOCK_FAILED_MASK;
            setDirtyBlockIndex.insert(it->second);
            if (it->second->IsValid(BLOCK_VALID_TRANSACTIONS) && it->second->nChainTx && setBlockIndexCandidates.value_comp()(chainActive.Tip(), it->second)) {
                setBlockIndexCandidates.insert(it->second);
            }
            if (it->second == pindexBestInvalid) {
                // Reset invalid block marker if it was pointing to one of those.
                pindexBestInvalid = NULL;
            }
        }
        it++;
    }

    // Remove the invalidity flag from all ancestors too.
    while (pindex != NULL) {
        if (pindex->nStatus & BLOCK_FAILED_MASK) {
            pindex->nStatus &= ~BLOCK_FAILED_MASK;
            setDirtyBlockIndex.insert(pindex);
        }
        pindex = pindex->pprev;
    }
    return true;
}

CBlockIndex* AddToBlockIndex(const CBlockHeader& block)
{
    // Check for duplicate
    uint256 hash = block.GetHash();
    BlockMap::iterator it = mapBlockIndex.find(hash);
    if (it != mapBlockIndex.end())
        return it->second;

    // Construct new block index object
    CBlockIndex* pindexNew = new CBlockIndex(block);
    assert(pindexNew);
    // We assign the sequence id to blocks only when the full data is available,
    // to avoid miners withholding blocks but broadcasting headers, to get a
    // competitive advantage.
    pindexNew->nSequenceId = 0;
    BlockMap::iterator mi = mapBlockIndex.insert(make_pair(hash, pindexNew)).first;
    pindexNew->phashBlock = &((*mi).first);
    BlockMap::iterator miPrev = mapBlockIndex.find(block.hashPrevBlock);
    if (miPrev != mapBlockIndex.end())
    {
        pindexNew->pprev = (*miPrev).second;
        pindexNew->nHeight = pindexNew->pprev->nHeight + 1;
        pindexNew->BuildSkip();
    }
    pindexNew->nChainWork = (pindexNew->pprev ? pindexNew->pprev->nChainWork : 0) + GetBlockProof(*pindexNew);
    pindexNew->RaiseValidity(BLOCK_VALID_TREE);
    if (pindexBestHeader == NULL || pindexBestHeader->nChainWork < pindexNew->nChainWork)
        pindexBestHeader = pindexNew;

    setDirtyBlockIndex.insert(pindexNew);

    return pindexNew;
}

/** Mark a block as having its data received and checked (up to BLOCK_VALID_TRANSACTIONS). */
bool ReceivedBlockTransactions(const CBlock &block, CValidationState& state, CBlockIndex *pindexNew, const CDiskBlockPos& pos)
{
    pindexNew->nTx = block.vtx.size();
    pindexNew->nChainTx = 0;
    pindexNew->nFile = pos.nFile;
    pindexNew->nDataPos = pos.nPos;
    pindexNew->nUndoPos = 0;
    pindexNew->nStatus |= BLOCK_HAVE_DATA;
    if (IsWitnessEnabled(pindexNew->pprev, Params().GetConsensus())) {
        pindexNew->nStatus |= BLOCK_OPT_WITNESS;
    }
    pindexNew->RaiseValidity(BLOCK_VALID_TRANSACTIONS);
    setDirtyBlockIndex.insert(pindexNew);

    if (pindexNew->pprev == NULL || pindexNew->pprev->nChainTx) {
        // If pindexNew is the genesis block or all parents are BLOCK_VALID_TRANSACTIONS.
        deque<CBlockIndex*> queue;
        queue.push_back(pindexNew);

        // Recursively process any descendant blocks that now may be eligible to be connected.
        while (!queue.empty()) {
            CBlockIndex *pindex = queue.front();
            queue.pop_front();
            pindex->nChainTx = (pindex->pprev ? pindex->pprev->nChainTx : 0) + pindex->nTx;
            {
                LOCK(cs_nBlockSequenceId);
                pindex->nSequenceId = nBlockSequenceId++;
            }
            if (chainActive.Tip() == NULL || !setBlockIndexCandidates.value_comp()(pindex, chainActive.Tip())) {
                setBlockIndexCandidates.insert(pindex);
            }
            std::pair<std::multimap<CBlockIndex*, CBlockIndex*>::iterator, std::multimap<CBlockIndex*, CBlockIndex*>::iterator> range = mapBlocksUnlinked.equal_range(pindex);
            while (range.first != range.second) {
                std::multimap<CBlockIndex*, CBlockIndex*>::iterator it = range.first;
                queue.push_back(it->second);
                range.first++;
                mapBlocksUnlinked.erase(it);
            }
        }
    } else {
        if (pindexNew->pprev && pindexNew->pprev->IsValid(BLOCK_VALID_TREE)) {
            mapBlocksUnlinked.insert(std::make_pair(pindexNew->pprev, pindexNew));
        }
    }

    return true;
}

bool FindBlockPos(CValidationState &state, CDiskBlockPos &pos, unsigned int nAddSize, unsigned int nHeight, uint64_t nTime, bool fKnown = false)
{
    LOCK(cs_LastBlockFile);

    unsigned int nFile = fKnown ? pos.nFile : nLastBlockFile;
    if (vinfoBlockFile.size() <= nFile) {
        vinfoBlockFile.resize(nFile + 1);
    }

    if (!fKnown) {
        while (vinfoBlockFile[nFile].nSize + nAddSize >= MAX_BLOCKFILE_SIZE) {
            nFile++;
            if (vinfoBlockFile.size() <= nFile) {
                vinfoBlockFile.resize(nFile + 1);
            }
        }
        pos.nFile = nFile;
        pos.nPos = vinfoBlockFile[nFile].nSize;
    }

    if ((int)nFile != nLastBlockFile) {
        if (!fKnown) {
            LogPrintf("Leaving block file %i: %s\n", nLastBlockFile, vinfoBlockFile[nLastBlockFile].ToString());
        }
        FlushBlockFile(!fKnown);
        nLastBlockFile = nFile;
    }

    vinfoBlockFile[nFile].AddBlock(nHeight, nTime);
    if (fKnown)
        vinfoBlockFile[nFile].nSize = std::max(pos.nPos + nAddSize, vinfoBlockFile[nFile].nSize);
    else
        vinfoBlockFile[nFile].nSize += nAddSize;

    if (!fKnown) {
        unsigned int nOldChunks = (pos.nPos + BLOCKFILE_CHUNK_SIZE - 1) / BLOCKFILE_CHUNK_SIZE;
        unsigned int nNewChunks = (vinfoBlockFile[nFile].nSize + BLOCKFILE_CHUNK_SIZE - 1) / BLOCKFILE_CHUNK_SIZE;
        if (nNewChunks > nOldChunks) {
            if (fPruneMode)
                fCheckForPruning = true;
            if (CheckDiskSpace(nNewChunks * BLOCKFILE_CHUNK_SIZE - pos.nPos)) {
                FILE *file = OpenBlockFile(pos);
                if (file) {
                    LogPrintf("Pre-allocating up to position 0x%x in blk%05u.dat\n", nNewChunks * BLOCKFILE_CHUNK_SIZE, pos.nFile);
                    AllocateFileRange(file, pos.nPos, nNewChunks * BLOCKFILE_CHUNK_SIZE - pos.nPos);
                    fclose(file);
                }
            }
            else
                return state.Error("out of disk space");
        }
    }

    setDirtyFileInfo.insert(nFile);
    return true;
}

bool FindUndoPos(CValidationState &state, int nFile, CDiskBlockPos &pos, unsigned int nAddSize)
{
    pos.nFile = nFile;

    LOCK(cs_LastBlockFile);

    unsigned int nNewSize;
    pos.nPos = vinfoBlockFile[nFile].nUndoSize;
    nNewSize = vinfoBlockFile[nFile].nUndoSize += nAddSize;
    setDirtyFileInfo.insert(nFile);

    unsigned int nOldChunks = (pos.nPos + UNDOFILE_CHUNK_SIZE - 1) / UNDOFILE_CHUNK_SIZE;
    unsigned int nNewChunks = (nNewSize + UNDOFILE_CHUNK_SIZE - 1) / UNDOFILE_CHUNK_SIZE;
    if (nNewChunks > nOldChunks) {
        if (fPruneMode)
            fCheckForPruning = true;
        if (CheckDiskSpace(nNewChunks * UNDOFILE_CHUNK_SIZE - pos.nPos)) {
            FILE *file = OpenUndoFile(pos);
            if (file) {
                LogPrintf("Pre-allocating up to position 0x%x in rev%05u.dat\n", nNewChunks * UNDOFILE_CHUNK_SIZE, pos.nFile);
                AllocateFileRange(file, pos.nPos, nNewChunks * UNDOFILE_CHUNK_SIZE - pos.nPos);
                fclose(file);
            }
        }
        else
            return state.Error("out of disk space");
    }

    return true;
}

bool CheckBlockHeader(const CBlockHeader& block, CValidationState& state, const Consensus::Params& consensusParams, bool fCheckPOW)
{
    // Check proof of work matches claimed amount
    if (fCheckPOW && !CheckProofOfWork(block, consensusParams))
        return state.DoS(50, false, REJECT_INVALID, "high-hash", false, "proof of work failed");

    return true;
}

bool CheckBlock(const CBlock& block, CValidationState& state, const Consensus::Params& consensusParams, bool fCheckPOW, bool fCheckMerkleRoot)
{
    // These are checks that are independent of context.

    if (block.fChecked)
        return true;

    // Check that the header is valid (particularly PoW).  This is mostly
    // redundant with the call in AcceptBlockHeader.
    if (!CheckBlockHeader(block, state, consensusParams, fCheckPOW))
        return false;

    // Check the merkle root.
    if (fCheckMerkleRoot) {
        bool mutated;
        uint256 hashMerkleRoot2 = BlockMerkleRoot(block, &mutated);
        if (block.hashMerkleRoot != hashMerkleRoot2)
            return state.DoS(100, false, REJECT_INVALID, "bad-txnmrklroot", true, "hashMerkleRoot mismatch");

        // Check for merkle tree malleability (CVE-2012-2459): repeating sequences
        // of transactions in a block without affecting the merkle root of a block,
        // while still invalidating it.
        if (mutated)
            return state.DoS(100, false, REJECT_INVALID, "bad-txns-duplicate", true, "duplicate transaction");
    }

    // All potential-corruption validation must be done before we do any
    // transaction validation, as otherwise we may mark the header as invalid
    // because we receive the wrong transactions for it.
    // Note that witness malleability is checked in ContextualCheckBlock, so no
    // checks that use witness data may be performed here.

    // Size limits
    if (block.vtx.empty() || block.vtx.size() > MAX_BLOCK_BASE_SIZE || ::GetSerializeSize(block, SER_NETWORK, PROTOCOL_VERSION | SERIALIZE_TRANSACTION_NO_WITNESS) > MAX_BLOCK_BASE_SIZE)
        return state.DoS(100, false, REJECT_INVALID, "bad-blk-length", false, "size limits failed");

    // First transaction must be coinbase, the rest must not be
    if (block.vtx.empty() || !block.vtx[0].IsCoinBase())
        return state.DoS(100, false, REJECT_INVALID, "bad-cb-missing", false, "first tx is not coinbase");
    for (unsigned int i = 1; i < block.vtx.size(); i++)
        if (block.vtx[i].IsCoinBase())
            return state.DoS(100, false, REJECT_INVALID, "bad-cb-multiple", false, "more than one coinbase");

    // No tx in the block can be a game tx
    for (unsigned int i = 0; i < block.vtx.size(); ++i)
        if (block.vtx[i].IsGameTx())
            return state.DoS(100, error("%s: game tx in block", __func__),
                             REJECT_INVALID, "bad-gametx");

    // Check transactions
    for (const auto& tx : block.vtx)
        if (!CheckTransaction(tx, state))
            return state.Invalid(false, state.GetRejectCode(), state.GetRejectReason(),
                                 strprintf("Transaction check failed (tx hash %s) %s", tx.GetHash().ToString(), state.GetDebugMessage()));

    unsigned int nSigOps = 0;
    for (const auto& tx : block.vtx)
    {
        nSigOps += GetLegacySigOpCount(tx);
    }
    if (nSigOps * WITNESS_SCALE_FACTOR > MAX_BLOCK_SIGOPS_COST)
        return state.DoS(100, false, REJECT_INVALID, "bad-blk-sigops", false, "out-of-bounds SigOpCount");

    if (fCheckPOW && fCheckMerkleRoot)
        block.fChecked = true;

    return true;
}

static bool CheckIndexAgainstCheckpoint(const CBlockIndex* pindexPrev, CValidationState& state, const CChainParams& chainparams, const uint256& hash)
{
    if (*pindexPrev->phashBlock == chainparams.GetConsensus().hashGenesisBlock)
        return true;

    int nHeight = pindexPrev->nHeight+1;
    // Don't accept any forks from the main chain prior to last checkpoint
    CBlockIndex* pcheckpoint = Checkpoints::GetLastCheckpoint(chainparams.Checkpoints());
    if (pcheckpoint && nHeight < pcheckpoint->nHeight)
        return state.DoS(100, error("%s: forked chain older than last checkpoint (height %d)", __func__, nHeight));

    return true;
}

bool IsWitnessEnabled(const CBlockIndex* pindexPrev, const Consensus::Params& params)
{
    LOCK(cs_main);
    return (VersionBitsState(pindexPrev, params, Consensus::DEPLOYMENT_SEGWIT, versionbitscache) == THRESHOLD_ACTIVE);
}

// Compute at which vout of the block's coinbase transaction the witness
// commitment occurs, or -1 if not found.
static int GetWitnessCommitmentIndex(const CBlock& block)
{
    int commitpos = -1;
    for (size_t o = 0; o < block.vtx[0].vout.size(); o++) {
        if (block.vtx[0].vout[o].scriptPubKey.size() >= 38 && block.vtx[0].vout[o].scriptPubKey[0] == OP_RETURN && block.vtx[0].vout[o].scriptPubKey[1] == 0x24 && block.vtx[0].vout[o].scriptPubKey[2] == 0xaa && block.vtx[0].vout[o].scriptPubKey[3] == 0x21 && block.vtx[0].vout[o].scriptPubKey[4] == 0xa9 && block.vtx[0].vout[o].scriptPubKey[5] == 0xed) {
            commitpos = o;
        }
    }
    return commitpos;
}

void UpdateUncommittedBlockStructures(CBlock& block, const CBlockIndex* pindexPrev, const Consensus::Params& consensusParams)
{
    int commitpos = GetWitnessCommitmentIndex(block);
    static const std::vector<unsigned char> nonce(32, 0x00);
    if (commitpos != -1 && IsWitnessEnabled(pindexPrev, consensusParams) && block.vtx[0].wit.IsEmpty()) {
        block.vtx[0].wit.vtxinwit.resize(1);
        block.vtx[0].wit.vtxinwit[0].scriptWitness.stack.resize(1);
        block.vtx[0].wit.vtxinwit[0].scriptWitness.stack[0] = nonce;
    }
}

std::vector<unsigned char> GenerateCoinbaseCommitment(CBlock& block, const CBlockIndex* pindexPrev, const Consensus::Params& consensusParams)
{
    std::vector<unsigned char> commitment;
    int commitpos = GetWitnessCommitmentIndex(block);
    bool fHaveWitness = false;
    for (size_t t = 1; t < block.vtx.size(); t++) {
        if (!block.vtx[t].wit.IsNull()) {
            fHaveWitness = true;
            break;
        }
    }
    std::vector<unsigned char> ret(32, 0x00);
    if (fHaveWitness && IsWitnessEnabled(pindexPrev, consensusParams)) {
        if (commitpos == -1) {
            uint256 witnessroot = BlockWitnessMerkleRoot(block, NULL);
            CHash256().Write(witnessroot.begin(), 32).Write(&ret[0], 32).Finalize(witnessroot.begin());
            CTxOut out;
            out.nValue = 0;
            out.scriptPubKey.resize(38);
            out.scriptPubKey[0] = OP_RETURN;
            out.scriptPubKey[1] = 0x24;
            out.scriptPubKey[2] = 0xaa;
            out.scriptPubKey[3] = 0x21;
            out.scriptPubKey[4] = 0xa9;
            out.scriptPubKey[5] = 0xed;
            memcpy(&out.scriptPubKey[6], witnessroot.begin(), 32);
            commitment = std::vector<unsigned char>(out.scriptPubKey.begin(), out.scriptPubKey.end());
            const_cast<std::vector<CTxOut>*>(&block.vtx[0].vout)->push_back(out);
            block.vtx[0].UpdateHash();
        }
    }
    UpdateUncommittedBlockStructures(block, pindexPrev, consensusParams);
    return commitment;
}

bool ContextualCheckBlockHeader(const CBlockHeader& block, CValidationState& state, const Consensus::Params& consensusParams, const CBlockIndex* pindexPrev, int64_t nAdjustedTime)
{
    // Disallow legacy blocks after merge-mining start.
    const int nHeight = pindexPrev == NULL ? 0 : pindexPrev->nHeight + 1;
    if (!Params().GetConsensus().AllowLegacyBlocks(nHeight) && block.IsLegacy())
        return state.DoS(100, error("%s : legacy block after auxpow start",
                                    __func__),
                         REJECT_INVALID, "late-legacy-block");

    // Check proof of work
    if (block.nBits != GetNextWorkRequired(pindexPrev, &block, consensusParams))
        return state.DoS(100, false, REJECT_INVALID, "bad-diffbits", false, "incorrect proof of work");

    // Check timestamp against prev
    if (block.GetBlockTime() <= pindexPrev->GetMedianTimePast())
        return state.Invalid(false, REJECT_INVALID, "time-too-old", "block's timestamp is too early");

    // Check timestamp
    if (block.GetBlockTime() > nAdjustedTime + 2 * 60 * 60)
        return state.Invalid(false, REJECT_INVALID, "time-too-new", "block timestamp too far in the future");

    // Reject outdated version blocks when 95% (75% on testnet) of the network has upgraded:
    // check for version 2, 3 and 4 upgrades
    if((block.GetBaseVersion() < 2 && nHeight >= consensusParams.BIP34Height) ||
       (block.GetBaseVersion() < 3 && nHeight >= consensusParams.BIP66Height) ||
       (block.GetBaseVersion() < 4 && nHeight >= consensusParams.BIP65Height))
            return state.Invalid(false, REJECT_OBSOLETE, strprintf("bad-version(0x%08x)", block.nVersion),
                                 strprintf("rejected nVersion=0x%08x block", block.nVersion));

    return true;
}

bool ContextualCheckBlock(const CBlock& block, CValidationState& state, const Consensus::Params& consensusParams, const CBlockIndex* pindexPrev)
{
    const int nHeight = pindexPrev == NULL ? 0 : pindexPrev->nHeight + 1;

    // Start enforcing BIP113 (Median Time Past) using versionbits logic.
    int nLockTimeFlags = 0;
    if (VersionBitsState(pindexPrev, consensusParams, Consensus::DEPLOYMENT_CSV, versionbitscache) == THRESHOLD_ACTIVE) {
        nLockTimeFlags |= LOCKTIME_MEDIAN_TIME_PAST;
    }

    int64_t nLockTimeCutoff = (nLockTimeFlags & LOCKTIME_MEDIAN_TIME_PAST)
                              ? pindexPrev->GetMedianTimePast()
                              : block.GetBlockTime();

    // Check that all transactions are finalized
    for (const auto& tx : block.vtx) {
        if (!IsFinalTx(tx, nHeight, nLockTimeCutoff)) {
            return state.DoS(10, false, REJECT_INVALID, "bad-txns-nonfinal", false, "non-final transaction");
        }
    }

    // Enforce rule that the coinbase starts with serialized block height
    if (nHeight >= consensusParams.BIP34Height)
    {
        CScript expect = CScript() << nHeight;
        if (block.vtx[0].vin[0].scriptSig.size() < expect.size() ||
            !std::equal(expect.begin(), expect.end(), block.vtx[0].vin[0].scriptSig.begin())) {
            return state.DoS(100, false, REJECT_INVALID, "bad-cb-height", false, "block height mismatch in coinbase");
        }
    }

    // Validation for witness commitments.
    // * We compute the witness hash (which is the hash including witnesses) of all the block's transactions, except the
    //   coinbase (where 0x0000....0000 is used instead).
    // * The coinbase scriptWitness is a stack of a single 32-byte vector, containing a witness nonce (unconstrained).
    // * We build a merkle tree with all those witness hashes as leaves (similar to the hashMerkleRoot in the block header).
    // * There must be at least one output whose scriptPubKey is a single 36-byte push, the first 4 bytes of which are
    //   {0xaa, 0x21, 0xa9, 0xed}, and the following 32 bytes are SHA256^2(witness root, witness nonce). In case there are
    //   multiple, the last one is used.
    bool fHaveWitness = false;
    if (VersionBitsState(pindexPrev, consensusParams, Consensus::DEPLOYMENT_SEGWIT, versionbitscache) == THRESHOLD_ACTIVE) {
        int commitpos = GetWitnessCommitmentIndex(block);
        if (commitpos != -1) {
            bool malleated = false;
            uint256 hashWitness = BlockWitnessMerkleRoot(block, &malleated);
            // The malleation check is ignored; as the transaction tree itself
            // already does not permit it, it is impossible to trigger in the
            // witness tree.
            if (block.vtx[0].wit.vtxinwit.size() != 1 || block.vtx[0].wit.vtxinwit[0].scriptWitness.stack.size() != 1 || block.vtx[0].wit.vtxinwit[0].scriptWitness.stack[0].size() != 32) {
                return state.DoS(100, false, REJECT_INVALID, "bad-witness-nonce-size", true, strprintf("%s : invalid witness nonce size", __func__));
            }
            CHash256().Write(hashWitness.begin(), 32).Write(&block.vtx[0].wit.vtxinwit[0].scriptWitness.stack[0][0], 32).Finalize(hashWitness.begin());
            if (memcmp(hashWitness.begin(), &block.vtx[0].vout[commitpos].scriptPubKey[6], 32)) {
                return state.DoS(100, false, REJECT_INVALID, "bad-witness-merkle-match", true, strprintf("%s : witness merkle commitment mismatch", __func__));
            }
            fHaveWitness = true;
        }
    }

    // No witness data is allowed in blocks that don't commit to witness data, as this would otherwise leave room for spam
    if (!fHaveWitness) {
        for (size_t i = 0; i < block.vtx.size(); i++) {
            if (!block.vtx[i].wit.IsNull()) {
                return state.DoS(100, false, REJECT_INVALID, "unexpected-witness", true, strprintf("%s : unexpected witness data found", __func__));
            }
        }
    }

    // After the coinbase witness nonce and commitment are verified,
    // we can check if the block weight passes (before we've checked the
    // coinbase witness, it would be possible for the weight to be too
    // large by filling up the coinbase witness, which doesn't change
    // the block hash, so we couldn't mark the block as permanently
    // failed).
    if (GetBlockWeight(block) > MAX_BLOCK_WEIGHT) {
        return state.DoS(100, false, REJECT_INVALID, "bad-blk-weight", false, strprintf("%s : weight limit failed", __func__));
    }

    return true;
}

static bool AcceptBlockHeader(const CBlockHeader& block, CValidationState& state, const CChainParams& chainparams, CBlockIndex** ppindex=NULL)
{
    AssertLockHeld(cs_main);
    // Check for duplicate
    uint256 hash = block.GetHash();
    BlockMap::iterator miSelf = mapBlockIndex.find(hash);
    CBlockIndex *pindex = NULL;
    if (hash != chainparams.GetConsensus().hashGenesisBlock) {

        if (miSelf != mapBlockIndex.end()) {
            // Block header is already known.
            pindex = miSelf->second;
            if (ppindex)
                *ppindex = pindex;
            if (pindex->nStatus & BLOCK_FAILED_MASK)
                return state.Invalid(error("%s: block %s is marked invalid", __func__, hash.ToString()), 0, "duplicate");
            return true;
        }

        if (!CheckBlockHeader(block, state, chainparams.GetConsensus()))
            return error("%s: Consensus::CheckBlockHeader: %s, %s", __func__, hash.ToString(), FormatStateMessage(state));

        // Get prev block index
        CBlockIndex* pindexPrev = NULL;
        BlockMap::iterator mi = mapBlockIndex.find(block.hashPrevBlock);
        if (mi == mapBlockIndex.end())
            return state.DoS(10, error("%s: prev block not found", __func__), 0, "bad-prevblk");
        pindexPrev = (*mi).second;
        if (pindexPrev->nStatus & BLOCK_FAILED_MASK)
            return state.DoS(100, error("%s: prev block invalid", __func__), REJECT_INVALID, "bad-prevblk");

        assert(pindexPrev);
        if (fCheckpointsEnabled && !CheckIndexAgainstCheckpoint(pindexPrev, state, chainparams, hash))
            return error("%s: CheckIndexAgainstCheckpoint(): %s", __func__, state.GetRejectReason().c_str());

        if (!ContextualCheckBlockHeader(block, state, chainparams.GetConsensus(), pindexPrev, GetAdjustedTime()))
            return error("%s: Consensus::ContextualCheckBlockHeader: %s, %s", __func__, hash.ToString(), FormatStateMessage(state));
    }
    if (pindex == NULL)
        pindex = AddToBlockIndex(block);

    if (ppindex)
        *ppindex = pindex;

    return true;
}

/** Store block on disk. If dbp is non-NULL, the file is known to already reside on disk */
static bool AcceptBlock(const CBlock& block, CValidationState& state, const CChainParams& chainparams, CBlockIndex** ppindex, bool fRequested, const CDiskBlockPos* dbp, bool* fNewBlock)
{
    if (fNewBlock) *fNewBlock = false;
    AssertLockHeld(cs_main);

    CBlockIndex *pindexDummy = NULL;
    CBlockIndex *&pindex = ppindex ? *ppindex : pindexDummy;

    if (!AcceptBlockHeader(block, state, chainparams, &pindex))
        return false;

    // Try to process all requested blocks that we don't have, but only
    // process an unrequested block if it's new and has enough work to
    // advance our tip, and isn't too many blocks ahead.
    bool fAlreadyHave = pindex->nStatus & BLOCK_HAVE_DATA;
    bool fHasMoreWork = (chainActive.Tip() ? pindex->nChainWork > chainActive.Tip()->nChainWork : true);
    // Blocks that are too out-of-order needlessly limit the effectiveness of
    // pruning, because pruning will not delete block files that contain any
    // blocks which are too close in height to the tip.  Apply this test
    // regardless of whether pruning is enabled; it should generally be safe to
    // not process unrequested blocks.
    bool fTooFarAhead = (pindex->nHeight > int(chainActive.Height() + MIN_BLOCKS_TO_KEEP));

    // TODO: deal better with return value and error conditions for duplicate
    // and unrequested blocks.
    if (fAlreadyHave) return true;
    if (!fRequested) {  // If we didn't ask for it:
        if (pindex->nTx != 0) return true;  // This is a previously-processed block that was pruned
        if (!fHasMoreWork) return true;     // Don't process less-work chains
        if (fTooFarAhead) return true;      // Block height is too high
    }
    if (fNewBlock) *fNewBlock = true;

    if (!CheckBlock(block, state, chainparams.GetConsensus(), GetAdjustedTime()) ||
        !ContextualCheckBlock(block, state, chainparams.GetConsensus(), pindex->pprev)) {
        if (state.IsInvalid() && !state.CorruptionPossible()) {
            pindex->nStatus |= BLOCK_FAILED_VALID;
            setDirtyBlockIndex.insert(pindex);
        }
        return error("%s: %s", __func__, FormatStateMessage(state));
    }

    int nHeight = pindex->nHeight;

    // Write block to history file
    try {
        unsigned int nBlockSize = ::GetSerializeSize(block, SER_DISK, CLIENT_VERSION);
        CDiskBlockPos blockPos;
        if (dbp != NULL)
            blockPos = *dbp;
        if (!FindBlockPos(state, blockPos, nBlockSize+8, nHeight, block.GetBlockTime(), dbp != NULL))
            return error("AcceptBlock(): FindBlockPos failed");
        if (dbp == NULL)
            if (!WriteBlockToDisk(block, blockPos, chainparams.MessageStart()))
                AbortNode(state, "Failed to write block");
        if (!ReceivedBlockTransactions(block, state, pindex, blockPos))
            return error("AcceptBlock(): ReceivedBlockTransactions failed");
    } catch (const std::runtime_error& e) {
        return AbortNode(state, std::string("System error: ") + e.what());
    }

    if (fCheckForPruning)
        FlushStateToDisk(state, FLUSH_STATE_NONE); // we just allocated more disk space for block files

    return true;
}

bool ProcessNewBlock(CValidationState& state, const CChainParams& chainparams, CNode* pfrom, const CBlock* pblock, bool fForceProcessing, const CDiskBlockPos* dbp)
{
    {
        LOCK(cs_main);
        bool fRequested = MarkBlockAsReceived(pblock->GetHash());
        fRequested |= fForceProcessing;

        // Store to disk
        CBlockIndex *pindex = NULL;
        bool fNewBlock = false;
        bool ret = AcceptBlock(*pblock, state, chainparams, &pindex, fRequested, dbp, &fNewBlock);
        if (pindex && pfrom) {
            mapBlockSource[pindex->GetBlockHash()] = pfrom->GetId();
            if (fNewBlock) pfrom->nLastBlockTime = GetTime();
        }
        CheckBlockIndex(chainparams.GetConsensus());
        if (!ret)
            return error("%s: AcceptBlock FAILED", __func__);
    }

    NotifyHeaderTip();

    if (!ActivateBestChain(state, chainparams, pblock))
        return error("%s: ActivateBestChain failed", __func__);

    return true;
}

bool TestBlockValidity(CValidationState& state, const CChainParams& chainparams, const CBlock& block, CBlockIndex* pindexPrev, bool fCheckPOW, bool fCheckMerkleRoot)
{
    AssertLockHeld(cs_main);
    assert(pindexPrev && pindexPrev == chainActive.Tip());
    if (fCheckpointsEnabled && !CheckIndexAgainstCheckpoint(pindexPrev, state, chainparams, block.GetHash()))
        return error("%s: CheckIndexAgainstCheckpoint(): %s", __func__, state.GetRejectReason().c_str());

    CCoinsViewCache viewNew(pcoinsTip);
    CBlockIndex indexDummy(block);
    indexDummy.pprev = pindexPrev;
    indexDummy.nHeight = pindexPrev->nHeight + 1;

    // NOTE: CheckBlockHeader is called by CheckBlock
    if (!ContextualCheckBlockHeader(block, state, chainparams.GetConsensus(), pindexPrev, GetAdjustedTime()))
        return error("%s: Consensus::ContextualCheckBlockHeader: %s", __func__, FormatStateMessage(state));
    if (!CheckBlock(block, state, chainparams.GetConsensus(), fCheckPOW, fCheckMerkleRoot))
        return error("%s: Consensus::CheckBlock: %s", __func__, FormatStateMessage(state));
    if (!ContextualCheckBlock(block, state, chainparams.GetConsensus(), pindexPrev))
        return error("%s: Consensus::ContextualCheckBlock: %s", __func__, FormatStateMessage(state));
    if (!ConnectBlock(block, state, &indexDummy, viewNew, chainparams, true))
        return false;
    assert(state.IsValid());

    return true;
}

/**
 * BLOCK PRUNING CODE
 */

/* Calculate the amount of disk space the block & undo files currently use */
uint64_t CalculateCurrentUsage()
{
    uint64_t retval = 0;
    BOOST_FOREACH(const CBlockFileInfo &file, vinfoBlockFile) {
        retval += file.nSize + file.nUndoSize;
    }
    return retval;
}

/* Prune a block file (modify associated database entries)*/
void PruneOneBlockFile(const int fileNumber)
{
    for (BlockMap::iterator it = mapBlockIndex.begin(); it != mapBlockIndex.end(); ++it) {
        CBlockIndex* pindex = it->second;
        if (pindex->nFile == fileNumber) {
            pindex->nStatus &= ~BLOCK_HAVE_DATA;
            pindex->nStatus &= ~BLOCK_HAVE_UNDO;
            pindex->nFile = 0;
            pindex->nDataPos = 0;
            pindex->nUndoPos = 0;
            setDirtyBlockIndex.insert(pindex);

            // Prune from mapBlocksUnlinked -- any block we prune would have
            // to be downloaded again in order to consider its chain, at which
            // point it would be considered as a candidate for
            // mapBlocksUnlinked or setBlockIndexCandidates.
            std::pair<std::multimap<CBlockIndex*, CBlockIndex*>::iterator, std::multimap<CBlockIndex*, CBlockIndex*>::iterator> range = mapBlocksUnlinked.equal_range(pindex->pprev);
            while (range.first != range.second) {
                std::multimap<CBlockIndex *, CBlockIndex *>::iterator it = range.first;
                range.first++;
                if (it->second == pindex) {
                    mapBlocksUnlinked.erase(it);
                }
            }
        }
    }

    vinfoBlockFile[fileNumber].SetNull();
    setDirtyFileInfo.insert(fileNumber);
}


void UnlinkPrunedFiles(std::set<int>& setFilesToPrune)
{
    for (set<int>::iterator it = setFilesToPrune.begin(); it != setFilesToPrune.end(); ++it) {
        CDiskBlockPos pos(*it, 0);
        boost::filesystem::remove(GetBlockPosFilename(pos, "blk"));
        boost::filesystem::remove(GetBlockPosFilename(pos, "rev"));
        LogPrintf("Prune: %s deleted blk/rev (%05u)\n", __func__, *it);
    }
}

/* Calculate the block/rev files that should be deleted to remain under target*/
void FindFilesToPrune(std::set<int>& setFilesToPrune, uint64_t nPruneAfterHeight)
{
    LOCK2(cs_main, cs_LastBlockFile);
    if (chainActive.Tip() == NULL || nPruneTarget == 0) {
        return;
    }
    if ((uint64_t)chainActive.Tip()->nHeight <= nPruneAfterHeight) {
        return;
    }

    unsigned int nLastBlockWeCanPrune = chainActive.Tip()->nHeight - MIN_BLOCKS_TO_KEEP;
    uint64_t nCurrentUsage = CalculateCurrentUsage();
    // We don't check to prune until after we've allocated new space for files
    // So we should leave a buffer under our target to account for another allocation
    // before the next pruning.
    uint64_t nBuffer = BLOCKFILE_CHUNK_SIZE + UNDOFILE_CHUNK_SIZE;
    uint64_t nBytesToPrune;
    int count=0;

    if (nCurrentUsage + nBuffer >= nPruneTarget) {
        for (int fileNumber = 0; fileNumber < nLastBlockFile; fileNumber++) {
            nBytesToPrune = vinfoBlockFile[fileNumber].nSize + vinfoBlockFile[fileNumber].nUndoSize;

            if (vinfoBlockFile[fileNumber].nSize == 0)
                continue;

            if (nCurrentUsage + nBuffer < nPruneTarget)  // are we below our target?
                break;

            // don't prune files that could have a block within MIN_BLOCKS_TO_KEEP of the main chain's tip but keep scanning
            if (vinfoBlockFile[fileNumber].nHeightLast > nLastBlockWeCanPrune)
                continue;

            PruneOneBlockFile(fileNumber);
            // Queue up the files for removal
            setFilesToPrune.insert(fileNumber);
            nCurrentUsage -= nBytesToPrune;
            count++;
        }
    }

    LogPrint("prune", "Prune: target=%dMiB actual=%dMiB diff=%dMiB max_prune_height=%d removed %d blk/rev pairs\n",
           nPruneTarget/1024/1024, nCurrentUsage/1024/1024,
           ((int64_t)nPruneTarget - (int64_t)nCurrentUsage)/1024/1024,
           nLastBlockWeCanPrune, count);
}

bool CheckDiskSpace(uint64_t nAdditionalBytes)
{
    uint64_t nFreeBytesAvailable = boost::filesystem::space(GetDataDir()).available;

    // Check for nMinDiskSpace bytes (currently 50MB)
    if (nFreeBytesAvailable < nMinDiskSpace + nAdditionalBytes)
        return AbortNode("Disk space is low!", _("Error: Disk space is low!"));

    return true;
}

FILE* OpenDiskFile(const CDiskBlockPos &pos, const char *prefix, bool fReadOnly)
{
    if (pos.IsNull())
        return NULL;
    boost::filesystem::path path = GetBlockPosFilename(pos, prefix);
    boost::filesystem::create_directories(path.parent_path());
    FILE* file = fopen(path.string().c_str(), "rb+");
    if (!file && !fReadOnly)
        file = fopen(path.string().c_str(), "wb+");
    if (!file) {
        LogPrintf("Unable to open file %s\n", path.string());
        return NULL;
    }
    if (pos.nPos) {
        if (fseek(file, pos.nPos, SEEK_SET)) {
            LogPrintf("Unable to seek to position %u of %s\n", pos.nPos, path.string());
            fclose(file);
            return NULL;
        }
    }
    return file;
}

FILE* OpenBlockFile(const CDiskBlockPos &pos, bool fReadOnly) {
    return OpenDiskFile(pos, "blk", fReadOnly);
}

FILE* OpenUndoFile(const CDiskBlockPos &pos, bool fReadOnly) {
    return OpenDiskFile(pos, "rev", fReadOnly);
}

boost::filesystem::path GetBlockPosFilename(const CDiskBlockPos &pos, const char *prefix)
{
    return GetDataDir() / "blocks" / strprintf("%s%05u.dat", prefix, pos.nFile);
}

CBlockIndex * InsertBlockIndex(uint256 hash)
{
    if (hash.IsNull())
        return NULL;

    // Return existing
    BlockMap::iterator mi = mapBlockIndex.find(hash);
    if (mi != mapBlockIndex.end())
        return (*mi).second;

    // Create new
    CBlockIndex* pindexNew = new CBlockIndex();
    if (!pindexNew)
        throw runtime_error("LoadBlockIndex(): new CBlockIndex failed");
    mi = mapBlockIndex.insert(make_pair(hash, pindexNew)).first;
    pindexNew->phashBlock = &((*mi).first);

    return pindexNew;
}

bool static LoadBlockIndexDB()
{
    const CChainParams& chainparams = Params();
    if (!pblocktree->LoadBlockIndexGuts(InsertBlockIndex))
        return false;

    boost::this_thread::interruption_point();

    // Calculate nChainWork
    vector<pair<int, CBlockIndex*> > vSortedByHeight;
    vSortedByHeight.reserve(mapBlockIndex.size());
    BOOST_FOREACH(const PAIRTYPE(uint256, CBlockIndex*)& item, mapBlockIndex)
    {
        CBlockIndex* pindex = item.second;
        vSortedByHeight.push_back(make_pair(pindex->nHeight, pindex));
    }
    sort(vSortedByHeight.begin(), vSortedByHeight.end());
    BOOST_FOREACH(const PAIRTYPE(int, CBlockIndex*)& item, vSortedByHeight)
    {
        CBlockIndex* pindex = item.second;
        pindex->nChainWork = (pindex->pprev ? pindex->pprev->nChainWork : 0) + GetBlockProof(*pindex);
        // We can link the chain of blocks for which we've received transactions at some point.
        // Pruned nodes may have deleted the block.
        if (pindex->nTx > 0) {
            if (pindex->pprev) {
                if (pindex->pprev->nChainTx) {
                    pindex->nChainTx = pindex->pprev->nChainTx + pindex->nTx;
                } else {
                    pindex->nChainTx = 0;
                    mapBlocksUnlinked.insert(std::make_pair(pindex->pprev, pindex));
                }
            } else {
                pindex->nChainTx = pindex->nTx;
            }
        }
        if (pindex->IsValid(BLOCK_VALID_TRANSACTIONS) && (pindex->nChainTx || pindex->pprev == NULL))
            setBlockIndexCandidates.insert(pindex);
        if (pindex->nStatus & BLOCK_FAILED_MASK && (!pindexBestInvalid || pindex->nChainWork > pindexBestInvalid->nChainWork))
            pindexBestInvalid = pindex;
        if (pindex->pprev)
            pindex->BuildSkip();
        if (pindex->IsValid(BLOCK_VALID_TREE) && (pindexBestHeader == NULL || CBlockIndexWorkComparator()(pindexBestHeader, pindex)))
            pindexBestHeader = pindex;
    }

    // Load block file info
    pblocktree->ReadLastBlockFile(nLastBlockFile);
    vinfoBlockFile.resize(nLastBlockFile + 1);
    LogPrintf("%s: last block file = %i\n", __func__, nLastBlockFile);
    for (int nFile = 0; nFile <= nLastBlockFile; nFile++) {
        pblocktree->ReadBlockFileInfo(nFile, vinfoBlockFile[nFile]);
    }
    LogPrintf("%s: last block file info: %s\n", __func__, vinfoBlockFile[nLastBlockFile].ToString());
    for (int nFile = nLastBlockFile + 1; true; nFile++) {
        CBlockFileInfo info;
        if (pblocktree->ReadBlockFileInfo(nFile, info)) {
            vinfoBlockFile.push_back(info);
        } else {
            break;
        }
    }

    // Check presence of blk files
    LogPrintf("Checking all blk files are present...\n");
    set<int> setBlkDataFiles;
    BOOST_FOREACH(const PAIRTYPE(uint256, CBlockIndex*)& item, mapBlockIndex)
    {
        CBlockIndex* pindex = item.second;
        if (pindex->nStatus & BLOCK_HAVE_DATA) {
            setBlkDataFiles.insert(pindex->nFile);
        }
    }
    for (std::set<int>::iterator it = setBlkDataFiles.begin(); it != setBlkDataFiles.end(); it++)
    {
        CDiskBlockPos pos(*it, 0);
        if (CAutoFile(OpenBlockFile(pos, true), SER_DISK, CLIENT_VERSION).IsNull()) {
            return false;
        }
    }

    // Check whether we have ever pruned block & undo files
    pblocktree->ReadFlag("prunedblockfiles", fHavePruned);
    if (fHavePruned)
        LogPrintf("LoadBlockIndexDB(): Block files have previously been pruned\n");

    // Check whether we need to continue reindexing
    bool fReindexing = false;
    pblocktree->ReadReindexing(fReindexing);
    fReindex |= fReindexing;

    // Check whether we have a transaction index
    pblocktree->ReadFlag("txindex", fTxIndex);
    LogPrintf("%s: transaction index %s\n", __func__, fTxIndex ? "enabled" : "disabled");

    // Check whether we have the name history
    pblocktree->ReadFlag("namehistory", fNameHistory);
    LogPrintf("LoadBlockIndexDB(): name history %s\n", fNameHistory ? "enabled" : "disabled");

    // Load pointer to end of best chain
    BlockMap::iterator it = mapBlockIndex.find(pcoinsTip->GetBestBlock());
    if (it == mapBlockIndex.end())
        return true;
    chainActive.SetTip(it->second);

    PruneBlockIndexCandidates();

    LogPrintf("%s: hashBestChain=%s height=%d date=%s progress=%f\n", __func__,
        chainActive.Tip()->GetBlockHash().ToString(), chainActive.Height(),
        DateTimeStrFormat("%Y-%m-%d %H:%M:%S", chainActive.Tip()->GetBlockTime()),
        Checkpoints::GuessVerificationProgress(chainparams.Checkpoints(), chainActive.Tip()));

    return true;
}

CVerifyDB::CVerifyDB()
{
    uiInterface.ShowProgress(_("Verifying blocks..."), 0);
}

CVerifyDB::~CVerifyDB()
{
    uiInterface.ShowProgress("", 100);
}

bool CVerifyDB::VerifyDB(const CChainParams& chainparams, CCoinsView *coinsview, int nCheckLevel, int nCheckDepth)
{
    LOCK(cs_main);
    if (chainActive.Tip() == NULL || chainActive.Tip()->pprev == NULL)
        return true;

    // Verify blocks in the best chain
    if (nCheckDepth <= 0)
        nCheckDepth = 1000000000; // suffices until the year 19000
    if (nCheckDepth > chainActive.Height())
        nCheckDepth = chainActive.Height();
    nCheckLevel = std::max(0, std::min(4, nCheckLevel));
    LogPrintf("Verifying last %i blocks at level %i\n", nCheckDepth, nCheckLevel);
    CCoinsViewCache coins(coinsview);
    CBlockIndex* pindexState = chainActive.Tip();
    CBlockIndex* pindexFailure = NULL;
    int nGoodTransactions = 0;
    CValidationState state;
    int reportDone = 0;
    LogPrintf("[0%%]...");
    for (CBlockIndex* pindex = chainActive.Tip(); pindex && pindex->pprev; pindex = pindex->pprev)
    {
        boost::this_thread::interruption_point();
        int percentageDone = std::max(1, std::min(99, (int)(((double)(chainActive.Height() - pindex->nHeight)) / (double)nCheckDepth * (nCheckLevel >= 4 ? 50 : 100))));
        if (reportDone < percentageDone/10) {
            // report every 10% step
            LogPrintf("[%d%%]...", percentageDone);
            reportDone = percentageDone/10;
        }
        uiInterface.ShowProgress(_("Verifying blocks..."), percentageDone);
        if (pindex->nHeight < chainActive.Height()-nCheckDepth)
            break;
        if (fPruneMode && !(pindex->nStatus & BLOCK_HAVE_DATA)) {
            // If pruning, only go back as far as we have data.
            LogPrintf("VerifyDB(): block verification stopping at height %d (pruning, no data)\n", pindex->nHeight);
            break;
        }
        CBlock block;
        // check level 0: read from disk
        if (!ReadBlockFromDisk(block, pindex, chainparams.GetConsensus()))
            return error("VerifyDB(): *** ReadBlockFromDisk failed at %d, hash=%s", pindex->nHeight, pindex->GetBlockHash().ToString());
        // check level 1: verify block validity
        if (nCheckLevel >= 1 && !CheckBlock(block, state, chainparams.GetConsensus()))
            return error("%s: *** found bad block at %d, hash=%s (%s)\n", __func__, 
                         pindex->nHeight, pindex->GetBlockHash().ToString(), FormatStateMessage(state));
        // check level 2: verify undo validity
        if (nCheckLevel >= 2 && pindex) {
            CBlockUndo undo;
            CDiskBlockPos pos = pindex->GetUndoPos();
            if (!pos.IsNull()) {
                if (!UndoReadFromDisk(undo, pos, pindex->pprev->GetBlockHash()))
                    return error("VerifyDB(): *** found bad undo data at %d, hash=%s\n", pindex->nHeight, pindex->GetBlockHash().ToString());
            }
        }
        // check level 3: check for inconsistencies during memory-only disconnect of tip blocks
        if (nCheckLevel >= 3 && pindex == pindexState && (coins.DynamicMemoryUsage() + pcoinsTip->DynamicMemoryUsage()) <= nCoinCacheUsage) {
            bool fClean = true;
            if (!DisconnectBlock(block, state, pindex, coins, &fClean))
                return error("VerifyDB(): *** irrecoverable inconsistency in block data at %d, hash=%s", pindex->nHeight, pindex->GetBlockHash().ToString());
            pindexState = pindex->pprev;
            if (!fClean) {
                nGoodTransactions = 0;
                pindexFailure = pindex;
            } else
                nGoodTransactions += block.vtx.size();
        }
        if (ShutdownRequested())
            return true;
    }
    if (pindexFailure)
        return error("VerifyDB(): *** coin database inconsistencies found (last %i blocks, %i good transactions before that)\n", chainActive.Height() - pindexFailure->nHeight + 1, nGoodTransactions);

    // check level 4: try reconnecting blocks
    if (nCheckLevel >= 4) {
        CBlockIndex *pindex = pindexState;

        /* Disable flushing of the game state cache.  During
           the connect operation, we need a lot of "old" game states
           (i. e., behind chainActive) that would otherwise be discarded
           and recomputed all the time.  Make sure to unset the flag
           again on leaving.  */
        struct SetGameCacheKeep
        {
            SetGameCacheKeep()
            {
                pgameDb->setKeepEverything(true);
            }
            ~SetGameCacheKeep()
            {
                pgameDb->setKeepEverything(false);
            }
        } setGameCacheKeep;

        /* TODO: Instead of completely disabling flushing, we could
           use a smarter policy that flushes only states that are no longer
           needed.  I. e., those behind the last 2,000 block level that
           is stored nevertheless.  */

        while (pindex != chainActive.Tip()) {
            boost::this_thread::interruption_point();
            uiInterface.ShowProgress(_("Verifying blocks..."), std::max(1, std::min(99, 100 - (int)(((double)(chainActive.Height() - pindex->nHeight)) / (double)nCheckDepth * 50))));
            pindex = chainActive.Next(pindex);
            CBlock block;
            if (!ReadBlockFromDisk(block, pindex, chainparams.GetConsensus()))
                return error("VerifyDB(): *** ReadBlockFromDisk failed at %d, hash=%s", pindex->nHeight, pindex->GetBlockHash().ToString());
            if (!ConnectBlock(block, state, pindex, coins, chainparams))
                return error("VerifyDB(): *** found unconnectable block at %d, hash=%s", pindex->nHeight, pindex->GetBlockHash().ToString());
        }
    }

    LogPrintf("[DONE].\n");
    LogPrintf("No coin database inconsistencies in last %i blocks (%i transactions)\n", chainActive.Height() - pindexState->nHeight, nGoodTransactions);

    return true;
}

bool RewindBlockIndex(const CChainParams& params)
{
    LOCK(cs_main);

    int nHeight = 1;
    while (nHeight <= chainActive.Height()) {
        if (IsWitnessEnabled(chainActive[nHeight - 1], params.GetConsensus()) && !(chainActive[nHeight]->nStatus & BLOCK_OPT_WITNESS)) {
            break;
        }
        nHeight++;
    }

    // nHeight is now the height of the first insufficiently-validated block, or tipheight + 1
    CValidationState state;
    CBlockIndex* pindex = chainActive.Tip();
    while (chainActive.Height() >= nHeight) {
        if (fPruneMode && !(chainActive.Tip()->nStatus & BLOCK_HAVE_DATA)) {
            // If pruning, don't try rewinding past the HAVE_DATA point;
            // since older blocks can't be served anyway, there's
            // no need to walk further, and trying to DisconnectTip()
            // will fail (and require a needless reindex/redownload
            // of the blockchain).
            break;
        }
        if (!DisconnectTip(state, params, true)) {
            return error("RewindBlockIndex: unable to disconnect block at height %i", pindex->nHeight);
        }
        // Occasionally flush state to disk.
        if (!FlushStateToDisk(state, FLUSH_STATE_PERIODIC))
            return false;
    }

    // Reduce validity flag and have-data flags.
    // We do this after actual disconnecting, otherwise we'll end up writing the lack of data
    // to disk before writing the chainstate, resulting in a failure to continue if interrupted.
    for (BlockMap::iterator it = mapBlockIndex.begin(); it != mapBlockIndex.end(); it++) {
        CBlockIndex* pindexIter = it->second;

        // Note: If we encounter an insufficiently validated block that
        // is on chainActive, it must be because we are a pruning node, and
        // this block or some successor doesn't HAVE_DATA, so we were unable to
        // rewind all the way.  Blocks remaining on chainActive at this point
        // must not have their validity reduced.
        if (IsWitnessEnabled(pindexIter->pprev, params.GetConsensus()) && !(pindexIter->nStatus & BLOCK_OPT_WITNESS) && !chainActive.Contains(pindexIter)) {
            // Reduce validity
            pindexIter->nStatus = std::min<unsigned int>(pindexIter->nStatus & BLOCK_VALID_MASK, BLOCK_VALID_TREE) | (pindexIter->nStatus & ~BLOCK_VALID_MASK);
            // Remove have-data flags.
            pindexIter->nStatus &= ~(BLOCK_HAVE_DATA | BLOCK_HAVE_UNDO);
            // Remove storage location.
            pindexIter->nFile = 0;
            pindexIter->nDataPos = 0;
            pindexIter->nUndoPos = 0;
            // Remove various other things
            pindexIter->nTx = 0;
            pindexIter->nChainTx = 0;
            pindexIter->nSequenceId = 0;
            // Make sure it gets written.
            setDirtyBlockIndex.insert(pindexIter);
            // Update indexes
            setBlockIndexCandidates.erase(pindexIter);
            std::pair<std::multimap<CBlockIndex*, CBlockIndex*>::iterator, std::multimap<CBlockIndex*, CBlockIndex*>::iterator> ret = mapBlocksUnlinked.equal_range(pindexIter->pprev);
            while (ret.first != ret.second) {
                if (ret.first->second == pindexIter) {
                    mapBlocksUnlinked.erase(ret.first++);
                } else {
                    ++ret.first;
                }
            }
        } else if (pindexIter->IsValid(BLOCK_VALID_TRANSACTIONS) && pindexIter->nChainTx) {
            setBlockIndexCandidates.insert(pindexIter);
        }
    }

    PruneBlockIndexCandidates();

    CheckBlockIndex(params.GetConsensus());

    if (!FlushStateToDisk(state, FLUSH_STATE_ALWAYS)) {
        return false;
    }

    return true;
}

void UnloadBlockIndex()
{
    LOCK(cs_main);
    setBlockIndexCandidates.clear();
    chainActive.SetTip(NULL);
    pindexBestInvalid = NULL;
    pindexBestHeader = NULL;
    mempool.clear();
    mapOrphanTransactions.clear();
    mapOrphanTransactionsByPrev.clear();
    nSyncStarted = 0;
    mapBlocksUnlinked.clear();
    vinfoBlockFile.clear();
    nLastBlockFile = 0;
    nBlockSequenceId = 1;
    mapBlockSource.clear();
    mapBlocksInFlight.clear();
    nPreferredDownload = 0;
    setDirtyBlockIndex.clear();
    setDirtyFileInfo.clear();
    mapNodeState.clear();
    recentRejects.reset(NULL);
    versionbitscache.Clear();
    for (int b = 0; b < VERSIONBITS_NUM_BITS; b++) {
        warningcache[b].clear();
    }

    BOOST_FOREACH(BlockMap::value_type& entry, mapBlockIndex) {
        delete entry.second;
    }
    mapBlockIndex.clear();
    fHavePruned = false;
}

bool LoadBlockIndex()
{
    // Load block index from databases
    if (!fReindex && !LoadBlockIndexDB())
        return false;
    return true;
}

bool InitBlockIndex(const CChainParams& chainparams) 
{
    LOCK(cs_main);

    // Initialize global variables that cannot be constructed at startup.
    recentRejects.reset(new CRollingBloomFilter(120000, 0.000001));

    // Check whether we're already initialized
    if (chainActive.Genesis() != NULL)
        return true;

    // Use the provided setting for -txindex in the new database
    fTxIndex = GetBoolArg("-txindex", DEFAULT_TXINDEX);
    pblocktree->WriteFlag("txindex", fTxIndex);
    fNameHistory = GetBoolArg("-namehistory", false);
    pblocktree->WriteFlag("namehistory", fNameHistory);
    LogPrintf("Initializing databases...\n");

    // Only add the genesis block if not reindexing (in which case we reuse the one already on disk)
    if (!fReindex) {
        try {
            CBlock &block = const_cast<CBlock&>(chainparams.GenesisBlock());
            // Start new block file
            unsigned int nBlockSize = ::GetSerializeSize(block, SER_DISK, CLIENT_VERSION);
            CDiskBlockPos blockPos;
            CValidationState state;
            if (!FindBlockPos(state, blockPos, nBlockSize+8, 0, block.GetBlockTime()))
                return error("LoadBlockIndex(): FindBlockPos failed");
            if (!WriteBlockToDisk(block, blockPos, chainparams.MessageStart()))
                return error("LoadBlockIndex(): writing genesis block to disk failed");
            CBlockIndex *pindex = AddToBlockIndex(block);
            if (!ReceivedBlockTransactions(block, state, pindex, blockPos))
                return error("LoadBlockIndex(): genesis block not accepted");
            // Force a chainstate write so that when we VerifyDB in a moment, it doesn't check stale data
            return FlushStateToDisk(state, FLUSH_STATE_ALWAYS);
        } catch (const std::runtime_error& e) {
            return error("LoadBlockIndex(): failed to initialize block database: %s", e.what());
        }
    }

    return true;
}

bool LoadExternalBlockFile(const CChainParams& chainparams, FILE* fileIn, CDiskBlockPos *dbp)
{
    // Map of disk positions for blocks with unknown parent (only used for reindex)
    static std::multimap<uint256, CDiskBlockPos> mapBlocksUnknownParent;
    int64_t nStart = GetTimeMillis();

    int nLoaded = 0;
    try {
        // This takes over fileIn and calls fclose() on it in the CBufferedFile destructor
        CBufferedFile blkdat(fileIn, 2*MAX_BLOCK_SERIALIZED_SIZE, MAX_BLOCK_SERIALIZED_SIZE+8, SER_DISK, CLIENT_VERSION);
        uint64_t nRewind = blkdat.GetPos();
        while (!blkdat.eof()) {
            boost::this_thread::interruption_point();

            blkdat.SetPos(nRewind);
            nRewind++; // start one byte further next time, in case of failure
            blkdat.SetLimit(); // remove former limit
            unsigned int nSize = 0;
            try {
                // locate a header
                unsigned char buf[MESSAGE_START_SIZE];
                blkdat.FindByte(chainparams.MessageStart()[0]);
                nRewind = blkdat.GetPos()+1;
                blkdat >> FLATDATA(buf);
                if (memcmp(buf, chainparams.MessageStart(), MESSAGE_START_SIZE))
                    continue;
                // read size
                blkdat >> nSize;
                if (nSize < 80 || nSize > MAX_BLOCK_SERIALIZED_SIZE)
                    continue;
            } catch (const std::exception&) {
                // no valid block header found; don't complain
                break;
            }
            try {
                // read block
                uint64_t nBlockPos = blkdat.GetPos();
                if (dbp)
                    dbp->nPos = nBlockPos;
                blkdat.SetLimit(nBlockPos + nSize);
                blkdat.SetPos(nBlockPos);
                CBlock block;
                blkdat >> block;
                nRewind = blkdat.GetPos();

                // detect out of order blocks, and store them for later
                uint256 hash = block.GetHash();
                if (hash != chainparams.GetConsensus().hashGenesisBlock && mapBlockIndex.find(block.hashPrevBlock) == mapBlockIndex.end()) {
                    LogPrint("reindex", "%s: Out of order block %s, parent %s not known\n", __func__, hash.ToString(),
                            block.hashPrevBlock.ToString());
                    if (dbp)
                        mapBlocksUnknownParent.insert(std::make_pair(block.hashPrevBlock, *dbp));
                    continue;
                }

                // process in case the block isn't known yet
                if (mapBlockIndex.count(hash) == 0 || (mapBlockIndex[hash]->nStatus & BLOCK_HAVE_DATA) == 0) {
                    LOCK(cs_main);
                    CValidationState state;
                    if (AcceptBlock(block, state, chainparams, NULL, true, dbp, NULL))
                        nLoaded++;
                    if (state.IsError())
                        break;
                } else if (hash != chainparams.GetConsensus().hashGenesisBlock && mapBlockIndex[hash]->nHeight % 1000 == 0) {
                    LogPrint("reindex", "Block Import: already had block %s at height %d\n", hash.ToString(), mapBlockIndex[hash]->nHeight);
                }

                // Activate the genesis block so normal node progress can continue
                if (hash == chainparams.GetConsensus().hashGenesisBlock) {
                    CValidationState state;
                    if (!ActivateBestChain(state, chainparams)) {
                        break;
                    }
                }

                NotifyHeaderTip();

                // Recursively process earlier encountered successors of this block
                deque<uint256> queue;
                queue.push_back(hash);
                while (!queue.empty()) {
                    uint256 head = queue.front();
                    queue.pop_front();
                    std::pair<std::multimap<uint256, CDiskBlockPos>::iterator, std::multimap<uint256, CDiskBlockPos>::iterator> range = mapBlocksUnknownParent.equal_range(head);
                    while (range.first != range.second) {
                        std::multimap<uint256, CDiskBlockPos>::iterator it = range.first;
                        if (ReadBlockFromDisk(block, it->second, chainparams.GetConsensus()))
                        {
                            LogPrint("reindex", "%s: Processing out of order child %s of %s\n", __func__, block.GetHash().ToString(),
                                    head.ToString());
                            LOCK(cs_main);
                            CValidationState dummy;
                            if (AcceptBlock(block, dummy, chainparams, NULL, true, &it->second, NULL))
                            {
                                nLoaded++;
                                queue.push_back(block.GetHash());
                            }
                        }
                        range.first++;
                        mapBlocksUnknownParent.erase(it);
                        NotifyHeaderTip();
                    }
                }
            } catch (const std::exception& e) {
                LogPrintf("%s: Deserialize or I/O error - %s\n", __func__, e.what());
            }
        }
    } catch (const std::runtime_error& e) {
        AbortNode(std::string("System error: ") + e.what());
    }
    if (nLoaded > 0)
        LogPrintf("Loaded %i blocks from external file in %dms\n", nLoaded, GetTimeMillis() - nStart);
    return nLoaded > 0;
}

void static CheckBlockIndex(const Consensus::Params& consensusParams)
{
    if (!fCheckBlockIndex) {
        return;
    }

    LOCK(cs_main);

    // During a reindex, we read the genesis block and call CheckBlockIndex before ActivateBestChain,
    // so we have the genesis block in mapBlockIndex but no active chain.  (A few of the tests when
    // iterating the block tree require that chainActive has been initialized.)
    if (chainActive.Height() < 0) {
        assert(mapBlockIndex.size() <= 1);
        return;
    }

    // Verify that all entries are non-NULL.
    for (BlockMap::const_iterator it = mapBlockIndex.begin();
         it != mapBlockIndex.end(); ++it)
        assert(it->second);

    // Build forward-pointing map of the entire block tree.
    std::multimap<CBlockIndex*,CBlockIndex*> forward;
    for (BlockMap::iterator it = mapBlockIndex.begin(); it != mapBlockIndex.end(); it++) {
        forward.insert(std::make_pair(it->second->pprev, it->second));
    }

    assert(forward.size() == mapBlockIndex.size());

    std::pair<std::multimap<CBlockIndex*,CBlockIndex*>::iterator,std::multimap<CBlockIndex*,CBlockIndex*>::iterator> rangeGenesis = forward.equal_range(NULL);
    CBlockIndex *pindex = rangeGenesis.first->second;
    rangeGenesis.first++;
    assert(rangeGenesis.first == rangeGenesis.second); // There is only one index entry with parent NULL.

    // Iterate over the entire block tree, using depth-first search.
    // Along the way, remember whether there are blocks on the path from genesis
    // block being explored which are the first to have certain properties.
    size_t nNodes = 0;
    int nHeight = 0;
    CBlockIndex* pindexFirstInvalid = NULL; // Oldest ancestor of pindex which is invalid.
    CBlockIndex* pindexFirstMissing = NULL; // Oldest ancestor of pindex which does not have BLOCK_HAVE_DATA.
    CBlockIndex* pindexFirstNeverProcessed = NULL; // Oldest ancestor of pindex for which nTx == 0.
    CBlockIndex* pindexFirstNotTreeValid = NULL; // Oldest ancestor of pindex which does not have BLOCK_VALID_TREE (regardless of being valid or not).
    CBlockIndex* pindexFirstNotTransactionsValid = NULL; // Oldest ancestor of pindex which does not have BLOCK_VALID_TRANSACTIONS (regardless of being valid or not).
    CBlockIndex* pindexFirstNotChainValid = NULL; // Oldest ancestor of pindex which does not have BLOCK_VALID_CHAIN (regardless of being valid or not).
    CBlockIndex* pindexFirstNotScriptsValid = NULL; // Oldest ancestor of pindex which does not have BLOCK_VALID_SCRIPTS (regardless of being valid or not).
    while (pindex != NULL) {
        nNodes++;
        if (pindexFirstInvalid == NULL && pindex->nStatus & BLOCK_FAILED_VALID) pindexFirstInvalid = pindex;
        if (pindexFirstMissing == NULL && !(pindex->nStatus & BLOCK_HAVE_DATA)) pindexFirstMissing = pindex;
        if (pindexFirstNeverProcessed == NULL && pindex->nTx == 0) pindexFirstNeverProcessed = pindex;
        if (pindex->pprev != NULL && pindexFirstNotTreeValid == NULL && (pindex->nStatus & BLOCK_VALID_MASK) < BLOCK_VALID_TREE) pindexFirstNotTreeValid = pindex;
        if (pindex->pprev != NULL && pindexFirstNotTransactionsValid == NULL && (pindex->nStatus & BLOCK_VALID_MASK) < BLOCK_VALID_TRANSACTIONS) pindexFirstNotTransactionsValid = pindex;
        if (pindex->pprev != NULL && pindexFirstNotChainValid == NULL && (pindex->nStatus & BLOCK_VALID_MASK) < BLOCK_VALID_CHAIN) pindexFirstNotChainValid = pindex;
        if (pindex->pprev != NULL && pindexFirstNotScriptsValid == NULL && (pindex->nStatus & BLOCK_VALID_MASK) < BLOCK_VALID_SCRIPTS) pindexFirstNotScriptsValid = pindex;

        // Begin: actual consistency checks.
        if (pindex->pprev == NULL) {
            // Genesis block checks.
            assert(pindex->GetBlockHash() == consensusParams.hashGenesisBlock); // Genesis block's hash must match.
            assert(pindex == chainActive.Genesis()); // The current active chain's genesis block must be this block.
        }
        if (pindex->nChainTx == 0) assert(pindex->nSequenceId == 0);  // nSequenceId can't be set for blocks that aren't linked
        // VALID_TRANSACTIONS is equivalent to nTx > 0 for all nodes (whether or not pruning has occurred).
        // HAVE_DATA is only equivalent to nTx > 0 (or VALID_TRANSACTIONS) if no pruning has occurred.
        if (!fHavePruned) {
            // If we've never pruned, then HAVE_DATA should be equivalent to nTx > 0
            assert(!(pindex->nStatus & BLOCK_HAVE_DATA) == (pindex->nTx == 0));
            assert(pindexFirstMissing == pindexFirstNeverProcessed);
        } else {
            // If we have pruned, then we can only say that HAVE_DATA implies nTx > 0
            if (pindex->nStatus & BLOCK_HAVE_DATA) assert(pindex->nTx > 0);
        }
        if (pindex->nStatus & BLOCK_HAVE_UNDO) assert(pindex->nStatus & BLOCK_HAVE_DATA);
        assert(((pindex->nStatus & BLOCK_VALID_MASK) >= BLOCK_VALID_TRANSACTIONS) == (pindex->nTx > 0)); // This is pruning-independent.
        // All parents having had data (at some point) is equivalent to all parents being VALID_TRANSACTIONS, which is equivalent to nChainTx being set.
        assert((pindexFirstNeverProcessed != NULL) == (pindex->nChainTx == 0)); // nChainTx != 0 is used to signal that all parent blocks have been processed (but may have been pruned).
        assert((pindexFirstNotTransactionsValid != NULL) == (pindex->nChainTx == 0));
        assert(pindex->nHeight == nHeight); // nHeight must be consistent.
        assert(pindex->pprev == NULL || pindex->nChainWork >= pindex->pprev->nChainWork); // For every block except the genesis block, the chainwork must be larger than the parent's.
        assert(nHeight < 2 || (pindex->pskip && (pindex->pskip->nHeight < nHeight))); // The pskip pointer must point back for all but the first 2 blocks.
        assert(pindexFirstNotTreeValid == NULL); // All mapBlockIndex entries must at least be TREE valid
        if ((pindex->nStatus & BLOCK_VALID_MASK) >= BLOCK_VALID_TREE) assert(pindexFirstNotTreeValid == NULL); // TREE valid implies all parents are TREE valid
        if ((pindex->nStatus & BLOCK_VALID_MASK) >= BLOCK_VALID_CHAIN) assert(pindexFirstNotChainValid == NULL); // CHAIN valid implies all parents are CHAIN valid
        if ((pindex->nStatus & BLOCK_VALID_MASK) >= BLOCK_VALID_SCRIPTS) assert(pindexFirstNotScriptsValid == NULL); // SCRIPTS valid implies all parents are SCRIPTS valid
        if (pindexFirstInvalid == NULL) {
            // Checks for not-invalid blocks.
            assert((pindex->nStatus & BLOCK_FAILED_MASK) == 0); // The failed mask cannot be set for blocks without invalid parents.
        }
        if (!CBlockIndexWorkComparator()(pindex, chainActive.Tip()) && pindexFirstNeverProcessed == NULL) {
            if (pindexFirstInvalid == NULL) {
                // If this block sorts at least as good as the current tip and
                // is valid and we have all data for its parents, it must be in
                // setBlockIndexCandidates.  chainActive.Tip() must also be there
                // even if some data has been pruned.
                if (pindexFirstMissing == NULL || pindex == chainActive.Tip()) {
                    assert(setBlockIndexCandidates.count(pindex));
                }
                // If some parent is missing, then it could be that this block was in
                // setBlockIndexCandidates but had to be removed because of the missing data.
                // In this case it must be in mapBlocksUnlinked -- see test below.
            }
        } else { // If this block sorts worse than the current tip or some ancestor's block has never been seen, it cannot be in setBlockIndexCandidates.
            assert(setBlockIndexCandidates.count(pindex) == 0);
        }
        // Check whether this block is in mapBlocksUnlinked.
        std::pair<std::multimap<CBlockIndex*,CBlockIndex*>::iterator,std::multimap<CBlockIndex*,CBlockIndex*>::iterator> rangeUnlinked = mapBlocksUnlinked.equal_range(pindex->pprev);
        bool foundInUnlinked = false;
        while (rangeUnlinked.first != rangeUnlinked.second) {
            assert(rangeUnlinked.first->first == pindex->pprev);
            if (rangeUnlinked.first->second == pindex) {
                foundInUnlinked = true;
                break;
            }
            rangeUnlinked.first++;
        }
        if (pindex->pprev && (pindex->nStatus & BLOCK_HAVE_DATA) && pindexFirstNeverProcessed != NULL && pindexFirstInvalid == NULL) {
            // If this block has block data available, some parent was never received, and has no invalid parents, it must be in mapBlocksUnlinked.
            assert(foundInUnlinked);
        }
        if (!(pindex->nStatus & BLOCK_HAVE_DATA)) assert(!foundInUnlinked); // Can't be in mapBlocksUnlinked if we don't HAVE_DATA
        if (pindexFirstMissing == NULL) assert(!foundInUnlinked); // We aren't missing data for any parent -- cannot be in mapBlocksUnlinked.
        if (pindex->pprev && (pindex->nStatus & BLOCK_HAVE_DATA) && pindexFirstNeverProcessed == NULL && pindexFirstMissing != NULL) {
            // We HAVE_DATA for this block, have received data for all parents at some point, but we're currently missing data for some parent.
            assert(fHavePruned); // We must have pruned.
            // This block may have entered mapBlocksUnlinked if:
            //  - it has a descendant that at some point had more work than the
            //    tip, and
            //  - we tried switching to that descendant but were missing
            //    data for some intermediate block between chainActive and the
            //    tip.
            // So if this block is itself better than chainActive.Tip() and it wasn't in
            // setBlockIndexCandidates, then it must be in mapBlocksUnlinked.
            if (!CBlockIndexWorkComparator()(pindex, chainActive.Tip()) && setBlockIndexCandidates.count(pindex) == 0) {
                if (pindexFirstInvalid == NULL) {
                    assert(foundInUnlinked);
                }
            }
        }
        // assert(pindex->GetBlockHash() == pindex->GetBlockHeader().GetHash()); // Perhaps too slow
        // End: actual consistency checks.

        // Try descending into the first subnode.
        std::pair<std::multimap<CBlockIndex*,CBlockIndex*>::iterator,std::multimap<CBlockIndex*,CBlockIndex*>::iterator> range = forward.equal_range(pindex);
        if (range.first != range.second) {
            // A subnode was found.
            pindex = range.first->second;
            nHeight++;
            continue;
        }
        // This is a leaf node.
        // Move upwards until we reach a node of which we have not yet visited the last child.
        while (pindex) {
            // We are going to either move to a parent or a sibling of pindex.
            // If pindex was the first with a certain property, unset the corresponding variable.
            if (pindex == pindexFirstInvalid) pindexFirstInvalid = NULL;
            if (pindex == pindexFirstMissing) pindexFirstMissing = NULL;
            if (pindex == pindexFirstNeverProcessed) pindexFirstNeverProcessed = NULL;
            if (pindex == pindexFirstNotTreeValid) pindexFirstNotTreeValid = NULL;
            if (pindex == pindexFirstNotTransactionsValid) pindexFirstNotTransactionsValid = NULL;
            if (pindex == pindexFirstNotChainValid) pindexFirstNotChainValid = NULL;
            if (pindex == pindexFirstNotScriptsValid) pindexFirstNotScriptsValid = NULL;
            // Find our parent.
            CBlockIndex* pindexPar = pindex->pprev;
            // Find which child we just visited.
            std::pair<std::multimap<CBlockIndex*,CBlockIndex*>::iterator,std::multimap<CBlockIndex*,CBlockIndex*>::iterator> rangePar = forward.equal_range(pindexPar);
            while (rangePar.first->second != pindex) {
                assert(rangePar.first != rangePar.second); // Our parent must have at least the node we're coming from as child.
                rangePar.first++;
            }
            // Proceed to the next one.
            rangePar.first++;
            if (rangePar.first != rangePar.second) {
                // Move to the sibling.
                pindex = rangePar.first->second;
                break;
            } else {
                // Move up further.
                pindex = pindexPar;
                nHeight--;
                continue;
            }
        }
    }

    // Check that we actually traversed the entire map.
    assert(nNodes == forward.size());
}

std::string GetWarnings(const std::string& strFor)
{
    string strStatusBar;
    string strRPC;
    string strGUI;

    if (!CLIENT_VERSION_IS_RELEASE) {
        strStatusBar = "This is a pre-release test build - use at your own risk - do not use for mining or merchant applications";
        strGUI = _("This is a pre-release test build - use at your own risk - do not use for mining or merchant applications");
    }

    if (GetBoolArg("-testsafemode", DEFAULT_TESTSAFEMODE))
        strStatusBar = strRPC = strGUI = "testsafemode enabled";

    // Misc warnings like out of disk space and clock is wrong
    if (strMiscWarning != "")
    {
        strStatusBar = strGUI = strMiscWarning;
    }

    if (fLargeWorkForkFound)
    {
        strStatusBar = strRPC = "Warning: The network does not appear to fully agree! Some miners appear to be experiencing issues.";
        strGUI = _("Warning: The network does not appear to fully agree! Some miners appear to be experiencing issues.");
    }
    else if (fLargeWorkInvalidChainFound)
    {
        strStatusBar = strRPC = "Warning: We do not appear to fully agree with our peers! You may need to upgrade, or other nodes may need to upgrade.";
        strGUI = _("Warning: We do not appear to fully agree with our peers! You may need to upgrade, or other nodes may need to upgrade.");
    }

    if (strFor == "gui")
        return strGUI;
    else if (strFor == "statusbar")
        return strStatusBar;
    else if (strFor == "rpc")
        return strRPC;
    assert(!"GetWarnings(): invalid parameter");
    return "error";
}








//////////////////////////////////////////////////////////////////////////////
//
// Messages
//


bool static AlreadyHave(const CInv& inv) EXCLUSIVE_LOCKS_REQUIRED(cs_main)
{
    switch (inv.type)
    {
    case MSG_TX:
    case MSG_WITNESS_TX:
        {
            assert(recentRejects);
            if (chainActive.Tip()->GetBlockHash() != hashRecentRejectsChainTip)
            {
                // If the chain tip has changed previously rejected transactions
                // might be now valid, e.g. due to a nLockTime'd tx becoming valid,
                // or a double-spend. Reset the rejects filter and give those
                // txs a second chance.
                hashRecentRejectsChainTip = chainActive.Tip()->GetBlockHash();
                recentRejects->reset();
            }

            // Use pcoinsTip->HaveCoinsInCache as a quick approximation to exclude
            // requesting or processing some txs which have already been included in a block
            return recentRejects->contains(inv.hash) ||
                   mempool.exists(inv.hash) ||
                   mapOrphanTransactions.count(inv.hash) ||
                   pcoinsTip->HaveCoinsInCache(inv.hash);
        }
    case MSG_BLOCK:
    case MSG_WITNESS_BLOCK:
        return mapBlockIndex.count(inv.hash);
    }
    // Don't know what it is, just say we already got one
    return true;
}

void static ProcessGetData(CNode* pfrom, const Consensus::Params& consensusParams)
{
    std::deque<CInv>::iterator it = pfrom->vRecvGetData.begin();

    vector<CInv> vNotFound;

    LOCK(cs_main);

    while (it != pfrom->vRecvGetData.end()) {
        // Don't bother if send buffer is too full to respond anyway
        if (pfrom->nSendSize >= SendBufferSize())
            break;

        const CInv &inv = *it;
        {
            boost::this_thread::interruption_point();
            it++;

            if (inv.type == MSG_BLOCK || inv.type == MSG_FILTERED_BLOCK || inv.type == MSG_CMPCT_BLOCK || inv.type == MSG_WITNESS_BLOCK)
            {
                bool send = false;
                BlockMap::iterator mi = mapBlockIndex.find(inv.hash);
                if (mi != mapBlockIndex.end())
                {
                    if (chainActive.Contains(mi->second)) {
                        send = true;
                    } else {
                        static const int nOneMonth = 30 * 24 * 60 * 60;
                        // To prevent fingerprinting attacks, only send blocks outside of the active
                        // chain if they are valid, and no more than a month older (both in time, and in
                        // best equivalent proof of work) than the best header chain we know about.
                        send = mi->second->IsValid(BLOCK_VALID_SCRIPTS) && (pindexBestHeader != NULL) &&
                            (pindexBestHeader->GetBlockTime() - mi->second->GetBlockTime() < nOneMonth) &&
                            (GetBlockProofEquivalentTime(*pindexBestHeader, *mi->second, *pindexBestHeader, consensusParams) < nOneMonth);
                        if (!send) {
                            LogPrintf("%s: ignoring request from peer=%i for old block that isn't in the main chain\n", __func__, pfrom->GetId());
                        }
                    }
                }
                // disconnect node in case we have reached the outbound limit for serving historical blocks
                // never disconnect whitelisted nodes
                static const int nOneWeek = 7 * 24 * 60 * 60; // assume > 1 week = historical
                if (send && CNode::OutboundTargetReached(true) && ( ((pindexBestHeader != NULL) && (pindexBestHeader->GetBlockTime() - mi->second->GetBlockTime() > nOneWeek)) || inv.type == MSG_FILTERED_BLOCK) && !pfrom->fWhitelisted)
                {
                    LogPrint("net", "historical block serving limit reached, disconnect peer=%d\n", pfrom->GetId());

                    //disconnect node
                    pfrom->fDisconnect = true;
                    send = false;
                }
                // Pruned nodes may have deleted the block, so check whether
                // it's available before trying to send.
                if (send && (mi->second->nStatus & BLOCK_HAVE_DATA))
                {
                    // Send block from disk
                    CBlock block;
                    if (!ReadBlockFromDisk(block, (*mi).second, consensusParams))
                        assert(!"cannot load block from disk");
                    if (inv.type == MSG_BLOCK)
                        pfrom->PushMessageWithFlag(SERIALIZE_TRANSACTION_NO_WITNESS, NetMsgType::BLOCK, block);
                    else if (inv.type == MSG_WITNESS_BLOCK)
                        pfrom->PushMessage(NetMsgType::BLOCK, block);
                    else if (inv.type == MSG_FILTERED_BLOCK)
                    {
                        LOCK(pfrom->cs_filter);
                        if (pfrom->pfilter)
                        {
                            CMerkleBlock merkleBlock(block, *pfrom->pfilter);
                            pfrom->PushMessage(NetMsgType::MERKLEBLOCK, merkleBlock);
                            // CMerkleBlock just contains hashes, so also push any transactions in the block the client did not see
                            // This avoids hurting performance by pointlessly requiring a round-trip
                            // Note that there is currently no way for a node to request any single transactions we didn't send here -
                            // they must either disconnect and retry or request the full block.
                            // Thus, the protocol spec specified allows for us to provide duplicate txn here,
                            // however we MUST always provide at least what the remote peer needs
                            typedef std::pair<unsigned int, uint256> PairType;
                            BOOST_FOREACH(PairType& pair, merkleBlock.vMatchedTxn)
                                pfrom->PushMessageWithFlag(SERIALIZE_TRANSACTION_NO_WITNESS, NetMsgType::TX, block.vtx[pair.first]);
                        }
                        // else
                            // no response
                    }
                    else if (inv.type == MSG_CMPCT_BLOCK)
                    {
                        // If a peer is asking for old blocks, we're almost guaranteed
                        // they wont have a useful mempool to match against a compact block,
                        // and we don't feel like constructing the object for them, so
                        // instead we respond with the full, non-compact block.
                        if (mi->second->nHeight >= chainActive.Height() - 10) {
                            CBlockHeaderAndShortTxIDs cmpctblock(block);
                            pfrom->PushMessageWithFlag(SERIALIZE_TRANSACTION_NO_WITNESS, NetMsgType::CMPCTBLOCK, cmpctblock);
                        } else
                            pfrom->PushMessageWithFlag(SERIALIZE_TRANSACTION_NO_WITNESS, NetMsgType::BLOCK, block);
                    }

                    // Trigger the peer node to send a getblocks request for the next batch of inventory
                    if (inv.hash == pfrom->hashContinue)
                    {
                        // Bypass PushInventory, this must send even if redundant,
                        // and we want it right after the last block so they don't
                        // wait for other stuff first.
                        vector<CInv> vInv;
                        vInv.push_back(CInv(MSG_BLOCK, chainActive.Tip()->GetBlockHash()));
                        pfrom->PushMessage(NetMsgType::INV, vInv);
                        pfrom->hashContinue.SetNull();
                    }
                }
            }
            else if (inv.type == MSG_TX || inv.type == MSG_WITNESS_TX)
            {
                // Send stream from relay memory
                bool push = false;
                auto mi = mapRelay.find(inv.hash);
                if (mi != mapRelay.end()) {
                    pfrom->PushMessageWithFlag(inv.type == MSG_TX ? SERIALIZE_TRANSACTION_NO_WITNESS : 0, NetMsgType::TX, *mi->second);
                    push = true;
                } else if (pfrom->timeLastMempoolReq) {
                    auto txinfo = mempool.info(inv.hash);
                    // To protect privacy, do not answer getdata using the mempool when
                    // that TX couldn't have been INVed in reply to a MEMPOOL request.
                    if (txinfo.tx && txinfo.nTime <= pfrom->timeLastMempoolReq) {
                        pfrom->PushMessageWithFlag(inv.type == MSG_TX ? SERIALIZE_TRANSACTION_NO_WITNESS : 0, NetMsgType::TX, *txinfo.tx);
                        push = true;
                    }
                }
                if (!push) {
                    vNotFound.push_back(inv);
                }
            }

            // Track requests for our stuff.
            GetMainSignals().Inventory(inv.hash);

            if (inv.type == MSG_BLOCK || inv.type == MSG_FILTERED_BLOCK || inv.type == MSG_CMPCT_BLOCK || inv.type == MSG_WITNESS_BLOCK)
                break;
        }
    }

    pfrom->vRecvGetData.erase(pfrom->vRecvGetData.begin(), it);

    if (!vNotFound.empty()) {
        // Let the peer know that we didn't find what it asked for, so it doesn't
        // have to wait around forever. Currently only SPV clients actually care
        // about this message: it's needed when they are recursively walking the
        // dependencies of relevant unconfirmed transactions. SPV clients want to
        // do that because they want to know about (and store and rebroadcast and
        // risk analyze) the dependencies of transactions relevant to them, without
        // having to download the entire memory pool.
        pfrom->PushMessage(NetMsgType::NOTFOUND, vNotFound);
    }
}

uint32_t GetFetchFlags(CNode* pfrom, CBlockIndex* pprev, const Consensus::Params& chainparams) {
    uint32_t nFetchFlags = 0;
    if (IsWitnessEnabled(pprev, chainparams) && State(pfrom->GetId())->fHaveWitness) {
        nFetchFlags |= MSG_WITNESS_FLAG;
    }
    return nFetchFlags;
}

bool static ProcessMessage(CNode* pfrom, string strCommand, CDataStream& vRecv, int64_t nTimeReceived, const CChainParams& chainparams)
{
    LogPrint("net", "received: %s (%u bytes) peer=%d\n", SanitizeString(strCommand), vRecv.size(), pfrom->id);
    if (mapArgs.count("-dropmessagestest") && GetRand(atoi(mapArgs["-dropmessagestest"])) == 0)
    {
        LogPrintf("dropmessagestest DROPPING RECV MESSAGE\n");
        return true;
    }


    if (!(nLocalServices & NODE_BLOOM) &&
              (strCommand == NetMsgType::FILTERLOAD ||
               strCommand == NetMsgType::FILTERADD ||
               strCommand == NetMsgType::FILTERCLEAR))
    {
        if (pfrom->nVersion >= NO_BLOOM_VERSION) {
            LOCK(cs_main);
            Misbehaving(pfrom->GetId(), 100);
            return false;
        } else {
            pfrom->fDisconnect = true;
            return false;
        }
    }


    if (strCommand == NetMsgType::VERSION)
    {
        // Each connection can only send one version message
        if (pfrom->nVersion != 0)
        {
            pfrom->PushMessage(NetMsgType::REJECT, strCommand, REJECT_DUPLICATE, string("Duplicate version message"));
            LOCK(cs_main);
            Misbehaving(pfrom->GetId(), 1);
            return false;
        }

        int64_t nTime;
        CAddress addrMe;
        CAddress addrFrom;
        uint64_t nNonce = 1;
        uint64_t nServiceInt;
        vRecv >> pfrom->nVersion >> nServiceInt >> nTime >> addrMe;
        pfrom->nServices = ServiceFlags(nServiceInt);
        if (!pfrom->fInbound)
        {
            addrman.SetServices(pfrom->addr, pfrom->nServices);
        }
        if (pfrom->nServicesExpected & ~pfrom->nServices)
        {
            LogPrint("net", "peer=%d does not offer the expected services (%08x offered, %08x expected); disconnecting\n", pfrom->id, pfrom->nServices, pfrom->nServicesExpected);
            pfrom->PushMessage(NetMsgType::REJECT, strCommand, REJECT_NONSTANDARD,
                               strprintf("Expected to offer services %08x", pfrom->nServicesExpected));
            pfrom->fDisconnect = true;
            return false;
        }

        if (pfrom->nVersion < MIN_PEER_PROTO_VERSION)
        {
            // disconnect from peers older than this proto version
            LogPrintf("peer=%d using obsolete version %i; disconnecting\n", pfrom->id, pfrom->nVersion);
            pfrom->PushMessage(NetMsgType::REJECT, strCommand, REJECT_OBSOLETE,
                               strprintf("Version must be %d or greater", MIN_PEER_PROTO_VERSION));
            pfrom->fDisconnect = true;
            return false;
        }

        if (pfrom->nVersion == 10300)
            pfrom->nVersion = 300;
        if (!vRecv.empty())
            vRecv >> addrFrom >> nNonce;
        if (!vRecv.empty()) {
            vRecv >> LIMITED_STRING(pfrom->strSubVer, MAX_SUBVERSION_LENGTH);
            pfrom->cleanSubVer = SanitizeString(pfrom->strSubVer);
        }
        if (!vRecv.empty()) {
            vRecv >> pfrom->nStartingHeight;
        }
        {
            LOCK(pfrom->cs_filter);
            if (!vRecv.empty())
                vRecv >> pfrom->fRelayTxes; // set to true after we get the first filter* message
            else
                pfrom->fRelayTxes = true;
        }

        // Disconnect if we connected to ourself
        if (nNonce == nLocalHostNonce && nNonce > 1)
        {
            LogPrintf("connected to self at %s, disconnecting\n", pfrom->addr.ToString());
            pfrom->fDisconnect = true;
            return true;
        }

        pfrom->addrLocal = addrMe;
        if (pfrom->fInbound && addrMe.IsRoutable())
        {
            SeenLocal(addrMe);
        }

        // Be shy and don't send version until we hear
        if (pfrom->fInbound)
            pfrom->PushVersion();

        pfrom->fClient = !(pfrom->nServices & NODE_NETWORK);

        if((pfrom->nServices & NODE_WITNESS))
        {
            LOCK(cs_main);
            State(pfrom->GetId())->fHaveWitness = true;
        }

        // Potentially mark this peer as a preferred download peer.
        {
        LOCK(cs_main);
        UpdatePreferredDownload(pfrom, State(pfrom->GetId()));
        }

        // Change version
        pfrom->PushMessage(NetMsgType::VERACK);
        pfrom->ssSend.SetVersion(min(pfrom->nVersion, PROTOCOL_VERSION));

        if (!pfrom->fInbound)
        {
            // Advertise our address
            if (fListen && !IsInitialBlockDownload())
            {
                CAddress addr = GetLocalAddress(&pfrom->addr);
                if (addr.IsRoutable())
                {
                    LogPrintf("ProcessMessages: advertising address %s\n", addr.ToString());
                    pfrom->PushAddress(addr);
                } else if (IsPeerAddrLocalGood(pfrom)) {
                    addr.SetIP(pfrom->addrLocal);
                    LogPrintf("ProcessMessages: advertising address %s\n", addr.ToString());
                    pfrom->PushAddress(addr);
                }
            }

            // Get recent addresses
            if (pfrom->fOneShot || pfrom->nVersion >= CADDR_TIME_VERSION || addrman.size() < 1000)
            {
                pfrom->PushMessage(NetMsgType::GETADDR);
                pfrom->fGetAddr = true;
            }
            addrman.Good(pfrom->addr);
        } else {
            if (((CNetAddr)pfrom->addr) == (CNetAddr)addrFrom)
            {
                addrman.Add(addrFrom, addrFrom);
                addrman.Good(addrFrom);
            }
        }

        pfrom->fSuccessfullyConnected = true;

        string remoteAddr;
        if (fLogIPs)
            remoteAddr = ", peeraddr=" + pfrom->addr.ToString();

        LogPrintf("receive version message: %s: version %d, blocks=%d, us=%s, peer=%d%s\n",
                  pfrom->cleanSubVer, pfrom->nVersion,
                  pfrom->nStartingHeight, addrMe.ToString(), pfrom->id,
                  remoteAddr);

        int64_t nTimeOffset = nTime - GetTime();
        pfrom->nTimeOffset = nTimeOffset;
        AddTimeData(pfrom->addr, nTimeOffset);
    }


    else if (pfrom->nVersion == 0)
    {
        // Must have a version message before anything else
        LOCK(cs_main);
        Misbehaving(pfrom->GetId(), 1);
        return false;
    }


    else if (strCommand == NetMsgType::VERACK)
    {
        pfrom->SetRecvVersion(min(pfrom->nVersion, PROTOCOL_VERSION));

        // Mark this node as currently connected, so we update its timestamp later.
        if (pfrom->fNetworkNode) {
            LOCK(cs_main);
            State(pfrom->GetId())->fCurrentlyConnected = true;
        }

        if (pfrom->nVersion >= SENDHEADERS_VERSION) {
            // Tell our peer we prefer to receive headers rather than inv's
            // We send this to non-NODE NETWORK peers as well, because even
            // non-NODE NETWORK peers can announce blocks (such as pruning
            // nodes)
            pfrom->PushMessage(NetMsgType::SENDHEADERS);
        }
        if (pfrom->nVersion >= SHORT_IDS_BLOCKS_VERSION) {
            // Tell our peer we are willing to provide version-1 cmpctblocks
            // However, we do not request new block announcements using
            // cmpctblock messages.
            // We send this to non-NODE NETWORK peers as well, because
            // they may wish to request compact blocks from us
            bool fAnnounceUsingCMPCTBLOCK = false;
            uint64_t nCMPCTBLOCKVersion = 1;
            pfrom->PushMessage(NetMsgType::SENDCMPCT, fAnnounceUsingCMPCTBLOCK, nCMPCTBLOCKVersion);
        }
    }


    else if (strCommand == NetMsgType::ADDR)
    {
        vector<CAddress> vAddr;
        vRecv >> vAddr;

        // Don't want addr from older versions unless seeding
        if (pfrom->nVersion < CADDR_TIME_VERSION && addrman.size() > 1000)
            return true;
        if (vAddr.size() > 1000)
        {
            LOCK(cs_main);
            Misbehaving(pfrom->GetId(), 20);
            return error("message addr size() = %u", vAddr.size());
        }

        // Store the new addresses
        vector<CAddress> vAddrOk;
        int64_t nNow = GetAdjustedTime();
        int64_t nSince = nNow - 10 * 60;
        BOOST_FOREACH(CAddress& addr, vAddr)
        {
            boost::this_thread::interruption_point();

            if ((addr.nServices & REQUIRED_SERVICES) != REQUIRED_SERVICES)
                continue;

            if (addr.nTime <= 100000000 || addr.nTime > nNow + 10 * 60)
                addr.nTime = nNow - 5 * 24 * 60 * 60;
            pfrom->AddAddressKnown(addr);
            bool fReachable = IsReachable(addr);
            if (addr.nTime > nSince && !pfrom->fGetAddr && vAddr.size() <= 10 && addr.IsRoutable())
            {
                // Relay to a limited number of other nodes
                {
                    LOCK(cs_vNodes);
                    // Use deterministic randomness to send to the same nodes for 24 hours
                    // at a time so the addrKnowns of the chosen nodes prevent repeats
                    static const uint64_t salt0 = GetRand(std::numeric_limits<uint64_t>::max());
                    static const uint64_t salt1 = GetRand(std::numeric_limits<uint64_t>::max());
                    uint64_t hashAddr = addr.GetHash();
                    multimap<uint64_t, CNode*> mapMix;
                    const CSipHasher hasher = CSipHasher(salt0, salt1).Write(hashAddr << 32).Write((GetTime() + hashAddr) / (24*60*60));
                    BOOST_FOREACH(CNode* pnode, vNodes)
                    {
                        if (pnode->nVersion < CADDR_TIME_VERSION)
                            continue;
                        uint64_t hashKey = CSipHasher(hasher).Write(pnode->id).Finalize();
                        mapMix.insert(make_pair(hashKey, pnode));
                    }
                    int nRelayNodes = fReachable ? 2 : 1; // limited relaying of addresses outside our network(s)
                    for (multimap<uint64_t, CNode*>::iterator mi = mapMix.begin(); mi != mapMix.end() && nRelayNodes-- > 0; ++mi)
                        ((*mi).second)->PushAddress(addr);
                }
            }
            // Do not store addresses outside our network
            if (fReachable)
                vAddrOk.push_back(addr);
        }
        addrman.Add(vAddrOk, pfrom->addr, 2 * 60 * 60);
        if (vAddr.size() < 1000)
            pfrom->fGetAddr = false;
        if (pfrom->fOneShot)
            pfrom->fDisconnect = true;
    }

    else if (strCommand == NetMsgType::SENDHEADERS)
    {
        LOCK(cs_main);
        State(pfrom->GetId())->fPreferHeaders = true;
    }

    else if (strCommand == NetMsgType::SENDCMPCT)
    {
        bool fAnnounceUsingCMPCTBLOCK = false;
        uint64_t nCMPCTBLOCKVersion = 1;
        vRecv >> fAnnounceUsingCMPCTBLOCK >> nCMPCTBLOCKVersion;
        if (nCMPCTBLOCKVersion == 1) {
            LOCK(cs_main);
            State(pfrom->GetId())->fProvidesHeaderAndIDs = true;
            State(pfrom->GetId())->fPreferHeaderAndIDs = fAnnounceUsingCMPCTBLOCK;
        }
    }


    else if (strCommand == NetMsgType::INV)
    {
        vector<CInv> vInv;
        vRecv >> vInv;
        if (vInv.size() > MAX_INV_SZ)
        {
            LOCK(cs_main);
            Misbehaving(pfrom->GetId(), 20);
            return error("message inv size() = %u", vInv.size());
        }

        bool fBlocksOnly = !fRelayTxes;

        // Allow whitelisted peers to send data other than blocks in blocks only mode if whitelistrelay is true
        if (pfrom->fWhitelisted && GetBoolArg("-whitelistrelay", DEFAULT_WHITELISTRELAY))
            fBlocksOnly = false;

        LOCK(cs_main);

        uint32_t nFetchFlags = GetFetchFlags(pfrom, chainActive.Tip(), chainparams.GetConsensus());

        std::vector<CInv> vToFetch;

        for (unsigned int nInv = 0; nInv < vInv.size(); nInv++)
        {
            CInv &inv = vInv[nInv];

            boost::this_thread::interruption_point();

            bool fAlreadyHave = AlreadyHave(inv);
            LogPrint("net", "got inv: %s  %s peer=%d\n", inv.ToString(), fAlreadyHave ? "have" : "new", pfrom->id);

            if (inv.type == MSG_TX) {
                inv.type |= nFetchFlags;
            }

            if (inv.type == MSG_BLOCK) {
                UpdateBlockAvailability(pfrom->GetId(), inv.hash);
                if (!fAlreadyHave && !fImporting && !fReindex && !mapBlocksInFlight.count(inv.hash)) {
                    // First request the headers preceding the announced block. In the normal fully-synced
                    // case where a new block is announced that succeeds the current tip (no reorganization),
                    // there are no such headers.
                    // Secondly, and only when we are close to being synced, we request the announced block directly,
                    // to avoid an extra round-trip. Note that we must *first* ask for the headers, so by the
                    // time the block arrives, the header chain leading up to it is already validated. Not
                    // doing this will result in the received block being rejected as an orphan in case it is
                    // not a direct successor.
                    pfrom->PushMessage(NetMsgType::GETHEADERS, chainActive.GetLocator(pindexBestHeader), inv.hash);
                    CNodeState *nodestate = State(pfrom->GetId());
                    if (CanDirectFetch(chainparams.GetConsensus()) &&
                        nodestate->nBlocksInFlight < MAX_BLOCKS_IN_TRANSIT_PER_PEER &&
                        (!IsWitnessEnabled(chainActive.Tip(), chainparams.GetConsensus()) || State(pfrom->GetId())->fHaveWitness)) {
                        inv.type |= nFetchFlags;
                        if (nodestate->fProvidesHeaderAndIDs && !(nLocalServices & NODE_WITNESS))
                            vToFetch.push_back(CInv(MSG_CMPCT_BLOCK, inv.hash));
                        else
                            vToFetch.push_back(inv);
                        // Mark block as in flight already, even though the actual "getdata" message only goes out
                        // later (within the same cs_main lock, though).
                        MarkBlockAsInFlight(pfrom->GetId(), inv.hash, chainparams.GetConsensus());
                    }
                    LogPrint("net", "getheaders (%d) %s to peer=%d\n", pindexBestHeader->nHeight, inv.hash.ToString(), pfrom->id);
                }
            }
            else
            {
                pfrom->AddInventoryKnown(inv);
                if (fBlocksOnly)
                    LogPrint("net", "transaction (%s) inv sent in violation of protocol peer=%d\n", inv.hash.ToString(), pfrom->id);
                else if (!fAlreadyHave && !fImporting && !fReindex && !IsInitialBlockDownload())
                    pfrom->AskFor(inv);
            }

            // Track requests for our stuff
            GetMainSignals().Inventory(inv.hash);

            if (pfrom->nSendSize > (SendBufferSize() * 2)) {
                Misbehaving(pfrom->GetId(), 50);
                return error("send buffer size() = %u", pfrom->nSendSize);
            }
        }

        if (!vToFetch.empty())
            pfrom->PushMessage(NetMsgType::GETDATA, vToFetch);
    }


    else if (strCommand == NetMsgType::GETDATA)
    {
        vector<CInv> vInv;
        vRecv >> vInv;
        if (vInv.size() > MAX_INV_SZ)
        {
            LOCK(cs_main);
            Misbehaving(pfrom->GetId(), 20);
            return error("message getdata size() = %u", vInv.size());
        }

        if (fDebug || (vInv.size() != 1))
            LogPrint("net", "received getdata (%u invsz) peer=%d\n", vInv.size(), pfrom->id);

        if ((fDebug && vInv.size() > 0) || (vInv.size() == 1))
            LogPrint("net", "received getdata for: %s peer=%d\n", vInv[0].ToString(), pfrom->id);

        pfrom->vRecvGetData.insert(pfrom->vRecvGetData.end(), vInv.begin(), vInv.end());
        ProcessGetData(pfrom, chainparams.GetConsensus());
    }


    else if (strCommand == NetMsgType::GETBLOCKS)
    {
        CBlockLocator locator;
        uint256 hashStop;
        vRecv >> locator >> hashStop;

        LOCK(cs_main);

        // Find the last block the caller has in the main chain
        CBlockIndex* pindex = FindForkInGlobalIndex(chainActive, locator);

        // Send the rest of the chain
        if (pindex)
            pindex = chainActive.Next(pindex);
        int nLimit = 500;
        LogPrint("net", "getblocks %d to %s limit %d from peer=%d\n", (pindex ? pindex->nHeight : -1), hashStop.IsNull() ? "end" : hashStop.ToString(), nLimit, pfrom->id);
        for (; pindex; pindex = chainActive.Next(pindex))
        {
            if (pindex->GetBlockHash() == hashStop)
            {
                LogPrint("net", "  getblocks stopping at %d %s\n", pindex->nHeight, pindex->GetBlockHash().ToString());
                break;
            }
            // If pruning, don't inv blocks unless we have on disk and are likely to still have
            // for some reasonable time window (1 hour) that block relay might require.
            const int nPrunedBlocksLikelyToHave = MIN_BLOCKS_TO_KEEP - 3600 / chainparams.GetConsensus().nPowTargetSpacing;
            if (fPruneMode && (!(pindex->nStatus & BLOCK_HAVE_DATA) || pindex->nHeight <= chainActive.Tip()->nHeight - nPrunedBlocksLikelyToHave))
            {
                LogPrint("net", " getblocks stopping, pruned or too old block at %d %s\n", pindex->nHeight, pindex->GetBlockHash().ToString());
                break;
            }
            pfrom->PushInventory(CInv(MSG_BLOCK, pindex->GetBlockHash()));
            if (--nLimit <= 0)
            {
                // When this block is requested, we'll send an inv that'll
                // trigger the peer to getblocks the next batch of inventory.
                LogPrint("net", "  getblocks stopping at limit %d %s\n", pindex->nHeight, pindex->GetBlockHash().ToString());
                pfrom->hashContinue = pindex->GetBlockHash();
                break;
            }
        }
    }


    else if (strCommand == NetMsgType::GETBLOCKTXN)
    {
        BlockTransactionsRequest req;
        vRecv >> req;

        BlockMap::iterator it = mapBlockIndex.find(req.blockhash);
        if (it == mapBlockIndex.end() || !(it->second->nStatus & BLOCK_HAVE_DATA)) {
            LogPrintf("Peer %d sent us a getblocktxn for a block we don't have", pfrom->id);
            return true;
        }

        if (it->second->nHeight < chainActive.Height() - 15) {
            LogPrint("net", "Peer %d sent us a getblocktxn for a block > 15 deep", pfrom->id);
            return true;
        }

        CBlock block;
        assert(ReadBlockFromDisk(block, it->second, chainparams.GetConsensus()));

        BlockTransactions resp(req);
        for (size_t i = 0; i < req.indexes.size(); i++) {
            if (req.indexes[i] >= block.vtx.size()) {
                Misbehaving(pfrom->GetId(), 100);
                LogPrintf("Peer %d sent us a getblocktxn with out-of-bounds tx indices", pfrom->id);
                return true;
            }
            resp.txn[i] = block.vtx[req.indexes[i]];
        }
        pfrom->PushMessageWithFlag(SERIALIZE_TRANSACTION_NO_WITNESS, NetMsgType::BLOCKTXN, resp);
    }


    else if (strCommand == NetMsgType::GETHEADERS)
    {
        CBlockLocator locator;
        uint256 hashStop;
        vRecv >> locator >> hashStop;

        LOCK(cs_main);
        if (IsInitialBlockDownload() && !pfrom->fWhitelisted) {
            LogPrint("net", "Ignoring getheaders from peer=%d because node is in initial block download\n", pfrom->id);
            return true;
        }

        CNodeState *nodestate = State(pfrom->GetId());
        CBlockIndex* pindex = NULL;
        if (locator.IsNull())
        {
            // If locator is null, return the hashStop block
            BlockMap::iterator mi = mapBlockIndex.find(hashStop);
            if (mi == mapBlockIndex.end())
                return true;
            pindex = (*mi).second;
        }
        else
        {
            // Find the last block the caller has in the main chain
            pindex = FindForkInGlobalIndex(chainActive, locator);
            if (pindex)
                pindex = chainActive.Next(pindex);
        }

        // we must use CBlocks, as CBlockHeaders won't include the 0x00 nTx count at the end
        vector<CBlock> vHeaders;
        unsigned nCount = 0;
        unsigned nSize = 0;
        LogPrint("net", "getheaders %d to %s from peer=%d\n", (pindex ? pindex->nHeight : -1), hashStop.ToString(), pfrom->id);
        for (; pindex; pindex = chainActive.Next(pindex))
        {
            const CBlockHeader header = pindex->GetBlockHeader(chainparams.GetConsensus());
            ++nCount;
            nSize += GetSerializeSize(header, SER_NETWORK, PROTOCOL_VERSION);
            vHeaders.push_back(header);
            if (nCount >= MAX_HEADERS_RESULTS
                  || pindex->GetBlockHash() == hashStop)
                break;
            if (pfrom->nVersion >= SIZE_HEADERS_LIMIT_VERSION
                  && nSize >= THRESHOLD_HEADERS_SIZE)
                break;
        }

        /* Check maximum headers size before pushing the message
           if the peer enforces it.  This should not fail since we
           break above in the loop at the threshold and the threshold
           should be small enough in comparison to the hard max size.
           Do it nevertheless to be sure.  */
        if (pfrom->nVersion >= SIZE_HEADERS_LIMIT_VERSION
              && nSize > MAX_HEADERS_SIZE)
            LogPrintf("ERROR: not pushing 'headers', too large\n");
        else
        {
            LogPrint("net", "pushing %u headers, %u bytes\n", nCount, nSize);
            // pindex can be NULL either if we sent chainActive.Tip() OR
            // if our peer has chainActive.Tip() (and thus we are sending an empty
            // headers message). In both cases it's safe to update
            // pindexBestHeaderSent to be our tip.
            nodestate->pindexBestHeaderSent = pindex ? pindex : chainActive.Tip();
            pfrom->PushMessage(NetMsgType::HEADERS, vHeaders);
        }
    }


    else if (strCommand == NetMsgType::TX)
    {
        // Stop processing the transaction early if
        // We are in blocks only mode and peer is either not whitelisted or whitelistrelay is off
        if (!fRelayTxes && (!pfrom->fWhitelisted || !GetBoolArg("-whitelistrelay", DEFAULT_WHITELISTRELAY)))
        {
            LogPrint("net", "transaction sent in violation of protocol peer=%d\n", pfrom->id);
            return true;
        }

        deque<COutPoint> vWorkQueue;
        vector<uint256> vEraseQueue;
        CTransaction tx;
        vRecv >> tx;

        CInv inv(MSG_TX, tx.GetHash());
        pfrom->AddInventoryKnown(inv);

        LOCK(cs_main);

        bool fMissingInputs = false;
        CValidationState state;

        pfrom->setAskFor.erase(inv.hash);
        mapAlreadyAskedFor.erase(inv.hash);

        if (!AlreadyHave(inv) && AcceptToMemoryPool(mempool, state, tx, true, &fMissingInputs)) {
            mempool.check(pcoinsTip);
            RelayTransaction(tx);
            for (unsigned int i = 0; i < tx.vout.size(); i++) {
                vWorkQueue.emplace_back(inv.hash, i);
            }

            pfrom->nLastTXTime = GetTime();

            LogPrint("mempool", "AcceptToMemoryPool: peer=%d: accepted %s (poolsz %u txn, %u kB)\n",
                pfrom->id,
                tx.GetHash().ToString(),
                mempool.size(), mempool.DynamicMemoryUsage() / 1000);

            // Recursively process any orphan transactions that depended on this one
            set<NodeId> setMisbehaving;
            while (!vWorkQueue.empty()) {
                auto itByPrev = mapOrphanTransactionsByPrev.find(vWorkQueue.front());
                vWorkQueue.pop_front();
                if (itByPrev == mapOrphanTransactionsByPrev.end())
                    continue;
                for (auto mi = itByPrev->second.begin();
                     mi != itByPrev->second.end();
                     ++mi)
                {
                    const CTransaction& orphanTx = (*mi)->second.tx;
                    const uint256& orphanHash = orphanTx.GetHash();
                    NodeId fromPeer = (*mi)->second.fromPeer;
                    bool fMissingInputs2 = false;
                    // Use a dummy CValidationState so someone can't setup nodes to counter-DoS based on orphan
                    // resolution (that is, feeding people an invalid transaction based on LegitTxX in order to get
                    // anyone relaying LegitTxX banned)
                    CValidationState stateDummy;


                    if (setMisbehaving.count(fromPeer))
                        continue;
                    if (AcceptToMemoryPool(mempool, stateDummy, orphanTx, true, &fMissingInputs2)) {
                        LogPrint("mempool", "   accepted orphan tx %s\n", orphanHash.ToString());
                        RelayTransaction(orphanTx);
                        for (unsigned int i = 0; i < orphanTx.vout.size(); i++) {
                            vWorkQueue.emplace_back(orphanHash, i);
                        }
                        vEraseQueue.push_back(orphanHash);
                    }
                    else if (!fMissingInputs2)
                    {
                        int nDos = 0;
                        if (stateDummy.IsInvalid(nDos) && nDos > 0 && (!state.CorruptionPossible() || State(fromPeer)->fHaveWitness))
                        {
                            // Punish peer that gave us an invalid orphan tx
                            Misbehaving(fromPeer, nDos);
                            setMisbehaving.insert(fromPeer);
                            LogPrint("mempool", "   invalid orphan tx %s\n", orphanHash.ToString());
                        }
                        // Has inputs but not accepted to mempool
                        // Probably non-standard or insufficient fee/priority
                        LogPrint("mempool", "   removed orphan tx %s\n", orphanHash.ToString());
                        vEraseQueue.push_back(orphanHash);
                        if (!stateDummy.CorruptionPossible()) {
                            assert(recentRejects);
                            recentRejects->insert(orphanHash);
                        }
                    }
                    mempool.check(pcoinsTip);
                }
            }

            BOOST_FOREACH(uint256 hash, vEraseQueue)
                EraseOrphanTx(hash);
        }
        else if (fMissingInputs)
        {
            bool fRejectedParents = false; // It may be the case that the orphans parents have all been rejected
            BOOST_FOREACH(const CTxIn& txin, tx.vin) {
                if (recentRejects->contains(txin.prevout.hash)) {
                    fRejectedParents = true;
                    break;
                }
            }
            if (!fRejectedParents) {
                BOOST_FOREACH(const CTxIn& txin, tx.vin) {
                    CInv inv(MSG_TX, txin.prevout.hash);
                    pfrom->AddInventoryKnown(inv);
                    if (!AlreadyHave(inv)) pfrom->AskFor(inv);
                }
                AddOrphanTx(tx, pfrom->GetId());

                // DoS prevention: do not allow mapOrphanTransactions to grow unbounded
                unsigned int nMaxOrphanTx = (unsigned int)std::max((int64_t)0, GetArg("-maxorphantx", DEFAULT_MAX_ORPHAN_TRANSACTIONS));
                unsigned int nEvicted = LimitOrphanTxSize(nMaxOrphanTx);
                if (nEvicted > 0)
                    LogPrint("mempool", "mapOrphan overflow, removed %u tx\n", nEvicted);
            } else {
                LogPrint("mempool", "not keeping orphan with rejected parents %s\n",tx.GetHash().ToString());
            }
        } else {
            if (!state.CorruptionPossible()) {
                assert(recentRejects);
                recentRejects->insert(tx.GetHash());
            }

            if (pfrom->fWhitelisted && GetBoolArg("-whitelistforcerelay", DEFAULT_WHITELISTFORCERELAY)) {
                // Always relay transactions received from whitelisted peers, even
                // if they were already in the mempool or rejected from it due
                // to policy, allowing the node to function as a gateway for
                // nodes hidden behind it.
                //
                // Never relay transactions that we would assign a non-zero DoS
                // score for, as we expect peers to do the same with us in that
                // case.
                int nDoS = 0;
                if (!state.IsInvalid(nDoS) || nDoS == 0) {
                    LogPrintf("Force relaying tx %s from whitelisted peer=%d\n", tx.GetHash().ToString(), pfrom->id);
                    RelayTransaction(tx);
                } else {
                    LogPrintf("Not relaying invalid transaction %s from whitelisted peer=%d (%s)\n", tx.GetHash().ToString(), pfrom->id, FormatStateMessage(state));
                }
            }
        }
        int nDoS = 0;
        if (state.IsInvalid(nDoS))
        {
            LogPrint("mempoolrej", "%s from peer=%d was not accepted: %s\n", tx.GetHash().ToString(),
                pfrom->id,
                FormatStateMessage(state));
            if (state.GetRejectCode() < REJECT_INTERNAL) // Never send AcceptToMemoryPool's internal codes over P2P
                pfrom->PushMessage(NetMsgType::REJECT, strCommand, (unsigned char)state.GetRejectCode(),
                                   state.GetRejectReason().substr(0, MAX_REJECT_MESSAGE_LENGTH), inv.hash);
            if (nDoS > 0 && (!state.CorruptionPossible() || State(pfrom->id)->fHaveWitness)) {
                // When a non-witness-supporting peer gives us a transaction that would
                // be accepted if witness validation was off, we can't blame them for it.
                Misbehaving(pfrom->GetId(), nDoS);
            }
        }
        FlushStateToDisk(state, FLUSH_STATE_PERIODIC);
    }


    else if (strCommand == NetMsgType::CMPCTBLOCK && !fImporting && !fReindex) // Ignore blocks received while importing
    {
        CBlockHeaderAndShortTxIDs cmpctblock;
        vRecv >> cmpctblock;

        LOCK(cs_main);

        if (mapBlockIndex.find(cmpctblock.header.hashPrevBlock) == mapBlockIndex.end()) {
            // Doesn't connect (or is genesis), instead of DoSing in AcceptBlockHeader, request deeper headers
            if (!IsInitialBlockDownload())
                pfrom->PushMessage(NetMsgType::GETHEADERS, chainActive.GetLocator(pindexBestHeader), uint256());
            return true;
        }

        CBlockIndex *pindex = NULL;
        CValidationState state;
        if (!AcceptBlockHeader(cmpctblock.header, state, chainparams, &pindex)) {
            int nDoS;
            if (state.IsInvalid(nDoS)) {
                if (nDoS > 0)
                    Misbehaving(pfrom->GetId(), nDoS);
                LogPrintf("Peer %d sent us invalid header via cmpctblock\n", pfrom->id);
                return true;
            }
        }

        // If AcceptBlockHeader returned true, it set pindex
        assert(pindex);
        UpdateBlockAvailability(pfrom->GetId(), pindex->GetBlockHash());

        std::map<uint256, pair<NodeId, list<QueuedBlock>::iterator> >::iterator blockInFlightIt = mapBlocksInFlight.find(pindex->GetBlockHash());
        bool fAlreadyInFlight = blockInFlightIt != mapBlocksInFlight.end();

        if (pindex->nStatus & BLOCK_HAVE_DATA) // Nothing to do here
            return true;

        if (pindex->nChainWork <= chainActive.Tip()->nChainWork || // We know something better
                pindex->nTx != 0) { // We had this block at some point, but pruned it
            if (fAlreadyInFlight) {
                // We requested this block for some reason, but our mempool will probably be useless
                // so we just grab the block via normal getdata
                std::vector<CInv> vInv(1);
                vInv[0] = CInv(MSG_BLOCK, cmpctblock.header.GetHash());
                pfrom->PushMessage(NetMsgType::GETDATA, vInv);
            }
            return true;
        }

        // If we're not close to tip yet, give up and let parallel block fetch work its magic
        if (!fAlreadyInFlight && !CanDirectFetch(chainparams.GetConsensus()))
            return true;

        CNodeState *nodestate = State(pfrom->GetId());

        // We want to be a bit conservative just to be extra careful about DoS
        // possibilities in compact block processing...
        if (pindex->nHeight <= chainActive.Height() + 2) {
            if ((!fAlreadyInFlight && nodestate->nBlocksInFlight < MAX_BLOCKS_IN_TRANSIT_PER_PEER) ||
                 (fAlreadyInFlight && blockInFlightIt->second.first == pfrom->GetId())) {
                list<QueuedBlock>::iterator *queuedBlockIt = NULL;
                if (!MarkBlockAsInFlight(pfrom->GetId(), pindex->GetBlockHash(), chainparams.GetConsensus(), pindex, &queuedBlockIt)) {
                    if (!(*queuedBlockIt)->partialBlock)
                        (*queuedBlockIt)->partialBlock.reset(new PartiallyDownloadedBlock(&mempool));
                    else {
                        // The block was already in flight using compact blocks from the same peer
                        LogPrint("net", "Peer sent us compact block we were already syncing!\n");
                        return true;
                    }
                }

                PartiallyDownloadedBlock& partialBlock = *(*queuedBlockIt)->partialBlock;
                ReadStatus status = partialBlock.InitData(cmpctblock);
                if (status == READ_STATUS_INVALID) {
                    MarkBlockAsReceived(pindex->GetBlockHash()); // Reset in-flight state in case of whitelist
                    Misbehaving(pfrom->GetId(), 100);
                    LogPrintf("Peer %d sent us invalid compact block\n", pfrom->id);
                    return true;
                } else if (status == READ_STATUS_FAILED) {
                    // Duplicate txindexes, the block is now in-flight, so just request it
                    std::vector<CInv> vInv(1);
                    vInv[0] = CInv(MSG_BLOCK, cmpctblock.header.GetHash());
                    pfrom->PushMessage(NetMsgType::GETDATA, vInv);
                    return true;
                }

                BlockTransactionsRequest req;
                for (size_t i = 0; i < cmpctblock.BlockTxCount(); i++) {
                    if (!partialBlock.IsTxAvailable(i))
                        req.indexes.push_back(i);
                }
                if (req.indexes.empty()) {
                    // Dirty hack to jump to BLOCKTXN code (TODO: move message handling into their own functions)
                    BlockTransactions txn;
                    txn.blockhash = cmpctblock.header.GetHash();
                    CDataStream blockTxnMsg(SER_NETWORK, PROTOCOL_VERSION);
                    blockTxnMsg << txn;
                    return ProcessMessage(pfrom, NetMsgType::BLOCKTXN, blockTxnMsg, nTimeReceived, chainparams);
                } else {
                    req.blockhash = pindex->GetBlockHash();
                    pfrom->PushMessage(NetMsgType::GETBLOCKTXN, req);
                }
            }
        } else {
            if (fAlreadyInFlight) {
                // We requested this block, but its far into the future, so our
                // mempool will probably be useless - request the block normally
                std::vector<CInv> vInv(1);
                vInv[0] = CInv(MSG_BLOCK, cmpctblock.header.GetHash());
                pfrom->PushMessage(NetMsgType::GETDATA, vInv);
                return true;
            } else {
                // If this was an announce-cmpctblock, we want the same treatment as a header message
                // Dirty hack to process as if it were just a headers message (TODO: move message handling into their own functions)
                std::vector<CBlock> headers;
                headers.push_back(cmpctblock.header);
                CDataStream vHeadersMsg(SER_NETWORK, PROTOCOL_VERSION);
                vHeadersMsg << headers;
                return ProcessMessage(pfrom, NetMsgType::HEADERS, vHeadersMsg, nTimeReceived, chainparams);
            }
        }

        CheckBlockIndex(chainparams.GetConsensus());
    }

    else if (strCommand == NetMsgType::BLOCKTXN && !fImporting && !fReindex) // Ignore blocks received while importing
    {
        BlockTransactions resp;
        vRecv >> resp;

        LOCK(cs_main);

        map<uint256, pair<NodeId, list<QueuedBlock>::iterator> >::iterator it = mapBlocksInFlight.find(resp.blockhash);
        if (it == mapBlocksInFlight.end() || !it->second.second->partialBlock ||
                it->second.first != pfrom->GetId()) {
            LogPrint("net", "Peer %d sent us block transactions for block we weren't expecting\n", pfrom->id);
            return true;
        }

        PartiallyDownloadedBlock& partialBlock = *it->second.second->partialBlock;
        CBlock block;
        ReadStatus status = partialBlock.FillBlock(block, resp.txn);
        if (status == READ_STATUS_INVALID) {
            MarkBlockAsReceived(resp.blockhash); // Reset in-flight state in case of whitelist
            Misbehaving(pfrom->GetId(), 100);
            LogPrintf("Peer %d sent us invalid compact block/non-matching block transactions\n", pfrom->id);
            return true;
        } else if (status == READ_STATUS_FAILED) {
            // Might have collided, fall back to getdata now :(
            std::vector<CInv> invs;
            invs.push_back(CInv(MSG_BLOCK, resp.blockhash));
            pfrom->PushMessage(NetMsgType::GETDATA, invs);
        } else {
            CValidationState state;
            ProcessNewBlock(state, chainparams, pfrom, &block, false, NULL);
            int nDoS;
            if (state.IsInvalid(nDoS)) {
                assert (state.GetRejectCode() < REJECT_INTERNAL); // Blocks are never rejected with internal reject codes
                pfrom->PushMessage(NetMsgType::REJECT, strCommand, (unsigned char)state.GetRejectCode(),
                                   state.GetRejectReason().substr(0, MAX_REJECT_MESSAGE_LENGTH), block.GetHash());
                if (nDoS > 0) {
                    LOCK(cs_main);
                    Misbehaving(pfrom->GetId(), nDoS);
                }
            }
        }
    }


    else if (strCommand == NetMsgType::HEADERS && !fImporting && !fReindex) // Ignore headers received while importing
    {
        std::vector<CBlockHeader> headers;

        // Bypass the normal CBlock deserialization, as we don't want to risk deserializing 2000 full blocks.
        unsigned int nCount = ReadCompactSize(vRecv);
        if (nCount > MAX_HEADERS_RESULTS) {
            LOCK(cs_main);
            Misbehaving(pfrom->GetId(), 20);
            return error("headers message count = %u", nCount);
        }
        headers.resize(nCount);
        unsigned nSize = 0;
        for (unsigned int n = 0; n < nCount; n++) {
            vRecv >> headers[n];
            ReadCompactSize(vRecv); // ignore tx count; assume it is 0.

            nSize += GetSerializeSize(headers[n], SER_NETWORK, PROTOCOL_VERSION);
            if (pfrom->nVersion >= SIZE_HEADERS_LIMIT_VERSION
                  && nSize > MAX_HEADERS_SIZE) {
                Misbehaving(pfrom->GetId(), 20);
                return error("headers message size = %u", nSize);
            }
        }

        {
        LOCK(cs_main);

        if (nCount == 0) {
            // Nothing interesting. Stop asking this peers for more headers.
            return true;
        }

        CNodeState *nodestate = State(pfrom->GetId());

        // If this looks like it could be a block announcement (nCount <
        // MAX_BLOCKS_TO_ANNOUNCE), use special logic for handling headers that
        // don't connect:
        // - Send a getheaders message in response to try to connect the chain.
        // - The peer can send up to MAX_UNCONNECTING_HEADERS in a row that
        //   don't connect before giving DoS points
        // - Once a headers message is received that is valid and does connect,
        //   nUnconnectingHeaders gets reset back to 0.
        if (mapBlockIndex.find(headers[0].hashPrevBlock) == mapBlockIndex.end() && nCount < MAX_BLOCKS_TO_ANNOUNCE) {
            nodestate->nUnconnectingHeaders++;
            pfrom->PushMessage(NetMsgType::GETHEADERS, chainActive.GetLocator(pindexBestHeader), uint256());
            LogPrint("net", "received header %s: missing prev block %s, sending getheaders (%d) to end (peer=%d, nUnconnectingHeaders=%d)\n",
                    headers[0].GetHash().ToString(),
                    headers[0].hashPrevBlock.ToString(),
                    pindexBestHeader->nHeight,
                    pfrom->id, nodestate->nUnconnectingHeaders);
            // Set hashLastUnknownBlock for this peer, so that if we
            // eventually get the headers - even from a different peer -
            // we can use this peer to download.
            UpdateBlockAvailability(pfrom->GetId(), headers.back().GetHash());

            if (nodestate->nUnconnectingHeaders % MAX_UNCONNECTING_HEADERS == 0) {
                Misbehaving(pfrom->GetId(), 20);
            }
            return true;
        }

        CBlockIndex *pindexLast = NULL;
        BOOST_FOREACH(const CBlockHeader& header, headers) {
            CValidationState state;
            if (pindexLast != NULL && header.hashPrevBlock != pindexLast->GetBlockHash()) {
                Misbehaving(pfrom->GetId(), 20);
                return error("non-continuous headers sequence");
            }
            if (!AcceptBlockHeader(header, state, chainparams, &pindexLast)) {
                int nDoS;
                if (state.IsInvalid(nDoS)) {
                    if (nDoS > 0)
                        Misbehaving(pfrom->GetId(), nDoS);
                    return error("invalid header received");
                }
            }
        }

        if (nodestate->nUnconnectingHeaders > 0) {
            LogPrint("net", "peer=%d: resetting nUnconnectingHeaders (%d -> 0)\n", pfrom->id, nodestate->nUnconnectingHeaders);
        }
        nodestate->nUnconnectingHeaders = 0;

        assert(pindexLast);
        UpdateBlockAvailability(pfrom->GetId(), pindexLast->GetBlockHash());

        // If we already know the last header in the message, then it contains
        // no new information for us.  In this case, we do not request
        // more headers later.  This prevents multiple chains of redundant
        // getheader requests from running in parallel if triggered by incoming
        // blocks while the node is still in initial headers sync.
        const bool hasNewHeaders = (mapBlockIndex.count(headers.back().GetHash()) == 0);

        bool maxSize = (nCount == MAX_HEADERS_RESULTS);
        if (pfrom->nVersion >= SIZE_HEADERS_LIMIT_VERSION
              && nSize >= THRESHOLD_HEADERS_SIZE)
            maxSize = true;
        // FIXME: This change (with hasNewHeaders) is rolled back in Bitcoin,
        // but I think it should stay here for merge-mined coins.  Try to get
        // it fixed again upstream and then update the fix.
        if (maxSize && hasNewHeaders) {
            // Headers message had its maximum size; the peer may have more headers.
            // TODO: optimize: if pindexLast is an ancestor of chainActive.Tip or pindexBestHeader, continue
            // from there instead.
            LogPrint("net", "more getheaders (%d) to end to peer=%d (startheight:%d)\n", pindexLast->nHeight, pfrom->id, pfrom->nStartingHeight);
            pfrom->PushMessage(NetMsgType::GETHEADERS, chainActive.GetLocator(pindexLast), uint256());
        }

        bool fCanDirectFetch = CanDirectFetch(chainparams.GetConsensus());
        // If this set of headers is valid and ends in a block with at least as
        // much work as our tip, download as much as possible.
        if (fCanDirectFetch && pindexLast->IsValid(BLOCK_VALID_TREE) && chainActive.Tip()->nChainWork <= pindexLast->nChainWork) {
            vector<CBlockIndex *> vToFetch;
            CBlockIndex *pindexWalk = pindexLast;
            // Calculate all the blocks we'd need to switch to pindexLast, up to a limit.
            while (pindexWalk && !chainActive.Contains(pindexWalk) && vToFetch.size() <= MAX_BLOCKS_IN_TRANSIT_PER_PEER) {
                if (!(pindexWalk->nStatus & BLOCK_HAVE_DATA) &&
                        !mapBlocksInFlight.count(pindexWalk->GetBlockHash()) &&
                        (!IsWitnessEnabled(pindexWalk->pprev, chainparams.GetConsensus()) || State(pfrom->GetId())->fHaveWitness)) {
                    // We don't have this block, and it's not yet in flight.
                    vToFetch.push_back(pindexWalk);
                }
                pindexWalk = pindexWalk->pprev;
            }
            // If pindexWalk still isn't on our main chain, we're looking at a
            // very large reorg at a time we think we're close to caught up to
            // the main chain -- this shouldn't really happen.  Bail out on the
            // direct fetch and rely on parallel download instead.
            if (!chainActive.Contains(pindexWalk)) {
                LogPrint("net", "Large reorg, won't direct fetch to %s (%d)\n",
                        pindexLast->GetBlockHash().ToString(),
                        pindexLast->nHeight);
            } else {
                vector<CInv> vGetData;
                // Download as much as possible, from earliest to latest.
                BOOST_REVERSE_FOREACH(CBlockIndex *pindex, vToFetch) {
                    if (nodestate->nBlocksInFlight >= MAX_BLOCKS_IN_TRANSIT_PER_PEER) {
                        // Can't download any more from this peer
                        break;
                    }
                    uint32_t nFetchFlags = GetFetchFlags(pfrom, pindex->pprev, chainparams.GetConsensus());
                    vGetData.push_back(CInv(MSG_BLOCK | nFetchFlags, pindex->GetBlockHash()));
                    MarkBlockAsInFlight(pfrom->GetId(), pindex->GetBlockHash(), chainparams.GetConsensus(), pindex);
                    LogPrint("net", "Requesting block %s from  peer=%d\n",
                            pindex->GetBlockHash().ToString(), pfrom->id);
                }
                if (vGetData.size() > 1) {
                    LogPrint("net", "Downloading blocks toward %s (%d) via headers direct fetch\n",
                            pindexLast->GetBlockHash().ToString(), pindexLast->nHeight);
                }
                if (vGetData.size() > 0) {
                    if (nodestate->fProvidesHeaderAndIDs && vGetData.size() == 1 && mapBlocksInFlight.size() == 1 && pindexLast->pprev->IsValid(BLOCK_VALID_CHAIN) && !(nLocalServices & NODE_WITNESS)) {
                        // We seem to be rather well-synced, so it appears pfrom was the first to provide us
                        // with this block! Let's get them to announce using compact blocks in the future.
                        MaybeSetPeerAsAnnouncingHeaderAndIDs(nodestate, pfrom);
                        // In any case, we want to download using a compact block, not a regular one
                        vGetData[0] = CInv(MSG_CMPCT_BLOCK, vGetData[0].hash);
                    }
                    pfrom->PushMessage(NetMsgType::GETDATA, vGetData);
                }
            }
        }

        CheckBlockIndex(chainparams.GetConsensus());
        }

        NotifyHeaderTip();
    }

    else if (strCommand == NetMsgType::BLOCK && !fImporting && !fReindex) // Ignore blocks received while importing
    {
        CBlock block;
        vRecv >> block;

        LogPrint("net", "received block %s peer=%d\n", block.GetHash().ToString(), pfrom->id);

        CValidationState state;
        // Process all blocks from whitelisted peers, even if not requested,
        // unless we're still syncing with the network.
        // Such an unrequested block may still be processed, subject to the
        // conditions in AcceptBlock().
        bool forceProcessing = pfrom->fWhitelisted && !IsInitialBlockDownload();
        ProcessNewBlock(state, chainparams, pfrom, &block, forceProcessing, NULL);
        int nDoS;
        if (state.IsInvalid(nDoS)) {
            assert (state.GetRejectCode() < REJECT_INTERNAL); // Blocks are never rejected with internal reject codes
            pfrom->PushMessage(NetMsgType::REJECT, strCommand, (unsigned char)state.GetRejectCode(),
                               state.GetRejectReason().substr(0, MAX_REJECT_MESSAGE_LENGTH), block.GetHash());
            if (nDoS > 0) {
                LOCK(cs_main);
                Misbehaving(pfrom->GetId(), nDoS);
            }
        }

    }


    else if (strCommand == NetMsgType::GETADDR)
    {
        // This asymmetric behavior for inbound and outbound connections was introduced
        // to prevent a fingerprinting attack: an attacker can send specific fake addresses
        // to users' AddrMan and later request them by sending getaddr messages.
        // Making nodes which are behind NAT and can only make outgoing connections ignore
        // the getaddr message mitigates the attack.
        if (!pfrom->fInbound) {
            LogPrint("net", "Ignoring \"getaddr\" from outbound connection. peer=%d\n", pfrom->id);
            return true;
        }

        // Only send one GetAddr response per connection to reduce resource waste
        //  and discourage addr stamping of INV announcements.
        if (pfrom->fSentAddr) {
            LogPrint("net", "Ignoring repeated \"getaddr\". peer=%d\n", pfrom->id);
            return true;
        }
        pfrom->fSentAddr = true;

        pfrom->vAddrToSend.clear();
        vector<CAddress> vAddr = addrman.GetAddr();
        BOOST_FOREACH(const CAddress &addr, vAddr)
            pfrom->PushAddress(addr);
    }


    else if (strCommand == NetMsgType::MEMPOOL)
    {
        if (!(nLocalServices & NODE_BLOOM) && !pfrom->fWhitelisted)
        {
            LogPrint("net", "mempool request with bloom filters disabled, disconnect peer=%d\n", pfrom->GetId());
            pfrom->fDisconnect = true;
            return true;
        }

        if (CNode::OutboundTargetReached(false) && !pfrom->fWhitelisted)
        {
            LogPrint("net", "mempool request with bandwidth limit reached, disconnect peer=%d\n", pfrom->GetId());
            pfrom->fDisconnect = true;
            return true;
        }

        LOCK(pfrom->cs_inventory);
        pfrom->fSendMempool = true;
    }


    else if (strCommand == NetMsgType::PING)
    {
        if (pfrom->nVersion > BIP0031_VERSION)
        {
            uint64_t nonce = 0;
            vRecv >> nonce;
            // Echo the message back with the nonce. This allows for two useful features:
            //
            // 1) A remote node can quickly check if the connection is operational
            // 2) Remote nodes can measure the latency of the network thread. If this node
            //    is overloaded it won't respond to pings quickly and the remote node can
            //    avoid sending us more work, like chain download requests.
            //
            // The nonce stops the remote getting confused between different pings: without
            // it, if the remote node sends a ping once per second and this node takes 5
            // seconds to respond to each, the 5th ping the remote sends would appear to
            // return very quickly.
            pfrom->PushMessage(NetMsgType::PONG, nonce);
        }
    }


    else if (strCommand == NetMsgType::PONG)
    {
        int64_t pingUsecEnd = nTimeReceived;
        uint64_t nonce = 0;
        size_t nAvail = vRecv.in_avail();
        bool bPingFinished = false;
        std::string sProblem;

        if (nAvail >= sizeof(nonce)) {
            vRecv >> nonce;

            // Only process pong message if there is an outstanding ping (old ping without nonce should never pong)
            if (pfrom->nPingNonceSent != 0) {
                if (nonce == pfrom->nPingNonceSent) {
                    // Matching pong received, this ping is no longer outstanding
                    bPingFinished = true;
                    int64_t pingUsecTime = pingUsecEnd - pfrom->nPingUsecStart;
                    if (pingUsecTime > 0) {
                        // Successful ping time measurement, replace previous
                        pfrom->nPingUsecTime = pingUsecTime;
                        pfrom->nMinPingUsecTime = std::min(pfrom->nMinPingUsecTime, pingUsecTime);
                    } else {
                        // This should never happen
                        sProblem = "Timing mishap";
                    }
                } else {
                    // Nonce mismatches are normal when pings are overlapping
                    sProblem = "Nonce mismatch";
                    if (nonce == 0) {
                        // This is most likely a bug in another implementation somewhere; cancel this ping
                        bPingFinished = true;
                        sProblem = "Nonce zero";
                    }
                }
            } else {
                sProblem = "Unsolicited pong without ping";
            }
        } else {
            // This is most likely a bug in another implementation somewhere; cancel this ping
            bPingFinished = true;
            sProblem = "Short payload";
        }

        if (!(sProblem.empty())) {
            LogPrint("net", "pong peer=%d: %s, %x expected, %x received, %u bytes\n",
                pfrom->id,
                sProblem,
                pfrom->nPingNonceSent,
                nonce,
                nAvail);
        }
        if (bPingFinished) {
            pfrom->nPingNonceSent = 0;
        }
    }


    else if (strCommand == NetMsgType::FILTERLOAD)
    {
        CBloomFilter filter;
        vRecv >> filter;

        LOCK(pfrom->cs_filter);

        if (!filter.IsWithinSizeConstraints())
        {
            // There is no excuse for sending a too-large filter
            LOCK(cs_main);
            Misbehaving(pfrom->GetId(), 100);
        }
        else
        {
            delete pfrom->pfilter;
            pfrom->pfilter = new CBloomFilter(filter);
            pfrom->pfilter->UpdateEmptyFull();
        }
        pfrom->fRelayTxes = true;
    }


    else if (strCommand == NetMsgType::FILTERADD)
    {
        vector<unsigned char> vData;
        vRecv >> vData;

        // Nodes must NEVER send a data item > 520 bytes (the max size for a script data object,
        // and thus, the maximum size any matched object can have) in a filteradd message
        if (vData.size() > MAX_SCRIPT_ELEMENT_SIZE)
        {
            LOCK(cs_main);
            Misbehaving(pfrom->GetId(), 100);
        } else {
            LOCK(pfrom->cs_filter);
            if (pfrom->pfilter)
                pfrom->pfilter->insert(vData);
            else
            {
                LOCK(cs_main);
                Misbehaving(pfrom->GetId(), 100);
            }
        }
    }


    else if (strCommand == NetMsgType::FILTERCLEAR)
    {
        LOCK(pfrom->cs_filter);
        delete pfrom->pfilter;
        pfrom->pfilter = new CBloomFilter();
        pfrom->fRelayTxes = true;
    }


    else if (strCommand == NetMsgType::REJECT)
    {
        if (fDebug) {
            try {
                string strMsg; unsigned char ccode; string strReason;
                vRecv >> LIMITED_STRING(strMsg, CMessageHeader::COMMAND_SIZE) >> ccode >> LIMITED_STRING(strReason, MAX_REJECT_MESSAGE_LENGTH);

                ostringstream ss;
                ss << strMsg << " code " << itostr(ccode) << ": " << strReason;

                if (strMsg == NetMsgType::BLOCK || strMsg == NetMsgType::TX)
                {
                    uint256 hash;
                    vRecv >> hash;
                    ss << ": hash " << hash.ToString();
                }
                LogPrint("net", "Reject %s\n", SanitizeString(ss.str()));
            } catch (const std::ios_base::failure&) {
                // Avoid feedback loops by preventing reject messages from triggering a new reject message.
                LogPrint("net", "Unparseable reject message received\n");
            }
        }
    }

    else if (strCommand == NetMsgType::FEEFILTER) {
        CAmount newFeeFilter = 0;
        vRecv >> newFeeFilter;
        if (MoneyRange(newFeeFilter)) {
            {
                LOCK(pfrom->cs_feeFilter);
                pfrom->minFeeFilter = newFeeFilter;
            }
            LogPrint("net", "received: feefilter of %s from peer=%d\n", CFeeRate(newFeeFilter).ToString(), pfrom->id);
        }
    }

    else if (strCommand == NetMsgType::NOTFOUND) {
        // We do not care about the NOTFOUND message, but logging an Unknown Command
        // message would be undesirable as we transmit it ourselves.
    }

    else {
        // Ignore unknown commands for extensibility
        LogPrint("net", "Unknown command \"%s\" from peer=%d\n", SanitizeString(strCommand), pfrom->id);
    }



    return true;
}

// requires LOCK(cs_vRecvMsg)
bool ProcessMessages(CNode* pfrom)
{
    const CChainParams& chainparams = Params();
    //if (fDebug)
    //    LogPrintf("%s(%u messages)\n", __func__, pfrom->vRecvMsg.size());

    //
    // Message format
    //  (4) message start
    //  (12) command
    //  (4) size
    //  (4) checksum
    //  (x) data
    //
    bool fOk = true;

    if (!pfrom->vRecvGetData.empty())
        ProcessGetData(pfrom, chainparams.GetConsensus());

    // this maintains the order of responses
    if (!pfrom->vRecvGetData.empty()) return fOk;

    std::deque<CNetMessage>::iterator it = pfrom->vRecvMsg.begin();
    while (!pfrom->fDisconnect && it != pfrom->vRecvMsg.end()) {
        // Don't bother if send buffer is too full to respond anyway
        if (pfrom->nSendSize >= SendBufferSize())
            break;

        // get next message
        CNetMessage& msg = *it;

        //if (fDebug)
        //    LogPrintf("%s(message %u msgsz, %u bytes, complete:%s)\n", __func__,
        //            msg.hdr.nMessageSize, msg.vRecv.size(),
        //            msg.complete() ? "Y" : "N");

        // end, if an incomplete message is found
        if (!msg.complete())
            break;

        // at this point, any failure means we can delete the current message
        it++;

        // Scan for message start
        if (memcmp(msg.hdr.pchMessageStart, chainparams.MessageStart(), MESSAGE_START_SIZE) != 0) {
            LogPrintf("PROCESSMESSAGE: INVALID MESSAGESTART %s peer=%d\n", SanitizeString(msg.hdr.GetCommand()), pfrom->id);
            fOk = false;
            break;
        }

        // Read header
        CMessageHeader& hdr = msg.hdr;
        if (!hdr.IsValid(chainparams.MessageStart()))
        {
            LogPrintf("PROCESSMESSAGE: ERRORS IN HEADER %s peer=%d\n", SanitizeString(hdr.GetCommand()), pfrom->id);
            continue;
        }
        string strCommand = hdr.GetCommand();

        // Message size
        unsigned int nMessageSize = hdr.nMessageSize;

        // Checksum
        CDataStream& vRecv = msg.vRecv;
        uint256 hash = Hash(vRecv.begin(), vRecv.begin() + nMessageSize);
        unsigned int nChecksum = ReadLE32((unsigned char*)&hash);
        if (nChecksum != hdr.nChecksum)
        {
            LogPrintf("%s(%s, %u bytes): CHECKSUM ERROR nChecksum=%08x hdr.nChecksum=%08x\n", __func__,
               SanitizeString(strCommand), nMessageSize, nChecksum, hdr.nChecksum);
            continue;
        }

        // Process message
        bool fRet = false;
        try
        {
            fRet = ProcessMessage(pfrom, strCommand, vRecv, msg.nTime, chainparams);
            boost::this_thread::interruption_point();
        }
        catch (const std::ios_base::failure& e)
        {
            pfrom->PushMessage(NetMsgType::REJECT, strCommand, REJECT_MALFORMED, string("error parsing message"));
            if (strstr(e.what(), "end of data"))
            {
                // Allow exceptions from under-length message on vRecv
                LogPrintf("%s(%s, %u bytes): Exception '%s' caught, normally caused by a message being shorter than its stated length\n", __func__, SanitizeString(strCommand), nMessageSize, e.what());
            }
            else if (strstr(e.what(), "size too large"))
            {
                // Allow exceptions from over-long size
                LogPrintf("%s(%s, %u bytes): Exception '%s' caught\n", __func__, SanitizeString(strCommand), nMessageSize, e.what());
            }
            else if (strstr(e.what(), "non-canonical ReadCompactSize()"))
            {
                // Allow exceptions from non-canonical encoding
                LogPrintf("%s(%s, %u bytes): Exception '%s' caught\n", __func__, SanitizeString(strCommand), nMessageSize, e.what());
            }
            else
            {
                PrintExceptionContinue(&e, "ProcessMessages()");
            }
        }
        catch (const boost::thread_interrupted&) {
            throw;
        }
        catch (const std::exception& e) {
            PrintExceptionContinue(&e, "ProcessMessages()");
        } catch (...) {
            PrintExceptionContinue(NULL, "ProcessMessages()");
        }

        if (!fRet)
            LogPrintf("%s(%s, %u bytes) FAILED peer=%d\n", __func__, SanitizeString(strCommand), nMessageSize, pfrom->id);

        break;
    }

    // In case the connection got shut down, its receive buffer was wiped
    if (!pfrom->fDisconnect)
        pfrom->vRecvMsg.erase(pfrom->vRecvMsg.begin(), it);

    return fOk;
}

class CompareInvMempoolOrder
{
    CTxMemPool *mp;
public:
    CompareInvMempoolOrder(CTxMemPool *mempool)
    {
        mp = mempool;
    }

    bool operator()(std::set<uint256>::iterator a, std::set<uint256>::iterator b)
    {
        /* As std::make_heap produces a max-heap, we want the entries with the
         * fewest ancestors/highest fee to sort later. */
        return mp->CompareDepthAndScore(*b, *a);
    }
};

bool SendMessages(CNode* pto)
{
    const Consensus::Params& consensusParams = Params().GetConsensus();
    {
        // Don't send anything until we get its version message
        if (pto->nVersion == 0)
            return true;

        //
        // Message: ping
        //
        bool pingSend = false;
        if (pto->fPingQueued) {
            // RPC ping request by user
            pingSend = true;
        }
        if (pto->nPingNonceSent == 0 && pto->nPingUsecStart + PING_INTERVAL * 1000000 < GetTimeMicros()) {
            // Ping automatically sent as a latency probe & keepalive.
            pingSend = true;
        }
        if (pingSend) {
            uint64_t nonce = 0;
            while (nonce == 0) {
                GetRandBytes((unsigned char*)&nonce, sizeof(nonce));
            }
            pto->fPingQueued = false;
            pto->nPingUsecStart = GetTimeMicros();
            if (pto->nVersion > BIP0031_VERSION) {
                pto->nPingNonceSent = nonce;
                pto->PushMessage(NetMsgType::PING, nonce);
            } else {
                // Peer is too old to support ping command with nonce, pong will never arrive.
                pto->nPingNonceSent = 0;
                pto->PushMessage(NetMsgType::PING);
            }
        }

        TRY_LOCK(cs_main, lockMain); // Acquire cs_main for IsInitialBlockDownload() and CNodeState()
        if (!lockMain)
            return true;

        // Address refresh broadcast
        int64_t nNow = GetTimeMicros();
        if (!IsInitialBlockDownload() && pto->nNextLocalAddrSend < nNow) {
            AdvertiseLocal(pto);
            pto->nNextLocalAddrSend = PoissonNextSend(nNow, AVG_LOCAL_ADDRESS_BROADCAST_INTERVAL);
        }

        //
        // Message: addr
        //
        if (pto->nNextAddrSend < nNow) {
            pto->nNextAddrSend = PoissonNextSend(nNow, AVG_ADDRESS_BROADCAST_INTERVAL);
            vector<CAddress> vAddr;
            vAddr.reserve(pto->vAddrToSend.size());
            BOOST_FOREACH(const CAddress& addr, pto->vAddrToSend)
            {
                if (!pto->addrKnown.contains(addr.GetKey()))
                {
                    pto->addrKnown.insert(addr.GetKey());
                    vAddr.push_back(addr);
                    // receiver rejects addr messages larger than 1000
                    if (vAddr.size() >= 1000)
                    {
                        pto->PushMessage(NetMsgType::ADDR, vAddr);
                        vAddr.clear();
                    }
                }
            }
            pto->vAddrToSend.clear();
            if (!vAddr.empty())
                pto->PushMessage(NetMsgType::ADDR, vAddr);
            // we only send the big addr message once
            if (pto->vAddrToSend.capacity() > 40)
                pto->vAddrToSend.shrink_to_fit();
        }

        CNodeState &state = *State(pto->GetId());
        if (state.fShouldBan) {
            if (pto->fWhitelisted)
                LogPrintf("Warning: not punishing whitelisted peer %s!\n", pto->addr.ToString());
            else {
                pto->fDisconnect = true;
                if (pto->addr.IsLocal())
                    LogPrintf("Warning: not banning local peer %s!\n", pto->addr.ToString());
                else
                {
                    CNode::Ban(pto->addr, BanReasonNodeMisbehaving);
                }
            }
            state.fShouldBan = false;
        }

        BOOST_FOREACH(const CBlockReject& reject, state.rejects)
            pto->PushMessage(NetMsgType::REJECT, (string)NetMsgType::BLOCK, reject.chRejectCode, reject.strRejectReason, reject.hashBlock);
        state.rejects.clear();

        // Start block sync
        if (pindexBestHeader == NULL)
            pindexBestHeader = chainActive.Tip();
        bool fFetch = state.fPreferredDownload || (nPreferredDownload == 0 && !pto->fClient && !pto->fOneShot); // Download if this is a nice peer, or we have no nice peers and this one might do.
        if (!state.fSyncStarted && !pto->fClient && !fImporting && !fReindex) {
            // Only actively request headers from a single peer, unless we're close to today.
            if ((nSyncStarted == 0 && fFetch) || pindexBestHeader->GetBlockTime() > GetAdjustedTime() - 24 * 60 * 60) {
                state.fSyncStarted = true;
                nSyncStarted++;
                const CBlockIndex *pindexStart = pindexBestHeader;
                /* If possible, start at the block preceding the currently
                   best known header.  This ensures that we always get a
                   non-empty list of headers back as long as the peer
                   is up-to-date.  With a non-empty response, we can initialise
                   the peer's known best block.  This wouldn't be possible
                   if we requested starting at pindexBestHeader and
                   got back an empty response.  */
                if (pindexStart->pprev)
                    pindexStart = pindexStart->pprev;
                LogPrint("net", "initial getheaders (%d) to peer=%d (startheight:%d)\n", pindexStart->nHeight, pto->id, pto->nStartingHeight);
                pto->PushMessage(NetMsgType::GETHEADERS, chainActive.GetLocator(pindexStart), uint256());
            }
        }

        // Resend wallet transactions that haven't gotten in a block yet
        // Except during reindex, importing and IBD, when old wallet
        // transactions become unconfirmed and spams other nodes.
        if (!fReindex && !fImporting && !IsInitialBlockDownload())
        {
            GetMainSignals().Broadcast(nTimeBestReceived);
        }

        //
        // Try sending block announcements via headers
        //
        {
            // If we have less than MAX_BLOCKS_TO_ANNOUNCE in our
            // list of block hashes we're relaying, and our peer wants
            // headers announcements, then find the first header
            // not yet known to our peer but would connect, and send.
            // If no header would connect, or if we have too many
            // blocks, or if the peer doesn't want headers, just
            // add all to the inv queue.
            LOCK(pto->cs_inventory);
            vector<CBlock> vHeaders;
            bool fRevertToInv = ((!state.fPreferHeaders &&
                                 (!state.fPreferHeaderAndIDs || pto->vBlockHashesToAnnounce.size() > 1)) ||
                                pto->vBlockHashesToAnnounce.size() > MAX_BLOCKS_TO_ANNOUNCE);
            CBlockIndex *pBestIndex = NULL; // last header queued for delivery
            ProcessBlockAvailability(pto->id); // ensure pindexBestKnownBlock is up-to-date

            if (!fRevertToInv) {
                bool fFoundStartingHeader = false;
                // Try to find first header that our peer doesn't have, and
                // then send all headers past that one.  If we come across any
                // headers that aren't on chainActive, give up.
                BOOST_FOREACH(const uint256 &hash, pto->vBlockHashesToAnnounce) {
                    BlockMap::iterator mi = mapBlockIndex.find(hash);
                    assert(mi != mapBlockIndex.end());
                    CBlockIndex *pindex = mi->second;
                    if (chainActive[pindex->nHeight] != pindex) {
                        // Bail out if we reorged away from this block
                        fRevertToInv = true;
                        break;
                    }
                    if (pBestIndex != NULL && pindex->pprev != pBestIndex) {
                        // This means that the list of blocks to announce don't
                        // connect to each other.
                        // This shouldn't really be possible to hit during
                        // regular operation (because reorgs should take us to
                        // a chain that has some block not on the prior chain,
                        // which should be caught by the prior check), but one
                        // way this could happen is by using invalidateblock /
                        // reconsiderblock repeatedly on the tip, causing it to
                        // be added multiple times to vBlockHashesToAnnounce.
                        // Robustly deal with this rare situation by reverting
                        // to an inv.
                        fRevertToInv = true;
                        break;
                    }
                    pBestIndex = pindex;
                    if (fFoundStartingHeader) {
                        // add this to the headers message
                        vHeaders.push_back(pindex->GetBlockHeader(consensusParams));
                    } else if (PeerHasHeader(&state, pindex)) {
                        continue; // keep looking for the first new block
                    } else if (pindex->pprev == NULL || PeerHasHeader(&state, pindex->pprev)) {
                        // Peer doesn't have this header but they do have the prior one.
                        // Start sending headers.
                        fFoundStartingHeader = true;
                        vHeaders.push_back(pindex->GetBlockHeader(consensusParams));
                    } else {
                        // Peer doesn't have this header or the prior one -- nothing will
                        // connect, so bail out.
                        fRevertToInv = true;
                        break;
                    }
                }
            }
            if (!fRevertToInv && !vHeaders.empty()) {
                if (vHeaders.size() == 1 && state.fPreferHeaderAndIDs) {
                    // We only send up to 1 block as header-and-ids, as otherwise
                    // probably means we're doing an initial-ish-sync or they're slow
                    LogPrint("net", "%s sending header-and-ids %s to peer %d\n", __func__,
                            vHeaders.front().GetHash().ToString(), pto->id);
                    //TODO: Shouldn't need to reload block from disk, but requires refactor
                    CBlock block;
                    assert(ReadBlockFromDisk(block, pBestIndex, consensusParams));
                    CBlockHeaderAndShortTxIDs cmpctblock(block);
                    pto->PushMessageWithFlag(SERIALIZE_TRANSACTION_NO_WITNESS, NetMsgType::CMPCTBLOCK, cmpctblock);
                    state.pindexBestHeaderSent = pBestIndex;
                } else if (state.fPreferHeaders) {
                    if (vHeaders.size() > 1) {
                        LogPrint("net", "%s: %u headers, range (%s, %s), to peer=%d\n", __func__,
                                vHeaders.size(),
                                vHeaders.front().GetHash().ToString(),
                                vHeaders.back().GetHash().ToString(), pto->id);
                    } else {
                        LogPrint("net", "%s: sending header %s to peer=%d\n", __func__,
                                vHeaders.front().GetHash().ToString(), pto->id);
                    }
                    pto->PushMessage(NetMsgType::HEADERS, vHeaders);
                    state.pindexBestHeaderSent = pBestIndex;
                } else
                    fRevertToInv = true;
            }
            if (fRevertToInv) {
                // If falling back to using an inv, just try to inv the tip.
                // The last entry in vBlockHashesToAnnounce was our tip at some point
                // in the past.
                if (!pto->vBlockHashesToAnnounce.empty()) {
                    const uint256 &hashToAnnounce = pto->vBlockHashesToAnnounce.back();
                    BlockMap::iterator mi = mapBlockIndex.find(hashToAnnounce);
                    assert(mi != mapBlockIndex.end());
                    CBlockIndex *pindex = mi->second;

                    // Warn if we're announcing a block that is not on the main chain.
                    // This should be very rare and could be optimized out.
                    // Just log for now.
                    if (chainActive[pindex->nHeight] != pindex) {
                        LogPrint("net", "Announcing block %s not on main chain (tip=%s)\n",
                            hashToAnnounce.ToString(), chainActive.Tip()->GetBlockHash().ToString());
                    }

                    // If the peer's chain has this block, don't inv it back.
                    if (!PeerHasHeader(&state, pindex)) {
                        pto->PushInventory(CInv(MSG_BLOCK, hashToAnnounce));
                        LogPrint("net", "%s: sending inv peer=%d hash=%s\n", __func__,
                            pto->id, hashToAnnounce.ToString());
                    }
                }
            }
            pto->vBlockHashesToAnnounce.clear();
        }

        //
        // Message: inventory
        //
        vector<CInv> vInv;
        {
            LOCK(pto->cs_inventory);
            vInv.reserve(std::max<size_t>(pto->vInventoryBlockToSend.size(), INVENTORY_BROADCAST_MAX));

            // Add blocks
            BOOST_FOREACH(const uint256& hash, pto->vInventoryBlockToSend) {
                vInv.push_back(CInv(MSG_BLOCK, hash));
                if (vInv.size() == MAX_INV_SZ) {
                    pto->PushMessage(NetMsgType::INV, vInv);
                    vInv.clear();
                }
            }
            pto->vInventoryBlockToSend.clear();

            // Check whether periodic sends should happen
            bool fSendTrickle = pto->fWhitelisted;
            if (pto->nNextInvSend < nNow) {
                fSendTrickle = true;
                // Use half the delay for outbound peers, as there is less privacy concern for them.
                pto->nNextInvSend = PoissonNextSend(nNow, INVENTORY_BROADCAST_INTERVAL >> !pto->fInbound);
            }

            // Time to send but the peer has requested we not relay transactions.
            if (fSendTrickle) {
                LOCK(pto->cs_filter);
                if (!pto->fRelayTxes) pto->setInventoryTxToSend.clear();
            }

            // Respond to BIP35 mempool requests
            if (fSendTrickle && pto->fSendMempool) {
                auto vtxinfo = mempool.infoAll();
                pto->fSendMempool = false;
                CAmount filterrate = 0;
                {
                    LOCK(pto->cs_feeFilter);
                    filterrate = pto->minFeeFilter;
                }

                LOCK(pto->cs_filter);

                for (const auto& txinfo : vtxinfo) {
                    const uint256& hash = txinfo.tx->GetHash();
                    CInv inv(MSG_TX, hash);
                    pto->setInventoryTxToSend.erase(hash);
                    if (filterrate) {
                        if (txinfo.feeRate.GetFeePerK() < filterrate)
                            continue;
                    }
                    if (pto->pfilter) {
                        if (!pto->pfilter->IsRelevantAndUpdate(*txinfo.tx)) continue;
                    }
                    pto->filterInventoryKnown.insert(hash);
                    vInv.push_back(inv);
                    if (vInv.size() == MAX_INV_SZ) {
                        pto->PushMessage(NetMsgType::INV, vInv);
                        vInv.clear();
                    }
                }
                pto->timeLastMempoolReq = GetTime();
            }

            // Determine transactions to relay
            if (fSendTrickle) {
                // Produce a vector with all candidates for sending
                vector<std::set<uint256>::iterator> vInvTx;
                vInvTx.reserve(pto->setInventoryTxToSend.size());
                for (std::set<uint256>::iterator it = pto->setInventoryTxToSend.begin(); it != pto->setInventoryTxToSend.end(); it++) {
                    vInvTx.push_back(it);
                }
                CAmount filterrate = 0;
                {
                    LOCK(pto->cs_feeFilter);
                    filterrate = pto->minFeeFilter;
                }
                // Topologically and fee-rate sort the inventory we send for privacy and priority reasons.
                // A heap is used so that not all items need sorting if only a few are being sent.
                CompareInvMempoolOrder compareInvMempoolOrder(&mempool);
                std::make_heap(vInvTx.begin(), vInvTx.end(), compareInvMempoolOrder);
                // No reason to drain out at many times the network's capacity,
                // especially since we have many peers and some will draw much shorter delays.
                unsigned int nRelayedTransactions = 0;
                LOCK(pto->cs_filter);
                while (!vInvTx.empty() && nRelayedTransactions < INVENTORY_BROADCAST_MAX) {
                    // Fetch the top element from the heap
                    std::pop_heap(vInvTx.begin(), vInvTx.end(), compareInvMempoolOrder);
                    std::set<uint256>::iterator it = vInvTx.back();
                    vInvTx.pop_back();
                    uint256 hash = *it;
                    // Remove it from the to-be-sent set
                    pto->setInventoryTxToSend.erase(it);
                    // Check if not in the filter already
                    if (pto->filterInventoryKnown.contains(hash)) {
                        continue;
                    }
                    // Not in the mempool anymore? don't bother sending it.
                    auto txinfo = mempool.info(hash);
                    if (!txinfo.tx) {
                        continue;
                    }
                    if (filterrate && txinfo.feeRate.GetFeePerK() < filterrate) {
                        continue;
                    }
                    if (pto->pfilter && !pto->pfilter->IsRelevantAndUpdate(*txinfo.tx)) continue;
                    // Send
                    vInv.push_back(CInv(MSG_TX, hash));
                    nRelayedTransactions++;
                    {
                        // Expire old relay messages
                        while (!vRelayExpiration.empty() && vRelayExpiration.front().first < nNow)
                        {
                            mapRelay.erase(vRelayExpiration.front().second);
                            vRelayExpiration.pop_front();
                        }

                        auto ret = mapRelay.insert(std::make_pair(hash, std::move(txinfo.tx)));
                        if (ret.second) {
                            vRelayExpiration.push_back(std::make_pair(nNow + 15 * 60 * 1000000, ret.first));
                        }
                    }
                    if (vInv.size() == MAX_INV_SZ) {
                        pto->PushMessage(NetMsgType::INV, vInv);
                        vInv.clear();
                    }
                    pto->filterInventoryKnown.insert(hash);
                }
            }
        }
        if (!vInv.empty())
            pto->PushMessage(NetMsgType::INV, vInv);

        // Detect whether we're stalling
        nNow = GetTimeMicros();
        if (!pto->fDisconnect && state.nStallingSince && state.nStallingSince < nNow - 1000000 * BLOCK_STALLING_TIMEOUT) {
            // Stalling only triggers when the block download window cannot move. During normal steady state,
            // the download window should be much larger than the to-be-downloaded set of blocks, so disconnection
            // should only happen during initial block download.
            LogPrintf("Peer=%d is stalling block download, disconnecting\n", pto->id);
            pto->fDisconnect = true;
        }
        // In case there is a block that has been in flight from this peer for 2 + 0.5 * N times the block interval
        // (with N the number of peers from which we're downloading validated blocks), disconnect due to timeout.
        // We compensate for other peers to prevent killing off peers due to our own downstream link
        // being saturated. We only count validated in-flight blocks so peers can't advertise non-existing block hashes
        // to unreasonably increase our timeout.
        if (!pto->fDisconnect && state.vBlocksInFlight.size() > 0) {
            QueuedBlock &queuedBlock = state.vBlocksInFlight.front();
            int nOtherPeersWithValidatedDownloads = nPeersWithValidatedDownloads - (state.nBlocksInFlightValidHeaders > 0);
            if (nNow > state.nDownloadingSince + consensusParams.nPowTargetSpacing * (BLOCK_DOWNLOAD_TIMEOUT_BASE + BLOCK_DOWNLOAD_TIMEOUT_PER_PEER * nOtherPeersWithValidatedDownloads)) {
                LogPrintf("Timeout downloading block %s from peer=%d, disconnecting\n", queuedBlock.hash.ToString(), pto->id);
                pto->fDisconnect = true;
            }
        }

        //
        // Message: getdata (blocks)
        //
        vector<CInv> vGetData;
        if (!pto->fDisconnect && !pto->fClient && (fFetch || !IsInitialBlockDownload()) && state.nBlocksInFlight < MAX_BLOCKS_IN_TRANSIT_PER_PEER) {
            vector<CBlockIndex*> vToDownload;
            NodeId staller = -1;
            FindNextBlocksToDownload(pto->GetId(), MAX_BLOCKS_IN_TRANSIT_PER_PEER - state.nBlocksInFlight, vToDownload, staller);
            BOOST_FOREACH(CBlockIndex *pindex, vToDownload) {
                if (State(pto->GetId())->fHaveWitness || !IsWitnessEnabled(pindex->pprev, consensusParams)) {
                    uint32_t nFetchFlags = GetFetchFlags(pto, pindex->pprev, consensusParams);
                    vGetData.push_back(CInv(MSG_BLOCK | nFetchFlags, pindex->GetBlockHash()));
                    MarkBlockAsInFlight(pto->GetId(), pindex->GetBlockHash(), consensusParams, pindex);
                    LogPrint("net", "Requesting block %s (%d) peer=%d\n", pindex->GetBlockHash().ToString(),
                        pindex->nHeight, pto->id);
                }
            }
            if (state.nBlocksInFlight == 0 && staller != -1) {
                if (State(staller)->nStallingSince == 0) {
                    State(staller)->nStallingSince = nNow;
                    LogPrint("net", "Stall started peer=%d\n", staller);
                }
            }
        }

        //
        // Message: getdata (non-blocks)
        //
        while (!pto->fDisconnect && !pto->mapAskFor.empty() && (*pto->mapAskFor.begin()).first <= nNow)
        {
            const CInv& inv = (*pto->mapAskFor.begin()).second;
            if (!AlreadyHave(inv))
            {
                if (fDebug)
                    LogPrint("net", "Requesting %s peer=%d\n", inv.ToString(), pto->id);
                vGetData.push_back(inv);
                if (vGetData.size() >= 1000)
                {
                    pto->PushMessage(NetMsgType::GETDATA, vGetData);
                    vGetData.clear();
                }
            } else {
                //If we're not going to ask, don't expect a response.
                pto->setAskFor.erase(inv.hash);
            }
            pto->mapAskFor.erase(pto->mapAskFor.begin());
        }
        if (!vGetData.empty())
            pto->PushMessage(NetMsgType::GETDATA, vGetData);

        //
        // Message: feefilter
        //
        // We don't want white listed peers to filter txs to us if we have -whitelistforcerelay
        if (pto->nVersion >= FEEFILTER_VERSION && GetBoolArg("-feefilter", DEFAULT_FEEFILTER) &&
            !(pto->fWhitelisted && GetBoolArg("-whitelistforcerelay", DEFAULT_WHITELISTFORCERELAY))) {
            CAmount currentFilter = mempool.GetMinFee(GetArg("-maxmempool", DEFAULT_MAX_MEMPOOL_SIZE) * 1000000).GetFeePerK();
            int64_t timeNow = GetTimeMicros();
            if (timeNow > pto->nextSendTimeFeeFilter) {
                CAmount filterToSend = filterRounder.round(currentFilter);
                if (filterToSend != pto->lastSentFeeFilter) {
                    pto->PushMessage(NetMsgType::FEEFILTER, filterToSend);
                    pto->lastSentFeeFilter = filterToSend;
                }
                pto->nextSendTimeFeeFilter = PoissonNextSend(timeNow, AVG_FEEFILTER_BROADCAST_INTERVAL);
            }
            // If the fee filter has changed substantially and it's still more than MAX_FEEFILTER_CHANGE_DELAY
            // until scheduled broadcast, then move the broadcast to within MAX_FEEFILTER_CHANGE_DELAY.
            else if (timeNow + MAX_FEEFILTER_CHANGE_DELAY * 1000000 < pto->nextSendTimeFeeFilter &&
                     (currentFilter < 3 * pto->lastSentFeeFilter / 4 || currentFilter > 4 * pto->lastSentFeeFilter / 3)) {
                pto->nextSendTimeFeeFilter = timeNow + (insecure_rand() % MAX_FEEFILTER_CHANGE_DELAY) * 1000000;
            }
        }
    }
    return true;
}

 std::string CBlockFileInfo::ToString() const {
     return strprintf("CBlockFileInfo(blocks=%u, size=%u, heights=%u...%u, time=%s...%s)", nBlocks, nSize, nHeightFirst, nHeightLast, DateTimeStrFormat("%Y-%m-%d", nTimeFirst), DateTimeStrFormat("%Y-%m-%d", nTimeLast));
 }

ThresholdState VersionBitsTipState(const Consensus::Params& params, Consensus::DeploymentPos pos)
{
    LOCK(cs_main);
    return VersionBitsState(chainActive.Tip(), params, pos, versionbitscache);
}

class CMainCleanup
{
public:
    CMainCleanup() {}
    ~CMainCleanup() {
        // block headers
        BlockMap::iterator it1 = mapBlockIndex.begin();
        for (; it1 != mapBlockIndex.end(); it1++)
            delete (*it1).second;
        mapBlockIndex.clear();

        // orphan transactions
        mapOrphanTransactions.clear();
        mapOrphanTransactionsByPrev.clear();
    }
} instance_of_cmaincleanup;<|MERGE_RESOLUTION|>--- conflicted
+++ resolved
@@ -2087,6 +2087,10 @@
 namespace Consensus {
 bool CheckTxInputs(const CTransaction& tx, CValidationState& state, const CCoinsViewCache& inputs, int nSpendHeight, unsigned flags)
 {
+        /* Game tx need no checks.  They should never appear here, though,
+           as they are "filtered out" already up in the call tree.  */
+        assert(!tx.IsGameTx());
+
         if (!CheckNameTransaction (tx, nSpendHeight, inputs, state, flags))
             return state.Invalid(false, 0, "", "Tx invalid for Namecoin");
 
@@ -2144,26 +2148,6 @@
 
 bool CheckInputs(const CTransaction& tx, CValidationState &state, const CCoinsViewCache &inputs, bool fScriptChecks, unsigned int flags, bool cacheStore, std::vector<CScriptCheck> *pvChecks)
 {
-<<<<<<< HEAD
-    /* Game tx need no checks.  They should never appear here, though,
-       as they are "filtered out" already up in the call tree.  */
-    assert(!tx.IsGameTx());
-
-    const int nSpendHeight = GetSpendHeight(inputs);
-
-    /* Do this as very first action.  Otherwise, we can run into troubles
-       with the caching done for verification below.  The assumption that
-       all flag bits are softforks is not true for the VERIFY_NAMES_MEMPOOL
-       flag, which actually *loosens* the requirements.  Doing the check
-       for Namecoin here ensures that the caching is not used for
-       Namecoin-specific stuff.  */
-    /* TODO: Implement correct caching also for the Namecoin checks,
-       if this is deemed beneficial at some point in the future.  */
-    if (!CheckNameTransaction (tx, nSpendHeight, inputs, state, flags))
-        return error ("CheckInputs: tx invalid for Namecoin");
-
-=======
->>>>>>> 79c28247
     if (!tx.IsCoinBase())
     {
         if (!Consensus::CheckTxInputs(tx, state, inputs, GetSpendHeight(inputs), flags))
@@ -2560,9 +2544,8 @@
     // before the first had been spent.  Since those coinbases are sufficiently buried its no longer possible to create further
     // duplicate transactions descending from the known pairs either.
     // If we're on the known chain at height greater than where BIP34 activated, we can save the db accesses needed for the BIP30 check.
-    CBlockIndex *pindexBIP34height = pindex->pprev->GetAncestor(chainparams.GetConsensus().BIP34Height);
-    //Only continue to enforce if we're below BIP34 activation height or the block hash at that height doesn't correspond.
-    fEnforceBIP30 = fEnforceBIP30 && (!pindexBIP34height || !(pindexBIP34height->GetBlockHash() == chainparams.GetConsensus().BIP34Hash));
+    // Only continue to enforce if we're below BIP34 activation height.
+    fEnforceBIP30 = fEnforceBIP30 && (pindex->nHeight < chainparams.GetConsensus().BIP34Height);
 
     if (fEnforceBIP30) {
         BOOST_FOREACH(const CTransaction& tx, block.vtx) {
@@ -3048,7 +3031,6 @@
         // UpdateTransactionsFromBlock finds descendants of any transactions in this
         // block that were added back and cleans up the mempool state.
         mempool.UpdateTransactionsFromBlock(vHashUpdate);
-<<<<<<< HEAD
         // Fix the pool for conflicts due to revived players.
         std::set<valtype> revivedNames;
         for (const auto& tx : vGameTx) {
@@ -3062,11 +3044,6 @@
         }
         list<CTransaction> txNameConflicts;
         mempool.removeReviveConflicts(revivedNames, txNameConflicts);
-        mempool.check(pcoinsTip);
-=======
-        // Fix the pool for conflicts due to unexpired names.
-        mempool.removeUnexpireConflicts(unexpiredNames, txNameConflicts);
->>>>>>> 79c28247
     }
 
     // Update chainActive and related variables.
@@ -3084,7 +3061,7 @@
         SyncWithWallets(tx, pindexDelete->pprev);
     }
     BOOST_FOREACH(const CTransaction &tx, vGameTx) {
-        SyncWithWallets(tx, pindexDelete->pprev, NULL);
+        SyncWithWallets(tx, pindexDelete->pprev);
     }
     return true;
 }
@@ -3137,44 +3114,18 @@
         return false;
     int64_t nTime5 = GetTimeMicros(); nTimeChainState += nTime5 - nTime4;
     LogPrint("bench", "  - Writing chainstate: %.2fms [%.2fs]\n", (nTime5 - nTime4) * 0.001, nTimeChainState * 0.000001);
-<<<<<<< HEAD
     // Obtain full list of transactions (including game tx).
     std::vector<CTransaction> allTx = pblock->vtx;
     allTx.insert(allTx.end(), vGameTx.begin(), vGameTx.end());
     assert(allTx.size() == pblock->vtx.size() + vGameTx.size());
-    // Remove conflicting transactions from the mempool.
-    list<CTransaction> txConflicted, txNameConflicts;
-    mempool.removeForBlock(allTx, pindexNew->nHeight,
-                           txConflicted, txNameConflicts,
-                           !IsInitialBlockDownload());
-    mempool.check(pcoinsTip);
+    // Remove conflicting transactions from the mempool.;
+    mempool.removeForBlock(allTx, pindexNew->nHeight, txConflicted, txNameConflicts, !IsInitialBlockDownload());
     // Update chainActive & related variables.
     UpdateTip(pindexNew, chainparams);
     CheckNameDB (false);
-    // Tell wallet about transactions that went from mempool
-    // to conflicted:
-    BOOST_FOREACH(const CTransaction &tx, txConflicted) {
-        SyncWithWallets(tx, pindexNew, NULL);
-    }
-    BOOST_FOREACH(const CTransaction &tx, txNameConflicts) {
-        SyncWithWallets(tx, NULL);
-        NameConflict(tx, pblock->GetHash());
-    }
-    // ... and about transactions that got confirmed:
-    BOOST_FOREACH(const CTransaction &tx, allTx) {
-        SyncWithWallets(tx, pindexNew, pblock);
-    }
-=======
-    // Remove conflicting transactions from the mempool.;
-    mempool.removeForBlock(pblock->vtx, pindexNew->nHeight, txConflicted, txNameConflicts, !IsInitialBlockDownload());
-    mempool.removeExpireConflicts(expiredNames, txNameConflicts);
-    // Update chainActive & related variables.
-    UpdateTip(pindexNew, chainparams);
-    CheckNameDB (false);
-
-    for(unsigned int i=0; i < pblock->vtx.size(); i++)
-        txChanged.push_back(std::make_tuple(pblock->vtx[i], pindexNew, i));
->>>>>>> 79c28247
+
+    for(unsigned int i=0; i < allTx.size(); i++)
+        txChanged.push_back(std::make_tuple(allTx[i], pindexNew, i));
 
     int64_t nTime6 = GetTimeMicros(); nTimePostConnect += nTime6 - nTime5; nTimeTotal += nTime6 - nTime1;
     LogPrint("bench", "  - Connect postprocess: %.2fms [%.2fs]\n", (nTime6 - nTime5) * 0.001, nTimePostConnect * 0.000001);
