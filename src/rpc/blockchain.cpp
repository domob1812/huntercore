// Copyright (c) 2010 Satoshi Nakamoto
// Copyright (c) 2009-2016 The Bitcoin Core developers
// Distributed under the MIT software license, see the accompanying
// file COPYING or http://www.opensource.org/licenses/mit-license.php.

#include "rpc/blockchain.h"

#include "amount.h"
#include "base58.h"
#include "chain.h"
#include "chainparams.h"
#include "checkpoints.h"
#include "coins.h"
#include "consensus/validation.h"
#include "core_io.h"
#include "validation.h"
#include "policy/policy.h"
#include "primitives/transaction.h"
#include "pubkey.h"
#include "rpc/server.h"
#include "streams.h"
#include "sync.h"
#include "txmempool.h"
#include "ui_interface.h"
#include "util.h"
#include "utilstrencodings.h"
#include "hash.h"

#include <stdint.h>

#include <univalue.h>

#include <boost/thread/thread.hpp> // boost::thread::interrupt

#include <mutex>
#include <condition_variable>

struct CUpdatedBlock
{
    uint256 hash;
    int height;
};

static std::mutex cs_blockchange;
static std::condition_variable cond_blockchange;
static CUpdatedBlock latestblock;

extern void TxToJSON(const CTransaction& tx, const uint256 hashBlock, UniValue& entry);
void ScriptPubKeyToJSON(const CScript& scriptPubKey, UniValue& out, bool fIncludeHex);

double GetDifficulty(const CBlockIndex* blockindex)
{
    if (blockindex == NULL)
    {
        if (chainActive.Tip() == NULL)
            return 1.0;
        else
            blockindex = chainActive.Tip();
    }

    int nShift = (blockindex->nBits >> 24) & 0xff;

    double dDiff =
        (double)0x0000ffff / (double)(blockindex->nBits & 0x00ffffff);

    while (nShift < 29)
    {
        dDiff *= 256.0;
        nShift++;
    }
    while (nShift > 29)
    {
        dDiff /= 256.0;
        nShift--;
    }

    return dDiff;
}

double GetDifficulty(PowAlgo algo)
{
    const CBlockIndex* pindex = chainActive.Tip();
    while (pindex)
    {
        if (pindex->GetAlgo() == algo)
            break;
        pindex = pindex->pprev;
    }

    if (!pindex)
        return 1.0;
    return GetDifficulty(pindex);
}

static UniValue AuxpowToJSON(const CAuxPow& auxpow)
{
    UniValue result(UniValue::VOBJ);

    {
        UniValue tx(UniValue::VOBJ);
        tx.push_back(Pair("hex", EncodeHexTx(auxpow)));
        TxToJSON(auxpow, auxpow.parentBlock.GetHash(), tx);
        result.push_back(Pair("tx", tx));
    }

    result.push_back(Pair("index", auxpow.nIndex));
    result.push_back(Pair("chainindex", auxpow.nChainIndex));

    {
        UniValue branch(UniValue::VARR);
        BOOST_FOREACH(const uint256& node, auxpow.vMerkleBranch)
            branch.push_back(node.GetHex());
        result.push_back(Pair("merklebranch", branch));
    }

    {
        UniValue branch(UniValue::VARR);
        BOOST_FOREACH(const uint256& node, auxpow.vChainMerkleBranch)
            branch.push_back(node.GetHex());
        result.push_back(Pair("chainmerklebranch", branch));
    }

    CDataStream ssParent(SER_NETWORK, PROTOCOL_VERSION);
    ssParent << auxpow.parentBlock;
    const std::string strHex = HexStr(ssParent.begin(), ssParent.end());
    result.push_back(Pair("parentblock", strHex));

    return result;
}

static UniValue TxArrayToJSON(const std::vector<CTransactionRef>& vtx, bool txDetails)
{
    UniValue txs(UniValue::VARR);
    for(const auto& tx : vtx)
    {
        if(txDetails)
        {
            UniValue objTx(UniValue::VOBJ);
            TxToJSON(*tx, uint256(), objTx);
            txs.push_back(objTx);
        }
        else
            txs.push_back(tx->GetHash().GetHex());
    }
    return txs;
}

UniValue blockheaderToJSON(const CBlockIndex* blockindex)
{
    UniValue result(UniValue::VOBJ);
    result.push_back(Pair("hash", blockindex->GetBlockHash().GetHex()));
    int confirmations = -1;
    // Only report confirmations if the block is on the main chain
    if (chainActive.Contains(blockindex))
        confirmations = chainActive.Height() - blockindex->nHeight + 1;
    result.push_back(Pair("confirmations", confirmations));
    result.push_back(Pair("height", blockindex->nHeight));
    result.push_back(Pair("version", blockindex->nVersion));
    result.push_back(Pair("versionHex", strprintf("%08x", blockindex->nVersion)));
    result.push_back(Pair("algo", blockindex->GetAlgo()));
    result.push_back(Pair("merkleroot", blockindex->hashMerkleRoot.GetHex()));
    result.push_back(Pair("time", (int64_t)blockindex->nTime));
    result.push_back(Pair("mediantime", (int64_t)blockindex->GetMedianTimePast()));
    result.push_back(Pair("nonce", (uint64_t)blockindex->nNonce));
    result.push_back(Pair("bits", strprintf("%08x", blockindex->nBits)));
    result.push_back(Pair("difficulty", GetDifficulty(blockindex)));
    result.push_back(Pair("chainwork", blockindex->nChainWork.GetHex()));

    if (blockindex->pprev)
        result.push_back(Pair("previousblockhash", blockindex->pprev->GetBlockHash().GetHex()));
    CBlockIndex *pnext = chainActive.Next(blockindex);
    if (pnext)
        result.push_back(Pair("nextblockhash", pnext->GetBlockHash().GetHex()));
    return result;
}

<<<<<<< HEAD
UniValue blockToJSON(const CBlock& block, const std::vector<CTransactionRef>& vGameTx, const CBlockIndex* blockindex, bool txDetails = false)
=======
UniValue blockToJSON(const CBlock& block, const CBlockIndex* blockindex, bool txDetails)
>>>>>>> 6cc6d52e
{
    UniValue result(UniValue::VOBJ);
    result.push_back(Pair("hash", blockindex->GetBlockHash().GetHex()));
    int confirmations = -1;
    // Only report confirmations if the block is on the main chain
    if (chainActive.Contains(blockindex))
        confirmations = chainActive.Height() - blockindex->nHeight + 1;
    result.push_back(Pair("confirmations", confirmations));
    result.push_back(Pair("strippedsize", (int)::GetSerializeSize(block, SER_NETWORK, PROTOCOL_VERSION | SERIALIZE_TRANSACTION_NO_WITNESS)));
    result.push_back(Pair("size", (int)::GetSerializeSize(block, SER_NETWORK, PROTOCOL_VERSION)));
    result.push_back(Pair("weight", (int)::GetBlockWeight(block)));
    result.push_back(Pair("height", blockindex->nHeight));
    result.push_back(Pair("version", block.nVersion));
    result.push_back(Pair("versionHex", strprintf("%08x", block.nVersion)));
    result.push_back(Pair("algo", block.GetAlgo()));
    result.push_back(Pair("merkleroot", block.hashMerkleRoot.GetHex()));
    result.push_back(Pair("tx", TxArrayToJSON(block.vtx, txDetails)));
    result.push_back(Pair("gametx", TxArrayToJSON(vGameTx, txDetails)));
    result.push_back(Pair("time", block.GetBlockTime()));
    result.push_back(Pair("mediantime", (int64_t)blockindex->GetMedianTimePast()));
    result.push_back(Pair("nonce", (uint64_t)block.nNonce));
    result.push_back(Pair("bits", strprintf("%08x", block.nBits)));
    result.push_back(Pair("difficulty", GetDifficulty(blockindex)));
    result.push_back(Pair("chainwork", blockindex->nChainWork.GetHex()));

    if (block.auxpow)
        result.push_back(Pair("auxpow", AuxpowToJSON(*block.auxpow)));

    if (blockindex->pprev)
        result.push_back(Pair("previousblockhash", blockindex->pprev->GetBlockHash().GetHex()));
    CBlockIndex *pnext = chainActive.Next(blockindex);
    if (pnext)
        result.push_back(Pair("nextblockhash", pnext->GetBlockHash().GetHex()));
    return result;
}

UniValue getblockcount(const JSONRPCRequest& request)
{
    if (request.fHelp || request.params.size() != 0)
        throw std::runtime_error(
            "getblockcount\n"
            "\nReturns the number of blocks in the longest blockchain.\n"
            "\nResult:\n"
            "n    (numeric) The current block count\n"
            "\nExamples:\n"
            + HelpExampleCli("getblockcount", "")
            + HelpExampleRpc("getblockcount", "")
        );

    LOCK(cs_main);
    return chainActive.Height();
}

UniValue getbestblockhash(const JSONRPCRequest& request)
{
    if (request.fHelp || request.params.size() != 0)
        throw std::runtime_error(
            "getbestblockhash\n"
            "\nReturns the hash of the best (tip) block in the longest blockchain.\n"
            "\nResult:\n"
            "\"hex\"      (string) the block hash hex encoded\n"
            "\nExamples:\n"
            + HelpExampleCli("getbestblockhash", "")
            + HelpExampleRpc("getbestblockhash", "")
        );

    LOCK(cs_main);
    return chainActive.Tip()->GetBlockHash().GetHex();
}

void RPCNotifyBlockChange(bool ibd, const CBlockIndex * pindex)
{
    if(pindex) {
        std::lock_guard<std::mutex> lock(cs_blockchange);
        latestblock.hash = pindex->GetBlockHash();
        latestblock.height = pindex->nHeight;
    }
	cond_blockchange.notify_all();
}

UniValue waitfornewblock(const JSONRPCRequest& request)
{
    if (request.fHelp || request.params.size() > 1)
        throw std::runtime_error(
            "waitfornewblock (timeout)\n"
            "\nWaits for a specific new block and returns useful info about it.\n"
            "\nReturns the current block on timeout or exit.\n"
            "\nArguments:\n"
            "1. timeout (int, optional, default=0) Time in milliseconds to wait for a response. 0 indicates no timeout.\n"
            "\nResult:\n"
            "{                           (json object)\n"
            "  \"hash\" : {       (string) The blockhash\n"
            "  \"height\" : {     (int) Block height\n"
            "}\n"
            "\nExamples:\n"
            + HelpExampleCli("waitfornewblock", "1000")
            + HelpExampleRpc("waitfornewblock", "1000")
        );
    int timeout = 0;
    if (request.params.size() > 0)
        timeout = request.params[0].get_int();

    CUpdatedBlock block;
    {
        std::unique_lock<std::mutex> lock(cs_blockchange);
        block = latestblock;
        if(timeout)
            cond_blockchange.wait_for(lock, std::chrono::milliseconds(timeout), [&block]{return latestblock.height != block.height || latestblock.hash != block.hash || !IsRPCRunning(); });
        else
            cond_blockchange.wait(lock, [&block]{return latestblock.height != block.height || latestblock.hash != block.hash || !IsRPCRunning(); });
        block = latestblock;
    }
    UniValue ret(UniValue::VOBJ);
    ret.push_back(Pair("hash", block.hash.GetHex()));
    ret.push_back(Pair("height", block.height));
    return ret;
}

UniValue waitforblock(const JSONRPCRequest& request)
{
    if (request.fHelp || request.params.size() < 1 || request.params.size() > 2)
        throw std::runtime_error(
            "waitforblock <blockhash> (timeout)\n"
            "\nWaits for a specific new block and returns useful info about it.\n"
            "\nReturns the current block on timeout or exit.\n"
            "\nArguments:\n"
            "1. \"blockhash\" (required, string) Block hash to wait for.\n"
            "2. timeout       (int, optional, default=0) Time in milliseconds to wait for a response. 0 indicates no timeout.\n"
            "\nResult:\n"
            "{                           (json object)\n"
            "  \"hash\" : {       (string) The blockhash\n"
            "  \"height\" : {     (int) Block height\n"
            "}\n"
            "\nExamples:\n"
            + HelpExampleCli("waitforblock", "\"0000000000079f8ef3d2c688c244eb7a4570b24c9ed7b4a8c619eb02596f8862\", 1000")
            + HelpExampleRpc("waitforblock", "\"0000000000079f8ef3d2c688c244eb7a4570b24c9ed7b4a8c619eb02596f8862\", 1000")
        );
    int timeout = 0;

    uint256 hash = uint256S(request.params[0].get_str());

    if (request.params.size() > 1)
        timeout = request.params[1].get_int();

    CUpdatedBlock block;
    {
        std::unique_lock<std::mutex> lock(cs_blockchange);
        if(timeout)
            cond_blockchange.wait_for(lock, std::chrono::milliseconds(timeout), [&hash]{return latestblock.hash == hash || !IsRPCRunning();});
        else
            cond_blockchange.wait(lock, [&hash]{return latestblock.hash == hash || !IsRPCRunning(); });
        block = latestblock;
    }

    UniValue ret(UniValue::VOBJ);
    ret.push_back(Pair("hash", block.hash.GetHex()));
    ret.push_back(Pair("height", block.height));
    return ret;
}

UniValue waitforblockheight(const JSONRPCRequest& request)
{
    if (request.fHelp || request.params.size() < 1 || request.params.size() > 2)
        throw std::runtime_error(
            "waitforblockheight <height> (timeout)\n"
            "\nWaits for (at least) block height and returns the height and hash\n"
            "of the current tip.\n"
            "\nReturns the current block on timeout or exit.\n"
            "\nArguments:\n"
            "1. height  (required, int) Block height to wait for (int)\n"
            "2. timeout (int, optional, default=0) Time in milliseconds to wait for a response. 0 indicates no timeout.\n"
            "\nResult:\n"
            "{                           (json object)\n"
            "  \"hash\" : {       (string) The blockhash\n"
            "  \"height\" : {     (int) Block height\n"
            "}\n"
            "\nExamples:\n"
            + HelpExampleCli("waitforblockheight", "\"100\", 1000")
            + HelpExampleRpc("waitforblockheight", "\"100\", 1000")
        );
    int timeout = 0;

    int height = request.params[0].get_int();

    if (request.params.size() > 1)
        timeout = request.params[1].get_int();

    CUpdatedBlock block;
    {
        std::unique_lock<std::mutex> lock(cs_blockchange);
        if(timeout)
            cond_blockchange.wait_for(lock, std::chrono::milliseconds(timeout), [&height]{return latestblock.height >= height || !IsRPCRunning();});
        else
            cond_blockchange.wait(lock, [&height]{return latestblock.height >= height || !IsRPCRunning(); });
        block = latestblock;
    }
    UniValue ret(UniValue::VOBJ);
    ret.push_back(Pair("hash", block.hash.GetHex()));
    ret.push_back(Pair("height", block.height));
    return ret;
}

UniValue getdifficulty(const JSONRPCRequest& request)
{
    if (request.fHelp || request.params.size() != 1)
        throw std::runtime_error(
            "getdifficulty algo\n"
            "\nReturns the proof-of-work difficulty as a multiple of the minimum difficulty.\n"
            "\nArguments:\n"
            "1. \"algo\"  (numeric, required) algorithm to get difficulty for\n"
            "\nResult:\n"
            "n.nnn       (numeric) the proof-of-work difficulty as a multiple of the minimum difficulty.\n"
            "\nExamples:\n"
            + HelpExampleCli("getdifficulty", "0")
            + HelpExampleCli("getdifficulty", "1")
            + HelpExampleRpc("getdifficulty", "0")
        );

    LOCK(cs_main);
    return GetDifficulty(DecodeAlgoParam(request.params[0]));
}

std::string EntryDescriptionString()
{
    return "    \"size\" : n,             (numeric) virtual transaction size as defined in BIP 141. This is different from actual serialized size for witness transactions as witness data is discounted.\n"
           "    \"fee\" : n,              (numeric) transaction fee in " + CURRENCY_UNIT + "\n"
           "    \"modifiedfee\" : n,      (numeric) transaction fee with fee deltas used for mining priority\n"
           "    \"time\" : n,             (numeric) local time transaction entered pool in seconds since 1 Jan 1970 GMT\n"
           "    \"height\" : n,           (numeric) block height when transaction entered pool\n"
           "    \"descendantcount\" : n,  (numeric) number of in-mempool descendant transactions (including this one)\n"
           "    \"descendantsize\" : n,   (numeric) virtual transaction size of in-mempool descendants (including this one)\n"
           "    \"descendantfees\" : n,   (numeric) modified fees (see above) of in-mempool descendants (including this one)\n"
           "    \"ancestorcount\" : n,    (numeric) number of in-mempool ancestor transactions (including this one)\n"
           "    \"ancestorsize\" : n,     (numeric) virtual transaction size of in-mempool ancestors (including this one)\n"
           "    \"ancestorfees\" : n,     (numeric) modified fees (see above) of in-mempool ancestors (including this one)\n"
           "    \"depends\" : [           (array) unconfirmed transactions used as inputs for this transaction\n"
           "        \"transactionid\",    (string) parent transaction id\n"
           "       ... ]\n";
}

void entryToJSON(UniValue &info, const CTxMemPoolEntry &e)
{
    AssertLockHeld(mempool.cs);

    info.push_back(Pair("size", (int)e.GetTxSize()));
    info.push_back(Pair("fee", ValueFromAmount(e.GetFee())));
    info.push_back(Pair("modifiedfee", ValueFromAmount(e.GetModifiedFee())));
    info.push_back(Pair("time", e.GetTime()));
    info.push_back(Pair("height", (int)e.GetHeight()));
    info.push_back(Pair("descendantcount", e.GetCountWithDescendants()));
    info.push_back(Pair("descendantsize", e.GetSizeWithDescendants()));
    info.push_back(Pair("descendantfees", e.GetModFeesWithDescendants()));
    info.push_back(Pair("ancestorcount", e.GetCountWithAncestors()));
    info.push_back(Pair("ancestorsize", e.GetSizeWithAncestors()));
    info.push_back(Pair("ancestorfees", e.GetModFeesWithAncestors()));
    const CTransaction& tx = e.GetTx();
    std::set<std::string> setDepends;
    BOOST_FOREACH(const CTxIn& txin, tx.vin)
    {
        if (mempool.exists(txin.prevout.hash))
            setDepends.insert(txin.prevout.hash.ToString());
    }

    UniValue depends(UniValue::VARR);
    BOOST_FOREACH(const std::string& dep, setDepends)
    {
        depends.push_back(dep);
    }

    info.push_back(Pair("depends", depends));
}

UniValue mempoolToJSON(bool fVerbose)
{
    if (fVerbose)
    {
        LOCK(mempool.cs);
        UniValue o(UniValue::VOBJ);
        BOOST_FOREACH(const CTxMemPoolEntry& e, mempool.mapTx)
        {
            const uint256& hash = e.GetTx().GetHash();
            UniValue info(UniValue::VOBJ);
            entryToJSON(info, e);
            o.push_back(Pair(hash.ToString(), info));
        }
        return o;
    }
    else
    {
        std::vector<uint256> vtxid;
        mempool.queryHashes(vtxid);

        UniValue a(UniValue::VARR);
        BOOST_FOREACH(const uint256& hash, vtxid)
            a.push_back(hash.ToString());

        return a;
    }
}

UniValue getrawmempool(const JSONRPCRequest& request)
{
    if (request.fHelp || request.params.size() > 1)
        throw std::runtime_error(
            "getrawmempool ( verbose )\n"
            "\nReturns all transaction ids in memory pool as a json array of string transaction ids.\n"
            "\nArguments:\n"
            "1. verbose (boolean, optional, default=false) True for a json object, false for array of transaction ids\n"
            "\nResult: (for verbose = false):\n"
            "[                     (json array of string)\n"
            "  \"transactionid\"     (string) The transaction id\n"
            "  ,...\n"
            "]\n"
            "\nResult: (for verbose = true):\n"
            "{                           (json object)\n"
            "  \"transactionid\" : {       (json object)\n"
            + EntryDescriptionString()
            + "  }, ...\n"
            "}\n"
            "\nExamples:\n"
            + HelpExampleCli("getrawmempool", "true")
            + HelpExampleRpc("getrawmempool", "true")
        );

    bool fVerbose = false;
    if (request.params.size() > 0)
        fVerbose = request.params[0].get_bool();

    return mempoolToJSON(fVerbose);
}

UniValue getmempoolancestors(const JSONRPCRequest& request)
{
    if (request.fHelp || request.params.size() < 1 || request.params.size() > 2) {
        throw std::runtime_error(
            "getmempoolancestors txid (verbose)\n"
            "\nIf txid is in the mempool, returns all in-mempool ancestors.\n"
            "\nArguments:\n"
            "1. \"txid\"                 (string, required) The transaction id (must be in mempool)\n"
            "2. verbose                  (boolean, optional, default=false) True for a json object, false for array of transaction ids\n"
            "\nResult (for verbose=false):\n"
            "[                       (json array of strings)\n"
            "  \"transactionid\"           (string) The transaction id of an in-mempool ancestor transaction\n"
            "  ,...\n"
            "]\n"
            "\nResult (for verbose=true):\n"
            "{                           (json object)\n"
            "  \"transactionid\" : {       (json object)\n"
            + EntryDescriptionString()
            + "  }, ...\n"
            "}\n"
            "\nExamples:\n"
            + HelpExampleCli("getmempoolancestors", "\"mytxid\"")
            + HelpExampleRpc("getmempoolancestors", "\"mytxid\"")
            );
    }

    bool fVerbose = false;
    if (request.params.size() > 1)
        fVerbose = request.params[1].get_bool();

    uint256 hash = ParseHashV(request.params[0], "parameter 1");

    LOCK(mempool.cs);

    CTxMemPool::txiter it = mempool.mapTx.find(hash);
    if (it == mempool.mapTx.end()) {
        throw JSONRPCError(RPC_INVALID_ADDRESS_OR_KEY, "Transaction not in mempool");
    }

    CTxMemPool::setEntries setAncestors;
    uint64_t noLimit = std::numeric_limits<uint64_t>::max();
    std::string dummy;
    mempool.CalculateMemPoolAncestors(*it, setAncestors, noLimit, noLimit, noLimit, noLimit, dummy, false);

    if (!fVerbose) {
        UniValue o(UniValue::VARR);
        BOOST_FOREACH(CTxMemPool::txiter ancestorIt, setAncestors) {
            o.push_back(ancestorIt->GetTx().GetHash().ToString());
        }

        return o;
    } else {
        UniValue o(UniValue::VOBJ);
        BOOST_FOREACH(CTxMemPool::txiter ancestorIt, setAncestors) {
            const CTxMemPoolEntry &e = *ancestorIt;
            const uint256& _hash = e.GetTx().GetHash();
            UniValue info(UniValue::VOBJ);
            entryToJSON(info, e);
            o.push_back(Pair(_hash.ToString(), info));
        }
        return o;
    }
}

UniValue getmempooldescendants(const JSONRPCRequest& request)
{
    if (request.fHelp || request.params.size() < 1 || request.params.size() > 2) {
        throw std::runtime_error(
            "getmempooldescendants txid (verbose)\n"
            "\nIf txid is in the mempool, returns all in-mempool descendants.\n"
            "\nArguments:\n"
            "1. \"txid\"                 (string, required) The transaction id (must be in mempool)\n"
            "2. verbose                  (boolean, optional, default=false) True for a json object, false for array of transaction ids\n"
            "\nResult (for verbose=false):\n"
            "[                       (json array of strings)\n"
            "  \"transactionid\"           (string) The transaction id of an in-mempool descendant transaction\n"
            "  ,...\n"
            "]\n"
            "\nResult (for verbose=true):\n"
            "{                           (json object)\n"
            "  \"transactionid\" : {       (json object)\n"
            + EntryDescriptionString()
            + "  }, ...\n"
            "}\n"
            "\nExamples:\n"
            + HelpExampleCli("getmempooldescendants", "\"mytxid\"")
            + HelpExampleRpc("getmempooldescendants", "\"mytxid\"")
            );
    }

    bool fVerbose = false;
    if (request.params.size() > 1)
        fVerbose = request.params[1].get_bool();

    uint256 hash = ParseHashV(request.params[0], "parameter 1");

    LOCK(mempool.cs);

    CTxMemPool::txiter it = mempool.mapTx.find(hash);
    if (it == mempool.mapTx.end()) {
        throw JSONRPCError(RPC_INVALID_ADDRESS_OR_KEY, "Transaction not in mempool");
    }

    CTxMemPool::setEntries setDescendants;
    mempool.CalculateDescendants(it, setDescendants);
    // CTxMemPool::CalculateDescendants will include the given tx
    setDescendants.erase(it);

    if (!fVerbose) {
        UniValue o(UniValue::VARR);
        BOOST_FOREACH(CTxMemPool::txiter descendantIt, setDescendants) {
            o.push_back(descendantIt->GetTx().GetHash().ToString());
        }

        return o;
    } else {
        UniValue o(UniValue::VOBJ);
        BOOST_FOREACH(CTxMemPool::txiter descendantIt, setDescendants) {
            const CTxMemPoolEntry &e = *descendantIt;
            const uint256& _hash = e.GetTx().GetHash();
            UniValue info(UniValue::VOBJ);
            entryToJSON(info, e);
            o.push_back(Pair(_hash.ToString(), info));
        }
        return o;
    }
}

UniValue getmempoolentry(const JSONRPCRequest& request)
{
    if (request.fHelp || request.params.size() != 1) {
        throw std::runtime_error(
            "getmempoolentry txid\n"
            "\nReturns mempool data for given transaction\n"
            "\nArguments:\n"
            "1. \"txid\"                   (string, required) The transaction id (must be in mempool)\n"
            "\nResult:\n"
            "{                           (json object)\n"
            + EntryDescriptionString()
            + "}\n"
            "\nExamples:\n"
            + HelpExampleCli("getmempoolentry", "\"mytxid\"")
            + HelpExampleRpc("getmempoolentry", "\"mytxid\"")
        );
    }

    uint256 hash = ParseHashV(request.params[0], "parameter 1");

    LOCK(mempool.cs);

    CTxMemPool::txiter it = mempool.mapTx.find(hash);
    if (it == mempool.mapTx.end()) {
        throw JSONRPCError(RPC_INVALID_ADDRESS_OR_KEY, "Transaction not in mempool");
    }

    const CTxMemPoolEntry &e = *it;
    UniValue info(UniValue::VOBJ);
    entryToJSON(info, e);
    return info;
}

UniValue getblockhash(const JSONRPCRequest& request)
{
    if (request.fHelp || request.params.size() != 1)
        throw std::runtime_error(
            "getblockhash height\n"
            "\nReturns hash of block in best-block-chain at height provided.\n"
            "\nArguments:\n"
            "1. height         (numeric, required) The height index\n"
            "\nResult:\n"
            "\"hash\"         (string) The block hash\n"
            "\nExamples:\n"
            + HelpExampleCli("getblockhash", "1000")
            + HelpExampleRpc("getblockhash", "1000")
        );

    LOCK(cs_main);

    int nHeight = request.params[0].get_int();
    if (nHeight < 0 || nHeight > chainActive.Height())
        throw JSONRPCError(RPC_INVALID_PARAMETER, "Block height out of range");

    CBlockIndex* pblockindex = chainActive[nHeight];
    return pblockindex->GetBlockHash().GetHex();
}

UniValue getblockheader(const JSONRPCRequest& request)
{
    if (request.fHelp || request.params.size() < 1 || request.params.size() > 2)
        throw std::runtime_error(
            "getblockheader \"hash\" ( verbose )\n"
            "\nIf verbose is false, returns a string that is serialized, hex-encoded data for blockheader 'hash'.\n"
            "If verbose is true, returns an Object with information about blockheader <hash>.\n"
            "\nArguments:\n"
            "1. \"hash\"          (string, required) The block hash\n"
            "2. verbose           (boolean, optional, default=true) true for a json object, false for the hex encoded data\n"
            "\nResult (for verbose = true):\n"
            "{\n"
            "  \"hash\" : \"hash\",     (string) the block hash (same as provided)\n"
            "  \"confirmations\" : n,   (numeric) The number of confirmations, or -1 if the block is not on the main chain\n"
            "  \"height\" : n,          (numeric) The block height or index\n"
            "  \"version\" : n,         (numeric) The block version\n"
            "  \"versionHex\" : \"00000000\", (string) The block version formatted in hexadecimal\n"
            "  \"merkleroot\" : \"xxxx\", (string) The merkle root\n"
            "  \"time\" : ttt,          (numeric) The block time in seconds since epoch (Jan 1 1970 GMT)\n"
            "  \"mediantime\" : ttt,    (numeric) The median block time in seconds since epoch (Jan 1 1970 GMT)\n"
            "  \"nonce\" : n,           (numeric) The nonce\n"
            "  \"bits\" : \"1d00ffff\", (string) The bits\n"
            "  \"difficulty\" : x.xxx,  (numeric) The difficulty\n"
            "  \"chainwork\" : \"0000...1f3\"     (string) Expected number of hashes required to produce the current chain (in hex)\n"
            "  \"previousblockhash\" : \"hash\",  (string) The hash of the previous block\n"
            "  \"nextblockhash\" : \"hash\",      (string) The hash of the next block\n"
            "}\n"
            "\nResult (for verbose=false):\n"
            "\"data\"             (string) A string that is serialized, hex-encoded data for block 'hash'.\n"
            "\nExamples:\n"
            + HelpExampleCli("getblockheader", "\"00000000c937983704a73af28acdec37b049d214adbda81d7e2a3dd146f6ed09\"")
            + HelpExampleRpc("getblockheader", "\"00000000c937983704a73af28acdec37b049d214adbda81d7e2a3dd146f6ed09\"")
        );

    LOCK(cs_main);

    std::string strHash = request.params[0].get_str();
    uint256 hash(uint256S(strHash));

    bool fVerbose = true;
    if (request.params.size() > 1)
        fVerbose = request.params[1].get_bool();

    if (mapBlockIndex.count(hash) == 0)
        throw JSONRPCError(RPC_INVALID_ADDRESS_OR_KEY, "Block not found");

    CBlockIndex* pblockindex = mapBlockIndex[hash];

    if (!fVerbose)
    {
        CDataStream ssBlock(SER_NETWORK, PROTOCOL_VERSION);
        ssBlock << pblockindex->GetBlockHeader(Params().GetConsensus());
        std::string strHex = HexStr(ssBlock.begin(), ssBlock.end());
        return strHex;
    }

    return blockheaderToJSON(pblockindex);
}

UniValue getblock(const JSONRPCRequest& request)
{
    if (request.fHelp || request.params.size() < 1 || request.params.size() > 2)
        throw std::runtime_error(
            "getblock \"blockhash\" ( verbose )\n"
            "\nIf verbose is false, returns a string that is serialized, hex-encoded data for block 'hash'.\n"
            "If verbose is true, returns an Object with information about block <hash>.\n"
            "\nArguments:\n"
            "1. \"blockhash\"          (string, required) The block hash\n"
            "2. verbose                (boolean, optional, default=true) true for a json object, false for the hex encoded data\n"
            "\nResult (for verbose = true):\n"
            "{\n"
            "  \"hash\" : \"hash\",     (string) the block hash (same as provided)\n"
            "  \"confirmations\" : n,   (numeric) The number of confirmations, or -1 if the block is not on the main chain\n"
            "  \"size\" : n,            (numeric) The block size\n"
            "  \"strippedsize\" : n,    (numeric) The block size excluding witness data\n"
            "  \"weight\" : n           (numeric) The block weight as defined in BIP 141\n"
            "  \"height\" : n,          (numeric) The block height or index\n"
            "  \"version\" : n,         (numeric) The block version\n"
            "  \"versionHex\" : \"00000000\", (string) The block version formatted in hexadecimal\n"
            "  \"algo\" : n,            (numeric) The block's PoW algo\n"
            "  \"merkleroot\" : \"xxxx\", (string) The merkle root\n"
            "  \"tx\" : [               (array of string) The transaction ids\n"
            "     \"transactionid\"     (string) The transaction id\n"
            "     ,...\n"
            "  ],\n"
            "  \"time\" : ttt,          (numeric) The block time in seconds since epoch (Jan 1 1970 GMT)\n"
            "  \"mediantime\" : ttt,    (numeric) The median block time in seconds since epoch (Jan 1 1970 GMT)\n"
            "  \"nonce\" : n,           (numeric) The nonce\n"
            "  \"bits\" : \"1d00ffff\", (string) The bits\n"
            "  \"difficulty\" : x.xxx,  (numeric) The difficulty\n"
            "  \"chainwork\" : \"xxxx\",  (string) Expected number of hashes required to produce the chain up to this block (in hex)\n"
            "  \"previousblockhash\" : \"hash\",  (string) The hash of the previous block\n"
            "  \"nextblockhash\" : \"hash\"       (string) The hash of the next block\n"
            "}\n"
            "\nResult (for verbose=false):\n"
            "\"data\"             (string) A string that is serialized, hex-encoded data for block 'hash'.\n"
            "\nExamples:\n"
            + HelpExampleCli("getblock", "\"00000000c937983704a73af28acdec37b049d214adbda81d7e2a3dd146f6ed09\"")
            + HelpExampleRpc("getblock", "\"00000000c937983704a73af28acdec37b049d214adbda81d7e2a3dd146f6ed09\"")
        );

    LOCK(cs_main);

    std::string strHash = request.params[0].get_str();
    uint256 hash(uint256S(strHash));

    bool fVerbose = true;
    if (request.params.size() > 1)
        fVerbose = request.params[1].get_bool();

    if (mapBlockIndex.count(hash) == 0)
        throw JSONRPCError(RPC_INVALID_ADDRESS_OR_KEY, "Block not found");

    CBlock block;
    std::vector<CTransactionRef> vGameTx;
    CBlockIndex* pblockindex = mapBlockIndex[hash];

    if (fHavePruned && !(pblockindex->nStatus & BLOCK_HAVE_DATA) && pblockindex->nTx > 0)
        throw JSONRPCError(RPC_MISC_ERROR, "Block not available (pruned data)");

    if (!ReadBlockFromDisk(block, vGameTx, pblockindex, Params().GetConsensus()))
        // Block not found on disk. This could be because we have the block
        // header in our index but don't have the block (for example if a
        // non-whitelisted node sends us an unrequested long chain of valid
        // blocks, we add the headers to our index, but don't accept the
        // block).
        throw JSONRPCError(RPC_MISC_ERROR, "Block not found on disk");

    if (!fVerbose)
    {
        CDataStream ssBlock(SER_NETWORK, PROTOCOL_VERSION | RPCSerializationFlags());
        ssBlock << block;
        std::string strHex = HexStr(ssBlock.begin(), ssBlock.end());
        return strHex;
    }

    return blockToJSON(block, vGameTx, pblockindex);
}

struct CCoinsStats
{
    int nHeight;
    uint256 hashBlock;
    uint64_t nTransactions;
    uint64_t nTransactionOutputs;
    uint64_t nSerializedSize;
    uint256 hashSerialized;
    CAmount nTotalAmount;

    CCoinsStats() : nHeight(0), nTransactions(0), nTransactionOutputs(0), nSerializedSize(0), nTotalAmount(0) {}
};

//! Calculate statistics about the unspent transaction output set
static bool GetUTXOStats(CCoinsView *view, CCoinsStats &stats)
{
    std::unique_ptr<CCoinsViewCursor> pcursor(view->Cursor());

    CHashWriter ss(SER_GETHASH, PROTOCOL_VERSION);
    stats.hashBlock = pcursor->GetBestBlock();
    {
        LOCK(cs_main);
        stats.nHeight = mapBlockIndex.find(stats.hashBlock)->second->nHeight;
    }
    ss << stats.hashBlock;
    CAmount nTotalAmount = 0;
    while (pcursor->Valid()) {
        boost::this_thread::interruption_point();
        uint256 key;
        CCoins coins;
        if (pcursor->GetKey(key) && pcursor->GetValue(coins)) {
            stats.nTransactions++;
            ss << key;
            for (unsigned int i=0; i<coins.vout.size(); i++) {
                const CTxOut &out = coins.vout[i];
                if (!out.IsNull()) {
                    stats.nTransactionOutputs++;
                    ss << VARINT(i+1);
                    ss << out;
                    nTotalAmount += out.nValue;
                }
            }
            stats.nSerializedSize += 32 + pcursor->GetValueSize();
            ss << VARINT(0);
        } else {
            return error("%s: unable to read value", __func__);
        }
        pcursor->Next();
    }
    stats.hashSerialized = ss.GetHash();
    stats.nTotalAmount = nTotalAmount;
    return true;
}

UniValue pruneblockchain(const JSONRPCRequest& request)
{
    if (request.fHelp || request.params.size() != 1)
        throw std::runtime_error(
            "pruneblockchain\n"
            "\nArguments:\n"
            "1. \"height\"       (numeric, required) The block height to prune up to. May be set to a discrete height, or a unix timestamp\n"
            "                  to prune blocks whose block time is at least 2 hours older than the provided timestamp.\n"
            "\nResult:\n"
            "n    (numeric) Height of the last block pruned.\n"
            "\nExamples:\n"
            + HelpExampleCli("pruneblockchain", "1000")
            + HelpExampleRpc("pruneblockchain", "1000"));

    if (!fPruneMode)
        throw JSONRPCError(RPC_MISC_ERROR, "Cannot prune blocks because node is not in prune mode.");

    LOCK(cs_main);

    int heightParam = request.params[0].get_int();
    if (heightParam < 0)
        throw JSONRPCError(RPC_INVALID_PARAMETER, "Negative block height.");

    // Height value more than a billion is too high to be a block height, and
    // too low to be a block time (corresponds to timestamp from Sep 2001).
    if (heightParam > 1000000000) {
        // Add a 2 hour buffer to include blocks which might have had old timestamps
        CBlockIndex* pindex = chainActive.FindEarliestAtLeast(heightParam - TIMESTAMP_WINDOW);
        if (!pindex) {
            throw JSONRPCError(RPC_INVALID_PARAMETER, "Could not find block with at least the specified timestamp.");
        }
        heightParam = pindex->nHeight;
    }

    unsigned int height = (unsigned int) heightParam;
    unsigned int chainHeight = (unsigned int) chainActive.Height();
    if (chainHeight < Params().PruneAfterHeight())
        throw JSONRPCError(RPC_MISC_ERROR, "Blockchain is too short for pruning.");
    else if (height > chainHeight)
        throw JSONRPCError(RPC_INVALID_PARAMETER, "Blockchain is shorter than the attempted prune height.");
    else if (height > chainHeight - MIN_BLOCKS_TO_KEEP) {
        LogPrint(BCLog::RPC, "Attempt to prune blocks close to the tip.  Retaining the minimum number of blocks.");
        height = chainHeight - MIN_BLOCKS_TO_KEEP;
    }

    PruneBlockFilesManual(height);
    return uint64_t(height);
}

UniValue gettxoutsetinfo(const JSONRPCRequest& request)
{
    if (request.fHelp || request.params.size() != 0)
        throw std::runtime_error(
            "gettxoutsetinfo\n"
            "\nReturns statistics about the unspent transaction output set.\n"
            "Note this call may take some time.\n"
            "\nResult:\n"
            "{\n"
            "  \"height\":n,     (numeric) The current block height (index)\n"
            "  \"bestblock\": \"hex\",   (string) the best block hash hex\n"
            "  \"transactions\": n,      (numeric) The number of transactions\n"
            "  \"txouts\": n,            (numeric) The number of output transactions\n"
            "  \"bytes_serialized\": n,  (numeric) The serialized size\n"
            "  \"hash_serialized\": \"hash\",   (string) The serialized hash\n"
            "  \"total_amount\": x.xxx          (numeric) The total amount\n"
            "}\n"
            "\nExamples:\n"
            + HelpExampleCli("gettxoutsetinfo", "")
            + HelpExampleRpc("gettxoutsetinfo", "")
        );

    UniValue ret(UniValue::VOBJ);

    CCoinsStats stats;
    FlushStateToDisk();
    if (GetUTXOStats(pcoinsTip, stats)) {
        ret.push_back(Pair("height", (int64_t)stats.nHeight));
        ret.push_back(Pair("bestblock", stats.hashBlock.GetHex()));
        ret.push_back(Pair("transactions", (int64_t)stats.nTransactions));
        ret.push_back(Pair("txouts", (int64_t)stats.nTransactionOutputs));
        ret.push_back(Pair("bytes_serialized", (int64_t)stats.nSerializedSize));
        ret.push_back(Pair("hash_serialized", stats.hashSerialized.GetHex()));
        ret.push_back(Pair("total_amount", ValueFromAmount(stats.nTotalAmount)));
    } else {
        throw JSONRPCError(RPC_INTERNAL_ERROR, "Unable to read UTXO set");
    }
    return ret;
}

UniValue gettxout(const JSONRPCRequest& request)
{
    if (request.fHelp || request.params.size() < 2 || request.params.size() > 3)
        throw std::runtime_error(
            "gettxout \"txid\" n ( include_mempool )\n"
            "\nReturns details about an unspent transaction output.\n"
            "\nArguments:\n"
            "1. \"txid\"       (string, required) The transaction id\n"
            "2. n              (numeric, required) vout number\n"
            "3. include_mempool  (boolean, optional) Whether to include the mempool\n"
            "\nResult:\n"
            "{\n"
            "  \"bestblock\" : \"hash\",    (string) the block hash\n"
            "  \"confirmations\" : n,       (numeric) The number of confirmations\n"
            "  \"value\" : x.xxx,           (numeric) The transaction value in " + CURRENCY_UNIT + "\n"
            "  \"scriptPubKey\" : {         (json object)\n"
            "     \"asm\" : \"code\",       (string) \n"
            "     \"hex\" : \"hex\",        (string) \n"
            "     \"reqSigs\" : n,          (numeric) Number of required signatures\n"
            "     \"type\" : \"pubkeyhash\", (string) The type, eg pubkeyhash\n"
            "     \"addresses\" : [          (array of string) array of namecoin addresses\n"
            "        \"address\"     (string) namecoin address\n"
            "        ,...\n"
            "     ]\n"
            "  },\n"
            "  \"version\" : n,            (numeric) The version\n"
            "  \"coinbase\" : true|false   (boolean) Coinbase or not\n"
            "  \"bounty\" : true|false     (boolean) Game bounty or not\n"
            "}\n"

            "\nExamples:\n"
            "\nGet unspent transactions\n"
            + HelpExampleCli("listunspent", "") +
            "\nView the details\n"
            + HelpExampleCli("gettxout", "\"txid\" 1") +
            "\nAs a json rpc call\n"
            + HelpExampleRpc("gettxout", "\"txid\", 1")
        );

    LOCK(cs_main);

    UniValue ret(UniValue::VOBJ);

    std::string strHash = request.params[0].get_str();
    uint256 hash(uint256S(strHash));
    int n = request.params[1].get_int();
    bool fMempool = true;
    if (request.params.size() > 2)
        fMempool = request.params[2].get_bool();

    CCoins coins;
    if (fMempool) {
        LOCK(mempool.cs);
        CCoinsViewMemPool view(pcoinsTip, mempool);
        if (!view.GetCoins(hash, coins))
            return NullUniValue;
        mempool.pruneSpent(hash, coins); // TODO: this should be done by the CCoinsViewMemPool
    } else {
        if (!pcoinsTip->GetCoins(hash, coins))
            return NullUniValue;
    }
    if (n<0 || (unsigned int)n>=coins.vout.size() || coins.vout[n].IsNull())
        return NullUniValue;

    BlockMap::iterator it = mapBlockIndex.find(pcoinsTip->GetBestBlock());
    CBlockIndex *pindex = it->second;
    ret.push_back(Pair("bestblock", pindex->GetBlockHash().GetHex()));
    if ((unsigned int)coins.nHeight == MEMPOOL_HEIGHT)
        ret.push_back(Pair("confirmations", 0));
    else
        ret.push_back(Pair("confirmations", pindex->nHeight - coins.nHeight + 1));
    ret.push_back(Pair("value", ValueFromAmount(coins.vout[n].nValue)));
    UniValue o(UniValue::VOBJ);
    ScriptPubKeyToJSON(coins.vout[n].scriptPubKey, o, true);
    ret.push_back(Pair("scriptPubKey", o));
    ret.push_back(Pair("version", coins.nVersion));
    ret.push_back(Pair("coinbase", coins.IsCoinBase()));
    ret.push_back(Pair("bounty", coins.IsGameTx()));

    return ret;
}

UniValue verifychain(const JSONRPCRequest& request)
{
    int nCheckLevel = GetArg("-checklevel", DEFAULT_CHECKLEVEL);
    int nCheckDepth = GetArg("-checkblocks", DEFAULT_CHECKBLOCKS);
    if (request.fHelp || request.params.size() > 2)
        throw std::runtime_error(
            "verifychain ( checklevel nblocks )\n"
            "\nVerifies blockchain database.\n"
            "\nArguments:\n"
            "1. checklevel   (numeric, optional, 0-4, default=" + strprintf("%d", nCheckLevel) + ") How thorough the block verification is.\n"
            "2. nblocks      (numeric, optional, default=" + strprintf("%d", nCheckDepth) + ", 0=all) The number of blocks to check.\n"
            "\nResult:\n"
            "true|false       (boolean) Verified or not\n"
            "\nExamples:\n"
            + HelpExampleCli("verifychain", "")
            + HelpExampleRpc("verifychain", "")
        );

    LOCK(cs_main);

    if (request.params.size() > 0)
        nCheckLevel = request.params[0].get_int();
    if (request.params.size() > 1)
        nCheckDepth = request.params[1].get_int();

    return CVerifyDB().VerifyDB(Params(), pcoinsTip, nCheckLevel, nCheckDepth);
}

/** Implementation of IsSuperMajority with better feedback */
static UniValue SoftForkMajorityDesc(int version, CBlockIndex* pindex, const Consensus::Params& consensusParams)
{
    UniValue rv(UniValue::VOBJ);
    bool activated = false;
    switch(version)
    {
        case 2:
            activated = pindex->nHeight >= consensusParams.BIP34Height;
            break;
        case 3:
            activated = pindex->nHeight >= consensusParams.BIP66Height;
            break;
        case 4:
            activated = pindex->nHeight >= consensusParams.BIP65Height;
            break;
    }
    rv.push_back(Pair("status", activated));
    return rv;
}

static UniValue SoftForkDesc(const std::string &name, int version, CBlockIndex* pindex, const Consensus::Params& consensusParams)
{
    UniValue rv(UniValue::VOBJ);
    rv.push_back(Pair("id", name));
    rv.push_back(Pair("version", version));
    rv.push_back(Pair("reject", SoftForkMajorityDesc(version, pindex, consensusParams)));
    return rv;
}

static UniValue BIP9SoftForkDesc(const Consensus::Params& consensusParams, Consensus::DeploymentPos id)
{
    UniValue rv(UniValue::VOBJ);
    const ThresholdState thresholdState = VersionBitsTipState(consensusParams, id);
    switch (thresholdState) {
    case THRESHOLD_DEFINED: rv.push_back(Pair("status", "defined")); break;
    case THRESHOLD_STARTED: rv.push_back(Pair("status", "started")); break;
    case THRESHOLD_LOCKED_IN: rv.push_back(Pair("status", "locked_in")); break;
    case THRESHOLD_ACTIVE: rv.push_back(Pair("status", "active")); break;
    case THRESHOLD_FAILED: rv.push_back(Pair("status", "failed")); break;
    }
    if (THRESHOLD_STARTED == thresholdState)
    {
        rv.push_back(Pair("bit", consensusParams.vDeployments[id].bit));
    }
    rv.push_back(Pair("startTime", consensusParams.vDeployments[id].nStartTime));
    rv.push_back(Pair("timeout", consensusParams.vDeployments[id].nTimeout));
    rv.push_back(Pair("since", VersionBitsTipStateSinceHeight(consensusParams, id)));
    return rv;
}

void BIP9SoftForkDescPushBack(UniValue& bip9_softforks, const std::string &name, const Consensus::Params& consensusParams, Consensus::DeploymentPos id)
{
    // Deployments with timeout value of 0 are hidden.
    // A timeout value of 0 guarantees a softfork will never be activated.
    // This is used when softfork codes are merged without specifying the deployment schedule.
    if (consensusParams.vDeployments[id].nTimeout > 0)
        bip9_softforks.push_back(Pair(name, BIP9SoftForkDesc(consensusParams, id)));
}

UniValue getblockchaininfo(const JSONRPCRequest& request)
{
    if (request.fHelp || request.params.size() != 0)
        throw std::runtime_error(
            "getblockchaininfo\n"
            "Returns an object containing various state info regarding blockchain processing.\n"
            "\nResult:\n"
            "{\n"
            "  \"chain\": \"xxxx\",        (string) current network name as defined in BIP70 (main, test, regtest)\n"
            "  \"blocks\": xxxxxx,         (numeric) the current number of blocks processed in the server\n"
            "  \"headers\": xxxxxx,        (numeric) the current number of headers we have validated\n"
            "  \"bestblockhash\": \"...\", (string) the hash of the currently best block\n"
            "  \"difficulty_algo\": xxxxxx, (numeric) the current difficulty for algo\n"
            "  \"mediantime\": xxxxxx,     (numeric) median time for the current best block\n"
            "  \"verificationprogress\": xxxx, (numeric) estimate of verification progress [0..1]\n"
            "  \"chainwork\": \"xxxx\"     (string) total amount of work in active chain, in hexadecimal\n"
            "  \"pruned\": xx,             (boolean) if the blocks are subject to pruning\n"
            "  \"pruneheight\": xxxxxx,    (numeric) lowest-height complete block stored\n"
            "  \"softforks\": [            (array) status of softforks in progress\n"
            "     {\n"
            "        \"id\": \"xxxx\",        (string) name of softfork\n"
            "        \"version\": xx,         (numeric) block version\n"
            "        \"reject\": {            (object) progress toward rejecting pre-softfork blocks\n"
            "           \"status\": xx,       (boolean) true if threshold reached\n"
            "        },\n"
            "     }, ...\n"
            "  ],\n"
            "  \"bip9_softforks\": {          (object) status of BIP9 softforks in progress\n"
            "     \"xxxx\" : {                (string) name of the softfork\n"
            "        \"status\": \"xxxx\",    (string) one of \"defined\", \"started\", \"locked_in\", \"active\", \"failed\"\n"
            "        \"bit\": xx,             (numeric) the bit (0-28) in the block version field used to signal this softfork (only for \"started\" status)\n"
            "        \"startTime\": xx,       (numeric) the minimum median time past of a block at which the bit gains its meaning\n"
            "        \"timeout\": xx,         (numeric) the median time past of a block at which the deployment is considered failed if not yet locked in\n"
            "        \"since\": xx            (numeric) height of the first block to which the status applies\n"
            "     }\n"
            "  }\n"
            "}\n"
            "\nExamples:\n"
            + HelpExampleCli("getblockchaininfo", "")
            + HelpExampleRpc("getblockchaininfo", "")
        );

    LOCK(cs_main);

    UniValue obj(UniValue::VOBJ);
    obj.push_back(Pair("chain",                 Params().NetworkIDString()));
    obj.push_back(Pair("blocks",                (int)chainActive.Height()));
    obj.push_back(Pair("headers",               pindexBestHeader ? pindexBestHeader->nHeight : -1));
    obj.push_back(Pair("bestblockhash",         chainActive.Tip()->GetBlockHash().GetHex()));
    obj.push_back(Pair("difficulty_sha256d",    (double)GetDifficulty(ALGO_SHA256D)));
    obj.push_back(Pair("difficulty_scrypt",     (double)GetDifficulty(ALGO_SCRYPT)));
    obj.push_back(Pair("mediantime",            (int64_t)chainActive.Tip()->GetMedianTimePast()));
    obj.push_back(Pair("verificationprogress",  GuessVerificationProgress(Params().TxData(), chainActive.Tip())));
    obj.push_back(Pair("chainwork",             chainActive.Tip()->nChainWork.GetHex()));
    obj.push_back(Pair("pruned",                fPruneMode));

    const Consensus::Params& consensusParams = Params().GetConsensus();
    CBlockIndex* tip = chainActive.Tip();
    UniValue softforks(UniValue::VARR);
    UniValue bip9_softforks(UniValue::VOBJ);
    softforks.push_back(SoftForkDesc("bip34", 2, tip, consensusParams));
    softforks.push_back(SoftForkDesc("bip66", 3, tip, consensusParams));
    softforks.push_back(SoftForkDesc("bip65", 4, tip, consensusParams));
    BIP9SoftForkDescPushBack(bip9_softforks, "csv", consensusParams, Consensus::DEPLOYMENT_CSV);
    BIP9SoftForkDescPushBack(bip9_softforks, "segwit", consensusParams, Consensus::DEPLOYMENT_SEGWIT);
    obj.push_back(Pair("softforks",             softforks));
    obj.push_back(Pair("bip9_softforks", bip9_softforks));

    if (fPruneMode)
    {
        CBlockIndex *block = chainActive.Tip();
        while (block && block->pprev && (block->pprev->nStatus & BLOCK_HAVE_DATA))
            block = block->pprev;

        obj.push_back(Pair("pruneheight",        block->nHeight));
    }
    return obj;
}

/** Comparison function for sorting the getchaintips heads.  */
struct CompareBlocksByHeight
{
    bool operator()(const CBlockIndex* a, const CBlockIndex* b) const
    {
        /* Make sure that unequal blocks with the same height do not compare
           equal. Use the pointers themselves to make a distinction. */

        if (a->nHeight != b->nHeight)
          return (a->nHeight > b->nHeight);

        return a < b;
    }
};

UniValue getchaintips(const JSONRPCRequest& request)
{
    if (request.fHelp || request.params.size() != 0)
        throw std::runtime_error(
            "getchaintips\n"
            "Return information about all known tips in the block tree,"
            " including the main chain as well as orphaned branches.\n"
            "\nResult:\n"
            "[\n"
            "  {\n"
            "    \"height\": xxxx,         (numeric) height of the chain tip\n"
            "    \"hash\": \"xxxx\",         (string) block hash of the tip\n"
            "    \"branchlen\": 0          (numeric) zero for main chain\n"
            "    \"status\": \"active\"      (string) \"active\" for the main chain\n"
            "  },\n"
            "  {\n"
            "    \"height\": xxxx,\n"
            "    \"hash\": \"xxxx\",\n"
            "    \"branchlen\": 1          (numeric) length of branch connecting the tip to the main chain\n"
            "    \"status\": \"xxxx\"        (string) status of the chain (active, valid-fork, valid-headers, headers-only, invalid)\n"
            "  }\n"
            "]\n"
            "Possible values for status:\n"
            "1.  \"invalid\"               This branch contains at least one invalid block\n"
            "2.  \"headers-only\"          Not all blocks for this branch are available, but the headers are valid\n"
            "3.  \"valid-headers\"         All blocks are available for this branch, but they were never fully validated\n"
            "4.  \"valid-fork\"            This branch is not part of the active chain, but is fully validated\n"
            "5.  \"active\"                This is the tip of the active main chain, which is certainly valid\n"
            "\nExamples:\n"
            + HelpExampleCli("getchaintips", "")
            + HelpExampleRpc("getchaintips", "")
        );

    LOCK(cs_main);

    /*
     * Idea:  the set of chain tips is chainActive.tip, plus orphan blocks which do not have another orphan building off of them.
     * Algorithm:
     *  - Make one pass through mapBlockIndex, picking out the orphan blocks, and also storing a set of the orphan block's pprev pointers.
     *  - Iterate through the orphan blocks. If the block isn't pointed to by another orphan, it is a chain tip.
     *  - add chainActive.Tip()
     */
    std::set<const CBlockIndex*, CompareBlocksByHeight> setTips;
    std::set<const CBlockIndex*> setOrphans;
    std::set<const CBlockIndex*> setPrevs;

    BOOST_FOREACH(const PAIRTYPE(const uint256, CBlockIndex*)& item, mapBlockIndex)
    {
        if (!chainActive.Contains(item.second)) {
            setOrphans.insert(item.second);
            setPrevs.insert(item.second->pprev);
        }
    }

    for (std::set<const CBlockIndex*>::iterator it = setOrphans.begin(); it != setOrphans.end(); ++it)
    {
        if (setPrevs.erase(*it) == 0) {
            setTips.insert(*it);
        }
    }

    // Always report the currently active tip.
    setTips.insert(chainActive.Tip());

    /* Construct the output array.  */
    UniValue res(UniValue::VARR);
    BOOST_FOREACH(const CBlockIndex* block, setTips)
    {
        UniValue obj(UniValue::VOBJ);
        obj.push_back(Pair("height", block->nHeight));
        obj.push_back(Pair("hash", block->phashBlock->GetHex()));

        const int branchLen = block->nHeight - chainActive.FindFork(block)->nHeight;
        obj.push_back(Pair("branchlen", branchLen));

        std::string status;
        if (chainActive.Contains(block)) {
            // This block is part of the currently active chain.
            status = "active";
        } else if (block->nStatus & BLOCK_FAILED_MASK) {
            // This block or one of its ancestors is invalid.
            status = "invalid";
        } else if (block->nChainTx == 0) {
            // This block cannot be connected because full block data for it or one of its parents is missing.
            status = "headers-only";
        } else if (block->IsValid(BLOCK_VALID_SCRIPTS)) {
            // This block is fully validated, but no longer part of the active chain. It was probably the active block once, but was reorganized.
            status = "valid-fork";
        } else if (block->IsValid(BLOCK_VALID_TREE)) {
            // The headers for this block are valid, but it has not been validated. It was probably never part of the most-work chain.
            status = "valid-headers";
        } else {
            // No clue.
            status = "unknown";
        }
        obj.push_back(Pair("status", status));

        res.push_back(obj);
    }

    return res;
}

UniValue mempoolInfoToJSON()
{
    UniValue ret(UniValue::VOBJ);
    ret.push_back(Pair("size", (int64_t) mempool.size()));
    ret.push_back(Pair("bytes", (int64_t) mempool.GetTotalTxSize()));
    ret.push_back(Pair("usage", (int64_t) mempool.DynamicMemoryUsage()));
    size_t maxmempool = GetArg("-maxmempool", DEFAULT_MAX_MEMPOOL_SIZE) * 1000000;
    ret.push_back(Pair("maxmempool", (int64_t) maxmempool));
    ret.push_back(Pair("mempoolminfee", ValueFromAmount(mempool.GetMinFee(maxmempool).GetFeePerK())));

    return ret;
}

UniValue getmempoolinfo(const JSONRPCRequest& request)
{
    if (request.fHelp || request.params.size() != 0)
        throw std::runtime_error(
            "getmempoolinfo\n"
            "\nReturns details on the active state of the TX memory pool.\n"
            "\nResult:\n"
            "{\n"
            "  \"size\": xxxxx,               (numeric) Current tx count\n"
            "  \"bytes\": xxxxx,              (numeric) Sum of all virtual transaction sizes as defined in BIP 141. Differs from actual serialized size because witness data is discounted\n"
            "  \"usage\": xxxxx,              (numeric) Total memory usage for the mempool\n"
            "  \"maxmempool\": xxxxx,         (numeric) Maximum memory usage for the mempool\n"
            "  \"mempoolminfee\": xxxxx       (numeric) Minimum fee for tx to be accepted\n"
            "}\n"
            "\nExamples:\n"
            + HelpExampleCli("getmempoolinfo", "")
            + HelpExampleRpc("getmempoolinfo", "")
        );

    return mempoolInfoToJSON();
}

UniValue preciousblock(const JSONRPCRequest& request)
{
    if (request.fHelp || request.params.size() != 1)
        throw std::runtime_error(
            "preciousblock \"blockhash\"\n"
            "\nTreats a block as if it were received before others with the same work.\n"
            "\nA later preciousblock call can override the effect of an earlier one.\n"
            "\nThe effects of preciousblock are not retained across restarts.\n"
            "\nArguments:\n"
            "1. \"blockhash\"   (string, required) the hash of the block to mark as precious\n"
            "\nResult:\n"
            "\nExamples:\n"
            + HelpExampleCli("preciousblock", "\"blockhash\"")
            + HelpExampleRpc("preciousblock", "\"blockhash\"")
        );

    std::string strHash = request.params[0].get_str();
    uint256 hash(uint256S(strHash));
    CBlockIndex* pblockindex;

    {
        LOCK(cs_main);
        if (mapBlockIndex.count(hash) == 0)
            throw JSONRPCError(RPC_INVALID_ADDRESS_OR_KEY, "Block not found");

        pblockindex = mapBlockIndex[hash];
    }

    CValidationState state;
    PreciousBlock(state, Params(), pblockindex);

    if (!state.IsValid()) {
        throw JSONRPCError(RPC_DATABASE_ERROR, state.GetRejectReason());
    }

    return NullUniValue;
}

UniValue invalidateblock(const JSONRPCRequest& request)
{
    if (request.fHelp || request.params.size() != 1)
        throw std::runtime_error(
            "invalidateblock \"blockhash\"\n"
            "\nPermanently marks a block as invalid, as if it violated a consensus rule.\n"
            "\nArguments:\n"
            "1. \"blockhash\"   (string, required) the hash of the block to mark as invalid\n"
            "\nResult:\n"
            "\nExamples:\n"
            + HelpExampleCli("invalidateblock", "\"blockhash\"")
            + HelpExampleRpc("invalidateblock", "\"blockhash\"")
        );

    std::string strHash = request.params[0].get_str();
    uint256 hash(uint256S(strHash));
    CValidationState state;

    {
        LOCK(cs_main);
        if (mapBlockIndex.count(hash) == 0)
            throw JSONRPCError(RPC_INVALID_ADDRESS_OR_KEY, "Block not found");

        CBlockIndex* pblockindex = mapBlockIndex[hash];
        InvalidateBlock(state, Params(), pblockindex);
    }

    if (state.IsValid()) {
        ActivateBestChain(state, Params());
    }

    if (!state.IsValid()) {
        throw JSONRPCError(RPC_DATABASE_ERROR, state.GetRejectReason());
    }

    return NullUniValue;
}

UniValue reconsiderblock(const JSONRPCRequest& request)
{
    if (request.fHelp || request.params.size() != 1)
        throw std::runtime_error(
            "reconsiderblock \"blockhash\"\n"
            "\nRemoves invalidity status of a block and its descendants, reconsider them for activation.\n"
            "This can be used to undo the effects of invalidateblock.\n"
            "\nArguments:\n"
            "1. \"blockhash\"   (string, required) the hash of the block to reconsider\n"
            "\nResult:\n"
            "\nExamples:\n"
            + HelpExampleCli("reconsiderblock", "\"blockhash\"")
            + HelpExampleRpc("reconsiderblock", "\"blockhash\"")
        );

    std::string strHash = request.params[0].get_str();
    uint256 hash(uint256S(strHash));

    {
        LOCK(cs_main);
        if (mapBlockIndex.count(hash) == 0)
            throw JSONRPCError(RPC_INVALID_ADDRESS_OR_KEY, "Block not found");

        CBlockIndex* pblockindex = mapBlockIndex[hash];
        ResetBlockFailureFlags(pblockindex);
    }

    CValidationState state;
    ActivateBestChain(state, Params());

    if (!state.IsValid()) {
        throw JSONRPCError(RPC_DATABASE_ERROR, state.GetRejectReason());
    }

    return NullUniValue;
}

UniValue
getcoinsnapshot (const JSONRPCRequest& request)
{
    if (request.fHelp || request.params.size () != 1)
        throw std::runtime_error (
            "getcoinsnapshot minamount\n"
            "\nReturns statistics about the unspent transaction output set.\n"
            "Note this call may take some time.\n"
            "\nArguments:\n"
            "1. minamount   (numeric, required) minimum amount of coins in an address\n"
            "\nResult:\n"
            "{\n"
            "  \"hashblock\": \"hex\",    (string) the best block hash hex\n"
            "  \"strange\": x.xxx,      (numeric) coins in outputs with non-address scripts\n"
            "  \"toosmall\": x.xxx,     (numeric) coins in addresses with too small balance\n"
            "  \"innames\": x.xxx,      (numeric) coins locked in names\n"
            "  \"amount\": x.xxx,       (numeric) total coins in snapshot addresses\n"
            "  \"addresses\": {         (object) all addresses in the snapshot\n"
            "     \"addr\": x.xxx,\n"
            "     ...\n"
            "  }\n"
            "}\n"
            "\nExamples:\n"
            + HelpExampleCli ("getcoinsnapshot", "1000")
            + HelpExampleRpc ("getcoinsnapshot", "1000")
        );

    const CAmount minAmount = AmountFromValue (request.params[0]);

    FlushStateToDisk ();
    std::unique_ptr<CCoinsViewCursor> pcursor(pcoinsTip->Cursor ());

    UniValue ret(UniValue::VOBJ);
    ret.push_back (Pair ("hashblock", pcursor->GetBestBlock ().GetHex ()));

    CAmount nStrange = 0;
    CAmount nTooSmall = 0;
    CAmount nInNames = 0;
    CAmount nTotal = 0;

    std::map<std::string, CAmount> balances;
    for (; pcursor->Valid (); pcursor->Next ())
      {
        boost::this_thread::interruption_point ();

        uint256 txid;
        CCoins coins;
        if (!pcursor->GetKey (txid) || !pcursor->GetValue (coins))
          throw JSONRPCError (RPC_INTERNAL_ERROR, "Unable to read UTXO set");

        for (unsigned i = 0; i < coins.vout.size (); ++i)
          {
            const CTxOut& out = coins.vout[i];
            if (out.IsNull ())
              continue;

            // The UTXO set only contains spendable outputs.
            assert (!out.scriptPubKey.IsUnspendable ());
            assert (out.nValue >= 0);

            const CNameScript nameOp(out.scriptPubKey);
            if (nameOp.isNameOp ())
              {
                nInNames += out.nValue;
                continue;
              }

            txnouttype type;
            std::vector<CTxDestination> addresses;
            int nRequired;
            if (!ExtractDestinations (out.scriptPubKey, type, addresses,
                                      nRequired)
                  || (type != TX_PUBKEY && type != TX_PUBKEYHASH)
                  || nRequired != 1)
              {
                LogPrintf ("Strange: %s %d\n  script = %s\n  value = %d\n",
                           txid.GetHex (), i,
                           HexStr (out.scriptPubKey.begin(),
                                   out.scriptPubKey.end ()),
                           out.nValue);
                nStrange += out.nValue;
                continue;
              }

            assert (addresses.size () == 1);
            const std::string key = CBitcoinAddress (addresses[0]).ToString ();
            const auto mi = balances.find (key);
            if (mi == balances.end ())
              balances.insert (std::make_pair (key, out.nValue));
            else
              mi->second += out.nValue;
          }
      }

    UniValue addr(UniValue::VOBJ);
    for (const auto& entry : balances)
      if (entry.second >= minAmount)
        {
          nTotal += entry.second;
          addr.push_back (Pair (entry.first, ValueFromAmount (entry.second)));
        }
      else
        nTooSmall += entry.second;
    ret.push_back (Pair ("addresses", addr));

    ret.push_back (Pair ("strange", ValueFromAmount (nStrange)));
    ret.push_back (Pair ("toosmall", ValueFromAmount (nTooSmall)));
    ret.push_back (Pair ("innames", ValueFromAmount (nInNames)));
    ret.push_back (Pair ("amount", ValueFromAmount (nTotal)));
    return ret;
}

static const CRPCCommand commands[] =
{ //  category              name                      actor (function)         okSafe argNames
  //  --------------------- ------------------------  -----------------------  ------ ----------
    { "blockchain",         "getblockchaininfo",      &getblockchaininfo,      true,  {} },
    { "blockchain",         "getbestblockhash",       &getbestblockhash,       true,  {} },
    { "blockchain",         "getblockcount",          &getblockcount,          true,  {} },
    { "blockchain",         "getblock",               &getblock,               true,  {"blockhash","verbose"} },
    { "blockchain",         "getblockhash",           &getblockhash,           true,  {"height"} },
    { "blockchain",         "getblockheader",         &getblockheader,         true,  {"blockhash","verbose"} },
    { "blockchain",         "getchaintips",           &getchaintips,           true,  {} },
    { "blockchain",         "getdifficulty",          &getdifficulty,          true,  {} },
    { "blockchain",         "getmempoolancestors",    &getmempoolancestors,    true,  {"txid","verbose"} },
    { "blockchain",         "getmempooldescendants",  &getmempooldescendants,  true,  {"txid","verbose"} },
    { "blockchain",         "getmempoolentry",        &getmempoolentry,        true,  {"txid"} },
    { "blockchain",         "getmempoolinfo",         &getmempoolinfo,         true,  {} },
    { "blockchain",         "getrawmempool",          &getrawmempool,          true,  {"verbose"} },
    { "blockchain",         "gettxout",               &gettxout,               true,  {"txid","n","include_mempool"} },
    { "blockchain",         "gettxoutsetinfo",        &gettxoutsetinfo,        true,  {} },
    { "blockchain",         "pruneblockchain",        &pruneblockchain,        true,  {"height"} },
    { "blockchain",         "verifychain",            &verifychain,            true,  {"checklevel","nblocks"} },
    { "blockchain",         "getcoinsnapshot",        &getcoinsnapshot,        true,  {"minamount"} },

    { "blockchain",         "preciousblock",          &preciousblock,          true,  {"blockhash"} },

    /* Not shown in help */
    { "hidden",             "invalidateblock",        &invalidateblock,        true,  {"blockhash"} },
    { "hidden",             "reconsiderblock",        &reconsiderblock,        true,  {"blockhash"} },
    { "hidden",             "waitfornewblock",        &waitfornewblock,        true,  {"timeout"} },
    { "hidden",             "waitforblock",           &waitforblock,           true,  {"blockhash","timeout"} },
    { "hidden",             "waitforblockheight",     &waitforblockheight,     true,  {"height","timeout"} },
};

void RegisterBlockchainRPCCommands(CRPCTable &t)
{
    for (unsigned int vcidx = 0; vcidx < ARRAYLEN(commands); vcidx++)
        t.appendCommand(commands[vcidx].name, &commands[vcidx]);
}<|MERGE_RESOLUTION|>--- conflicted
+++ resolved
@@ -174,11 +174,7 @@
     return result;
 }
 
-<<<<<<< HEAD
-UniValue blockToJSON(const CBlock& block, const std::vector<CTransactionRef>& vGameTx, const CBlockIndex* blockindex, bool txDetails = false)
-=======
-UniValue blockToJSON(const CBlock& block, const CBlockIndex* blockindex, bool txDetails)
->>>>>>> 6cc6d52e
+UniValue blockToJSON(const CBlock& block, const std::vector<CTransactionRef>& vGameTx, const CBlockIndex* blockindex, bool txDetails)
 {
     UniValue result(UniValue::VOBJ);
     result.push_back(Pair("hash", blockindex->GetBlockHash().GetHex()));
