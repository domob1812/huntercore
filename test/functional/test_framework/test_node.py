--- conflicted
+++ resolved
@@ -68,16 +68,12 @@
 
     def start(self, extra_args=None, stderr=None):
         """Start the node."""
-<<<<<<< HEAD
         base_args = base_node_args(self.index)
-        self.process = subprocess.Popen(self.args + self.extra_args + base_args, stderr=self.stderr)
-=======
         if extra_args is None:
             extra_args = self.extra_args
         if stderr is None:
             stderr = self.stderr
-        self.process = subprocess.Popen(self.args + extra_args, stderr=stderr)
->>>>>>> 8e0e9e41
+        self.process = subprocess.Popen(self.args + extra_args + base_args, stderr=stderr)
         self.running = True
         self.log.debug("namecoind started, waiting for RPC to come up")
 
