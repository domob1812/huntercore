#!/usr/bin/env python3
# Copyright (c) 2014-2016 The Bitcoin Core developers
# Distributed under the MIT software license, see the accompanying
# file COPYING or http://www.opensource.org/licenses/mit-license.php.
"""Run regression test suite.

This module calls down into individual test cases via subprocess. It will
forward all unrecognized arguments onto the individual test scripts.

Functional tests are disabled on Windows by default. Use --force to run them anyway.

For a description of arguments recognized by test scripts, see
`test/functional/test_framework/test_framework.py:BitcoinTestFramework.main`.

"""

import argparse
import configparser
import os
import time
import shutil
import sys
import subprocess
import tempfile
import re
import logging

# Formatting. Default colors to empty strings.
BOLD, BLUE, RED, GREY = ("", ""), ("", ""), ("", ""), ("", "")
try:
    # Make sure python thinks it can write unicode to its stdout
    "\u2713".encode("utf_8").decode(sys.stdout.encoding)
    TICK = "✓ "
    CROSS = "✖ "
    CIRCLE = "○ "
except UnicodeDecodeError:
    TICK = "P "
    CROSS = "x "
    CIRCLE = "o "

if os.name == 'posix':
    # primitive formatting on supported
    # terminal via ANSI escape sequences:
    BOLD = ('\033[0m', '\033[1m')
    BLUE = ('\033[0m', '\033[0;34m')
    RED = ('\033[0m', '\033[0;31m')
    GREY = ('\033[0m', '\033[1;30m')

TEST_EXIT_PASSED = 0
TEST_EXIT_SKIPPED = 77

BASE_SCRIPTS= [
    # Scripts that are run by the travis build process.
    # Longest test should go first, to favor running tests in parallel
    'wallet-hd.py',
    'walletbackup.py',
    # vv Tests less than 5m vv
    # p2p-fullblocktest is disabled as it hits the BDB lock limit.
    #'p2p-fullblocktest.py',
    'fundrawtransaction.py',
    'p2p-compactblocks.py',
    # FIXME: Reenable and possibly fix once the BIP9 mining is activated.
    #'segwit.py',
    # vv Tests less than 2m vv
    'wallet.py',
    'wallet-accounts.py',
    # FIXME: Reenable and possibly fix once the BIP9 mining is activated.
    #'p2p-segwit.py',
    'wallet-dump.py',
    'listtransactions.py',
    # vv Tests less than 60s vv
    'sendheaders.py',
    'zapwallettxes.py',
    'importmulti.py',
    'mempool_limit.py',
    'merkle_blocks.py',
    'receivedby.py',
    'abandonconflict.py',
    # FIXME: Enable once we activate BIP9.
    #'bip68-112-113-p2p.py',
    'rawtransactions.py',
    'reindex.py',
    # vv Tests less than 30s vv
    "zmq_test.py",
    'mempool_resurrect_test.py',
    'txn_doublespend.py --mineblock',
    'txn_clone.py',
    'getchaintips.py',
    'rest.py',
    'mempool_spendcoinbase.py',
    'mempool_reorg.py',
    'mempool_persist.py',
    'httpbasics.py',
    'multi_rpc.py',
    'proxy_test.py',
    'signrawtransactions.py',
    'disconnect_ban.py',
    'decodescript.py',
    'blockchain.py',
    'disablewallet.py',
    'net.py',
    'keypool.py',
    'p2p-mempool.py',
    'prioritise_transaction.py',
    'invalidblockrequest.py',
    'invalidtxrequest.py',
    # FIXME: Reenable and possibly fix once the BIP9 mining is activated.
    #'p2p-versionbits-warning.py',
    'preciousblock.py',
    'importprunedfunds.py',
    'signmessages.py',
    # FIXME: Reenable and possibly fix once the BIP9 mining is activated.
    #'nulldummy.py',
    'import-rescan.py',
    'bumpfee.py',
    'rpcnamedargs.py',
    'listsinceblock.py',
    'p2p-leaktests.py',

    # auxpow tests
<<<<<<< HEAD
    'getauxblock.py',
    'dualalgo.py',
=======
    'auxpow_mining.py',
>>>>>>> d38d1548

    # name tests
    #'name_expiration.py',
    #'name_list.py',
    #'name_multisig.py',
    #'name_pending.py',
    #'name_rawtx.py',
    #'name_registration.py',
    #'name_reorg.py',
    #'name_scanning.py',
    #'name_wallet.py',

    # game tests
    'game_basicnames.py',
    'game_feepolicy.py',
    'game_txindex.py',
    'game_bounties.py',
    'game_kills.py',
    'game_mempool.py',
    'game_minertaxes.py',

    # Other new tests for Huntercoin.
    'getstatsforheight.py',
]

EXTENDED_SCRIPTS = [
    # These tests are not run by the travis build process.
    # Longest test should go first, to favor running tests in parallel
    'pruning.py',
    # vv Tests less than 20m vv
    'smartfees.py',
    # vv Tests less than 5m vv
    'maxuploadtarget.py',
    'mempool_packages.py',
    # vv Tests less than 2m vv
    'bip68-sequence.py',
    'getblocktemplate_longpoll.py',
    'p2p-timeouts.py',
    # vv Tests less than 60s vv
    'bip9-softforks.py',
    'p2p-feefilter.py',
    'rpcbind_test.py',
    # vv Tests less than 30s vv
    'assumevalid.py',
    'bip65-cltv.py',
    'bip65-cltv-p2p.py',
    'bipdersig-p2p.py',
    'bipdersig.py',
    'getblocktemplate_proposals.py',
    'txn_doublespend.py',
    'txn_clone.py --mineblock',
    'forknotify.py',
    'invalidateblock.py',
    'p2p-acceptblock.py',
    'replace-by-fee.py',
]

# Tests that are currently being skipped (e. g., because of BIP9).
SKIPPED = [
    'p2p-fullblocktest.py',
    'p2p-segwit.py',
    'segwit.py',
    'bip68-112-113-p2p.py',
    'p2p-versionbits-warning.py',
    'nulldummy.py',
]

# Place EXTENDED_SCRIPTS first since it has the 3 longest running tests
ALL_SCRIPTS = EXTENDED_SCRIPTS + BASE_SCRIPTS

NON_SCRIPTS = [
    # These are python files that live in the functional tests directory, but are not test scripts.
    "combine_logs.py",
    "create_cache.py",
    "test_runner.py",
]

def main():
    # Parse arguments and pass through unrecognised args
    parser = argparse.ArgumentParser(add_help=False,
                                     usage='%(prog)s [test_runner.py options] [script options] [scripts]',
                                     description=__doc__,
                                     epilog='''
    Help text and arguments for individual test script:''',
                                     formatter_class=argparse.RawTextHelpFormatter)
    parser.add_argument('--coverage', action='store_true', help='generate a basic coverage report for the RPC interface')
    parser.add_argument('--exclude', '-x', help='specify a comma-seperated-list of scripts to exclude.')
    parser.add_argument('--extended', action='store_true', help='run the extended test suite in addition to the basic tests')
    parser.add_argument('--force', '-f', action='store_true', help='run tests even on platforms where they are disabled by default (e.g. windows).')
    parser.add_argument('--help', '-h', '-?', action='store_true', help='print help text and exit')
    parser.add_argument('--jobs', '-j', type=int, default=4, help='how many test scripts to run in parallel. Default=4.')
    parser.add_argument('--keepcache', '-k', action='store_true', help='the default behavior is to flush the cache directory on startup. --keepcache retains the cache from the previous testrun.')
    parser.add_argument('--quiet', '-q', action='store_true', help='only print results summary and failure logs')
    args, unknown_args = parser.parse_known_args()

    # args to be passed on always start with two dashes; tests are the remaining unknown args
    tests = [arg for arg in unknown_args if arg[:2] != "--"]
    passon_args = [arg for arg in unknown_args if arg[:2] == "--"]

    # Read config generated by configure.
    config = configparser.ConfigParser()
    configfile = os.path.abspath(os.path.dirname(__file__)) + "/config.ini"
    config.read_file(open(configfile))

    passon_args.append("--configfile=%s" % configfile)

    # Set up logging
    logging_level = logging.INFO if args.quiet else logging.DEBUG
    logging.basicConfig(format='%(message)s', level=logging_level)

    enable_wallet = config["components"].getboolean("ENABLE_WALLET")
    enable_utils = config["components"].getboolean("ENABLE_UTILS")
    enable_bitcoind = config["components"].getboolean("ENABLE_BITCOIND")

    if config["environment"]["EXEEXT"] == ".exe" and not args.force:
        # https://github.com/bitcoin/bitcoin/commit/d52802551752140cf41f0d9a225a43e84404d3e9
        # https://github.com/bitcoin/bitcoin/pull/5677#issuecomment-136646964
        print("Tests currently disabled on Windows by default. Use --force option to enable")
        sys.exit(0)

    if not (enable_wallet and enable_utils and enable_bitcoind):
        print("No functional tests to run. Wallet, utils, and bitcoind must all be enabled")
        print("Rerun `configure` with -enable-wallet, -with-utils and -with-daemon and rerun make")
        sys.exit(0)

    # Build list of tests
    if tests:
        # Individual tests have been specified. Run specified tests that exist
        # in the ALL_SCRIPTS list. Accept the name with or without .py extension.
        tests = [re.sub("\.py$", "", t) + ".py" for t in tests]
        test_list = []
        for t in tests:
            if t in ALL_SCRIPTS:
                test_list.append(t)
            else:
                print("{}WARNING!{} Test '{}' not found in full test list.".format(BOLD[1], BOLD[0], t))
    else:
        # No individual tests have been specified.
        # Run all base tests, and optionally run extended tests.
        test_list = BASE_SCRIPTS
        if args.extended:
            # place the EXTENDED_SCRIPTS first since the three longest ones
            # are there and the list is shorter
            test_list = EXTENDED_SCRIPTS + test_list

    # Remove the test cases that the user has explicitly asked to exclude.
    if args.exclude:
        tests_excl = [re.sub("\.py$", "", t) + ".py" for t in args.exclude.split(',')]
        for exclude_test in tests_excl:
            if exclude_test in test_list:
                test_list.remove(exclude_test)
            else:
                print("{}WARNING!{} Test '{}' not found in current test list.".format(BOLD[1], BOLD[0], exclude_test))

    if not test_list:
        print("No valid test scripts specified. Check that your test is in one "
              "of the test lists in test_runner.py, or run test_runner.py with no arguments to run all tests")
        sys.exit(0)

    if args.help:
        # Print help for test_runner.py, then print help of the first script (with args removed) and exit.
        parser.print_help()
        subprocess.check_call([(config["environment"]["SRCDIR"] + '/test/functional/' + test_list[0].split()[0])] + ['-h'])
        sys.exit(0)

    check_script_list(config["environment"]["SRCDIR"])

    if not args.keepcache:
        shutil.rmtree("%s/test/cache" % config["environment"]["BUILDDIR"], ignore_errors=True)

    run_tests(test_list, config["environment"]["SRCDIR"], config["environment"]["BUILDDIR"], config["environment"]["EXEEXT"], args.jobs, args.coverage, passon_args)

def run_tests(test_list, src_dir, build_dir, exeext, jobs=1, enable_coverage=False, args=[]):
    # Warn if bitcoind is already running (unix only)
    try:
        if subprocess.check_output(["pidof", "bitcoind"]) is not None:
            print("%sWARNING!%s There is already a bitcoind process running on this system. Tests may fail unexpectedly due to resource contention!" % (BOLD[1], BOLD[0]))
    except (OSError, subprocess.SubprocessError):
        pass

    # Warn if there is a cache directory
    cache_dir = "%s/test/cache" % build_dir
    if os.path.isdir(cache_dir):
        print("%sWARNING!%s There is a cache directory here: %s. If tests fail unexpectedly, try deleting the cache directory." % (BOLD[1], BOLD[0], cache_dir))

    #Set env vars
    if "BITCOIND" not in os.environ:
        os.environ["BITCOIND"] = build_dir + '/src/huntercoind' + exeext

    tests_dir = src_dir + '/test/functional/'

    flags = ["--srcdir={}/src".format(build_dir)] + args
    flags.append("--cachedir=%s" % cache_dir)

    if enable_coverage:
        coverage = RPCCoverage()
        flags.append(coverage.flag)
        logging.debug("Initializing coverage directory at %s" % coverage.dir)
    else:
        coverage = None

    if len(test_list) > 1 and jobs > 1:
        # Populate cache
        subprocess.check_output([tests_dir + 'create_cache.py'] + flags)

    #Run Tests
    job_queue = TestHandler(jobs, tests_dir, test_list, flags)
    time0 = time.time()
    test_results = []

    max_len_name = len(max(test_list, key=len))

    for _ in range(len(test_list)):
        test_result, stdout, stderr = job_queue.get_next()
        test_results.append(test_result)

        if test_result.status == "Passed":
            logging.debug("\n%s%s%s passed, Duration: %s s" % (BOLD[1], test_result.name, BOLD[0], test_result.time))
        elif test_result.status == "Skipped":
            logging.debug("\n%s%s%s skipped" % (BOLD[1], test_result.name, BOLD[0]))
        else:
            print("\n%s%s%s failed, Duration: %s s\n" % (BOLD[1], test_result.name, BOLD[0], test_result.time))
            print(BOLD[1] + 'stdout:\n' + BOLD[0] + stdout + '\n')
            print(BOLD[1] + 'stderr:\n' + BOLD[0] + stderr + '\n')

    print_results(test_results, max_len_name, (int(time.time() - time0)))

    if coverage:
        coverage.report_rpc_coverage()

        logging.debug("Cleaning up coverage data")
        coverage.cleanup()

    all_passed = all(map(lambda test_result: test_result.was_successful, test_results))

    sys.exit(not all_passed)

def print_results(test_results, max_len_name, runtime):
    results = "\n" + BOLD[1] + "%s | %s | %s\n\n" % ("TEST".ljust(max_len_name), "STATUS   ", "DURATION") + BOLD[0]

    test_results.sort(key=lambda result: result.name.lower())
    all_passed = True
    time_sum = 0

    for test_result in test_results:
        all_passed = all_passed and test_result.was_successful
        time_sum += test_result.time
        test_result.padding = max_len_name
        results += str(test_result)

    status = TICK + "Passed" if all_passed else CROSS + "Failed"
    results += BOLD[1] + "\n%s | %s | %s s (accumulated) \n" % ("ALL".ljust(max_len_name), status.ljust(9), time_sum) + BOLD[0]
    results += "Runtime: %s s\n" % (runtime)
    print(results)

class TestHandler:
    """
    Trigger the testscrips passed in via the list.
    """

    def __init__(self, num_tests_parallel, tests_dir, test_list=None, flags=None):
        assert(num_tests_parallel >= 1)
        self.num_jobs = num_tests_parallel
        self.tests_dir = tests_dir
        self.test_list = test_list
        self.flags = flags
        self.num_running = 0
        # In case there is a graveyard of zombie bitcoinds, we can apply a
        # pseudorandom offset to hopefully jump over them.
        # (625 is PORT_RANGE/MAX_NODES)
        self.portseed_offset = int(time.time() * 1000) % 625
        self.jobs = []

    def get_next(self):
        while self.num_running < self.num_jobs and self.test_list:
            # Add tests
            self.num_running += 1
            t = self.test_list.pop(0)
            port_seed = ["--portseed={}".format(len(self.test_list) + self.portseed_offset)]
            log_stdout = tempfile.SpooledTemporaryFile(max_size=2**16)
            log_stderr = tempfile.SpooledTemporaryFile(max_size=2**16)
            test_argv = t.split()
            self.jobs.append((t,
                              time.time(),
                              subprocess.Popen([self.tests_dir + test_argv[0]] + test_argv[1:] + self.flags + port_seed,
                                               universal_newlines=True,
                                               stdout=log_stdout,
                                               stderr=log_stderr),
                              log_stdout,
                              log_stderr))
        if not self.jobs:
            raise IndexError('pop from empty list')
        while True:
            # Return first proc that finishes
            time.sleep(.5)
            for j in self.jobs:
                (name, time0, proc, log_out, log_err) = j
                if proc.poll() is not None:
                    log_out.seek(0), log_err.seek(0)
                    [stdout, stderr] = [l.read().decode('utf-8') for l in (log_out, log_err)]
                    log_out.close(), log_err.close()
                    if proc.returncode == TEST_EXIT_PASSED and stderr == "":
                        status = "Passed"
                    elif proc.returncode == TEST_EXIT_SKIPPED:
                        status = "Skipped"
                    else:
                        status = "Failed"
                    self.num_running -= 1
                    self.jobs.remove(j)

                    return TestResult(name, status, int(time.time() - time0)), stdout, stderr
            print('.', end='', flush=True)

class TestResult():
    def __init__(self, name, status, time):
        self.name = name
        self.status = status
        self.time = time
        self.padding = 0

    def __repr__(self):
        if self.status == "Passed":
            color = BLUE
            glyph = TICK
        elif self.status == "Failed":
            color = RED
            glyph = CROSS
        elif self.status == "Skipped":
            color = GREY
            glyph = CIRCLE

        return color[1] + "%s | %s%s | %s s\n" % (self.name.ljust(self.padding), glyph, self.status.ljust(7), self.time) + color[0]

    @property
    def was_successful(self):
        return self.status != "Failed"


def check_script_list(src_dir):
    """Check scripts directory.

    Check that there are no scripts in the functional tests directory which are
    not being run by pull-tester.py."""
    script_dir = src_dir + '/test/functional/'
    python_files = set([t for t in os.listdir(script_dir) if t[-3:] == ".py"])
    missed_tests = list(python_files - set(map(lambda x: x.split()[0], ALL_SCRIPTS + NON_SCRIPTS + SKIPPED)))
    if len(missed_tests) != 0:
        print("%sWARNING!%s The following scripts are not being run: %s. Check the test lists in test_runner.py." % (BOLD[1], BOLD[0], str(missed_tests)))
        if os.getenv('TRAVIS') == 'true':
            # On travis this warning is an error to prevent merging incomplete commits into master
            sys.exit(1)

class RPCCoverage(object):
    """
    Coverage reporting utilities for test_runner.

    Coverage calculation works by having each test script subprocess write
    coverage files into a particular directory. These files contain the RPC
    commands invoked during testing, as well as a complete listing of RPC
    commands per `bitcoin-cli help` (`rpc_interface.txt`).

    After all tests complete, the commands run are combined and diff'd against
    the complete list to calculate uncovered RPC commands.

    See also: test/functional/test_framework/coverage.py

    """
    def __init__(self):
        self.dir = tempfile.mkdtemp(prefix="coverage")
        self.flag = '--coveragedir=%s' % self.dir

    def report_rpc_coverage(self):
        """
        Print out RPC commands that were unexercised by tests.

        """
        uncovered = self._get_uncovered_rpc_commands()

        if uncovered:
            print("Uncovered RPC commands:")
            print("".join(("  - %s\n" % i) for i in sorted(uncovered)))
        else:
            print("All RPC commands covered.")

    def cleanup(self):
        return shutil.rmtree(self.dir)

    def _get_uncovered_rpc_commands(self):
        """
        Return a set of currently untested RPC commands.

        """
        # This is shared from `test/functional/test-framework/coverage.py`
        reference_filename = 'rpc_interface.txt'
        coverage_file_prefix = 'coverage.'

        coverage_ref_filename = os.path.join(self.dir, reference_filename)
        coverage_filenames = set()
        all_cmds = set()
        covered_cmds = set()

        if not os.path.isfile(coverage_ref_filename):
            raise RuntimeError("No coverage reference found")

        with open(coverage_ref_filename, 'r') as f:
            all_cmds.update([i.strip() for i in f.readlines()])

        for root, dirs, files in os.walk(self.dir):
            for filename in files:
                if filename.startswith(coverage_file_prefix):
                    coverage_filenames.add(os.path.join(root, filename))

        for filename in coverage_filenames:
            with open(filename, 'r') as f:
                covered_cmds.update([i.strip() for i in f.readlines()])

        return all_cmds - covered_cmds


if __name__ == '__main__':
    main()<|MERGE_RESOLUTION|>--- conflicted
+++ resolved
@@ -118,12 +118,8 @@
     'p2p-leaktests.py',
 
     # auxpow tests
-<<<<<<< HEAD
-    'getauxblock.py',
+    'auxpow_mining.py',
     'dualalgo.py',
-=======
-    'auxpow_mining.py',
->>>>>>> d38d1548
 
     # name tests
     #'name_expiration.py',
