--- conflicted
+++ resolved
@@ -2921,15 +2921,11 @@
                     vin.scriptWitness.SetNull();
                 }
 
-<<<<<<< HEAD
                 // Compute minimum Huntercoin fee.
                 const CAmount minHucFee = GetHuntercoinMinFee (txNew);
 
-                CAmount nFeeNeeded = GetMinimumFee(nBytes, coin_control, ::mempool, ::feeEstimator, &feeCalc);
+                nFeeNeeded = GetMinimumFee(nBytes, coin_control, ::mempool, ::feeEstimator, &feeCalc);
                 nFeeNeeded = std::max (nFeeNeeded, minHucFee);
-=======
-                nFeeNeeded = GetMinimumFee(nBytes, coin_control, ::mempool, ::feeEstimator, &feeCalc);
->>>>>>> cbf361b2
 
                 // If we made it here and we aren't even able to meet the relay fee on the next pass, give up
                 // because we must be at the maximum allowed fee.
