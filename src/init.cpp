// Copyright (c) 2009-2010 Satoshi Nakamoto
// Copyright (c) 2009-2016 The Bitcoin Core developers
// Distributed under the MIT software license, see the accompanying
// file COPYING or http://www.opensource.org/licenses/mit-license.php.

#if defined(HAVE_CONFIG_H)
#include "config/bitcoin-config.h"
#endif

#include "init.h"

#include "addrman.h"
#include "amount.h"
#include "chain.h"
#include "chainparams.h"
#include "checkpoints.h"
#include "compat/sanity.h"
#include "consensus/validation.h"
#include "fs.h"
#include "game/db.h"
#include "httpserver.h"
#include "httprpc.h"
#include "key.h"
#include "validation.h"
#include "miner.h"
#include "netbase.h"
#include "net.h"
#include "net_processing.h"
#include "policy/feerate.h"
#include "policy/fees.h"
#include "policy/policy.h"
#include "rpc/server.h"
#include "rpc/register.h"
#include "rpc/safemode.h"
#include "rpc/blockchain.h"
#include "script/standard.h"
#include "script/sigcache.h"
#include "scheduler.h"
#include "timedata.h"
#include "txdb.h"
#include "txmempool.h"
#include "torcontrol.h"
#include "ui_interface.h"
#include "util.h"
#include "utilmoneystr.h"
#include "validationinterface.h"
#ifdef ENABLE_WALLET
#include "wallet/init.h"
#endif
#include "warnings.h"
#include <stdint.h>
#include <stdio.h>
#include <memory>

#ifndef WIN32
#include <signal.h>
#endif

#include <boost/algorithm/string/classification.hpp>
#include <boost/algorithm/string/replace.hpp>
#include <boost/algorithm/string/split.hpp>
#include <boost/bind.hpp>
#include <boost/interprocess/sync/file_lock.hpp>
#include <boost/thread.hpp>
#include <openssl/crypto.h>

#if ENABLE_ZMQ
#include "zmq/zmqnotificationinterface.h"
#endif

bool fFeeEstimatesInitialized = false;
static const bool DEFAULT_PROXYRANDOMIZE = true;
static const bool DEFAULT_REST_ENABLE = false;
static const bool DEFAULT_STOPAFTERBLOCKIMPORT = false;

std::unique_ptr<CConnman> g_connman;
std::unique_ptr<PeerLogicValidation> peerLogic;

#if ENABLE_ZMQ
static CZMQNotificationInterface* pzmqNotificationInterface = nullptr;
#endif

#ifdef WIN32
// Win32 LevelDB doesn't use filedescriptors, and the ones used for
// accessing block files don't count towards the fd_set size limit
// anyway.
#define MIN_CORE_FILEDESCRIPTORS 0
#else
#define MIN_CORE_FILEDESCRIPTORS 150
#endif

static const char* FEE_ESTIMATES_FILENAME="fee_estimates.dat";

//////////////////////////////////////////////////////////////////////////////
//
// Shutdown
//

//
// Thread management and startup/shutdown:
//
// The network-processing threads are all part of a thread group
// created by AppInit() or the Qt main() function.
//
// A clean exit happens when StartShutdown() or the SIGTERM
// signal handler sets fRequestShutdown, which makes main thread's
// WaitForShutdown() interrupts the thread group.
// And then, WaitForShutdown() makes all other on-going threads
// in the thread group join the main thread.
// Shutdown() is then called to clean up database connections, and stop other
// threads that should only be stopped after the main network-processing
// threads have exited.
//
// Shutdown for Qt is very similar, only it uses a QTimer to detect
// fRequestShutdown getting set, and then does the normal Qt
// shutdown thing.
//

std::atomic<bool> fRequestShutdown(false);
std::atomic<bool> fDumpMempoolLater(false);

void StartShutdown()
{
    fRequestShutdown = true;
}
bool ShutdownRequested()
{
    return fRequestShutdown;
}

/**
 * This is a minimally invasive approach to shutdown on LevelDB read errors from the
 * chainstate, while keeping user interface out of the common library, which is shared
 * between bitcoind, and bitcoin-qt and non-server tools.
*/
class CCoinsViewErrorCatcher final : public CCoinsViewBacked
{
public:
    explicit CCoinsViewErrorCatcher(CCoinsView* view) : CCoinsViewBacked(view) {}
    bool GetCoin(const COutPoint &outpoint, Coin &coin) const override {
        try {
            return CCoinsViewBacked::GetCoin(outpoint, coin);
        } catch(const std::runtime_error& e) {
            uiInterface.ThreadSafeMessageBox(_("Error reading from database, shutting down."), "", CClientUIInterface::MSG_ERROR);
            LogPrintf("Error reading from database: %s\n", e.what());
            // Starting the shutdown sequence and returning false to the caller would be
            // interpreted as 'entry not found' (as opposed to unable to read data), and
            // could lead to invalid interpretation. Just exit immediately, as we can't
            // continue anyway, and all writes should be atomic.
            abort();
        }
    }
    // Writes do not need similar protection, as failure to write is handled by the caller.
};

static std::unique_ptr<CCoinsViewErrorCatcher> pcoinscatcher;
static std::unique_ptr<ECCVerifyHandle> globalVerifyHandle;

void Interrupt(boost::thread_group& threadGroup)
{
    InterruptHTTPServer();
    InterruptHTTPRPC();
    InterruptRPC();
    InterruptREST();
    InterruptTorControl();
    if (g_connman)
        g_connman->Interrupt();
    threadGroup.interrupt_all();
}

void Shutdown()
{
    LogPrintf("%s: In progress...\n", __func__);
    static CCriticalSection cs_Shutdown;
    TRY_LOCK(cs_Shutdown, lockShutdown);
    if (!lockShutdown)
        return;

    /// Note: Shutdown() must be able to handle cases in which initialization failed part of the way,
    /// for example if the data directory was found to be locked.
    /// Be sure that anything that writes files or flushes caches only does this if the respective
    /// module was initialized.
    RenameThread("huntercoin-shutoff");
    mempool.AddTransactionsUpdated(1);

    StopHTTPRPC();
    StopREST();
    StopRPC();
    StopHTTPServer();
#ifdef ENABLE_WALLET
    FlushWallets();
#endif
    MapPort(false);

    // Because these depend on each-other, we make sure that neither can be
    // using the other before destroying them.
    UnregisterValidationInterface(peerLogic.get());
    if(g_connman) g_connman->Stop();
    peerLogic.reset();
    g_connman.reset();

    StopTorControl();
    if (fDumpMempoolLater && gArgs.GetArg("-persistmempool", DEFAULT_PERSIST_MEMPOOL)) {
        DumpMempool();
    }

    if (fFeeEstimatesInitialized)
    {
        ::feeEstimator.FlushUnconfirmed(::mempool);
        fs::path est_path = GetDataDir() / FEE_ESTIMATES_FILENAME;
        CAutoFile est_fileout(fsbridge::fopen(est_path, "wb"), SER_DISK, CLIENT_VERSION);
        if (!est_fileout.IsNull())
            ::feeEstimator.Write(est_fileout);
        else
            LogPrintf("%s: Failed to write fee estimates to %s\n", __func__, est_path.string());
        fFeeEstimatesInitialized = false;
    }

    // FlushStateToDisk generates a SetBestChain callback, which we should avoid missing
    if (pcoinsTip != nullptr) {
        FlushStateToDisk();
    }

    // After there are no more peers/RPC left to give us new data which may generate
    // CValidationInterface callbacks, flush them...
    GetMainSignals().FlushBackgroundCallbacks();

    // Any future callbacks will be dropped. This should absolutely be safe - if
    // missing a callback results in an unrecoverable situation, unclean shutdown
    // would too. The only reason to do the above flushes is to let the wallet catch
    // up with our current chain to avoid any strange pruning edge cases and make
    // next startup faster by avoiding rescan.

    {
        LOCK(cs_main);
        if (pcoinsTip != nullptr) {
            FlushStateToDisk();
        }
<<<<<<< HEAD
        delete pcoinsTip;
        pcoinsTip = nullptr;
        delete pcoinscatcher;
        pcoinscatcher = nullptr;
        delete pcoinsdbview;
        pcoinsdbview = nullptr;
        delete pgameDb;
        pgameDb = nullptr;
        delete pblocktree;
        pblocktree = nullptr;
=======
        pcoinsTip.reset();
        pcoinscatcher.reset();
        pcoinsdbview.reset();
        pblocktree.reset();
>>>>>>> 4b9e6af6
    }
#ifdef ENABLE_WALLET
    StopWallets();
#endif

#if ENABLE_ZMQ
    if (pzmqNotificationInterface) {
        UnregisterValidationInterface(pzmqNotificationInterface);
        delete pzmqNotificationInterface;
        pzmqNotificationInterface = nullptr;
    }
#endif

#ifndef WIN32
    try {
        fs::remove(GetPidFile());
    } catch (const fs::filesystem_error& e) {
        LogPrintf("%s: Unable to remove pidfile: %s\n", __func__, e.what());
    }
#endif
    UnregisterAllValidationInterfaces();
    GetMainSignals().UnregisterBackgroundSignalScheduler();
#ifdef ENABLE_WALLET
    CloseWallets();
#endif
    globalVerifyHandle.reset();
    ECC_Stop();
    LogPrintf("%s: done\n", __func__);
}

/**
 * Signal handlers are very limited in what they are allowed to do.
 * The execution context the handler is invoked in is not guaranteed,
 * so we restrict handler operations to just touching variables:
 */
static void HandleSIGTERM(int)
{
    fRequestShutdown = true;
}

static void HandleSIGHUP(int)
{
    fReopenDebugLog = true;
}

#ifndef WIN32
static void registerSignalHandler(int signal, void(*handler)(int))
{
    struct sigaction sa;
    sa.sa_handler = handler;
    sigemptyset(&sa.sa_mask);
    sa.sa_flags = 0;
    sigaction(signal, &sa, nullptr);
}
#endif

void OnRPCStarted()
{
    uiInterface.NotifyBlockTip.connect(&RPCNotifyBlockChange);
}

void OnRPCStopped()
{
    uiInterface.NotifyBlockTip.disconnect(&RPCNotifyBlockChange);
    RPCNotifyBlockChange(false, nullptr);
    cvBlockChange.notify_all();
    cv_stateChange.notify_all();
    LogPrint(BCLog::RPC, "RPC stopped.\n");
}

std::string HelpMessage(HelpMessageMode mode)
{
    const auto defaultBaseParams = CreateBaseChainParams(CBaseChainParams::MAIN);
    const auto testnetBaseParams = CreateBaseChainParams(CBaseChainParams::TESTNET);
    const auto defaultChainParams = CreateChainParams(CBaseChainParams::MAIN);
    const auto testnetChainParams = CreateChainParams(CBaseChainParams::TESTNET);
    const bool showDebug = gArgs.GetBoolArg("-help-debug", false);

    // When adding new options to the categories, please keep and ensure alphabetical ordering.
    // Do not translate _(...) -help-debug options, Many technical terms, and only a very small audience, so is unnecessary stress to translators.
    std::string strUsage = HelpMessageGroup(_("Options:"));
    strUsage += HelpMessageOpt("-?", _("Print this help message and exit"));
    strUsage += HelpMessageOpt("-version", _("Print version and exit"));
    strUsage += HelpMessageOpt("-alertnotify=<cmd>", _("Execute command when a relevant alert is received or we see a really long fork (%s in cmd is replaced by message)"));
    strUsage += HelpMessageOpt("-blocknotify=<cmd>", _("Execute command when the best block changes (%s in cmd is replaced by block hash)"));
    if (showDebug)
        strUsage += HelpMessageOpt("-blocksonly", strprintf(_("Whether to operate in a blocks only mode (default: %u)"), DEFAULT_BLOCKSONLY));
    strUsage +=HelpMessageOpt("-assumevalid=<hex>", strprintf(_("If this block is in the chain assume that it and its ancestors are valid and potentially skip their script verification (0 to verify all, default: %s, testnet: %s)"), defaultChainParams->GetConsensus().defaultAssumeValid.GetHex(), testnetChainParams->GetConsensus().defaultAssumeValid.GetHex()));
    strUsage += HelpMessageOpt("-conf=<file>", strprintf(_("Specify configuration file (default: %s)"), BITCOIN_CONF_FILENAME));
    if (mode == HMM_BITCOIND)
    {
#if HAVE_DECL_DAEMON
        strUsage += HelpMessageOpt("-daemon", _("Run in the background as a daemon and accept commands"));
#endif
    }
    strUsage += HelpMessageOpt("-datadir=<dir>", _("Specify data directory"));
    if (showDebug) {
        strUsage += HelpMessageOpt("-dbbatchsize", strprintf("Maximum database write batch size in bytes (default: %u)", nDefaultDbBatchSize));
    }
    strUsage += HelpMessageOpt("-dbcache=<n>", strprintf(_("Set database cache size in megabytes (%d to %d, default: %d)"), nMinDbCache, nMaxDbCache, nDefaultDbCache));
    if (showDebug)
        strUsage += HelpMessageOpt("-feefilter", strprintf("Tell other nodes to filter invs to us by our mempool min fee (default: %u)", DEFAULT_FEEFILTER));
    strUsage += HelpMessageOpt("-loadblock=<file>", _("Imports blocks from external blk000??.dat file on startup"));
    strUsage += HelpMessageOpt("-maxorphantx=<n>", strprintf(_("Keep at most <n> unconnectable transactions in memory (default: %u)"), DEFAULT_MAX_ORPHAN_TRANSACTIONS));
    strUsage += HelpMessageOpt("-maxmempool=<n>", strprintf(_("Keep the transaction memory pool below <n> megabytes (default: %u)"), DEFAULT_MAX_MEMPOOL_SIZE));
    strUsage += HelpMessageOpt("-mempoolexpiry=<n>", strprintf(_("Do not keep transactions in the mempool longer than <n> hours (default: %u)"), DEFAULT_MEMPOOL_EXPIRY));
    if (showDebug) {
        strUsage += HelpMessageOpt("-minimumchainwork=<hex>", strprintf("Minimum work assumed to exist on a valid chain in hex (default: %s, testnet: %s)", defaultChainParams->GetConsensus().nMinimumChainWork.GetHex(), testnetChainParams->GetConsensus().nMinimumChainWork.GetHex()));
    }
    strUsage += HelpMessageOpt("-persistmempool", strprintf(_("Whether to save the mempool on shutdown and load on restart (default: %u)"), DEFAULT_PERSIST_MEMPOOL));
    strUsage += HelpMessageOpt("-blockreconstructionextratxn=<n>", strprintf(_("Extra transactions to keep in memory for compact block reconstructions (default: %u)"), DEFAULT_BLOCK_RECONSTRUCTION_EXTRA_TXN));
    strUsage += HelpMessageOpt("-par=<n>", strprintf(_("Set the number of script verification threads (%u to %d, 0 = auto, <0 = leave that many cores free, default: %d)"),
        -GetNumCores(), MAX_SCRIPTCHECK_THREADS, DEFAULT_SCRIPTCHECK_THREADS));
#ifndef WIN32
    strUsage += HelpMessageOpt("-pid=<file>", strprintf(_("Specify pid file (default: %s)"), BITCOIN_PID_FILENAME));
#endif
    strUsage += HelpMessageOpt("-prune=<n>", strprintf(_("Reduce storage requirements by enabling pruning (deleting) of old blocks. This allows the pruneblockchain RPC to be called to delete specific blocks, and enables automatic pruning of old blocks if a target size in MiB is provided. This mode is incompatible with -txindex and -rescan. "
            "Warning: Reverting this setting requires re-downloading the entire blockchain. "
            "(default: 0 = disable pruning blocks, 1 = allow manual pruning via RPC, >%u = automatically prune block files to stay under the specified target size in MiB)"), MIN_DISK_SPACE_FOR_BLOCK_FILES / 1024 / 1024));
    strUsage += HelpMessageOpt("-reindex-chainstate", _("Rebuild chain state from the currently indexed blocks"));
    strUsage += HelpMessageOpt("-reindex", _("Rebuild chain state and block index from the blk*.dat files on disk"));
#ifndef WIN32
    strUsage += HelpMessageOpt("-sysperms", _("Create new files with system default permissions, instead of umask 077 (only effective with disabled wallet functionality)"));
#endif
    strUsage += HelpMessageOpt("-txindex", strprintf(_("Maintain a full transaction index, used by the getrawtransaction rpc call (default: %u)"), DEFAULT_TXINDEX));
    strUsage += HelpMessageOpt("-namehistory", strprintf(_("Keep track of the full name history (default: %u)"), 0));

    strUsage += HelpMessageGroup(_("Connection options:"));
    strUsage += HelpMessageOpt("-addnode=<ip>", _("Add a node to connect to and attempt to keep the connection open (see the `addnode` RPC command help for more info)"));
    strUsage += HelpMessageOpt("-banscore=<n>", strprintf(_("Threshold for disconnecting misbehaving peers (default: %u)"), DEFAULT_BANSCORE_THRESHOLD));
    strUsage += HelpMessageOpt("-bantime=<n>", strprintf(_("Number of seconds to keep misbehaving peers from reconnecting (default: %u)"), DEFAULT_MISBEHAVING_BANTIME));
    strUsage += HelpMessageOpt("-bind=<addr>", _("Bind to given address and always listen on it. Use [host]:port notation for IPv6"));
    strUsage += HelpMessageOpt("-connect=<ip>", _("Connect only to the specified node(s); -connect=0 disables automatic connections (the rules for this peer are the same as for -addnode)"));
    strUsage += HelpMessageOpt("-discover", _("Discover own IP addresses (default: 1 when listening and no -externalip or -proxy)"));
    strUsage += HelpMessageOpt("-dns", _("Allow DNS lookups for -addnode, -seednode and -connect") + " " + strprintf(_("(default: %u)"), DEFAULT_NAME_LOOKUP));
    strUsage += HelpMessageOpt("-dnsseed", _("Query for peer addresses via DNS lookup, if low on addresses (default: 1 unless -connect used)"));
    strUsage += HelpMessageOpt("-externalip=<ip>", _("Specify your own public address"));
    strUsage += HelpMessageOpt("-forcednsseed", strprintf(_("Always query for peer addresses via DNS lookup (default: %u)"), DEFAULT_FORCEDNSSEED));
    strUsage += HelpMessageOpt("-listen", _("Accept connections from outside (default: 1 if no -proxy or -connect)"));
    strUsage += HelpMessageOpt("-listenonion", strprintf(_("Automatically create Tor hidden service (default: %d)"), DEFAULT_LISTEN_ONION));
    strUsage += HelpMessageOpt("-maxconnections=<n>", strprintf(_("Maintain at most <n> connections to peers (default: %u)"), DEFAULT_MAX_PEER_CONNECTIONS));
    strUsage += HelpMessageOpt("-maxreceivebuffer=<n>", strprintf(_("Maximum per-connection receive buffer, <n>*1000 bytes (default: %u)"), DEFAULT_MAXRECEIVEBUFFER));
    strUsage += HelpMessageOpt("-maxsendbuffer=<n>", strprintf(_("Maximum per-connection send buffer, <n>*1000 bytes (default: %u)"), DEFAULT_MAXSENDBUFFER));
    strUsage += HelpMessageOpt("-maxtimeadjustment", strprintf(_("Maximum allowed median peer time offset adjustment. Local perspective of time may be influenced by peers forward or backward by this amount. (default: %u seconds)"), DEFAULT_MAX_TIME_ADJUSTMENT));
    strUsage += HelpMessageOpt("-onion=<ip:port>", strprintf(_("Use separate SOCKS5 proxy to reach peers via Tor hidden services (default: %s)"), "-proxy"));
    strUsage += HelpMessageOpt("-onlynet=<net>", _("Only connect to nodes in network <net> (ipv4, ipv6 or onion)"));
    strUsage += HelpMessageOpt("-permitbaremultisig", strprintf(_("Relay non-P2SH multisig (default: %u)"), DEFAULT_PERMIT_BAREMULTISIG));
    strUsage += HelpMessageOpt("-peerbloomfilters", strprintf(_("Support filtering of blocks and transaction with bloom filters (default: %u)"), DEFAULT_PEERBLOOMFILTERS));
    strUsage += HelpMessageOpt("-port=<port>", strprintf(_("Listen for connections on <port> (default: %u or testnet: %u)"), defaultChainParams->GetDefaultPort(), testnetChainParams->GetDefaultPort()));
    strUsage += HelpMessageOpt("-proxy=<ip:port>", _("Connect through SOCKS5 proxy"));
    strUsage += HelpMessageOpt("-proxyrandomize", strprintf(_("Randomize credentials for every proxy connection. This enables Tor stream isolation (default: %u)"), DEFAULT_PROXYRANDOMIZE));
    strUsage += HelpMessageOpt("-seednode=<ip>", _("Connect to a node to retrieve peer addresses, and disconnect"));
    strUsage += HelpMessageOpt("-timeout=<n>", strprintf(_("Specify connection timeout in milliseconds (minimum: 1, default: %d)"), DEFAULT_CONNECT_TIMEOUT));
    strUsage += HelpMessageOpt("-torcontrol=<ip>:<port>", strprintf(_("Tor control port to use if onion listening enabled (default: %s)"), DEFAULT_TOR_CONTROL));
    strUsage += HelpMessageOpt("-torpassword=<pass>", _("Tor control port password (default: empty)"));
#ifdef USE_UPNP
#if USE_UPNP
    strUsage += HelpMessageOpt("-upnp", _("Use UPnP to map the listening port (default: 1 when listening and no -proxy)"));
#else
    strUsage += HelpMessageOpt("-upnp", strprintf(_("Use UPnP to map the listening port (default: %u)"), 0));
#endif
#endif
    strUsage += HelpMessageOpt("-whitebind=<addr>", _("Bind to given address and whitelist peers connecting to it. Use [host]:port notation for IPv6"));
    strUsage += HelpMessageOpt("-whitelist=<IP address or network>", _("Whitelist peers connecting from the given IP address (e.g. 1.2.3.4) or CIDR notated network (e.g. 1.2.3.0/24). Can be specified multiple times.") +
        " " + _("Whitelisted peers cannot be DoS banned and their transactions are always relayed, even if they are already in the mempool, useful e.g. for a gateway"));
    strUsage += HelpMessageOpt("-maxuploadtarget=<n>", strprintf(_("Tries to keep outbound traffic under the given target (in MiB per 24h), 0 = no limit (default: %d)"), DEFAULT_MAX_UPLOAD_TARGET));

#ifdef ENABLE_WALLET
    strUsage += GetWalletHelpString(showDebug);
#endif

#if ENABLE_ZMQ
    strUsage += HelpMessageGroup(_("ZeroMQ notification options:"));
    strUsage += HelpMessageOpt("-zmqpubhashblock=<address>", _("Enable publish hash block in <address>"));
    strUsage += HelpMessageOpt("-zmqpubhashtx=<address>", _("Enable publish hash transaction in <address>"));
    strUsage += HelpMessageOpt("-zmqpubrawblock=<address>", _("Enable publish raw block in <address>"));
    strUsage += HelpMessageOpt("-zmqpubrawtx=<address>", _("Enable publish raw transaction in <address>"));
#endif

    strUsage += HelpMessageGroup(_("Debugging/Testing options:"));
    strUsage += HelpMessageOpt("-uacomment=<cmt>", _("Append comment to the user agent string"));
    if (showDebug)
    {
        strUsage += HelpMessageOpt("-checkblocks=<n>", strprintf(_("How many blocks to check at startup (default: %u, 0 = all)"), DEFAULT_CHECKBLOCKS));
        strUsage += HelpMessageOpt("-checklevel=<n>", strprintf(_("How thorough the block verification of -checkblocks is (0-4, default: %u)"), DEFAULT_CHECKLEVEL));
        strUsage += HelpMessageOpt("-checkblockindex", strprintf("Do a full consistency check for mapBlockIndex, setBlockIndexCandidates, chainActive and mapBlocksUnlinked occasionally. Also sets -checkmempool (default: %u)", defaultChainParams->DefaultConsistencyChecks()));
        strUsage += HelpMessageOpt("-checkmempool=<n>", strprintf("Run checks every <n> transactions (default: %u)", defaultChainParams->DefaultConsistencyChecks()));
        strUsage += HelpMessageOpt("-checkpoints", strprintf("Disable expensive verification for known chain history (default: %u)", DEFAULT_CHECKPOINTS_ENABLED));
        strUsage += HelpMessageOpt("-disablesafemode", strprintf("Disable safemode, override a real safe mode event (default: %u)", DEFAULT_DISABLE_SAFEMODE));
        strUsage += HelpMessageOpt("-deprecatedrpc=<method>", "Allows deprecated RPC method(s) to be used");
        strUsage += HelpMessageOpt("-testsafemode", strprintf("Force safe mode (default: %u)", DEFAULT_TESTSAFEMODE));
        strUsage += HelpMessageOpt("-dropmessagestest=<n>", "Randomly drop 1 of every <n> network messages");
        strUsage += HelpMessageOpt("-fuzzmessagestest=<n>", "Randomly fuzz 1 of every <n> network messages");
        strUsage += HelpMessageOpt("-stopafterblockimport", strprintf("Stop running after importing blocks from disk (default: %u)", DEFAULT_STOPAFTERBLOCKIMPORT));
        strUsage += HelpMessageOpt("-stopatheight", strprintf("Stop running after reaching the given height in the main chain (default: %u)", DEFAULT_STOPATHEIGHT));

        strUsage += HelpMessageOpt("-limitancestorcount=<n>", strprintf("Do not accept transactions if number of in-mempool ancestors is <n> or more (default: %u)", DEFAULT_ANCESTOR_LIMIT));
        strUsage += HelpMessageOpt("-limitancestorsize=<n>", strprintf("Do not accept transactions whose size with all in-mempool ancestors exceeds <n> kilobytes (default: %u)", DEFAULT_ANCESTOR_SIZE_LIMIT));
        strUsage += HelpMessageOpt("-limitdescendantcount=<n>", strprintf("Do not accept transactions if any ancestor would have <n> or more in-mempool descendants (default: %u)", DEFAULT_DESCENDANT_LIMIT));
        strUsage += HelpMessageOpt("-limitdescendantsize=<n>", strprintf("Do not accept transactions if any ancestor would have more than <n> kilobytes of in-mempool descendants (default: %u).", DEFAULT_DESCENDANT_SIZE_LIMIT));
        strUsage += HelpMessageOpt("-vbparams=deployment:start:end", "Use given start/end times for specified version bits deployment (regtest-only)");
    }
    strUsage += HelpMessageOpt("-debug=<category>", strprintf(_("Output debugging information (default: %u, supplying <category> is optional)"), 0) + ". " +
        _("If <category> is not supplied or if <category> = 1, output all debugging information.") + " " + _("<category> can be:") + " " + ListLogCategories() + ".");
    strUsage += HelpMessageOpt("-debugexclude=<category>", strprintf(_("Exclude debugging information for a category. Can be used in conjunction with -debug=1 to output debug logs for all categories except one or more specified categories.")));
    strUsage += HelpMessageOpt("-help-debug", _("Show all debugging options (usage: --help -help-debug)"));
    strUsage += HelpMessageOpt("-logips", strprintf(_("Include IP addresses in debug output (default: %u)"), DEFAULT_LOGIPS));
    strUsage += HelpMessageOpt("-logtimestamps", strprintf(_("Prepend debug output with timestamp (default: %u)"), DEFAULT_LOGTIMESTAMPS));
    if (showDebug)
    {
        strUsage += HelpMessageOpt("-logtimemicros", strprintf("Add microsecond precision to debug timestamps (default: %u)", DEFAULT_LOGTIMEMICROS));
        strUsage += HelpMessageOpt("-mocktime=<n>", "Replace actual time with <n> seconds since epoch (default: 0)");
        strUsage += HelpMessageOpt("-maxsigcachesize=<n>", strprintf("Limit sum of signature cache and script execution cache sizes to <n> MiB (default: %u)", DEFAULT_MAX_SIG_CACHE_SIZE));
        strUsage += HelpMessageOpt("-maxtipage=<n>", strprintf("Maximum tip age in seconds to consider node in initial block download (default: %u)", DEFAULT_MAX_TIP_AGE));
    }
    strUsage += HelpMessageOpt("-maxtxfee=<amt>", strprintf(_("Maximum total fees (in %s) to use in a single wallet transaction or raw transaction; setting this too low may abort large transactions (default: %s)"),
        CURRENCY_UNIT, FormatMoney(DEFAULT_TRANSACTION_MAXFEE)));
    strUsage += HelpMessageOpt("-printtoconsole", _("Send trace/debug info to console instead of debug.log file"));
    if (showDebug)
    {
        strUsage += HelpMessageOpt("-printpriority", strprintf("Log transaction fee per kB when mining blocks (default: %u)", DEFAULT_PRINTPRIORITY));
    }
    strUsage += HelpMessageOpt("-shrinkdebugfile", _("Shrink debug.log file on client startup (default: 1 when no -debug)"));

    AppendParamsHelpMessages(strUsage, showDebug);

    strUsage += HelpMessageGroup(_("Node relay options:"));
    if (showDebug) {
        strUsage += HelpMessageOpt("-acceptnonstdtxn", strprintf("Relay and mine \"non-standard\" transactions (%sdefault: %u)", "testnet/regtest only; ", !testnetChainParams->RequireStandard()));
        strUsage += HelpMessageOpt("-incrementalrelayfee=<amt>", strprintf("Fee rate (in %s/kB) used to define cost of relay, used for mempool limiting and BIP 125 replacement. (default: %s)", CURRENCY_UNIT, FormatMoney(DEFAULT_INCREMENTAL_RELAY_FEE)));
        strUsage += HelpMessageOpt("-dustrelayfee=<amt>", strprintf("Fee rate (in %s/kB) used to defined dust, the value of an output such that it will cost more than its value in fees at this fee rate to spend it. (default: %s)", CURRENCY_UNIT, FormatMoney(DUST_RELAY_TX_FEE)));
    }
    strUsage += HelpMessageOpt("-bytespersigop", strprintf(_("Equivalent bytes per sigop in transactions for relay and mining (default: %u)"), DEFAULT_BYTES_PER_SIGOP));
    strUsage += HelpMessageOpt("-datacarrier", strprintf(_("Relay and mine data carrier transactions (default: %u)"), DEFAULT_ACCEPT_DATACARRIER));
    strUsage += HelpMessageOpt("-datacarriersize", strprintf(_("Maximum size of data in data carrier transactions we relay and mine (default: %u)"), MAX_OP_RETURN_RELAY));
    strUsage += HelpMessageOpt("-mempoolreplacement", strprintf(_("Enable transaction replacement in the memory pool (default: %u)"), DEFAULT_ENABLE_REPLACEMENT));
    strUsage += HelpMessageOpt("-minrelaytxfee=<amt>", strprintf(_("Fees (in %s/kB) smaller than this are considered zero fee for relaying, mining and transaction creation (default: %s)"),
        CURRENCY_UNIT, FormatMoney(DEFAULT_MIN_RELAY_TX_FEE)));
    strUsage += HelpMessageOpt("-whitelistrelay", strprintf(_("Accept relayed transactions received from whitelisted peers even when not relaying transactions (default: %d)"), DEFAULT_WHITELISTRELAY));
    strUsage += HelpMessageOpt("-whitelistforcerelay", strprintf(_("Force relay of transactions from whitelisted peers even if they violate local relay policy (default: %d)"), DEFAULT_WHITELISTFORCERELAY));

    strUsage += HelpMessageGroup(_("Block creation options:"));
    strUsage += HelpMessageOpt("-blockmaxweight=<n>", strprintf(_("Set maximum BIP141 block weight (default: %d)"), DEFAULT_BLOCK_MAX_WEIGHT));
    strUsage += HelpMessageOpt("-blockmaxsize=<n>", _("Set maximum BIP141 block weight to this * 4. Deprecated, use blockmaxweight"));
    strUsage += HelpMessageOpt("-blockmintxfee=<amt>", strprintf(_("Set lowest fee rate (in %s/kB) for transactions to be included in block creation. (default: %s)"), CURRENCY_UNIT, FormatMoney(DEFAULT_BLOCK_MIN_TX_FEE)));
    if (showDebug)
        strUsage += HelpMessageOpt("-blockversion=<n>", "Override block version to test forking scenarios");

    strUsage += HelpMessageGroup(_("RPC server options:"));
    strUsage += HelpMessageOpt("-server", _("Accept command line and JSON-RPC commands"));
    strUsage += HelpMessageOpt("-rest", strprintf(_("Accept public REST requests (default: %u)"), DEFAULT_REST_ENABLE));
    strUsage += HelpMessageOpt("-rpcbind=<addr>[:port]", _("Bind to given address to listen for JSON-RPC connections. This option is ignored unless -rpcallowip is also passed. Port is optional and overrides -rpcport. Use [host]:port notation for IPv6. This option can be specified multiple times (default: 127.0.0.1 and ::1 i.e., localhost, or if -rpcallowip has been specified, 0.0.0.0 and :: i.e., all addresses)"));
    strUsage += HelpMessageOpt("-rpccookiefile=<loc>", _("Location of the auth cookie (default: data dir)"));
    strUsage += HelpMessageOpt("-rpcuser=<user>", _("Username for JSON-RPC connections"));
    strUsage += HelpMessageOpt("-rpcpassword=<pw>", _("Password for JSON-RPC connections"));
    strUsage += HelpMessageOpt("-rpcauth=<userpw>", _("Username and hashed password for JSON-RPC connections. The field <userpw> comes in the format: <USERNAME>:<SALT>$<HASH>. A canonical python script is included in share/rpcuser. The client then connects normally using the rpcuser=<USERNAME>/rpcpassword=<PASSWORD> pair of arguments. This option can be specified multiple times"));
    strUsage += HelpMessageOpt("-rpcport=<port>", strprintf(_("Listen for JSON-RPC connections on <port> (default: %u or testnet: %u)"), defaultBaseParams->RPCPort(), testnetBaseParams->RPCPort()));
    strUsage += HelpMessageOpt("-rpcallowip=<ip>", _("Allow JSON-RPC connections from specified source. Valid for <ip> are a single IP (e.g. 1.2.3.4), a network/netmask (e.g. 1.2.3.4/255.255.255.0) or a network/CIDR (e.g. 1.2.3.4/24). This option can be specified multiple times"));
    strUsage += HelpMessageOpt("-rpcserialversion", strprintf(_("Sets the serialization of raw transaction or block hex returned in non-verbose mode, non-segwit(0) or segwit(1) (default: %d)"), DEFAULT_RPC_SERIALIZE_VERSION));
    strUsage += HelpMessageOpt("-rpcthreads=<n>", strprintf(_("Set the number of threads to service RPC calls (default: %d)"), DEFAULT_HTTP_THREADS));
    if (showDebug) {
        strUsage += HelpMessageOpt("-rpcworkqueue=<n>", strprintf("Set the depth of the work queue to service RPC calls (default: %d)", DEFAULT_HTTP_WORKQUEUE));
        strUsage += HelpMessageOpt("-rpcservertimeout=<n>", strprintf("Timeout during HTTP requests (default: %d)", DEFAULT_HTTP_SERVER_TIMEOUT));
    }

    return strUsage;
}

std::string LicenseInfo()
{
    const std::string URL_SOURCE_CODE = "<https://github.com/namecoin/namecoin-core>";
    const std::string URL_WEBSITE = "<https://namecoin.org/>";
    // todo: remove urls from translations on next change
    return CopyrightHolders(strprintf(_("Copyright (C) %i-%i"), 2009, COPYRIGHT_YEAR) + " ") + "\n" +
           "\n" +
           strprintf(_("Please contribute if you find %s useful. "
                       "Visit %s for further information about the software."),
               PACKAGE_NAME, URL_WEBSITE) +
           "\n" +
           strprintf(_("The source code is available from %s."),
               URL_SOURCE_CODE) +
           "\n" +
           "\n" +
           _("This is experimental software.") + "\n" +
           strprintf(_("Distributed under the MIT software license, see the accompanying file %s or %s"), "COPYING", "<https://opensource.org/licenses/MIT>") + "\n" +
           "\n" +
           strprintf(_("This product includes software developed by the OpenSSL Project for use in the OpenSSL Toolkit %s and cryptographic software written by Eric Young and UPnP software written by Thomas Bernard."), "<https://www.openssl.org>") +
           "\n";
}

static void BlockNotifyCallback(bool initialSync, const CBlockIndex *pBlockIndex)
{
    if (initialSync || !pBlockIndex)
        return;

    std::string strCmd = gArgs.GetArg("-blocknotify", "");
    if (!strCmd.empty()) {
        boost::replace_all(strCmd, "%s", pBlockIndex->GetBlockHash().GetHex());
        boost::thread t(runCommand, strCmd); // thread runs free
    }
}

static bool fHaveGenesis = false;
static CWaitableCriticalSection cs_GenesisWait;
static CConditionVariable condvar_GenesisWait;

static void BlockNotifyGenesisWait(bool, const CBlockIndex *pBlockIndex)
{
    if (pBlockIndex != nullptr) {
        {
            WaitableLock lock_GenesisWait(cs_GenesisWait);
            fHaveGenesis = true;
        }
        condvar_GenesisWait.notify_all();
    }
}

static void WaitForChangeCallback(bool initialSync, const CBlockIndex *pBlockIndex)
{
    if (initialSync || !pBlockIndex)
        return;
    cv_stateChange.notify_all();
}

struct CImportingNow
{
    CImportingNow() {
        assert(fImporting == false);
        fImporting = true;
    }

    ~CImportingNow() {
        assert(fImporting == true);
        fImporting = false;
    }
};


// If we're using -prune with -reindex, then delete block files that will be ignored by the
// reindex.  Since reindexing works by starting at block file 0 and looping until a blockfile
// is missing, do the same here to delete any later block files after a gap.  Also delete all
// rev files since they'll be rewritten by the reindex anyway.  This ensures that vinfoBlockFile
// is in sync with what's actually on disk by the time we start downloading, so that pruning
// works correctly.
void CleanupBlockRevFiles()
{
    std::map<std::string, fs::path> mapBlockFiles;

    // Glob all blk?????.dat and rev?????.dat files from the blocks directory.
    // Remove the rev files immediately and insert the blk file paths into an
    // ordered map keyed by block file index.
    LogPrintf("Removing unusable blk?????.dat and rev?????.dat files for -reindex with -prune\n");
    fs::path blocksdir = GetDataDir() / "blocks";
    for (fs::directory_iterator it(blocksdir); it != fs::directory_iterator(); it++) {
        if (fs::is_regular_file(*it) &&
            it->path().filename().string().length() == 12 &&
            it->path().filename().string().substr(8,4) == ".dat")
        {
            if (it->path().filename().string().substr(0,3) == "blk")
                mapBlockFiles[it->path().filename().string().substr(3,5)] = it->path();
            else if (it->path().filename().string().substr(0,3) == "rev")
                remove(it->path());
        }
    }

    // Remove all block files that aren't part of a contiguous set starting at
    // zero by walking the ordered map (keys are block file indices) by
    // keeping a separate counter.  Once we hit a gap (or if 0 doesn't exist)
    // start removing block files.
    int nContigCounter = 0;
    for (const std::pair<std::string, fs::path>& item : mapBlockFiles) {
        if (atoi(item.first) == nContigCounter) {
            nContigCounter++;
            continue;
        }
        remove(item.second);
    }
}

void ThreadImport(std::vector<fs::path> vImportFiles)
{
    const CChainParams& chainparams = Params();
    RenameThread("huntercoin-loadblk");

    {
    CImportingNow imp;

    // -reindex
    if (fReindex) {
        int nFile = 0;
        while (true) {
            CDiskBlockPos pos(nFile, 0);
            if (!fs::exists(GetBlockPosFilename(pos, "blk")))
                break; // No block files left to reindex
            FILE *file = OpenBlockFile(pos, true);
            if (!file)
                break; // This error is logged in OpenBlockFile
            LogPrintf("Reindexing block file blk%05u.dat...\n", (unsigned int)nFile);
            LoadExternalBlockFile(chainparams, file, &pos);
            nFile++;
        }
        pblocktree->WriteReindexing(false);
        fReindex = false;
        LogPrintf("Reindexing finished\n");
        // To avoid ending up in a situation without genesis block, re-try initializing (no-op if reindexing worked):
        LoadGenesisBlock(chainparams);
    }

    // hardcoded $DATADIR/bootstrap.dat
    fs::path pathBootstrap = GetDataDir() / "bootstrap.dat";
    if (fs::exists(pathBootstrap)) {
        FILE *file = fsbridge::fopen(pathBootstrap, "rb");
        if (file) {
            fs::path pathBootstrapOld = GetDataDir() / "bootstrap.dat.old";
            LogPrintf("Importing bootstrap.dat...\n");
            LoadExternalBlockFile(chainparams, file);
            RenameOver(pathBootstrap, pathBootstrapOld);
        } else {
            LogPrintf("Warning: Could not open bootstrap file %s\n", pathBootstrap.string());
        }
    }

    // -loadblock=
    for (const fs::path& path : vImportFiles) {
        FILE *file = fsbridge::fopen(path, "rb");
        if (file) {
            LogPrintf("Importing blocks file %s...\n", path.string());
            LoadExternalBlockFile(chainparams, file);
        } else {
            LogPrintf("Warning: Could not open blocks file %s\n", path.string());
        }
    }

    // scan for better chains in the block chain database, that are not yet connected in the active best chain
    CValidationState state;
    if (!ActivateBestChain(state, chainparams)) {
        LogPrintf("Failed to connect best block");
        StartShutdown();
    }

    if (gArgs.GetBoolArg("-stopafterblockimport", DEFAULT_STOPAFTERBLOCKIMPORT)) {
        LogPrintf("Stopping after block import\n");
        StartShutdown();
    }
    } // End scope of CImportingNow
    if (gArgs.GetArg("-persistmempool", DEFAULT_PERSIST_MEMPOOL)) {
        LoadMempool();
        fDumpMempoolLater = !fRequestShutdown;
    }
}

/** Sanity checks
 *  Ensure that Bitcoin is running in a usable environment with all
 *  necessary library support.
 */
bool InitSanityCheck(void)
{
    if(!ECC_InitSanityCheck()) {
        InitError("Elliptic curve cryptography sanity check failure. Aborting.");
        return false;
    }

    if (!glibc_sanity_test() || !glibcxx_sanity_test())
        return false;

    if (!Random_SanityCheck()) {
        InitError("OS cryptographic RNG sanity check failure. Aborting.");
        return false;
    }

    return true;
}

bool AppInitServers(boost::thread_group& threadGroup)
{
    RPCServer::OnStarted(&OnRPCStarted);
    RPCServer::OnStopped(&OnRPCStopped);
    if (!InitHTTPServer())
        return false;
    if (!StartRPC())
        return false;
    if (!StartHTTPRPC())
        return false;
    if (gArgs.GetBoolArg("-rest", DEFAULT_REST_ENABLE) && !StartREST())
        return false;
    if (!StartHTTPServer())
        return false;
    return true;
}

// Parameter interaction based on rules
void InitParameterInteraction()
{
    // when specifying an explicit binding address, you want to listen on it
    // even when -connect or -proxy is specified
    if (gArgs.IsArgSet("-bind")) {
        if (gArgs.SoftSetBoolArg("-listen", true))
            LogPrintf("%s: parameter interaction: -bind set -> setting -listen=1\n", __func__);
    }
    if (gArgs.IsArgSet("-whitebind")) {
        if (gArgs.SoftSetBoolArg("-listen", true))
            LogPrintf("%s: parameter interaction: -whitebind set -> setting -listen=1\n", __func__);
    }

    if (gArgs.IsArgSet("-connect")) {
        // when only connecting to trusted nodes, do not seed via DNS, or listen by default
        if (gArgs.SoftSetBoolArg("-dnsseed", false))
            LogPrintf("%s: parameter interaction: -connect set -> setting -dnsseed=0\n", __func__);
        if (gArgs.SoftSetBoolArg("-listen", false))
            LogPrintf("%s: parameter interaction: -connect set -> setting -listen=0\n", __func__);
    }

    if (gArgs.IsArgSet("-proxy")) {
        // to protect privacy, do not listen by default if a default proxy server is specified
        if (gArgs.SoftSetBoolArg("-listen", false))
            LogPrintf("%s: parameter interaction: -proxy set -> setting -listen=0\n", __func__);
        // to protect privacy, do not use UPNP when a proxy is set. The user may still specify -listen=1
        // to listen locally, so don't rely on this happening through -listen below.
        if (gArgs.SoftSetBoolArg("-upnp", false))
            LogPrintf("%s: parameter interaction: -proxy set -> setting -upnp=0\n", __func__);
        // to protect privacy, do not discover addresses by default
        if (gArgs.SoftSetBoolArg("-discover", false))
            LogPrintf("%s: parameter interaction: -proxy set -> setting -discover=0\n", __func__);
    }

    if (!gArgs.GetBoolArg("-listen", DEFAULT_LISTEN)) {
        // do not map ports or try to retrieve public IP when not listening (pointless)
        if (gArgs.SoftSetBoolArg("-upnp", false))
            LogPrintf("%s: parameter interaction: -listen=0 -> setting -upnp=0\n", __func__);
        if (gArgs.SoftSetBoolArg("-discover", false))
            LogPrintf("%s: parameter interaction: -listen=0 -> setting -discover=0\n", __func__);
        if (gArgs.SoftSetBoolArg("-listenonion", false))
            LogPrintf("%s: parameter interaction: -listen=0 -> setting -listenonion=0\n", __func__);
    }

    if (gArgs.IsArgSet("-externalip")) {
        // if an explicit public IP is specified, do not try to find others
        if (gArgs.SoftSetBoolArg("-discover", false))
            LogPrintf("%s: parameter interaction: -externalip set -> setting -discover=0\n", __func__);
    }

    // disable whitelistrelay in blocksonly mode
    if (gArgs.GetBoolArg("-blocksonly", DEFAULT_BLOCKSONLY)) {
        if (gArgs.SoftSetBoolArg("-whitelistrelay", false))
            LogPrintf("%s: parameter interaction: -blocksonly=1 -> setting -whitelistrelay=0\n", __func__);
    }

    // Forcing relay from whitelisted hosts implies we will accept relays from them in the first place.
    if (gArgs.GetBoolArg("-whitelistforcerelay", DEFAULT_WHITELISTFORCERELAY)) {
        if (gArgs.SoftSetBoolArg("-whitelistrelay", true))
            LogPrintf("%s: parameter interaction: -whitelistforcerelay=1 -> setting -whitelistrelay=1\n", __func__);
    }

    if (gArgs.IsArgSet("-blockmaxsize")) {
        unsigned int max_size = gArgs.GetArg("-blockmaxsize", 0);
        if (gArgs.SoftSetArg("blockmaxweight", strprintf("%d", max_size * WITNESS_SCALE_FACTOR))) {
            LogPrintf("%s: parameter interaction: -blockmaxsize=%d -> setting -blockmaxweight=%d (-blockmaxsize is deprecated!)\n", __func__, max_size, max_size * WITNESS_SCALE_FACTOR);
        } else {
            LogPrintf("%s: Ignoring blockmaxsize setting which is overridden by blockmaxweight", __func__);
        }
    }
}

static std::string ResolveErrMsg(const char * const optname, const std::string& strBind)
{
    return strprintf(_("Cannot resolve -%s address: '%s'"), optname, strBind);
}

void InitLogging()
{
    fPrintToConsole = gArgs.GetBoolArg("-printtoconsole", false);
    fLogTimestamps = gArgs.GetBoolArg("-logtimestamps", DEFAULT_LOGTIMESTAMPS);
    fLogTimeMicros = gArgs.GetBoolArg("-logtimemicros", DEFAULT_LOGTIMEMICROS);
    fLogIPs = gArgs.GetBoolArg("-logips", DEFAULT_LOGIPS);

    LogPrintf("\n\n\n\n\n\n\n\n\n\n\n\n\n\n\n\n\n\n\n\n");
    LogPrintf("Huntercoin version %s\n", FormatFullVersion());
}

namespace { // Variables internal to initialization process only

int nMaxConnections;
int nUserMaxConnections;
int nFD;
ServiceFlags nLocalServices = NODE_NETWORK;

} // namespace

[[noreturn]] static void new_handler_terminate()
{
    // Rather than throwing std::bad-alloc if allocation fails, terminate
    // immediately to (try to) avoid chain corruption.
    // Since LogPrintf may itself allocate memory, set the handler directly
    // to terminate first.
    std::set_new_handler(std::terminate);
    LogPrintf("Error: Out of memory. Terminating.\n");

    // The log was successful, terminate now.
    std::terminate();
};

bool AppInitBasicSetup()
{
    // ********************************************************* Step 1: setup
#ifdef _MSC_VER
    // Turn off Microsoft heap dump noise
    _CrtSetReportMode(_CRT_WARN, _CRTDBG_MODE_FILE);
    _CrtSetReportFile(_CRT_WARN, CreateFileA("NUL", GENERIC_WRITE, 0, nullptr, OPEN_EXISTING, 0, 0));
    // Disable confusing "helpful" text message on abort, Ctrl-C
    _set_abort_behavior(0, _WRITE_ABORT_MSG | _CALL_REPORTFAULT);
#endif
#ifdef WIN32
    // Enable Data Execution Prevention (DEP)
    // Minimum supported OS versions: WinXP SP3, WinVista >= SP1, Win Server 2008
    // A failure is non-critical and needs no further attention!
#ifndef PROCESS_DEP_ENABLE
    // We define this here, because GCCs winbase.h limits this to _WIN32_WINNT >= 0x0601 (Windows 7),
    // which is not correct. Can be removed, when GCCs winbase.h is fixed!
#define PROCESS_DEP_ENABLE 0x00000001
#endif
    typedef BOOL (WINAPI *PSETPROCDEPPOL)(DWORD);
    PSETPROCDEPPOL setProcDEPPol = (PSETPROCDEPPOL)GetProcAddress(GetModuleHandleA("Kernel32.dll"), "SetProcessDEPPolicy");
    if (setProcDEPPol != nullptr) setProcDEPPol(PROCESS_DEP_ENABLE);
#endif

    if (!SetupNetworking())
        return InitError("Initializing networking failed");

#ifndef WIN32
    if (!gArgs.GetBoolArg("-sysperms", false)) {
        umask(077);
    }

    // Clean shutdown on SIGTERM
    registerSignalHandler(SIGTERM, HandleSIGTERM);
    registerSignalHandler(SIGINT, HandleSIGTERM);

    // Reopen debug.log on SIGHUP
    registerSignalHandler(SIGHUP, HandleSIGHUP);

    // Ignore SIGPIPE, otherwise it will bring the daemon down if the client closes unexpectedly
    signal(SIGPIPE, SIG_IGN);
#endif

    std::set_new_handler(new_handler_terminate);

    return true;
}

bool AppInitParameterInteraction()
{
    const CChainParams& chainparams = Params();
    // ********************************************************* Step 2: parameter interactions

    // also see: InitParameterInteraction()

    // if using block pruning, then disallow txindex
    if (gArgs.GetArg("-prune", 0)) {
        if (gArgs.GetBoolArg("-txindex", DEFAULT_TXINDEX))
            return InitError(_("Prune mode is incompatible with -txindex."));
    }

    // -bind and -whitebind can't be set when not listening
    size_t nUserBind = gArgs.GetArgs("-bind").size() + gArgs.GetArgs("-whitebind").size();
    if (nUserBind != 0 && !gArgs.GetBoolArg("-listen", DEFAULT_LISTEN)) {
        return InitError("Cannot set -bind or -whitebind together with -listen=0");
    }

    // Make sure enough file descriptors are available
    int nBind = std::max(nUserBind, size_t(1));
    nUserMaxConnections = gArgs.GetArg("-maxconnections", DEFAULT_MAX_PEER_CONNECTIONS);
    nMaxConnections = std::max(nUserMaxConnections, 0);

    // Trim requested connection counts, to fit into system limitations
    nMaxConnections = std::max(std::min(nMaxConnections, (int)(FD_SETSIZE - nBind - MIN_CORE_FILEDESCRIPTORS - MAX_ADDNODE_CONNECTIONS)), 0);
    nFD = RaiseFileDescriptorLimit(nMaxConnections + MIN_CORE_FILEDESCRIPTORS + MAX_ADDNODE_CONNECTIONS);
    if (nFD < MIN_CORE_FILEDESCRIPTORS)
        return InitError(_("Not enough file descriptors available."));
    nMaxConnections = std::min(nFD - MIN_CORE_FILEDESCRIPTORS - MAX_ADDNODE_CONNECTIONS, nMaxConnections);

    if (nMaxConnections < nUserMaxConnections)
        InitWarning(strprintf(_("Reducing -maxconnections from %d to %d, because of system limitations."), nUserMaxConnections, nMaxConnections));

    // ********************************************************* Step 3: parameter-to-internal-flags
    if (gArgs.IsArgSet("-debug")) {
        // Special-case: if -debug=0/-nodebug is set, turn off debugging messages
        const std::vector<std::string> categories = gArgs.GetArgs("-debug");

        if (find(categories.begin(), categories.end(), std::string("0")) == categories.end()) {
            for (const auto& cat : categories) {
                uint32_t flag = 0;
                if (!GetLogCategory(&flag, &cat)) {
                    InitWarning(strprintf(_("Unsupported logging category %s=%s."), "-debug", cat));
                    continue;
                }
                logCategories |= flag;
            }
        }
    }

    // Now remove the logging categories which were explicitly excluded
    for (const std::string& cat : gArgs.GetArgs("-debugexclude")) {
        uint32_t flag = 0;
        if (!GetLogCategory(&flag, &cat)) {
            InitWarning(strprintf(_("Unsupported logging category %s=%s."), "-debugexclude", cat));
            continue;
        }
        logCategories &= ~flag;
    }

    // Check for -debugnet
    if (gArgs.GetBoolArg("-debugnet", false))
        InitWarning(_("Unsupported argument -debugnet ignored, use -debug=net."));
    // Check for -socks - as this is a privacy risk to continue, exit here
    if (gArgs.IsArgSet("-socks"))
        return InitError(_("Unsupported argument -socks found. Setting SOCKS version isn't possible anymore, only SOCKS5 proxies are supported."));
    // Check for -tor - as this is a privacy risk to continue, exit here
    if (gArgs.GetBoolArg("-tor", false))
        return InitError(_("Unsupported argument -tor found, use -onion."));

    if (gArgs.GetBoolArg("-benchmark", false))
        InitWarning(_("Unsupported argument -benchmark ignored, use -debug=bench."));

    if (gArgs.GetBoolArg("-whitelistalwaysrelay", false))
        InitWarning(_("Unsupported argument -whitelistalwaysrelay ignored, use -whitelistrelay and/or -whitelistforcerelay."));

    if (gArgs.IsArgSet("-blockminsize"))
        InitWarning("Unsupported argument -blockminsize ignored.");

    // Checkmempool and checkblockindex default to true in regtest mode
    int ratio = std::min<int>(std::max<int>(gArgs.GetArg("-checkmempool", chainparams.DefaultConsistencyChecks() ? 1 : 0), 0), 1000000);
    if (ratio != 0) {
        mempool.setSanityCheck(1.0 / ratio);
    }
    fCheckBlockIndex = gArgs.GetBoolArg("-checkblockindex", chainparams.DefaultConsistencyChecks());
    fCheckpointsEnabled = gArgs.GetBoolArg("-checkpoints", DEFAULT_CHECKPOINTS_ENABLED);

    hashAssumeValid = uint256S(gArgs.GetArg("-assumevalid", chainparams.GetConsensus().defaultAssumeValid.GetHex()));
    if (!hashAssumeValid.IsNull())
        LogPrintf("Assuming ancestors of block %s have valid signatures.\n", hashAssumeValid.GetHex());
    else
        LogPrintf("Validating signatures for all blocks.\n");

    if (gArgs.IsArgSet("-minimumchainwork")) {
        const std::string minChainWorkStr = gArgs.GetArg("-minimumchainwork", "");
        if (!IsHexNumber(minChainWorkStr)) {
            return InitError(strprintf("Invalid non-hex (%s) minimum chain work value specified", minChainWorkStr));
        }
        nMinimumChainWork = UintToArith256(uint256S(minChainWorkStr));
    } else {
        nMinimumChainWork = UintToArith256(chainparams.GetConsensus().nMinimumChainWork);
    }
    LogPrintf("Setting nMinimumChainWork=%s\n", nMinimumChainWork.GetHex());
    if (nMinimumChainWork < UintToArith256(chainparams.GetConsensus().nMinimumChainWork)) {
        LogPrintf("Warning: nMinimumChainWork set below default value of %s\n", chainparams.GetConsensus().nMinimumChainWork.GetHex());
    }

    // mempool limits
    int64_t nMempoolSizeMax = gArgs.GetArg("-maxmempool", DEFAULT_MAX_MEMPOOL_SIZE) * 1000000;
    int64_t nMempoolSizeMin = gArgs.GetArg("-limitdescendantsize", DEFAULT_DESCENDANT_SIZE_LIMIT) * 1000 * 40;
    if (nMempoolSizeMax < 0 || nMempoolSizeMax < nMempoolSizeMin)
        return InitError(strprintf(_("-maxmempool must be at least %d MB"), std::ceil(nMempoolSizeMin / 1000000.0)));
    // incremental relay fee sets the minimum feerate increase necessary for BIP 125 replacement in the mempool
    // and the amount the mempool min fee increases above the feerate of txs evicted due to mempool limiting.
    if (gArgs.IsArgSet("-incrementalrelayfee"))
    {
        CAmount n = 0;
        if (!ParseMoney(gArgs.GetArg("-incrementalrelayfee", ""), n))
            return InitError(AmountErrMsg("incrementalrelayfee", gArgs.GetArg("-incrementalrelayfee", "")));
        incrementalRelayFee = CFeeRate(n);
    }

    // -par=0 means autodetect, but nScriptCheckThreads==0 means no concurrency
    nScriptCheckThreads = gArgs.GetArg("-par", DEFAULT_SCRIPTCHECK_THREADS);
    if (nScriptCheckThreads <= 0)
        nScriptCheckThreads += GetNumCores();
    if (nScriptCheckThreads <= 1)
        nScriptCheckThreads = 0;
    else if (nScriptCheckThreads > MAX_SCRIPTCHECK_THREADS)
        nScriptCheckThreads = MAX_SCRIPTCHECK_THREADS;

    // block pruning; get the amount of disk space (in MiB) to allot for block & undo files
    int64_t nPruneArg = gArgs.GetArg("-prune", 0);
    if (nPruneArg < 0) {
        return InitError(_("Prune cannot be configured with a negative value."));
    }
    nPruneTarget = (uint64_t) nPruneArg * 1024 * 1024;
    if (nPruneArg == 1) {  // manual pruning: -prune=1
        LogPrintf("Block pruning enabled.  Use RPC call pruneblockchain(height) to manually prune block and undo files.\n");
        nPruneTarget = std::numeric_limits<uint64_t>::max();
        fPruneMode = true;
    } else if (nPruneTarget) {
        if (nPruneTarget < MIN_DISK_SPACE_FOR_BLOCK_FILES) {
            return InitError(strprintf(_("Prune configured below the minimum of %d MiB.  Please use a higher number."), MIN_DISK_SPACE_FOR_BLOCK_FILES / 1024 / 1024));
        }
        LogPrintf("Prune configured to target %uMiB on disk for block and undo files.\n", nPruneTarget / 1024 / 1024);
        fPruneMode = true;
    }

    RegisterAllCoreRPCCommands(tableRPC);
#ifdef ENABLE_WALLET
    RegisterWalletRPC(tableRPC);
#endif

    nConnectTimeout = gArgs.GetArg("-timeout", DEFAULT_CONNECT_TIMEOUT);
    if (nConnectTimeout <= 0)
        nConnectTimeout = DEFAULT_CONNECT_TIMEOUT;

    if (gArgs.IsArgSet("-minrelaytxfee")) {
        CAmount n = 0;
        if (!ParseMoney(gArgs.GetArg("-minrelaytxfee", ""), n)) {
            return InitError(AmountErrMsg("minrelaytxfee", gArgs.GetArg("-minrelaytxfee", "")));
        }
        // High fee check is done afterward in WalletParameterInteraction()
        ::minRelayTxFee = CFeeRate(n);
    } else if (incrementalRelayFee > ::minRelayTxFee) {
        // Allow only setting incrementalRelayFee to control both
        ::minRelayTxFee = incrementalRelayFee;
        LogPrintf("Increasing minrelaytxfee to %s to match incrementalrelayfee\n",::minRelayTxFee.ToString());
    }

    // Sanity check argument for min fee for including tx in block
    // TODO: Harmonize which arguments need sanity checking and where that happens
    if (gArgs.IsArgSet("-blockmintxfee"))
    {
        CAmount n = 0;
        if (!ParseMoney(gArgs.GetArg("-blockmintxfee", ""), n))
            return InitError(AmountErrMsg("blockmintxfee", gArgs.GetArg("-blockmintxfee", "")));
    }

    // Feerate used to define dust.  Shouldn't be changed lightly as old
    // implementations may inadvertently create non-standard transactions
    if (gArgs.IsArgSet("-dustrelayfee"))
    {
        CAmount n = 0;
        if (!ParseMoney(gArgs.GetArg("-dustrelayfee", ""), n) || 0 == n)
            return InitError(AmountErrMsg("dustrelayfee", gArgs.GetArg("-dustrelayfee", "")));
        dustRelayFee = CFeeRate(n);
    }

    fRequireStandard = !gArgs.GetBoolArg("-acceptnonstdtxn", !chainparams.RequireStandard());
    if (chainparams.RequireStandard() && !fRequireStandard)
        return InitError(strprintf("acceptnonstdtxn is not currently supported for %s chain", chainparams.NetworkIDString()));
    nBytesPerSigOp = gArgs.GetArg("-bytespersigop", nBytesPerSigOp);

#ifdef ENABLE_WALLET
    if (!WalletParameterInteraction())
        return false;
#endif

    fIsBareMultisigStd = gArgs.GetBoolArg("-permitbaremultisig", DEFAULT_PERMIT_BAREMULTISIG);
    fAcceptDatacarrier = gArgs.GetBoolArg("-datacarrier", DEFAULT_ACCEPT_DATACARRIER);
    nMaxDatacarrierBytes = gArgs.GetArg("-datacarriersize", nMaxDatacarrierBytes);

    // Option to startup with mocktime set (used for regression testing):
    SetMockTime(gArgs.GetArg("-mocktime", 0)); // SetMockTime(0) is a no-op

    if (gArgs.GetBoolArg("-peerbloomfilters", DEFAULT_PEERBLOOMFILTERS))
        nLocalServices = ServiceFlags(nLocalServices | NODE_BLOOM);

    if (gArgs.GetArg("-rpcserialversion", DEFAULT_RPC_SERIALIZE_VERSION) < 0)
        return InitError("rpcserialversion must be non-negative.");

    if (gArgs.GetArg("-rpcserialversion", DEFAULT_RPC_SERIALIZE_VERSION) > 1)
        return InitError("unknown rpcserialversion requested.");

    nMaxTipAge = gArgs.GetArg("-maxtipage", DEFAULT_MAX_TIP_AGE);

    fEnableReplacement = gArgs.GetBoolArg("-mempoolreplacement", DEFAULT_ENABLE_REPLACEMENT);
    if ((!fEnableReplacement) && gArgs.IsArgSet("-mempoolreplacement")) {
        // Minimal effort at forwards compatibility
        std::string strReplacementModeList = gArgs.GetArg("-mempoolreplacement", "");  // default is impossible
        std::vector<std::string> vstrReplacementModes;
        boost::split(vstrReplacementModes, strReplacementModeList, boost::is_any_of(","));
        fEnableReplacement = (std::find(vstrReplacementModes.begin(), vstrReplacementModes.end(), "fee") != vstrReplacementModes.end());
    }

    if (gArgs.IsArgSet("-vbparams")) {
        // Allow overriding version bits parameters for testing
        if (!chainparams.MineBlocksOnDemand()) {
            return InitError("Version bits parameters may only be overridden on regtest.");
        }
        for (const std::string& strDeployment : gArgs.GetArgs("-vbparams")) {
            std::vector<std::string> vDeploymentParams;
            boost::split(vDeploymentParams, strDeployment, boost::is_any_of(":"));
            if (vDeploymentParams.size() != 3) {
                return InitError("Version bits parameters malformed, expecting deployment:start:end");
            }
            int64_t nStartTime, nTimeout;
            if (!ParseInt64(vDeploymentParams[1], &nStartTime)) {
                return InitError(strprintf("Invalid nStartTime (%s)", vDeploymentParams[1]));
            }
            if (!ParseInt64(vDeploymentParams[2], &nTimeout)) {
                return InitError(strprintf("Invalid nTimeout (%s)", vDeploymentParams[2]));
            }
            bool found = false;
            for (int j=0; j<(int)Consensus::MAX_VERSION_BITS_DEPLOYMENTS; ++j)
            {
                if (vDeploymentParams[0].compare(VersionBitsDeploymentInfo[j].name) == 0) {
                    UpdateVersionBitsParameters(Consensus::DeploymentPos(j), nStartTime, nTimeout);
                    found = true;
                    LogPrintf("Setting version bits activation parameters for %s to start=%ld, timeout=%ld\n", vDeploymentParams[0], nStartTime, nTimeout);
                    break;
                }
            }
            if (!found) {
                return InitError(strprintf("Invalid deployment (%s)", vDeploymentParams[0]));
            }
        }
    }
    return true;
}

static bool LockDataDirectory(bool probeOnly)
{
    std::string strDataDir = GetDataDir().string();

    // Make sure only a single Bitcoin process is using the data directory.
    fs::path pathLockFile = GetDataDir() / ".lock";
    FILE* file = fsbridge::fopen(pathLockFile, "a"); // empty lock file; created if it doesn't exist.
    if (file) fclose(file);

    try {
        static boost::interprocess::file_lock lock(pathLockFile.string().c_str());
        if (!lock.try_lock()) {
            return InitError(strprintf(_("Cannot obtain a lock on data directory %s. %s is probably already running."), strDataDir, _(PACKAGE_NAME)));
        }
        if (probeOnly) {
            lock.unlock();
        }
    } catch(const boost::interprocess::interprocess_exception& e) {
        return InitError(strprintf(_("Cannot obtain a lock on data directory %s. %s is probably already running.") + " %s.", strDataDir, _(PACKAGE_NAME), e.what()));
    }
    return true;
}

bool AppInitSanityChecks()
{
    // ********************************************************* Step 4: sanity checks

    // Initialize elliptic curve code
    std::string sha256_algo = SHA256AutoDetect();
    LogPrintf("Using the '%s' SHA256 implementation\n", sha256_algo);
    RandomInit();
    ECC_Start();
    globalVerifyHandle.reset(new ECCVerifyHandle());

    // Sanity check
    if (!InitSanityCheck())
        return InitError(strprintf(_("Initialization sanity check failed. %s is shutting down."), _(PACKAGE_NAME)));

    // Probe the data directory lock to give an early error message, if possible
    // We cannot hold the data directory lock here, as the forking for daemon() hasn't yet happened,
    // and a fork will cause weird behavior to it.
    return LockDataDirectory(true);
}

bool AppInitLockDataDirectory()
{
    // After daemonization get the data directory lock again and hold on to it until exit
    // This creates a slight window for a race condition to happen, however this condition is harmless: it
    // will at most make us exit without printing a message to console.
    if (!LockDataDirectory(false)) {
        // Detailed error printed inside LockDataDirectory
        return false;
    }
    return true;
}

bool AppInitMain(boost::thread_group& threadGroup, CScheduler& scheduler)
{
    const CChainParams& chainparams = Params();
    // ********************************************************* Step 4a: application initialization
#ifndef WIN32
    CreatePidFile(GetPidFile(), getpid());
#endif
    if (gArgs.GetBoolArg("-shrinkdebugfile", logCategories == BCLog::NONE)) {
        // Do this first since it both loads a bunch of debug.log into memory,
        // and because this needs to happen before any other debug.log printing
        ShrinkDebugFile();
    }

    if (fPrintToDebugLog)
        OpenDebugLog();

    if (!fLogTimestamps)
        LogPrintf("Startup time: %s\n", DateTimeStrFormat("%Y-%m-%d %H:%M:%S", GetTime()));
    LogPrintf("Default data directory %s\n", GetDefaultDataDir().string());
    LogPrintf("Using data directory %s\n", GetDataDir().string());
    LogPrintf("Using config file %s\n", GetConfigFile(gArgs.GetArg("-conf", BITCOIN_CONF_FILENAME)).string());
    LogPrintf("Using at most %i automatic connections (%i file descriptors available)\n", nMaxConnections, nFD);

    InitSignatureCache();
    InitScriptExecutionCache();

    LogPrintf("Using %u threads for script verification\n", nScriptCheckThreads);
    if (nScriptCheckThreads) {
        for (int i=0; i<nScriptCheckThreads-1; i++)
            threadGroup.create_thread(&ThreadScriptCheck);
    }

    // Start the lightweight task scheduler thread
    CScheduler::Function serviceLoop = boost::bind(&CScheduler::serviceQueue, &scheduler);
    threadGroup.create_thread(boost::bind(&TraceThread<CScheduler::Function>, "scheduler", serviceLoop));

    GetMainSignals().RegisterBackgroundSignalScheduler(scheduler);

    /* Start the RPC server already.  It will be started in "warmup" mode
     * and not really process calls already (but it will signify connections
     * that the server is there and will be ready later).  Warmup mode will
     * be disabled when initialisation is finished.
     */
    if (gArgs.GetBoolArg("-server", false))
    {
        uiInterface.InitMessage.connect(SetRPCWarmupStatus);
        if (!AppInitServers(threadGroup))
            return InitError(_("Unable to start HTTP server. See debug log for details."));
    }

    int64_t nStart;

    // ********************************************************* Step 5: verify wallet database integrity
#ifdef ENABLE_WALLET
    if (!VerifyWallets())
        return false;
#endif
    // ********************************************************* Step 6: network initialization
    // Note that we absolutely cannot open any actual connections
    // until the very end ("start node") as the UTXO/block state
    // is not yet setup and may end up being set up twice if we
    // need to reindex later.

    assert(!g_connman);
    g_connman = std::unique_ptr<CConnman>(new CConnman(GetRand(std::numeric_limits<uint64_t>::max()), GetRand(std::numeric_limits<uint64_t>::max())));
    CConnman& connman = *g_connman;

    peerLogic.reset(new PeerLogicValidation(&connman, scheduler));
    RegisterValidationInterface(peerLogic.get());

    // sanitize comments per BIP-0014, format user agent and check total size
    std::vector<std::string> uacomments;
    for (const std::string& cmt : gArgs.GetArgs("-uacomment")) {
        if (cmt != SanitizeString(cmt, SAFE_CHARS_UA_COMMENT))
            return InitError(strprintf(_("User Agent comment (%s) contains unsafe characters."), cmt));
        uacomments.push_back(cmt);
    }
    strSubVersion = FormatSubVersion(CLIENT_NAME, CLIENT_VERSION, uacomments);
    if (strSubVersion.size() > MAX_SUBVERSION_LENGTH) {
        return InitError(strprintf(_("Total length of network version string (%i) exceeds maximum length (%i). Reduce the number or size of uacomments."),
            strSubVersion.size(), MAX_SUBVERSION_LENGTH));
    }

    if (gArgs.IsArgSet("-onlynet")) {
        std::set<enum Network> nets;
        for (const std::string& snet : gArgs.GetArgs("-onlynet")) {
            enum Network net = ParseNetwork(snet);
            if (net == NET_UNROUTABLE)
                return InitError(strprintf(_("Unknown network specified in -onlynet: '%s'"), snet));
            nets.insert(net);
        }
        for (int n = 0; n < NET_MAX; n++) {
            enum Network net = (enum Network)n;
            if (!nets.count(net))
                SetLimited(net);
        }
    }

    // Check for host lookup allowed before parsing any network related parameters
    fNameLookup = gArgs.GetBoolArg("-dns", DEFAULT_NAME_LOOKUP);

    bool proxyRandomize = gArgs.GetBoolArg("-proxyrandomize", DEFAULT_PROXYRANDOMIZE);
    // -proxy sets a proxy for all outgoing network traffic
    // -noproxy (or -proxy=0) as well as the empty string can be used to not set a proxy, this is the default
    std::string proxyArg = gArgs.GetArg("-proxy", "");
    SetLimited(NET_TOR);
    if (proxyArg != "" && proxyArg != "0") {
        CService proxyAddr;
        if (!Lookup(proxyArg.c_str(), proxyAddr, 9050, fNameLookup)) {
            return InitError(strprintf(_("Invalid -proxy address or hostname: '%s'"), proxyArg));
        }

        proxyType addrProxy = proxyType(proxyAddr, proxyRandomize);
        if (!addrProxy.IsValid())
            return InitError(strprintf(_("Invalid -proxy address or hostname: '%s'"), proxyArg));

        SetProxy(NET_IPV4, addrProxy);
        SetProxy(NET_IPV6, addrProxy);
        SetProxy(NET_TOR, addrProxy);
        SetNameProxy(addrProxy);
        SetLimited(NET_TOR, false); // by default, -proxy sets onion as reachable, unless -noonion later
    }

    // -onion can be used to set only a proxy for .onion, or override normal proxy for .onion addresses
    // -noonion (or -onion=0) disables connecting to .onion entirely
    // An empty string is used to not override the onion proxy (in which case it defaults to -proxy set above, or none)
    std::string onionArg = gArgs.GetArg("-onion", "");
    if (onionArg != "") {
        if (onionArg == "0") { // Handle -noonion/-onion=0
            SetLimited(NET_TOR); // set onions as unreachable
        } else {
            CService onionProxy;
            if (!Lookup(onionArg.c_str(), onionProxy, 9050, fNameLookup)) {
                return InitError(strprintf(_("Invalid -onion address or hostname: '%s'"), onionArg));
            }
            proxyType addrOnion = proxyType(onionProxy, proxyRandomize);
            if (!addrOnion.IsValid())
                return InitError(strprintf(_("Invalid -onion address or hostname: '%s'"), onionArg));
            SetProxy(NET_TOR, addrOnion);
            SetLimited(NET_TOR, false);
        }
    }

    // see Step 2: parameter interactions for more information about these
    fListen = gArgs.GetBoolArg("-listen", DEFAULT_LISTEN);
    fDiscover = gArgs.GetBoolArg("-discover", true);
    fRelayTxes = !gArgs.GetBoolArg("-blocksonly", DEFAULT_BLOCKSONLY);

    for (const std::string& strAddr : gArgs.GetArgs("-externalip")) {
        CService addrLocal;
        if (Lookup(strAddr.c_str(), addrLocal, GetListenPort(), fNameLookup) && addrLocal.IsValid())
            AddLocal(addrLocal, LOCAL_MANUAL);
        else
            return InitError(ResolveErrMsg("externalip", strAddr));
    }

#if ENABLE_ZMQ
    pzmqNotificationInterface = CZMQNotificationInterface::Create();

    if (pzmqNotificationInterface) {
        RegisterValidationInterface(pzmqNotificationInterface);
    }
#endif
    uint64_t nMaxOutboundLimit = 0; //unlimited unless -maxuploadtarget is set
    uint64_t nMaxOutboundTimeframe = MAX_UPLOAD_TIMEFRAME;

    if (gArgs.IsArgSet("-maxuploadtarget")) {
        nMaxOutboundLimit = gArgs.GetArg("-maxuploadtarget", DEFAULT_MAX_UPLOAD_TARGET)*1024*1024;
    }

    // ********************************************************* Step 7: load block chain

    fReindex = gArgs.GetBoolArg("-reindex", false);
    bool fReindexChainState = gArgs.GetBoolArg("-reindex-chainstate", false);

    // cache size calculations
    int64_t nTotalCache = (gArgs.GetArg("-dbcache", nDefaultDbCache) << 20);
    nTotalCache = std::max(nTotalCache, nMinDbCache << 20); // total cache cannot be less than nMinDbCache
    nTotalCache = std::min(nTotalCache, nMaxDbCache << 20); // total cache cannot be greater than nMaxDbcache
    int64_t nBlockTreeDBCache = nTotalCache / 8;
    nBlockTreeDBCache = std::min(nBlockTreeDBCache, (gArgs.GetBoolArg("-txindex", DEFAULT_TXINDEX) ? nMaxBlockDBAndTxIndexCache : nMaxBlockDBCache) << 20);
    nTotalCache -= nBlockTreeDBCache;
    int64_t nCoinDBCache = std::min(nTotalCache / 2, (nTotalCache / 4) + (1 << 23)); // use 25%-50% of the remainder for disk cache
    nCoinDBCache = std::min(nCoinDBCache, nMaxCoinsDBCache << 20); // cap total coins db cache
    nTotalCache -= nCoinDBCache;
    nCoinCacheUsage = nTotalCache; // the rest goes to in-memory cache
    int64_t nMempoolSizeMax = gArgs.GetArg("-maxmempool", DEFAULT_MAX_MEMPOOL_SIZE) * 1000000;
    LogPrintf("Cache configuration:\n");
    LogPrintf("* Using %.1fMiB for block index database\n", nBlockTreeDBCache * (1.0 / 1024 / 1024));
    LogPrintf("* Using %.1fMiB for chain state database\n", nCoinDBCache * (1.0 / 1024 / 1024));
    LogPrintf("* Using %.1fMiB for in-memory UTXO set (plus up to %.1fMiB of unused mempool space)\n", nCoinCacheUsage * (1.0 / 1024 / 1024), nMempoolSizeMax * (1.0 / 1024 / 1024));

    bool fLoaded = false;
    while (!fLoaded && !fRequestShutdown) {
        bool fReset = fReindex;
        std::string strLoadError;

        uiInterface.InitMessage(_("Loading block index..."));

        nStart = GetTimeMillis();
        do {
            try {
                delete pgameDb;
                UnloadBlockIndex();
                pcoinsTip.reset();
                pcoinsdbview.reset();
                pcoinscatcher.reset();
                pblocktree.reset(new CBlockTreeDB(nBlockTreeDBCache, false, fReset));

                if (fReset) {
                    pblocktree->WriteReindexing(true);
                    //If we're reindexing in prune mode, wipe away unusable block files and all undo data files
                    if (fPruneMode)
                        CleanupBlockRevFiles();
                }

                if (fRequestShutdown) break;

                // LoadBlockIndex will load fTxIndex from the db, or set it if
                // we're reindexing. It will also load fHavePruned if we've
                // ever removed a block file from disk.
                // Note that it also sets fReindex based on the disk flag!
                // From here on out fReindex and fReset mean something different!
                if (!LoadBlockIndex(chainparams)) {
                    strLoadError = _("Error loading block database");
                    break;
                }

                // If the loaded chain has a wrong genesis, bail out immediately
                // (we're likely using a testnet datadir, or the other way around).
                if (!mapBlockIndex.empty() && mapBlockIndex.count(chainparams.GetConsensus().hashGenesisBlock) == 0)
                    return InitError(_("Incorrect or no genesis block found. Wrong datadir for network?"));

                // Check for changed -txindex state
                if (fTxIndex != gArgs.GetBoolArg("-txindex", DEFAULT_TXINDEX)) {
                    strLoadError = _("You need to rebuild the database using -reindex to change -txindex");
                    break;
                }
                // Check for changed -namehistory state
                if (fNameHistory != gArgs.GetBoolArg("-namehistory", false)) {
                    strLoadError = _("You need to rebuild the database using -reindex to change -namehistory");
                    break;
                }

                // Check for changed -prune state.  What we are concerned about is a user who has pruned blocks
                // in the past, but is now trying to run unpruned.
                if (fHavePruned && !fPruneMode) {
                    strLoadError = _("You need to rebuild the database using -reindex to go back to unpruned mode.  This will redownload the entire blockchain");
                    break;
                }

                // At this point blocktree args are consistent with what's on disk.
                // If we're not mid-reindex (based on disk + args), add a genesis block on disk
                // (otherwise we use the one already on disk).
                // This is called again in ThreadImport after the reindex completes.
                if (!fReindex && !LoadGenesisBlock(chainparams)) {
                    strLoadError = _("Error initializing block database");
                    break;
                }

                // At this point we're either in reindex or we've loaded a useful
                // block tree into mapBlockIndex!

<<<<<<< HEAD
                pcoinsdbview = new CCoinsViewDB(nCoinDBCache, false, fReset || fReindexChainState);
                pcoinscatcher = new CCoinsViewErrorCatcher(pcoinsdbview);
                pgameDb = new CGameDB(false, fReindex);
=======
                pcoinsdbview.reset(new CCoinsViewDB(nCoinDBCache, false, fReset || fReindexChainState));
                pcoinscatcher.reset(new CCoinsViewErrorCatcher(pcoinsdbview.get()));
>>>>>>> 4b9e6af6

                // If necessary, upgrade from older database format.
                // This is a no-op if we cleared the coinsviewdb with -reindex or -reindex-chainstate
                if (!pcoinsdbview->Upgrade()) {
                    strLoadError = _("Error upgrading chainstate database");
                    break;
                }

                // ReplayBlocks is a no-op if we cleared the coinsviewdb with -reindex or -reindex-chainstate
                if (!ReplayBlocks(chainparams, pcoinsdbview.get())) {
                    strLoadError = _("Unable to replay blocks. You will need to rebuild the database using -reindex-chainstate.");
                    break;
                }

                // The on-disk coinsdb is now in a good state, create the cache
                pcoinsTip.reset(new CCoinsViewCache(pcoinscatcher.get()));

                bool is_coinsview_empty = fReset || fReindexChainState || pcoinsTip->GetBestBlock().IsNull();
                if (!is_coinsview_empty) {
                    // LoadChainTip sets chainActive based on pcoinsTip's best block
                    if (!LoadChainTip(chainparams)) {
                        strLoadError = _("Error initializing block database");
                        break;
                    }
                    assert(chainActive.Tip() != nullptr);
                }

                if (!fReset) {
                    // Note that RewindBlockIndex MUST run even if we're about to -reindex-chainstate.
                    // It both disconnects blocks based on chainActive, and drops block data in
                    // mapBlockIndex based on lack of available witness data.
                    uiInterface.InitMessage(_("Rewinding blocks..."));
                    if (!RewindBlockIndex(chainparams)) {
                        strLoadError = _("Unable to rewind the database to a pre-fork state. You will need to redownload the blockchain");
                        break;
                    }
                }

                if (!is_coinsview_empty) {
                    uiInterface.InitMessage(_("Verifying blocks..."));
                    if (fHavePruned && gArgs.GetArg("-checkblocks", DEFAULT_CHECKBLOCKS) > MIN_BLOCKS_TO_KEEP) {
                        LogPrintf("Prune: pruned datadir may not have more than %d blocks; only checking available blocks",
                            MIN_BLOCKS_TO_KEEP);
                    }

                    {
                        LOCK(cs_main);
                        CBlockIndex* tip = chainActive.Tip();
                        RPCNotifyBlockChange(true, tip);
                        if (tip && tip->nTime > GetAdjustedTime() + 2 * 60 * 60) {
                            strLoadError = _("The block database contains a block which appears to be from the future. "
                                    "This may be due to your computer's date and time being set incorrectly. "
                                    "Only rebuild the block database if you are sure that your computer's date and time are correct");
                            break;
                        }
                    }

                    if (!CVerifyDB().VerifyDB(chainparams, pcoinsdbview.get(), gArgs.GetArg("-checklevel", DEFAULT_CHECKLEVEL),
                                  gArgs.GetArg("-checkblocks", DEFAULT_CHECKBLOCKS))) {
                        strLoadError = _("Corrupted block database detected");
                        break;
                    }
                }
            } catch (const std::exception& e) {
                LogPrintf("%s\n", e.what());
                strLoadError = _("Error opening block database");
                break;
            }

            fLoaded = true;
        } while(false);

        if (!fLoaded && !fRequestShutdown) {
            // first suggest a reindex
            if (!fReset) {
                bool fRet = uiInterface.ThreadSafeQuestion(
                    strLoadError + ".\n\n" + _("Do you want to rebuild the block database now?"),
                    strLoadError + ".\nPlease restart with -reindex or -reindex-chainstate to recover.",
                    "", CClientUIInterface::MSG_ERROR | CClientUIInterface::BTN_ABORT);
                if (fRet) {
                    fReindex = true;
                    fRequestShutdown = false;
                } else {
                    LogPrintf("Aborted block database rebuild. Exiting.\n");
                    return false;
                }
            } else {
                return InitError(strLoadError);
            }
        }
    }

    // As LoadBlockIndex can take several minutes, it's possible the user
    // requested to kill the GUI during the last operation. If so, exit.
    // As the program has not fully started yet, Shutdown() is possibly overkill.
    if (fRequestShutdown)
    {
        LogPrintf("Shutdown requested. Exiting.\n");
        return false;
    }
    if (fLoaded) {
        LogPrintf(" block index %15dms\n", GetTimeMillis() - nStart);
    }

    fs::path est_path = GetDataDir() / FEE_ESTIMATES_FILENAME;
    CAutoFile est_filein(fsbridge::fopen(est_path, "rb"), SER_DISK, CLIENT_VERSION);
    // Allowed to fail as this file IS missing on first startup.
    if (!est_filein.IsNull())
        ::feeEstimator.Read(est_filein);
    fFeeEstimatesInitialized = true;

    // ********************************************************* Step 8: load wallet
#ifdef ENABLE_WALLET
    if (!OpenWallets())
        return false;
#else
    LogPrintf("No wallet support compiled in!\n");
#endif

    // ********************************************************* Step 9: data directory maintenance

    // if pruning, unset the service bit and perform the initial blockstore prune
    // after any wallet rescanning has taken place.
    if (fPruneMode) {
        LogPrintf("Unsetting NODE_NETWORK on prune mode\n");
        nLocalServices = ServiceFlags(nLocalServices & ~NODE_NETWORK);
        if (!fReindex) {
            uiInterface.InitMessage(_("Pruning blockstore..."));
            PruneAndFlush();
        }
    }

    if (chainparams.GetConsensus().vDeployments[Consensus::DEPLOYMENT_SEGWIT].nTimeout != 0) {
        // Only advertise witness capabilities if they have a reasonable start time.
        // This allows us to have the code merged without a defined softfork, by setting its
        // end time to 0.
        // Note that setting NODE_WITNESS is never required: the only downside from not
        // doing so is that after activation, no upgraded nodes will fetch from you.
        nLocalServices = ServiceFlags(nLocalServices | NODE_WITNESS);
    }

    // ********************************************************* Step 10: import blocks

    if (!CheckDiskSpace())
        return false;

    // Either install a handler to notify us when genesis activates, or set fHaveGenesis directly.
    // No locking, as this happens before any background thread is started.
    if (chainActive.Tip() == nullptr) {
        uiInterface.NotifyBlockTip.connect(BlockNotifyGenesisWait);
    } else {
        fHaveGenesis = true;
    }

    if (gArgs.IsArgSet("-blocknotify"))
        uiInterface.NotifyBlockTip.connect(BlockNotifyCallback);

    /* Connect handler for game_waitforchange notifications.  */
    uiInterface.NotifyBlockTip.connect(WaitForChangeCallback);

    std::vector<fs::path> vImportFiles;
    for (const std::string& strFile : gArgs.GetArgs("-loadblock")) {
        vImportFiles.push_back(strFile);
    }

    threadGroup.create_thread(boost::bind(&ThreadImport, vImportFiles));

    // Wait for genesis block to be processed
    {
        WaitableLock lock(cs_GenesisWait);
        while (!fHaveGenesis) {
            condvar_GenesisWait.wait(lock);
        }
        uiInterface.NotifyBlockTip.disconnect(BlockNotifyGenesisWait);
    }

    // ********************************************************* Step 11: start node

    int chain_active_height;

    //// debug print
    {
        LOCK(cs_main);
        LogPrintf("mapBlockIndex.size() = %u\n", mapBlockIndex.size());
        chain_active_height = chainActive.Height();
    }
    LogPrintf("nBestHeight = %d\n", chain_active_height);

    if (gArgs.GetBoolArg("-listenonion", DEFAULT_LISTEN_ONION))
        StartTorControl(threadGroup, scheduler);

    Discover(threadGroup);

    // Map ports with UPnP
    MapPort(gArgs.GetBoolArg("-upnp", DEFAULT_UPNP));

    CConnman::Options connOptions;
    connOptions.nLocalServices = nLocalServices;
    connOptions.nMaxConnections = nMaxConnections;
    connOptions.nMaxOutbound = std::min(MAX_OUTBOUND_CONNECTIONS, connOptions.nMaxConnections);
    connOptions.nMaxAddnode = MAX_ADDNODE_CONNECTIONS;
    connOptions.nMaxFeeler = 1;
    connOptions.nBestHeight = chain_active_height;
    connOptions.uiInterface = &uiInterface;
    connOptions.m_msgproc = peerLogic.get();
    connOptions.nSendBufferMaxSize = 1000*gArgs.GetArg("-maxsendbuffer", DEFAULT_MAXSENDBUFFER);
    connOptions.nReceiveFloodSize = 1000*gArgs.GetArg("-maxreceivebuffer", DEFAULT_MAXRECEIVEBUFFER);
    connOptions.m_added_nodes = gArgs.GetArgs("-addnode");

    connOptions.nMaxOutboundTimeframe = nMaxOutboundTimeframe;
    connOptions.nMaxOutboundLimit = nMaxOutboundLimit;

    for (const std::string& strBind : gArgs.GetArgs("-bind")) {
        CService addrBind;
        if (!Lookup(strBind.c_str(), addrBind, GetListenPort(), false)) {
            return InitError(ResolveErrMsg("bind", strBind));
        }
        connOptions.vBinds.push_back(addrBind);
    }
    for (const std::string& strBind : gArgs.GetArgs("-whitebind")) {
        CService addrBind;
        if (!Lookup(strBind.c_str(), addrBind, 0, false)) {
            return InitError(ResolveErrMsg("whitebind", strBind));
        }
        if (addrBind.GetPort() == 0) {
            return InitError(strprintf(_("Need to specify a port with -whitebind: '%s'"), strBind));
        }
        connOptions.vWhiteBinds.push_back(addrBind);
    }

    for (const auto& net : gArgs.GetArgs("-whitelist")) {
        CSubNet subnet;
        LookupSubNet(net.c_str(), subnet);
        if (!subnet.IsValid())
            return InitError(strprintf(_("Invalid netmask specified in -whitelist: '%s'"), net));
        connOptions.vWhitelistedRange.push_back(subnet);
    }

    connOptions.vSeedNodes = gArgs.GetArgs("-seednode");

    // Initiate outbound connections unless connect=0
    connOptions.m_use_addrman_outgoing = !gArgs.IsArgSet("-connect");
    if (!connOptions.m_use_addrman_outgoing) {
        const auto connect = gArgs.GetArgs("-connect");
        if (connect.size() != 1 || connect[0] != "0") {
            connOptions.m_specified_outgoing = connect;
        }
    }
    if (!connman.Start(scheduler, connOptions)) {
        return false;
    }

    // ********************************************************* Step 12: finished

    SetRPCWarmupFinished();
    uiInterface.InitMessage(_("Done loading"));

#ifdef ENABLE_WALLET
    StartWallets(scheduler);
#endif

    return !fRequestShutdown;
}<|MERGE_RESOLUTION|>--- conflicted
+++ resolved
@@ -236,23 +236,11 @@
         if (pcoinsTip != nullptr) {
             FlushStateToDisk();
         }
-<<<<<<< HEAD
-        delete pcoinsTip;
-        pcoinsTip = nullptr;
-        delete pcoinscatcher;
-        pcoinscatcher = nullptr;
-        delete pcoinsdbview;
-        pcoinsdbview = nullptr;
-        delete pgameDb;
-        pgameDb = nullptr;
-        delete pblocktree;
-        pblocktree = nullptr;
-=======
         pcoinsTip.reset();
         pcoinscatcher.reset();
         pcoinsdbview.reset();
+        pgameDb.reset();
         pblocktree.reset();
->>>>>>> 4b9e6af6
     }
 #ifdef ENABLE_WALLET
     StopWallets();
@@ -1424,7 +1412,7 @@
         nStart = GetTimeMillis();
         do {
             try {
-                delete pgameDb;
+                pgameDb.reset();
                 UnloadBlockIndex();
                 pcoinsTip.reset();
                 pcoinsdbview.reset();
@@ -1485,14 +1473,9 @@
                 // At this point we're either in reindex or we've loaded a useful
                 // block tree into mapBlockIndex!
 
-<<<<<<< HEAD
-                pcoinsdbview = new CCoinsViewDB(nCoinDBCache, false, fReset || fReindexChainState);
-                pcoinscatcher = new CCoinsViewErrorCatcher(pcoinsdbview);
-                pgameDb = new CGameDB(false, fReindex);
-=======
                 pcoinsdbview.reset(new CCoinsViewDB(nCoinDBCache, false, fReset || fReindexChainState));
                 pcoinscatcher.reset(new CCoinsViewErrorCatcher(pcoinsdbview.get()));
->>>>>>> 4b9e6af6
+                pgameDb.reset(new CGameDB(false, fReindex));
 
                 // If necessary, upgrade from older database format.
                 // This is a no-op if we cleared the coinsviewdb with -reindex or -reindex-chainstate
