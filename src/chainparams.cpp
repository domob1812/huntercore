// Copyright (c) 2010 Satoshi Nakamoto
// Copyright (c) 2009-2016 The Bitcoin Core developers
// Distributed under the MIT software license, see the accompanying
// file COPYING or http://www.opensource.org/licenses/mit-license.php.

#include "chainparams.h"
#include "consensus/merkle.h"

#include "names/common.h"
#include "tinyformat.h"
#include "util.h"
#include "utilstrencodings.h"

#include <assert.h>

#include "chainparamsseeds.h"

bool CChainParams::IsHistoricBug(const uint256& txid, unsigned nHeight, BugType& type) const
{
    const std::pair<unsigned, uint256> key(nHeight, txid);
    std::map<std::pair<unsigned, uint256>, BugType>::const_iterator mi;

    mi = mapHistoricBugs.find (key);
    if (mi != mapHistoricBugs.end ())
    {
        type = mi->second;
        return true;
    }

    return false;
}

static CBlock CreateGenesisBlock(const char* pszTimestamp, const CScript& genesisOutputScript, uint32_t nTime, uint32_t nNonce, uint32_t nBits, int32_t nVersion, const CAmount& genesisReward)
{
    CMutableTransaction txNew;
    txNew.nVersion = 1;
    txNew.vin.resize(1);
    txNew.vout.resize(1);
    txNew.vin[0].scriptSig = CScript() << ValtypeFromString(std::string(pszTimestamp));
    txNew.vout[0].nValue = genesisReward;
    txNew.vout[0].scriptPubKey = genesisOutputScript;

    CBlock genesis;
    genesis.nTime    = nTime;
    genesis.nBits    = nBits;
    genesis.nNonce   = nNonce;
    genesis.nVersion = nVersion;
    genesis.vtx.push_back(MakeTransactionRef(std::move(txNew)));
    genesis.hashPrevBlock.SetNull();
    genesis.hashMerkleRoot = BlockMerkleRoot(genesis);
    return genesis;
}

/**
 * Build the genesis block.
 */
static CBlock CreateGenesisBlock(uint32_t nTime, uint32_t nNonce, uint32_t nBits, int32_t nVersion, const CAmount& genesisReward)
{
    const char *pszTimestamp =
            "\n"
            "Huntercoin genesis timestamp\n"
            "31/Jan/2014 20:10 GMT\n"
            "Bitcoin block 283440: 0000000000000001795d3c369b0746c0b5d315a6739a7410ada886de5d71ca86\n"
            "Litecoin block 506479: 77c49384e6e8dd322da0ebb32ca6c8f047d515d355e9f22b116430a888fffd38\n"
        ;
    const CScript genesisOutputScript = CScript() << OP_DUP << OP_HASH160 << ParseHex("fe2435b201d25290533bdaacdfe25dc7548b3058") << OP_EQUALVERIFY << OP_CHECKSIG;
    return CreateGenesisBlock(pszTimestamp, genesisOutputScript, nTime, nNonce, nBits, nVersion, genesisReward);
}

/**
 * Build genesis block for testnet.  In Huntercoin, it has a changed timestamp
 * and output script.
 */
static CBlock CreateTestnetGenesisBlock(uint32_t nTime, uint32_t nNonce, uint32_t nBits, int32_t nVersion, const CAmount& genesisReward)
{
    const char* pszTimestamp = "\nHuntercoin test net\n";
    const CScript genesisOutputScript = CScript() << OP_DUP << OP_HASH160 << ParseHex("7238d2df990b8e333ed28a84a8df8408f6dbcd57") << OP_EQUALVERIFY << OP_CHECKSIG;
    return CreateGenesisBlock(pszTimestamp, genesisOutputScript, nTime, nNonce, nBits, nVersion, genesisReward);
}

void CChainParams::UpdateVersionBitsParameters(Consensus::DeploymentPos d, int64_t nStartTime, int64_t nTimeout)
{
    consensus.vDeployments[d].nStartTime = nStartTime;
    consensus.vDeployments[d].nTimeout = nTimeout;
}

/**
 * Main network
 */
/**
 * What makes a good checkpoint block?
 * + Is surrounded by blocks with reasonable timestamps
 *   (no blocks before with a timestamp after, none after with
 *    timestamp before)
 * + Contains no strange transactions
 */

class CMainParams : public CChainParams {
public:
    CMainParams() {
        strNetworkID = "main";
        consensus.nSubsidyHalvingInterval = 2100000;
        /* FIXME: Set to activate the forks.  */
        consensus.BIP34Height = 1000000000;
        consensus.BIP65Height = 1000000000;
        consensus.BIP66Height = 1000000000;
        consensus.powLimit[ALGO_SHA256D] = uint256S("00000000ffffffffffffffffffffffffffffffffffffffffffffffffffffffff");
        consensus.powLimit[ALGO_SCRYPT] = uint256S("00000fffffffffffffffffffffffffffffffffffffffffffffffffffffffffff");
        consensus.nPowTargetSpacing = 60 * NUM_ALGOS;
        consensus.nPowTargetTimespan = consensus.nPowTargetSpacing * 2016;
        consensus.fPowNoRetargeting = false;
        consensus.nRuleChangeActivationThreshold = 1916; // 95% of 2016
        consensus.nMinerConfirmationWindow = 2016; // nPowTargetTimespan / nPowTargetSpacing
        consensus.vDeployments[Consensus::DEPLOYMENT_TESTDUMMY].bit = 28;
        consensus.vDeployments[Consensus::DEPLOYMENT_TESTDUMMY].nStartTime = 1199145601; // January 1, 2008
        consensus.vDeployments[Consensus::DEPLOYMENT_TESTDUMMY].nTimeout = 1230767999; // December 31, 2008

        // Deployment of BIP68, BIP112, and BIP113.
        consensus.vDeployments[Consensus::DEPLOYMENT_CSV].bit = 0;
        consensus.vDeployments[Consensus::DEPLOYMENT_CSV].nStartTime = 0;
        consensus.vDeployments[Consensus::DEPLOYMENT_CSV].nTimeout = 0; // Not yet enabled

        // Deployment of SegWit (BIP141, BIP143, and BIP147)
        consensus.vDeployments[Consensus::DEPLOYMENT_SEGWIT].bit = 1;
        consensus.vDeployments[Consensus::DEPLOYMENT_SEGWIT].nStartTime = 0;
        consensus.vDeployments[Consensus::DEPLOYMENT_SEGWIT].nTimeout = 0; // Not yet enabled

        // The best chain should have at least this much work.
        // The value is the chain work of the Huntercoin mainnet chain at height
        // 1,490,000, with best block hash:
        // d38feb2df0fc1b64bd3b3fe5b1e90d15a5d8ca17a13b735db381d16ce359393f
        consensus.nMinimumChainWork = uint256S("0x0000000000000000000000000000000000000000000326ede22d6f88e27b6e95");

        // By default assume that the signatures in ancestors of this block are valid.
        consensus.defaultAssumeValid = uint256S("0x4bf3a4e732a8ef2c8d93c996f9ffc9e8c9044ec687b13defb9b86cd33b7428e2"); //1500000

        consensus.nAuxpowChainId[ALGO_SHA256D] = 0x0006;
        consensus.nAuxpowChainId[ALGO_SCRYPT] = 0x0002;
        consensus.fStrictChainId = true;

        consensus.rules.reset(new Consensus::MainNetConsensus());

        /**
         * The message start string is designed to be unlikely to occur in normal data.
         * The characters are rarely used upper ASCII, not valid as UTF-8, and produce
         * a large 32-bit integer with any alignment.
         */
        pchMessageStart[0] = 0xf9;
        pchMessageStart[1] = 0xbe;
        pchMessageStart[2] = 0xb4;
        pchMessageStart[3] = 0xfe;
        nDefaultPort = 8398;
        nPruneAfterHeight = 100000;

        genesis = CreateGenesisBlock(1391199780, 1906435634u, 486604799, 1, 85000 * COIN);
        consensus.hashGenesisBlock = genesis.GetHash();
        assert(consensus.hashGenesisBlock == uint256S("0x00000000db7eb7a9e1a06cf995363dcdc4c28e8ae04827a961942657db9a1631"));
        assert(genesis.hashMerkleRoot == uint256S("0xc4ee946ffcb0bffa454782432d530bbeb8562b09594c1fbc8ceccd46ce34a754"));

        /* FIXME: Add DNS seeds.  */
        // Note that of those with the service bits flag, most only support a subset of possible options
        //vSeeds.emplace_back("nmc.seed.quisquis.de", false);

        base58Prefixes[PUBKEY_ADDRESS] = std::vector<unsigned char>(1,40);
        base58Prefixes[SCRIPT_ADDRESS] = std::vector<unsigned char>(1,13); // FIXME: Update.
        base58Prefixes[SECRET_KEY] =     std::vector<unsigned char>(1,168);
        /* FIXME: Update these below.  */
        base58Prefixes[EXT_PUBLIC_KEY] = {0x04, 0x88, 0xB2, 0x1E};
        base58Prefixes[EXT_SECRET_KEY] = {0x04, 0x88, 0xAD, 0xE4};

        bech32_hrp = "hc";

        // FIXME: Set seeds for Huntercoin.
        //vFixedSeeds = std::vector<SeedSpec6>(pnSeed6_main, pnSeed6_main + ARRAYLEN(pnSeed6_main));

        fDefaultConsistencyChecks = false;
        fRequireStandard = true;
        fMineBlocksOnDemand = false;

        checkpointData = (CCheckpointData) {
            {
                {0, uint256S("00000000db7eb7a9e1a06cf995363dcdc4c28e8ae04827a961942657db9a1631")},
            }
        };

        chainTxData = ChainTxData{
            0, // * UNIX timestamp of last checkpoint block
            0, // * total number of transactions between genesis and last checkpoint
               //   (the tx=... number in the SetBestChain debug.log lines)
            0  // * estimated number of transactions per day after checkpoint
        };
    }

    int DefaultCheckNameDB () const
    {
        return -1;
    }
};

/**
 * Testnet (v3)
 */
class CTestNetParams : public CChainParams {
public:
    CTestNetParams() {
        strNetworkID = "test";
        consensus.nSubsidyHalvingInterval = 2100000;
        /* FIXME: Set to activate the forks.  */
        consensus.BIP34Height = 1000000000;
        consensus.BIP65Height = 1000000000;
        consensus.BIP66Height = 1000000000;
        consensus.powLimit[ALGO_SHA256D] = uint256S("000000ffffffffffffffffffffffffffffffffffffffffffffffffffffffffff");
        consensus.powLimit[ALGO_SCRYPT] = uint256S("000fffffffffffffffffffffffffffffffffffffffffffffffffffffffffffff");
        consensus.nPowTargetSpacing = 60 * NUM_ALGOS;
        consensus.nPowTargetTimespan = consensus.nPowTargetSpacing * 2016;
        consensus.fPowNoRetargeting = false;
        consensus.nRuleChangeActivationThreshold = 1512; // 75% for testchains
        consensus.nMinerConfirmationWindow = 2016; // nPowTargetTimespan / nPowTargetSpacing
        consensus.vDeployments[Consensus::DEPLOYMENT_TESTDUMMY].bit = 28;
        consensus.vDeployments[Consensus::DEPLOYMENT_TESTDUMMY].nStartTime = 1199145601; // January 1, 2008
        consensus.vDeployments[Consensus::DEPLOYMENT_TESTDUMMY].nTimeout = 1230767999; // December 31, 2008

        // Deployment of BIP68, BIP112, and BIP113.
        consensus.vDeployments[Consensus::DEPLOYMENT_CSV].bit = 0;
        consensus.vDeployments[Consensus::DEPLOYMENT_CSV].nStartTime = 0;
        consensus.vDeployments[Consensus::DEPLOYMENT_CSV].nTimeout = 0; // Not yet enabled

        // Deployment of SegWit (BIP141, BIP143, and BIP147)
        consensus.vDeployments[Consensus::DEPLOYMENT_SEGWIT].bit = 1;
        consensus.vDeployments[Consensus::DEPLOYMENT_SEGWIT].nStartTime = 0;
        consensus.vDeployments[Consensus::DEPLOYMENT_SEGWIT].nTimeout = 0; // Not yet enabled

        // The best chain should have at least this much work.
        // The value is the chain work of the Huntercoin testnet chain at height
        // 350,000, with best block hash:
        // 884920fb406847e9ebaac69305d97d6df9fa125603fd7d3e26c00a0d79c29ddc
        consensus.nMinimumChainWork = uint256S("0x00000000000000000000000000000000000000000000000000038998cea702f2");

        // By default assume that the signatures in ancestors of this block are valid.
        consensus.defaultAssumeValid = uint256S("0xdabe819758cfe24c960d335ed420f77bdaf7aa98e4beea51ea7c9f14448f6a3a"); //300000

        consensus.nAuxpowChainId[ALGO_SHA256D] = 0x0006;
        consensus.nAuxpowChainId[ALGO_SCRYPT] = 0x0002;
        consensus.fStrictChainId = false;

        consensus.rules.reset(new Consensus::TestNetConsensus());

        pchMessageStart[0] = 0xfa;
        pchMessageStart[1] = 0xbf;
        pchMessageStart[2] = 0xb5;
        pchMessageStart[3] = 0xfe;
        nDefaultPort = 18398;
        nPruneAfterHeight = 1000;

        genesis = CreateTestnetGenesisBlock(1391193136, 1997599826u, 503382015, 1, 100 * COIN);
        consensus.hashGenesisBlock = genesis.GetHash();
        assert(consensus.hashGenesisBlock == uint256S("000000492c361a01ce7558a3bfb198ea3ff2f86f8b0c2e00d26135c53f4acbf7"));
        assert(genesis.hashMerkleRoot == uint256S("28da665eada1b006bb9caf83e7541c6f995e0681debfc2540507bbfdf2d4ac84"));

        vFixedSeeds.clear();
        vSeeds.clear();
<<<<<<< HEAD
        /* FIXME: Testnet seeds?  */
        //vSeeds.emplace_back("dnsseed.test.namecoin.webbtc.com", false);
=======
        // nodes with support for servicebits filtering should be at the top
        vSeeds.emplace_back("dnsseed.test.namecoin.webbtc.com", false);
>>>>>>> 0dde2d49

        base58Prefixes[PUBKEY_ADDRESS] = std::vector<unsigned char>(1,100);
        base58Prefixes[SCRIPT_ADDRESS] = std::vector<unsigned char>(1,196); // FIXME: Update
        base58Prefixes[SECRET_KEY] =     std::vector<unsigned char>(1,228);
        /* FIXME: Update these below.  */
        base58Prefixes[EXT_PUBLIC_KEY] = {0x04, 0x35, 0x87, 0xCF};
        base58Prefixes[EXT_SECRET_KEY] = {0x04, 0x35, 0x83, 0x94};

        bech32_hrp = "th";

        // FIXME: Set seeds for Huntercoin.
        //vFixedSeeds = std::vector<SeedSpec6>(pnSeed6_test, pnSeed6_test + ARRAYLEN(pnSeed6_test));

        fDefaultConsistencyChecks = false;
        fRequireStandard = false;
        fMineBlocksOnDemand = false;


        checkpointData = (CCheckpointData) {
            {
                {0, uint256S("000000492c361a01ce7558a3bfb198ea3ff2f86f8b0c2e00d26135c53f4acbf7")},
            }
        };

        chainTxData = ChainTxData{
            0,
            0,
            0
        };

        assert(mapHistoricBugs.empty());
    }

    int DefaultCheckNameDB () const
    {
        return -1;
    }
};

/**
 * Regression test
 */
class CRegTestParams : public CChainParams {
public:
    CRegTestParams() {
        strNetworkID = "regtest";
        consensus.nSubsidyHalvingInterval = 150;
        consensus.BIP34Height = 100000000; // BIP34 has not activated on regtest (far in the future so block v1 are not rejected in tests)
        consensus.BIP65Height = 1351; // BIP65 activated on regtest (Used in rpc activation tests)
        consensus.BIP66Height = 1251; // BIP66 activated on regtest (Used in rpc activation tests)
        consensus.powLimit[ALGO_SHA256D] = uint256S("7fffffffffffffffffffffffffffffffffffffffffffffffffffffffffffffff");
        consensus.powLimit[ALGO_SCRYPT] = uint256S("7fffffffffffffffffffffffffffffffffffffffffffffffffffffffffffffff");
        consensus.nPowTargetSpacing = 60 * NUM_ALGOS;
        consensus.nPowTargetTimespan = consensus.nPowTargetSpacing * 2016;
        consensus.fPowNoRetargeting = true;
        consensus.nRuleChangeActivationThreshold = 108; // 75% for testchains
        consensus.nMinerConfirmationWindow = 144; // Faster than normal for regtest (144 instead of 2016)
        consensus.vDeployments[Consensus::DEPLOYMENT_TESTDUMMY].bit = 28;
        consensus.vDeployments[Consensus::DEPLOYMENT_TESTDUMMY].nStartTime = 0;
        consensus.vDeployments[Consensus::DEPLOYMENT_TESTDUMMY].nTimeout = 999999999999ULL;
        consensus.vDeployments[Consensus::DEPLOYMENT_CSV].bit = 0;
        consensus.vDeployments[Consensus::DEPLOYMENT_CSV].nStartTime = 0;
        consensus.vDeployments[Consensus::DEPLOYMENT_CSV].nTimeout = 999999999999ULL;
        consensus.vDeployments[Consensus::DEPLOYMENT_SEGWIT].bit = 1;
        consensus.vDeployments[Consensus::DEPLOYMENT_SEGWIT].nStartTime = 0;
        consensus.vDeployments[Consensus::DEPLOYMENT_SEGWIT].nTimeout = 999999999999ULL;

        // The best chain should have at least this much work.
        consensus.nMinimumChainWork = uint256S("0x00");

        // By default assume that the signatures in ancestors of this block are valid.
        consensus.defaultAssumeValid = uint256S("0x00");

        consensus.nAuxpowChainId[ALGO_SHA256D] = 0x0006;
        consensus.nAuxpowChainId[ALGO_SCRYPT] = 0x0002;
        consensus.fStrictChainId = true;

        consensus.rules.reset(new Consensus::RegTestConsensus());

        pchMessageStart[0] = 0xfa;
        pchMessageStart[1] = 0xbf;
        pchMessageStart[2] = 0xb5;
        pchMessageStart[3] = 0xda;
        nDefaultPort = 18498;
        nPruneAfterHeight = 1000;

        genesis = CreateTestnetGenesisBlock(1296688602, 2, 0x207fffff, 1, 50 * COIN);
        consensus.hashGenesisBlock = genesis.GetHash();
        assert(consensus.hashGenesisBlock == uint256S("0x3867dcd08712d9b49de33d4ab145d57ad14a78c7843c51f8c5d782d5f102fb4a"));
        assert(genesis.hashMerkleRoot == uint256S("0x71c88ed0560ee7d644deba07485c4eff571e3f86f9485692ed3966e4f0f3a59c"));

        vFixedSeeds.clear(); //!< Regtest mode doesn't have any fixed seeds.
        vSeeds.clear();      //!< Regtest mode doesn't have any DNS seeds.

        fDefaultConsistencyChecks = true;
        fRequireStandard = false;
        fMineBlocksOnDemand = true;

        checkpointData = (CCheckpointData) {
            {
                {0, uint256S("3867dcd08712d9b49de33d4ab145d57ad14a78c7843c51f8c5d782d5f102fb4a")},
            }
        };

        chainTxData = ChainTxData{
            0,
            0,
            0
        };

        base58Prefixes[PUBKEY_ADDRESS] = std::vector<unsigned char>(1,100);
        base58Prefixes[SCRIPT_ADDRESS] = std::vector<unsigned char>(1,196); // FIXME: Update.
        base58Prefixes[SECRET_KEY] =     std::vector<unsigned char>(1,228);
        /* FIXME: Update below.  */
        base58Prefixes[EXT_PUBLIC_KEY] = {0x04, 0x35, 0x87, 0xCF};
        base58Prefixes[EXT_SECRET_KEY] = {0x04, 0x35, 0x83, 0x94};

        bech32_hrp = "hcrt";

        assert(mapHistoricBugs.empty());
    }

    int DefaultCheckNameDB () const
    {
        return 0;
    }
};

static std::unique_ptr<CChainParams> globalChainParams;

const CChainParams &Params() {
    assert(globalChainParams);
    return *globalChainParams;
}

std::unique_ptr<CChainParams> CreateChainParams(const std::string& chain)
{
    if (chain == CBaseChainParams::MAIN)
        return std::unique_ptr<CChainParams>(new CMainParams());
    else if (chain == CBaseChainParams::TESTNET)
        return std::unique_ptr<CChainParams>(new CTestNetParams());
    else if (chain == CBaseChainParams::REGTEST)
        return std::unique_ptr<CChainParams>(new CRegTestParams());
    throw std::runtime_error(strprintf("%s: Unknown chain %s.", __func__, chain));
}

void SelectParams(const std::string& network)
{
    SelectBaseParams(network);
    globalChainParams = CreateChainParams(network);
}

void UpdateVersionBitsParameters(Consensus::DeploymentPos d, int64_t nStartTime, int64_t nTimeout)
{
    globalChainParams->UpdateVersionBitsParameters(d, nStartTime, nTimeout);
}<|MERGE_RESOLUTION|>--- conflicted
+++ resolved
@@ -259,13 +259,9 @@
 
         vFixedSeeds.clear();
         vSeeds.clear();
-<<<<<<< HEAD
         /* FIXME: Testnet seeds?  */
+        // nodes with support for servicebits filtering should be at the top
         //vSeeds.emplace_back("dnsseed.test.namecoin.webbtc.com", false);
-=======
-        // nodes with support for servicebits filtering should be at the top
-        vSeeds.emplace_back("dnsseed.test.namecoin.webbtc.com", false);
->>>>>>> 0dde2d49
 
         base58Prefixes[PUBKEY_ADDRESS] = std::vector<unsigned char>(1,100);
         base58Prefixes[SCRIPT_ADDRESS] = std::vector<unsigned char>(1,196); // FIXME: Update
