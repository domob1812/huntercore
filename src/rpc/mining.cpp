// Copyright (c) 2010 Satoshi Nakamoto
// Copyright (c) 2009-2016 The Bitcoin Core developers
// Distributed under the MIT software license, see the accompanying
// file COPYING or http://www.opensource.org/licenses/mit-license.php.

#include "base58.h"
#include "amount.h"
#include "chain.h"
#include "chainparams.h"
#include "consensus/consensus.h"
#include "consensus/params.h"
#include "consensus/validation.h"
#include "core_io.h"
#include "init.h"
#include "validation.h"
#include "miner.h"
#include "net.h"
#include "policy/fees.h"
#include "rpc/blockchain.h"
#include "rpc/mining.h"
#include "rpc/server.h"
#include "txmempool.h"
#include "util.h"
#include "utilstrencodings.h"
#include "validationinterface.h"
#include "warnings.h"

#include <memory>
#include <stdint.h>
#include <utility>

#include <univalue.h>

unsigned int ParseConfirmTarget(const UniValue& value)
{
    int target = value.get_int();
    unsigned int max_target = ::feeEstimator.HighestTargetTracked(FeeEstimateHorizon::LONG_HALFLIFE);
    if (target < 1 || (unsigned int)target > max_target) {
        throw JSONRPCError(RPC_INVALID_PARAMETER, strprintf("Invalid conf_target, must be between %u - %u", 1, max_target));
    }
    return (unsigned int)target;
}

/**
 * Return average network hashes per second based on the last 'lookup' blocks,
 * or from the last difficulty change if 'lookup' is nonpositive.
 * If 'height' is nonnegative, compute the estimate at the time when a given block was found.
 */
UniValue GetNetworkHashPS(int lookup, int height) {
    CBlockIndex *pb = chainActive.Tip();

    if (height >= 0 && height < chainActive.Height())
        pb = chainActive[height];

    if (pb == nullptr || !pb->nHeight)
        return 0;

    // If lookup is -1, then use blocks since last difficulty change.
    if (lookup <= 0)
        lookup = pb->nHeight % Params().GetConsensus().DifficultyAdjustmentInterval() + 1;

    // If lookup is larger than chain, then set it to chain length.
    if (lookup > pb->nHeight)
        lookup = pb->nHeight;

    CBlockIndex *pb0 = pb;
    int64_t minTime = pb0->GetBlockTime();
    int64_t maxTime = minTime;
    for (int i = 0; i < lookup; i++) {
        pb0 = pb0->pprev;
        int64_t time = pb0->GetBlockTime();
        minTime = std::min(time, minTime);
        maxTime = std::max(time, maxTime);
    }

    // In case there's a situation where minTime == maxTime, we don't want a divide by zero exception.
    if (minTime == maxTime)
        return 0;

    arith_uint256 workDiff = pb->nChainWork - pb0->nChainWork;
    int64_t timeDiff = maxTime - minTime;

    return workDiff.getdouble() / timeDiff;
}

/* Decode an algorithm-selection parameter.  Throws error in case the algorithm
   selected is invalid.  */
PowAlgo
DecodeAlgoParam (const UniValue& param)
{
  int val;

  /* We have to accept both an integer (as it should be) and a string.
     In the latter case, we convert manually.  This is necessary since we
     cannot automatically convert in the client due to getauxblock's
     "complex" interface.  */

  if (param.isNum ())
    val = param.get_int ();
  else
    {
      const std::string& str = param.get_str ();
      const UniValue convVal(UniValue::VNUM, str);
      val = convVal.get_int ();
    }

  switch (val)
    {
    case ALGO_SHA256D:
    case ALGO_SCRYPT:
      return static_cast<PowAlgo> (val);

    default:
      throw JSONRPCError (RPC_INVALID_PARAMETER, "invalid algo selection");
    }

  assert (false);
}

UniValue getnetworkhashps(const JSONRPCRequest& request)
{
    if (request.fHelp || request.params.size() > 2)
        throw std::runtime_error(
            "getnetworkhashps ( nblocks height )\n"
            "\nReturns the estimated network hashes per second based on the last n blocks.\n"
            "Pass in [blocks] to override # of blocks, -1 specifies since last difficulty change.\n"
            "Pass in [height] to estimate the network speed at the time when a certain block was found.\n"
            "\nArguments:\n"
            "1. nblocks     (numeric, optional, default=120) The number of blocks, or -1 for blocks since last difficulty change.\n"
            "2. height      (numeric, optional, default=-1) To estimate at the time of the given height.\n"
            "\nResult:\n"
            "x             (numeric) Hashes per second estimated\n"
            "\nExamples:\n"
            + HelpExampleCli("getnetworkhashps", "")
            + HelpExampleRpc("getnetworkhashps", "")
       );

    LOCK(cs_main);
    return GetNetworkHashPS(!request.params[0].isNull() ? request.params[0].get_int() : 120, !request.params[1].isNull() ? request.params[1].get_int() : -1);
}

UniValue generateBlocks(std::shared_ptr<CReserveScript> coinbaseScript, int nGenerate, PowAlgo algo, uint64_t nMaxTries, bool keepScript)
{
    static const int nInnerLoopCount = 0x10000;
    int nHeightEnd = 0;
    int nHeight = 0;

    {   // Don't keep cs_main locked
        LOCK(cs_main);
        nHeight = chainActive.Height();
        nHeightEnd = nHeight+nGenerate;
    }
    unsigned int nExtraNonce = 0;
    UniValue blockHashes(UniValue::VARR);
    while (nHeight < nHeightEnd)
    {
        std::unique_ptr<CBlockTemplate> pblocktemplate(BlockAssembler(Params()).CreateNewBlock(algo, coinbaseScript->reserveScript));
        if (!pblocktemplate.get())
            throw JSONRPCError(RPC_INTERNAL_ERROR, "Couldn't create new block");
        CBlock *pblock = &pblocktemplate->block;
        {
            LOCK(cs_main);
            IncrementExtraNonce(pblock, chainActive.Tip(), nExtraNonce);
        }
        CAuxPow::initAuxPow(*pblock);
        CPureBlockHeader& miningHeader = pblock->auxpow->parentBlock;
        while (nMaxTries > 0 && miningHeader.nNonce < nInnerLoopCount && !CheckProofOfWork(miningHeader.GetPowHash(algo), pblock->nBits, algo, Params().GetConsensus())) {
            ++miningHeader.nNonce;
            --nMaxTries;
        }
        if (nMaxTries == 0) {
            break;
        }
        if (miningHeader.nNonce == nInnerLoopCount) {
            continue;
        }
        std::shared_ptr<const CBlock> shared_pblock = std::make_shared<const CBlock>(*pblock);
        if (!ProcessNewBlock(Params(), shared_pblock, true, nullptr))
            throw JSONRPCError(RPC_INTERNAL_ERROR, "ProcessNewBlock, block not accepted");
        ++nHeight;
        blockHashes.push_back(pblock->GetHash().GetHex());

        //mark script as important because it was used at least for one coinbase output if the script came from the wallet
        if (keepScript)
        {
            coinbaseScript->KeepScript();
        }
    }
    return blockHashes;
}

UniValue generatetoaddress(const JSONRPCRequest& request)
{
    if (request.fHelp || request.params.size() < 2 || request.params.size() > 4)
        throw std::runtime_error(
            "generatetoaddress nblocks address (algo (maxtries))\n"
            "\nMine blocks immediately to a specified address (before the RPC call returns)\n"
            "\nArguments:\n"
            "1. nblocks      (numeric, required) How many blocks are generated immediately.\n"
            "2. address      (string, required) The address to send the newly generated huntercoin to.\n"
            "3. algo         (numeric, optional) Algorithm to use (default: SHA256D).\n"
            "4. maxtries     (numeric, optional) How many iterations to try (default = 1000000).\n"
            "\nResult:\n"
            "[ blockhashes ]     (array) hashes of blocks generated\n"
            "\nExamples:\n"
            "\nGenerate 11 blocks to myaddress\n"
            + HelpExampleCli("generatetoaddress", "11 \"myaddress\"")
        );

    int nGenerate = request.params[0].get_int();
    uint64_t nMaxTries = 1000000;
    if (!request.params[3].isNull()) {
        nMaxTries = request.params[3].get_int();
    }

    CTxDestination destination = DecodeDestination(request.params[1].get_str());
    if (!IsValidDestination(destination)) {
        throw JSONRPCError(RPC_INVALID_ADDRESS_OR_KEY, "Error: Invalid address");
    }

    PowAlgo algo = ALGO_SHA256D;
    if (request.params.size () >= 3)
        algo = DecodeAlgoParam(request.params[2]);
    
    std::shared_ptr<CReserveScript> coinbaseScript = std::make_shared<CReserveScript>();
    coinbaseScript->reserveScript = GetScriptForDestination(destination);

    return generateBlocks(coinbaseScript, nGenerate, algo, nMaxTries, false);
}

UniValue getmininginfo(const JSONRPCRequest& request)
{
    if (request.fHelp || request.params.size() != 0)
        throw std::runtime_error(
            "getmininginfo\n"
            "\nReturns a json object containing mining-related information."
            "\nResult:\n"
            "{\n"
            "  \"blocks\": nnn,             (numeric) The current block\n"
            "  \"currentblocksize\": nnn,   (numeric) The last block size\n"
            "  \"currentblockweight\": nnn, (numeric) The last block weight\n"
            "  \"currentblocktx\": nnn,     (numeric) The last block transaction\n"
            "  \"difficulty_algo\": xxx.xxxxx (numeric) The current difficulty for algo\n"
            "  \"errors\": \"...\"            (string) Current errors\n"
            "  \"networkhashps\": nnn,      (numeric) The network hashes per second\n"
            "  \"pooledtx\": n              (numeric) The size of the mempool\n"
            "  \"chain\": \"xxxx\",           (string) current network name as defined in BIP70 (main, test, regtest)\n"
            "}\n"
            "\nExamples:\n"
            + HelpExampleCli("getmininginfo", "")
            + HelpExampleRpc("getmininginfo", "")
        );


    LOCK(cs_main);

    UniValue obj(UniValue::VOBJ);
    obj.push_back(Pair("blocks",           (int)chainActive.Height()));
    obj.push_back(Pair("currentblocksize", (uint64_t)nLastBlockSize));
    obj.push_back(Pair("currentblockweight", (uint64_t)nLastBlockWeight));
    obj.push_back(Pair("currentblocktx",   (uint64_t)nLastBlockTx));
    obj.push_back(Pair("difficulty_sha256d", (double)GetDifficulty(ALGO_SHA256D)));
    obj.push_back(Pair("difficulty_scrypt", (double)GetDifficulty(ALGO_SCRYPT)));
    obj.push_back(Pair("errors",           GetWarnings("statusbar")));
    obj.push_back(Pair("networkhashps",    getnetworkhashps(request)));
    obj.push_back(Pair("pooledtx",         (uint64_t)mempool.size()));
    obj.push_back(Pair("chain",            Params().NetworkIDString()));
    return obj;
}


// NOTE: Unlike wallet RPC (which use BTC values), mining RPCs follow GBT (BIP 22) in using satoshi amounts
UniValue prioritisetransaction(const JSONRPCRequest& request)
{
    if (request.fHelp || request.params.size() != 3)
        throw std::runtime_error(
            "prioritisetransaction <txid> <dummy value> <fee delta>\n"
            "Accepts the transaction into mined blocks at a higher (or lower) priority\n"
            "\nArguments:\n"
            "1. \"txid\"       (string, required) The transaction id.\n"
            "2. dummy          (numeric, optional) API-Compatibility for previous API. Must be zero or null.\n"
            "                  DEPRECATED. For forward compatibility use named arguments and omit this parameter.\n"
            "3. fee_delta      (numeric, required) The fee value (in satoshis) to add (or subtract, if negative).\n"
            "                  The fee is not actually paid, only the algorithm for selecting transactions into a block\n"
            "                  considers the transaction as it would have paid a higher (or lower) fee.\n"
            "\nResult:\n"
            "true              (boolean) Returns true\n"
            "\nExamples:\n"
            + HelpExampleCli("prioritisetransaction", "\"txid\" 0.0 10000")
            + HelpExampleRpc("prioritisetransaction", "\"txid\", 0.0, 10000")
        );

    LOCK(cs_main);

    uint256 hash = ParseHashStr(request.params[0].get_str(), "txid");
    CAmount nAmount = request.params[2].get_int64();

    if (!(request.params[1].isNull() || request.params[1].get_real() == 0)) {
        throw JSONRPCError(RPC_INVALID_PARAMETER, "Priority is no longer supported, dummy argument to prioritisetransaction must be 0.");
    }

    mempool.PrioritiseTransaction(hash, nAmount);
    return true;
}


// NOTE: Assumes a conclusive result; if result is inconclusive, it must be handled by caller
static UniValue BIP22ValidationResult(const CValidationState& state)
{
    if (state.IsValid())
        return NullUniValue;

    std::string strRejectReason = state.GetRejectReason();
    if (state.IsError())
        throw JSONRPCError(RPC_VERIFY_ERROR, strRejectReason);
    if (state.IsInvalid())
    {
        if (strRejectReason.empty())
            return "rejected";
        return strRejectReason;
    }
    // Should be impossible
    return "valid?";
}

std::string gbt_vb_name(const Consensus::DeploymentPos pos) {
    const struct VBDeploymentInfo& vbinfo = VersionBitsDeploymentInfo[pos];
    std::string s = vbinfo.name;
    if (!vbinfo.gbt_force) {
        s.insert(s.begin(), '!');
    }
    return s;
}

UniValue getblocktemplate(const JSONRPCRequest& request)
{
    if (request.fHelp || request.params.size() > 1)
        throw std::runtime_error(
            "getblocktemplate ( TemplateRequest )\n"
            "\nIf the request parameters include a 'mode' key, that is used to explicitly select between the default 'template' request or a 'proposal'.\n"
            "It returns data needed to construct a block to work on.\n"
            "For full specification, see BIPs 22, 23, 9, and 145:\n"
            "    https://github.com/bitcoin/bips/blob/master/bip-0022.mediawiki\n"
            "    https://github.com/bitcoin/bips/blob/master/bip-0023.mediawiki\n"
            "    https://github.com/bitcoin/bips/blob/master/bip-0009.mediawiki#getblocktemplate_changes\n"
            "    https://github.com/bitcoin/bips/blob/master/bip-0145.mediawiki\n"

            "\nArguments:\n"
            "1. template_request         (json object, optional) A json object in the following spec\n"
            "     {\n"
            "       \"mode\":\"template\"    (string, optional) This must be set to \"template\", \"proposal\" (see BIP 23), or omitted\n"
            "       \"capabilities\":[     (array, optional) A list of strings\n"
            "           \"support\"          (string) client side supported feature, 'longpoll', 'coinbasetxn', 'coinbasevalue', 'proposal', 'serverlist', 'workid'\n"
            "           ,...\n"
            "       ],\n"
            "       \"rules\":[            (array, optional) A list of strings\n"
            "           \"support\"          (string) client side supported softfork deployment\n"
            "           ,...\n"
            "       ]\n"
            "     }\n"
            "\n"

            "\nResult:\n"
            "{\n"
            "  \"version\" : n,                    (numeric) The preferred block version\n"
            "  \"rules\" : [ \"rulename\", ... ],    (array of strings) specific block rules that are to be enforced\n"
            "  \"vbavailable\" : {                 (json object) set of pending, supported versionbit (BIP 9) softfork deployments\n"
            "      \"rulename\" : bitnumber          (numeric) identifies the bit number as indicating acceptance and readiness for the named softfork rule\n"
            "      ,...\n"
            "  },\n"
            "  \"vbrequired\" : n,                 (numeric) bit mask of versionbits the server requires set in submissions\n"
            "  \"previousblockhash\" : \"xxxx\",     (string) The hash of current highest block\n"
            "  \"transactions\" : [                (array) contents of non-coinbase transactions that should be included in the next block\n"
            "      {\n"
            "         \"data\" : \"xxxx\",             (string) transaction data encoded in hexadecimal (byte-for-byte)\n"
            "         \"txid\" : \"xxxx\",             (string) transaction id encoded in little-endian hexadecimal\n"
            "         \"hash\" : \"xxxx\",             (string) hash encoded in little-endian hexadecimal (including witness data)\n"
            "         \"depends\" : [                (array) array of numbers \n"
            "             n                          (numeric) transactions before this one (by 1-based index in 'transactions' list) that must be present in the final block if this one is\n"
            "             ,...\n"
            "         ],\n"
            "         \"fee\": n,                    (numeric) difference in value between transaction inputs and outputs (in satoshis); for coinbase transactions, this is a negative Number of the total collected block fees (ie, not including the block subsidy); if key is not present, fee is unknown and clients MUST NOT assume there isn't one\n"
            "         \"sigops\" : n,                (numeric) total SigOps cost, as counted for purposes of block limits; if key is not present, sigop cost is unknown and clients MUST NOT assume it is zero\n"
            "         \"weight\" : n,                (numeric) total transaction weight, as counted for purposes of block limits\n"
            "         \"required\" : true|false      (boolean) if provided and true, this transaction must be in the final block\n"
            "      }\n"
            "      ,...\n"
            "  ],\n"
            "  \"coinbaseaux\" : {                 (json object) data that should be included in the coinbase's scriptSig content\n"
            "      \"flags\" : \"xx\"                  (string) key name is to be ignored, and value included in scriptSig\n"
            "  },\n"
            "  \"coinbasevalue\" : n,              (numeric) maximum allowable input to coinbase transaction, including the generation award and transaction fees (in satoshis)\n"
            "  \"coinbasetxn\" : { ... },          (json object) information for coinbase transaction\n"
            "  \"target\" : \"xxxx\",                (string) The hash target\n"
            "  \"mintime\" : xxx,                  (numeric) The minimum timestamp appropriate for next block time in seconds since epoch (Jan 1 1970 GMT)\n"
            "  \"mutable\" : [                     (array of string) list of ways the block template may be changed \n"
            "     \"value\"                          (string) A way the block template may be changed, e.g. 'time', 'transactions', 'prevblock'\n"
            "     ,...\n"
            "  ],\n"
            "  \"noncerange\" : \"00000000ffffffff\",(string) A range of valid nonces\n"
            "  \"sigoplimit\" : n,                 (numeric) limit of sigops in blocks\n"
            "  \"sizelimit\" : n,                  (numeric) limit of block size\n"
            "  \"weightlimit\" : n,                (numeric) limit of block weight\n"
            "  \"curtime\" : ttt,                  (numeric) current timestamp in seconds since epoch (Jan 1 1970 GMT)\n"
            "  \"bits\" : \"xxxxxxxx\",              (string) compressed target of next block\n"
            "  \"height\" : n                      (numeric) The height of the next block\n"
            "}\n"

            "\nExamples:\n"
            + HelpExampleCli("getblocktemplate", "")
            + HelpExampleRpc("getblocktemplate", "")
         );

    LOCK(cs_main);

    std::string strMode = "template";
    UniValue lpval = NullUniValue;
    std::set<std::string> setClientRules;
    int64_t nMaxVersionPreVB = -1;
    if (!request.params[0].isNull())
    {
        const UniValue& oparam = request.params[0].get_obj();
        const UniValue& modeval = find_value(oparam, "mode");
        if (modeval.isStr())
            strMode = modeval.get_str();
        else if (modeval.isNull())
        {
            /* Do nothing */
        }
        else
            throw JSONRPCError(RPC_INVALID_PARAMETER, "Invalid mode");
        lpval = find_value(oparam, "longpollid");

        if (strMode == "proposal")
        {
            const UniValue& dataval = find_value(oparam, "data");
            if (!dataval.isStr())
                throw JSONRPCError(RPC_TYPE_ERROR, "Missing data String key for proposal");

            CBlock block;
            if (!DecodeHexBlk(block, dataval.get_str()))
                throw JSONRPCError(RPC_DESERIALIZATION_ERROR, "Block decode failed");

            uint256 hash = block.GetHash();
            BlockMap::iterator mi = mapBlockIndex.find(hash);
            if (mi != mapBlockIndex.end()) {
                CBlockIndex *pindex = mi->second;
                if (pindex->IsValid(BLOCK_VALID_SCRIPTS))
                    return "duplicate";
                if (pindex->nStatus & BLOCK_FAILED_MASK)
                    return "duplicate-invalid";
                return "duplicate-inconclusive";
            }

            CBlockIndex* const pindexPrev = chainActive.Tip();
            // TestBlockValidity only supports blocks built on the current Tip
            if (block.hashPrevBlock != pindexPrev->GetBlockHash())
                return "inconclusive-not-best-prevblk";
            CValidationState state;
            TestBlockValidity(state, Params(), block, pindexPrev, false, true);
            return BIP22ValidationResult(state);
        }

        const UniValue& aClientRules = find_value(oparam, "rules");
        if (aClientRules.isArray()) {
            for (unsigned int i = 0; i < aClientRules.size(); ++i) {
                const UniValue& v = aClientRules[i];
                setClientRules.insert(v.get_str());
            }
        } else {
            // NOTE: It is important that this NOT be read if versionbits is supported
            const UniValue& uvMaxVersion = find_value(oparam, "maxversion");
            if (uvMaxVersion.isNum()) {
                nMaxVersionPreVB = uvMaxVersion.get_int64();
            }
        }
    }

    if (strMode != "template")
        throw JSONRPCError(RPC_INVALID_PARAMETER, "Invalid mode");

    if(!g_connman)
        throw JSONRPCError(RPC_CLIENT_P2P_DISABLED, "Error: Peer-to-peer functionality missing or disabled");

    if (g_connman->GetNodeCount(CConnman::CONNECTIONS_ALL) == 0)
        throw JSONRPCError(RPC_CLIENT_NOT_CONNECTED, "Huntercoin is not connected!");

    if (IsInitialBlockDownload())
        throw JSONRPCError(RPC_CLIENT_IN_INITIAL_DOWNLOAD, "Huntercoin is downloading blocks...");

    static unsigned int nTransactionsUpdatedLast;

    if (!lpval.isNull())
    {
        // Wait to respond until either the best block changes, OR a minute has passed and there are more transactions
        uint256 hashWatchedChain;
        boost::system_time checktxtime;
        unsigned int nTransactionsUpdatedLastLP;

        if (lpval.isStr())
        {
            // Format: <hashBestChain><nTransactionsUpdatedLast>
            std::string lpstr = lpval.get_str();

            hashWatchedChain.SetHex(lpstr.substr(0, 64));
            nTransactionsUpdatedLastLP = atoi64(lpstr.substr(64));
        }
        else
        {
            // NOTE: Spec does not specify behaviour for non-string longpollid, but this makes testing easier
            hashWatchedChain = chainActive.Tip()->GetBlockHash();
            nTransactionsUpdatedLastLP = nTransactionsUpdatedLast;
        }

        // Release the wallet and main lock while waiting
        LEAVE_CRITICAL_SECTION(cs_main);
        {
            checktxtime = boost::get_system_time() + boost::posix_time::minutes(1);

            boost::unique_lock<boost::mutex> lock(csBestBlock);
            while (chainActive.Tip()->GetBlockHash() == hashWatchedChain && IsRPCRunning())
            {
                if (!cvBlockChange.timed_wait(lock, checktxtime))
                {
                    // Timeout: Check transactions for update
                    if (mempool.GetTransactionsUpdated() != nTransactionsUpdatedLastLP)
                        break;
                    checktxtime += boost::posix_time::seconds(10);
                }
            }
        }
        ENTER_CRITICAL_SECTION(cs_main);

        if (!IsRPCRunning())
            throw JSONRPCError(RPC_CLIENT_NOT_CONNECTED, "Shutting down");
        // TODO: Maybe recheck connections/IBD and (if something wrong) send an expires-immediately template to stop miners?
    }

    const struct VBDeploymentInfo& segwit_info = VersionBitsDeploymentInfo[Consensus::DEPLOYMENT_SEGWIT];
    // If the caller is indicating segwit support, then allow CreateNewBlock()
    // to select witness transactions, after segwit activates (otherwise
    // don't).
    bool fSupportsSegwit = setClientRules.find(segwit_info.name) != setClientRules.end();

    // Update block
    static CBlockIndex* pindexPrev;
    static int64_t nStart;
    static std::unique_ptr<CBlockTemplate> pblocktemplate;
    // Cache whether the last invocation was with segwit support, to avoid returning
    // a segwit-block to a non-segwit caller.
    static bool fLastTemplateSupportsSegwit = true;
    if (pindexPrev != chainActive.Tip() ||
        (mempool.GetTransactionsUpdated() != nTransactionsUpdatedLast && GetTime() - nStart > 5) ||
        fLastTemplateSupportsSegwit != fSupportsSegwit)
    {
        // Clear pindexPrev so future calls make a new block, despite any failures from here on
        pindexPrev = nullptr;

        // Store the pindexBest used before CreateNewBlock, to avoid races
        nTransactionsUpdatedLast = mempool.GetTransactionsUpdated();
        CBlockIndex* pindexPrevNew = chainActive.Tip();
        nStart = GetTime();
        fLastTemplateSupportsSegwit = fSupportsSegwit;

        // Create new block
        CScript scriptDummy = CScript() << OP_TRUE;
        pblocktemplate = BlockAssembler(Params()).CreateNewBlock(ALGO_SHA256D, fSupportsSegwit);
        if (!pblocktemplate)
            throw JSONRPCError(RPC_OUT_OF_MEMORY, "Out of memory");

        // Need to update only after we know CreateNewBlock succeeded
        pindexPrev = pindexPrevNew;
    }
    CBlock* pblock = &pblocktemplate->block; // pointer for convenience
    const Consensus::Params& consensusParams = Params().GetConsensus();

    // Update nTime
    UpdateTime(pblock, consensusParams, pindexPrev);
    pblock->nNonce = 0;

    // NOTE: If at some point we support pre-segwit miners post-segwit-activation, this needs to take segwit support into consideration
    const bool fPreSegWit = (THRESHOLD_ACTIVE != VersionBitsState(pindexPrev, consensusParams, Consensus::DEPLOYMENT_SEGWIT, versionbitscache));

    UniValue aCaps(UniValue::VARR); aCaps.push_back("proposal");

    UniValue transactions(UniValue::VARR);
    std::map<uint256, int64_t> setTxIndex;
    int i = 0;
    for (const auto& it : pblock->vtx) {
        const CTransaction& tx = *it;
        uint256 txHash = tx.GetHash();
        setTxIndex[txHash] = i++;

        if (tx.IsCoinBase())
            continue;

        UniValue entry(UniValue::VOBJ);

        entry.push_back(Pair("data", EncodeHexTx(tx)));
        entry.push_back(Pair("txid", txHash.GetHex()));
        entry.push_back(Pair("hash", tx.GetWitnessHash().GetHex()));

        UniValue deps(UniValue::VARR);
        for (const CTxIn &in : tx.vin)
        {
            if (setTxIndex.count(in.prevout.hash))
                deps.push_back(setTxIndex[in.prevout.hash]);
        }
        entry.push_back(Pair("depends", deps));

        int index_in_template = i - 1;
        entry.push_back(Pair("fee", pblocktemplate->vTxFees[index_in_template]));
        int64_t nTxSigOps = pblocktemplate->vTxSigOpsCost[index_in_template];
        if (fPreSegWit) {
            assert(nTxSigOps % WITNESS_SCALE_FACTOR == 0);
            nTxSigOps /= WITNESS_SCALE_FACTOR;
        }
        entry.push_back(Pair("sigops", nTxSigOps));
        entry.push_back(Pair("weight", GetTransactionWeight(tx)));

        transactions.push_back(entry);
    }

    UniValue aux(UniValue::VOBJ);
    aux.push_back(Pair("flags", HexStr(COINBASE_FLAGS.begin(), COINBASE_FLAGS.end())));

    arith_uint256 hashTarget = arith_uint256().SetCompact(pblock->nBits);

    UniValue aMutable(UniValue::VARR);
    aMutable.push_back("time");
    aMutable.push_back("transactions");
    aMutable.push_back("prevblock");

    UniValue result(UniValue::VOBJ);
    result.push_back(Pair("capabilities", aCaps));

    UniValue aRules(UniValue::VARR);
    UniValue vbavailable(UniValue::VOBJ);
    for (int j = 0; j < (int)Consensus::MAX_VERSION_BITS_DEPLOYMENTS; ++j) {
        Consensus::DeploymentPos pos = Consensus::DeploymentPos(j);
        ThresholdState state = VersionBitsState(pindexPrev, consensusParams, pos, versionbitscache);
        switch (state) {
            case THRESHOLD_DEFINED:
            case THRESHOLD_FAILED:
                // Not exposed to GBT at all
                break;
            case THRESHOLD_LOCKED_IN:
                // Ensure bit is set in block version
                pblock->nVersion |= VersionBitsMask(consensusParams, pos);
                // FALL THROUGH to get vbavailable set...
            case THRESHOLD_STARTED:
            {
                const struct VBDeploymentInfo& vbinfo = VersionBitsDeploymentInfo[pos];
                vbavailable.push_back(Pair(gbt_vb_name(pos), consensusParams.vDeployments[pos].bit));
                if (setClientRules.find(vbinfo.name) == setClientRules.end()) {
                    if (!vbinfo.gbt_force) {
                        // If the client doesn't support this, don't indicate it in the [default] version
                        pblock->nVersion &= ~VersionBitsMask(consensusParams, pos);
                    }
                }
                break;
            }
            case THRESHOLD_ACTIVE:
            {
                // Add to rules only
                const struct VBDeploymentInfo& vbinfo = VersionBitsDeploymentInfo[pos];
                aRules.push_back(gbt_vb_name(pos));
                if (setClientRules.find(vbinfo.name) == setClientRules.end()) {
                    // Not supported by the client; make sure it's safe to proceed
                    if (!vbinfo.gbt_force) {
                        // If we do anything other than throw an exception here, be sure version/force isn't sent to old clients
                        throw JSONRPCError(RPC_INVALID_PARAMETER, strprintf("Support for '%s' rule requires explicit client support", vbinfo.name));
                    }
                }
                break;
            }
        }
    }
    result.push_back(Pair("version", pblock->nVersion));
    result.push_back(Pair("rules", aRules));
    result.push_back(Pair("vbavailable", vbavailable));
    result.push_back(Pair("vbrequired", int(0)));

    if (nMaxVersionPreVB >= 2) {
        // If VB is supported by the client, nMaxVersionPreVB is -1, so we won't get here
        // Because BIP 34 changed how the generation transaction is serialized, we can only use version/force back to v2 blocks
        // This is safe to do [otherwise-]unconditionally only because we are throwing an exception above if a non-force deployment gets activated
        // Note that this can probably also be removed entirely after the first BIP9 non-force deployment (ie, probably segwit) gets activated
        aMutable.push_back("version/force");
    }

    result.push_back(Pair("previousblockhash", pblock->hashPrevBlock.GetHex()));
    result.push_back(Pair("transactions", transactions));
    result.push_back(Pair("coinbaseaux", aux));
    result.push_back(Pair("coinbasevalue", (int64_t)pblock->vtx[0]->vout[0].nValue));
    result.push_back(Pair("longpollid", chainActive.Tip()->GetBlockHash().GetHex() + i64tostr(nTransactionsUpdatedLast)));
    result.push_back(Pair("target", hashTarget.GetHex()));
    result.push_back(Pair("mintime", (int64_t)pindexPrev->GetMedianTimePast()+1));
    result.push_back(Pair("mutable", aMutable));
    result.push_back(Pair("noncerange", "00000000ffffffff"));
    int64_t nSigOpLimit = MAX_BLOCK_SIGOPS_COST;
    int64_t nSizeLimit = MAX_BLOCK_SERIALIZED_SIZE;
    if (fPreSegWit) {
        assert(nSigOpLimit % WITNESS_SCALE_FACTOR == 0);
        nSigOpLimit /= WITNESS_SCALE_FACTOR;
        assert(nSizeLimit % WITNESS_SCALE_FACTOR == 0);
        nSizeLimit /= WITNESS_SCALE_FACTOR;
    }
    result.push_back(Pair("sigoplimit", nSigOpLimit));
    result.push_back(Pair("sizelimit", nSizeLimit));
    if (!fPreSegWit) {
        result.push_back(Pair("weightlimit", (int64_t)MAX_BLOCK_WEIGHT));
    }
    result.push_back(Pair("curtime", pblock->GetBlockTime()));
    result.push_back(Pair("bits", strprintf("%08x", pblock->nBits)));
    result.push_back(Pair("height", (int64_t)(pindexPrev->nHeight+1)));

    if (!pblocktemplate->vchCoinbaseCommitment.empty() && fSupportsSegwit) {
        result.push_back(Pair("default_witness_commitment", HexStr(pblocktemplate->vchCoinbaseCommitment.begin(), pblocktemplate->vchCoinbaseCommitment.end())));
    }

    return result;
}

class submitblock_StateCatcher : public CValidationInterface
{
public:
    uint256 hash;
    bool found;
    CValidationState state;

    explicit submitblock_StateCatcher(const uint256 &hashIn) : hash(hashIn), found(false), state() {}

protected:
    void BlockChecked(const CBlock& block, const CValidationState& stateIn) override {
        if (block.GetHash() != hash)
            return;
        found = true;
        state = stateIn;
    }
};

UniValue submitblock(const JSONRPCRequest& request)
{
    // We allow 2 arguments for compliance with BIP22. Argument 2 is ignored.
    if (request.fHelp || request.params.size() < 1 || request.params.size() > 2) {
        throw std::runtime_error(
            "submitblock \"hexdata\"  ( \"dummy\" )\n"
            "\nAttempts to submit new block to network.\n"
            "See https://en.bitcoin.it/wiki/BIP_0022 for full specification.\n"

            "\nArguments\n"
            "1. \"hexdata\"        (string, required) the hex-encoded block data to submit\n"
            "2. \"dummy\"          (optional) dummy value, for compatibility with BIP22. This value is ignored.\n"
            "\nResult:\n"
            "\nExamples:\n"
            + HelpExampleCli("submitblock", "\"mydata\"")
            + HelpExampleRpc("submitblock", "\"mydata\"")
        );
    }

    std::shared_ptr<CBlock> blockptr = std::make_shared<CBlock>();
    CBlock& block = *blockptr;
    if (!DecodeHexBlk(block, request.params[0].get_str())) {
        throw JSONRPCError(RPC_DESERIALIZATION_ERROR, "Block decode failed");
    }

    if (block.vtx.empty() || !block.vtx[0]->IsCoinBase()) {
        throw JSONRPCError(RPC_DESERIALIZATION_ERROR, "Block does not start with a coinbase");
    }

    uint256 hash = block.GetHash();
    bool fBlockPresent = false;
    {
        LOCK(cs_main);
        BlockMap::iterator mi = mapBlockIndex.find(hash);
        if (mi != mapBlockIndex.end()) {
            CBlockIndex *pindex = mi->second;
            if (pindex->IsValid(BLOCK_VALID_SCRIPTS)) {
                return "duplicate";
            }
            if (pindex->nStatus & BLOCK_FAILED_MASK) {
                return "duplicate-invalid";
            }
            // Otherwise, we might only have the header - process the block before returning
            fBlockPresent = true;
        }
    }

    {
        LOCK(cs_main);
        BlockMap::iterator mi = mapBlockIndex.find(block.hashPrevBlock);
        if (mi != mapBlockIndex.end()) {
            UpdateUncommittedBlockStructures(block, mi->second, Params().GetConsensus());
        }
    }

    submitblock_StateCatcher sc(block.GetHash());
    RegisterValidationInterface(&sc);
    bool fAccepted = ProcessNewBlock(Params(), blockptr, true, nullptr);
    UnregisterValidationInterface(&sc);
    if (fBlockPresent) {
        if (fAccepted && !sc.found) {
            return "duplicate-inconclusive";
        }
        return "duplicate";
    }
    if (!sc.found) {
        return "inconclusive";
    }
    return BIP22ValidationResult(sc.state);
}

UniValue estimatefee(const JSONRPCRequest& request)
{
    if (request.fHelp || request.params.size() != 1)
        throw std::runtime_error(
            "estimatefee nblocks\n"
            "\nDEPRECATED. Please use estimatesmartfee for more intelligent estimates."
            "\nEstimates the approximate fee per kilobyte needed for a transaction to begin\n"
            "confirmation within nblocks blocks. Uses virtual transaction size of transaction\n"
            "as defined in BIP 141 (witness data is discounted).\n"
            "\nArguments:\n"
            "1. nblocks     (numeric, required)\n"
            "\nResult:\n"
            "n              (numeric) estimated fee-per-kilobyte\n"
            "\n"
            "A negative value is returned if not enough transactions and blocks\n"
            "have been observed to make an estimate.\n"
            "-1 is always returned for nblocks == 1 as it is impossible to calculate\n"
            "a fee that is high enough to get reliably included in the next block.\n"
            "\nExample:\n"
            + HelpExampleCli("estimatefee", "6")
            );

    RPCTypeCheck(request.params, {UniValue::VNUM});

    int nBlocks = request.params[0].get_int();
    if (nBlocks < 1)
        nBlocks = 1;

    CFeeRate feeRate = ::feeEstimator.estimateFee(nBlocks);
    if (feeRate == CFeeRate(0))
        return -1.0;

    return ValueFromAmount(feeRate.GetFeePerK());
}

UniValue estimatesmartfee(const JSONRPCRequest& request)
{
    if (request.fHelp || request.params.size() < 1 || request.params.size() > 2)
        throw std::runtime_error(
            "estimatesmartfee conf_target (\"estimate_mode\")\n"
            "\nEstimates the approximate fee per kilobyte needed for a transaction to begin\n"
            "confirmation within conf_target blocks if possible and return the number of blocks\n"
            "for which the estimate is valid. Uses virtual transaction size as defined\n"
            "in BIP 141 (witness data is discounted).\n"
            "\nArguments:\n"
            "1. conf_target     (numeric) Confirmation target in blocks (1 - 1008)\n"
            "2. \"estimate_mode\" (string, optional, default=CONSERVATIVE) The fee estimate mode.\n"
            "                   Whether to return a more conservative estimate which also satisfies\n"
            "                   a longer history. A conservative estimate potentially returns a\n"
            "                   higher feerate and is more likely to be sufficient for the desired\n"
            "                   target, but is not as responsive to short term drops in the\n"
            "                   prevailing fee market.  Must be one of:\n"
            "       \"UNSET\" (defaults to CONSERVATIVE)\n"
            "       \"ECONOMICAL\"\n"
            "       \"CONSERVATIVE\"\n"
            "\nResult:\n"
            "{\n"
            "  \"feerate\" : x.x,     (numeric, optional) estimate fee rate in " + CURRENCY_UNIT + "/kB\n"
            "  \"errors\": [ str... ] (json array of strings, optional) Errors encountered during processing\n"
            "  \"blocks\" : n         (numeric) block number where estimate was found\n"
            "}\n"
            "\n"
            "The request target will be clamped between 2 and the highest target\n"
            "fee estimation is able to return based on how long it has been running.\n"
            "An error is returned if not enough transactions and blocks\n"
            "have been observed to make an estimate for any number of blocks.\n"
            "\nExample:\n"
            + HelpExampleCli("estimatesmartfee", "6")
            );

    RPCTypeCheck(request.params, {UniValue::VNUM, UniValue::VSTR});
    RPCTypeCheckArgument(request.params[0], UniValue::VNUM);
    unsigned int conf_target = ParseConfirmTarget(request.params[0]);
    bool conservative = true;
    if (!request.params[1].isNull()) {
        FeeEstimateMode fee_mode;
        if (!FeeModeFromString(request.params[1].get_str(), fee_mode)) {
            throw JSONRPCError(RPC_INVALID_PARAMETER, "Invalid estimate_mode parameter");
        }
        if (fee_mode == FeeEstimateMode::ECONOMICAL) conservative = false;
    }

    UniValue result(UniValue::VOBJ);
    UniValue errors(UniValue::VARR);
    FeeCalculation feeCalc;
    CFeeRate feeRate = ::feeEstimator.estimateSmartFee(conf_target, &feeCalc, conservative);
    if (feeRate != CFeeRate(0)) {
        result.push_back(Pair("feerate", ValueFromAmount(feeRate.GetFeePerK())));
    } else {
        errors.push_back("Insufficient data or no feerate found");
        result.push_back(Pair("errors", errors));
    }
    result.push_back(Pair("blocks", feeCalc.returnedTarget));
    return result;
}

UniValue estimaterawfee(const JSONRPCRequest& request)
{
    if (request.fHelp || request.params.size() < 1 || request.params.size() > 2)
        throw std::runtime_error(
            "estimaterawfee conf_target (threshold)\n"
            "\nWARNING: This interface is unstable and may disappear or change!\n"
            "\nWARNING: This is an advanced API call that is tightly coupled to the specific\n"
            "         implementation of fee estimation. The parameters it can be called with\n"
            "         and the results it returns will change if the internal implementation changes.\n"
            "\nEstimates the approximate fee per kilobyte needed for a transaction to begin\n"
            "confirmation within conf_target blocks if possible. Uses virtual transaction size as\n"
            "defined in BIP 141 (witness data is discounted).\n"
            "\nArguments:\n"
            "1. conf_target (numeric) Confirmation target in blocks (1 - 1008)\n"
            "2. threshold   (numeric, optional) The proportion of transactions in a given feerate range that must have been\n"
            "               confirmed within conf_target in order to consider those feerates as high enough and proceed to check\n"
            "               lower buckets.  Default: 0.95\n"
            "\nResult:\n"
            "{\n"
            "  \"short\" : {            (json object, optional) estimate for short time horizon\n"
            "      \"feerate\" : x.x,        (numeric, optional) estimate fee rate in " + CURRENCY_UNIT + "/kB\n"
            "      \"decay\" : x.x,          (numeric) exponential decay (per block) for historical moving average of confirmation data\n"
            "      \"scale\" : x,            (numeric) The resolution of confirmation targets at this time horizon\n"
            "      \"pass\" : {              (json object, optional) information about the lowest range of feerates to succeed in meeting the threshold\n"
            "          \"startrange\" : x.x,     (numeric) start of feerate range\n"
            "          \"endrange\" : x.x,       (numeric) end of feerate range\n"
            "          \"withintarget\" : x.x,   (numeric) number of txs over history horizon in the feerate range that were confirmed within target\n"
            "          \"totalconfirmed\" : x.x, (numeric) number of txs over history horizon in the feerate range that were confirmed at any point\n"
            "          \"inmempool\" : x.x,      (numeric) current number of txs in mempool in the feerate range unconfirmed for at least target blocks\n"
            "          \"leftmempool\" : x.x,    (numeric) number of txs over history horizon in the feerate range that left mempool unconfirmed after target\n"
            "      },\n"
            "      \"fail\" : { ... },       (json object, optional) information about the highest range of feerates to fail to meet the threshold\n"
            "      \"errors\":  [ str... ]   (json array of strings, optional) Errors encountered during processing\n"
            "  },\n"
            "  \"medium\" : { ... },    (json object, optional) estimate for medium time horizon\n"
            "  \"long\" : { ... }       (json object) estimate for long time horizon\n"
            "}\n"
            "\n"
            "Results are returned for any horizon which tracks blocks up to the confirmation target.\n"
            "\nExample:\n"
            + HelpExampleCli("estimaterawfee", "6 0.9")
            );

    RPCTypeCheck(request.params, {UniValue::VNUM, UniValue::VNUM}, true);
    RPCTypeCheckArgument(request.params[0], UniValue::VNUM);
    unsigned int conf_target = ParseConfirmTarget(request.params[0]);
    double threshold = 0.95;
    if (!request.params[1].isNull()) {
        threshold = request.params[1].get_real();
    }
    if (threshold < 0 || threshold > 1) {
        throw JSONRPCError(RPC_INVALID_PARAMETER, "Invalid threshold");
    }

    UniValue result(UniValue::VOBJ);

    for (FeeEstimateHorizon horizon : {FeeEstimateHorizon::SHORT_HALFLIFE, FeeEstimateHorizon::MED_HALFLIFE, FeeEstimateHorizon::LONG_HALFLIFE}) {
        CFeeRate feeRate;
        EstimationResult buckets;

        // Only output results for horizons which track the target
        if (conf_target > ::feeEstimator.HighestTargetTracked(horizon)) continue;

        feeRate = ::feeEstimator.estimateRawFee(conf_target, threshold, horizon, &buckets);
        UniValue horizon_result(UniValue::VOBJ);
        UniValue errors(UniValue::VARR);
        UniValue passbucket(UniValue::VOBJ);
        passbucket.push_back(Pair("startrange", round(buckets.pass.start)));
        passbucket.push_back(Pair("endrange", round(buckets.pass.end)));
        passbucket.push_back(Pair("withintarget", round(buckets.pass.withinTarget * 100.0) / 100.0));
        passbucket.push_back(Pair("totalconfirmed", round(buckets.pass.totalConfirmed * 100.0) / 100.0));
        passbucket.push_back(Pair("inmempool", round(buckets.pass.inMempool * 100.0) / 100.0));
        passbucket.push_back(Pair("leftmempool", round(buckets.pass.leftMempool * 100.0) / 100.0));
        UniValue failbucket(UniValue::VOBJ);
        failbucket.push_back(Pair("startrange", round(buckets.fail.start)));
        failbucket.push_back(Pair("endrange", round(buckets.fail.end)));
        failbucket.push_back(Pair("withintarget", round(buckets.fail.withinTarget * 100.0) / 100.0));
        failbucket.push_back(Pair("totalconfirmed", round(buckets.fail.totalConfirmed * 100.0) / 100.0));
        failbucket.push_back(Pair("inmempool", round(buckets.fail.inMempool * 100.0) / 100.0));
        failbucket.push_back(Pair("leftmempool", round(buckets.fail.leftMempool * 100.0) / 100.0));

        // CFeeRate(0) is used to indicate error as a return value from estimateRawFee
        if (feeRate != CFeeRate(0)) {
            horizon_result.push_back(Pair("feerate", ValueFromAmount(feeRate.GetFeePerK())));
            horizon_result.push_back(Pair("decay", buckets.decay));
            horizon_result.push_back(Pair("scale", (int)buckets.scale));
            horizon_result.push_back(Pair("pass", passbucket));
            // buckets.fail.start == -1 indicates that all buckets passed, there is no fail bucket to output
            if (buckets.fail.start != -1) horizon_result.push_back(Pair("fail", failbucket));
        } else {
            // Output only information that is still meaningful in the event of error
            horizon_result.push_back(Pair("decay", buckets.decay));
            horizon_result.push_back(Pair("scale", (int)buckets.scale));
            horizon_result.push_back(Pair("fail", failbucket));
            errors.push_back("Insufficient data or no feerate found which meets threshold");
            horizon_result.push_back(Pair("errors",errors));
        }
        result.push_back(Pair(StringForFeeEstimateHorizon(horizon), horizon_result));
    }
    return result;
}

/* ************************************************************************** */
/* Merge mining.  */

namespace {

/**
 * The variables below are used to keep track of created and not yet
 * submitted auxpow blocks.  Lock them to be sure even for multiple
 * RPC threads running in parallel.
 */
CCriticalSection cs_auxblockCache;
std::map<uint256, CBlock*> mapNewBlock;
std::vector<std::unique_ptr<CBlockTemplate>> vNewBlockTemplate;

void AuxMiningCheck()
{
  if(!g_connman)
    throw JSONRPCError(RPC_CLIENT_P2P_DISABLED,
                       "Error: Peer-to-peer functionality missing or disabled");

  if (g_connman->GetNodeCount(CConnman::CONNECTIONS_ALL) == 0
        && !Params().MineBlocksOnDemand())
    throw JSONRPCError(RPC_CLIENT_NOT_CONNECTED,
                       "Huntercoin is not connected!");

  if (IsInitialBlockDownload() && !Params().MineBlocksOnDemand())
    throw JSONRPCError(RPC_CLIENT_IN_INITIAL_DOWNLOAD,
                       "Huntercoin is downloading blocks...");
}

} // anonymous namespace

UniValue AuxMiningCreateBlock(const CScript& scriptPubKey, const PowAlgo algo)
{
    AuxMiningCheck();

    LOCK(cs_auxblockCache);

    static unsigned nTransactionsUpdatedLast;
    static const CBlockIndex* pindexPrev = nullptr;
    static uint64_t nStart;
    static CBlock* pblock = nullptr;
    static unsigned nExtraNonce = 0;

    // Update block
    /* TODO: One could keep a block for each algo ready so that
       we don't recreate it when the algo parameter is changed.
       Not sure how much impact this has on practical mining operations.  */
    {
    LOCK(cs_main);
    if (pindexPrev != chainActive.Tip()
        || pblock->GetAlgo() != algo
        || (mempool.GetTransactionsUpdated() != nTransactionsUpdatedLast
            && GetTime() - nStart > 60))
    {
        if (pindexPrev != chainActive.Tip())
        {
            // Clear old blocks since they're obsolete now.
            mapNewBlock.clear();
            vNewBlockTemplate.clear();
            pblock = nullptr;
        }

        // Create new block with nonce = 0 and extraNonce = 1
        std::unique_ptr<CBlockTemplate> newBlock
            = BlockAssembler(Params()).CreateNewBlock(algo, scriptPubKey);
        if (!newBlock)
            throw JSONRPCError(RPC_OUT_OF_MEMORY, "out of memory");

        // Update state only when CreateNewBlock succeeded
        nTransactionsUpdatedLast = mempool.GetTransactionsUpdated();
        pindexPrev = chainActive.Tip();
        nStart = GetTime();

        // Finalise it by setting the version and building the merkle root
        IncrementExtraNonce(&newBlock->block, pindexPrev, nExtraNonce);
        newBlock->block.SetAuxpowVersion(true);

        // Save
        pblock = &newBlock->block;
        mapNewBlock[pblock->GetHash()] = pblock;
        vNewBlockTemplate.push_back(std::move(newBlock));
    }
    }

    // At this point, pblock is always initialised:  If we make it here
    // without creating a new block above, it means that, in particular,
    // pindexPrev == chainActive.Tip().  But for that to happen, we must
    // already have created a pblock in a previous call, as pindexPrev is
    // initialised only when pblock is.
    assert(pblock);

    arith_uint256 target;
    bool fNegative, fOverflow;
    target.SetCompact(pblock->nBits, &fNegative, &fOverflow);
    if (fNegative || fOverflow || target == 0)
        throw std::runtime_error("invalid difficulty bits in block");

    UniValue result(UniValue::VOBJ);
    result.pushKV("hash", pblock->GetHash().GetHex());
    result.pushKV("chainid", pblock->GetChainId());
    result.pushKV("algo", pblock->GetAlgo());
    result.pushKV("previousblockhash", pblock->hashPrevBlock.GetHex());
    result.pushKV("coinbasevalue", (int64_t)pblock->vtx[0]->vout[0].nValue);
    result.pushKV("bits", strprintf("%08x", pblock->nBits));
    result.pushKV("height", static_cast<int64_t> (pindexPrev->nHeight + 1));
    result.pushKV("_target", HexStr(BEGIN(target), END(target)));

    return result;
}

bool AuxMiningSubmitBlock(const std::string& hashHex,
                          const std::string& auxpowHex)
{
    AuxMiningCheck();

    LOCK(cs_auxblockCache);

    uint256 hash;
    hash.SetHex(hashHex);

    const std::map<uint256, CBlock*>::iterator mit = mapNewBlock.find(hash);
    if (mit == mapNewBlock.end())
        throw JSONRPCError(RPC_INVALID_PARAMETER, "block hash unknown");
    CBlock& block = *mit->second;

    const std::vector<unsigned char> vchAuxPow = ParseHex(auxpowHex);
    CDataStream ss(vchAuxPow, SER_GETHASH, PROTOCOL_VERSION);
    CAuxPow pow;
    ss >> pow;
    block.SetAuxpow(new CAuxPow(pow));
    assert(block.GetHash() == hash);

    submitblock_StateCatcher sc(block.GetHash());
    RegisterValidationInterface(&sc);
    std::shared_ptr<const CBlock> shared_block 
      = std::make_shared<const CBlock>(block);
    bool fAccepted = ProcessNewBlock(Params(), shared_block, true, nullptr);
    UnregisterValidationInterface(&sc);

    return fAccepted;
}

UniValue createauxblock(const JSONRPCRequest& request)
{
    if (request.fHelp || request.params.size() < 1 || request.params.size() > 2)
        throw std::runtime_error(
            "createauxblock <address> (<algo>)\n"
            "\ncreate a new block and return information required to merge-mine it.\n"
            "\nArguments:\n"
            "1. address      (string, required) specify coinbase transaction payout address\n"
            "2. algo         (numeric, optional) algorithm for the block\n"
            "\nResult:\n"
            "{\n"
            "  \"hash\"               (string) hash of the created block\n"
            "  \"chainid\"            (numeric) chain ID for this block\n"
            "  \"previousblockhash\"  (string) hash of the previous block\n"
            "  \"coinbasevalue\"      (numeric) value of the block's coinbase\n"
            "  \"bits\"               (string) compressed target of the block\n"
            "  \"height\"             (numeric) height of the block\n"
            "  \"_target\"            (string) target in reversed byte order, deprecated\n"
            "}\n"
            "\nExamples:\n"
            + HelpExampleCli("createauxblock", "\"address\"")
            + HelpExampleCli("createauxblock", "\"address\" 1")
            + HelpExampleRpc("createauxblock", "\"address\"")
            );

    // Check coinbase payout address
    const CTxDestination coinbaseScript
      = DecodeDestination(request.params[0].get_str());
    if (!IsValidDestination(coinbaseScript)) {
        throw JSONRPCError(RPC_INVALID_ADDRESS_OR_KEY,
                           "Error: Invalid coinbase payout address");
    }
    const CScript scriptPubKey = GetScriptForDestination(coinbaseScript);

    PowAlgo algo = ALGO_SHA256D;
    if (request.params.size () >= 2)
      algo = DecodeAlgoParam (request.params[1]);

    return AuxMiningCreateBlock(scriptPubKey, algo);
}

UniValue submitauxblock(const JSONRPCRequest& request)
{
    if (request.fHelp || request.params.size() != 2)
        throw std::runtime_error(
            "submitauxblock <hash> <auxpow>\n"
            "\nsubmit a solved auxpow for a previously block created by 'createauxblock'.\n"
            "\nArguments:\n"
            "1. hash      (string, required) hash of the block to submit\n"
            "2. auxpow    (string, required) serialised auxpow found\n"
            "\nResult:\n"
            "xxxxx        (boolean) whether the submitted block was correct\n"
            "\nExamples:\n"
            + HelpExampleCli("submitauxblock", "\"hash\" \"serialised auxpow\"")
            + HelpExampleRpc("submitauxblock", "\"hash\" \"serialised auxpow\"")
            );

    return AuxMiningSubmitBlock(request.params[0].get_str(), 
                                request.params[1].get_str());
}


/* ************************************************************************** */

static const CRPCCommand commands[] =
{ //  category              name                      actor (function)         argNames
  //  --------------------- ------------------------  -----------------------  ----------
<<<<<<< HEAD
    { "mining",             "getnetworkhashps",       &getnetworkhashps,       true,  {"nblocks","height"} },
    { "mining",             "getmininginfo",          &getmininginfo,          true,  {} },
    { "mining",             "prioritisetransaction",  &prioritisetransaction,  true,  {"txid","dummy","fee_delta"} },
    { "mining",             "getblocktemplate",       &getblocktemplate,       true,  {"template_request"} },
    { "mining",             "submitblock",            &submitblock,            true,  {"hexdata","dummy"} },
    { "mining",             "createauxblock",         &createauxblock,         true,  {"address", "algo"} },
    { "mining",             "submitauxblock",         &submitauxblock,         true,  {"hash", "auxpow"} },

    { "generating",         "generatetoaddress",      &generatetoaddress,      true,  {"nblocks","address","algo","maxtries"} },
=======
    { "mining",             "getnetworkhashps",       &getnetworkhashps,       {"nblocks","height"} },
    { "mining",             "getmininginfo",          &getmininginfo,          {} },
    { "mining",             "prioritisetransaction",  &prioritisetransaction,  {"txid","dummy","fee_delta"} },
    { "mining",             "getblocktemplate",       &getblocktemplate,       {"template_request"} },
    { "mining",             "submitblock",            &submitblock,            {"hexdata","dummy"} },
    { "mining",             "createauxblock",         &createauxblock,         {"address"} },
    { "mining",             "submitauxblock",         &submitauxblock,         {"hash", "auxpow"} },

    { "generating",         "generatetoaddress",      &generatetoaddress,      {"nblocks","address","maxtries"} },
>>>>>>> cbf361b2

    { "util",               "estimatefee",            &estimatefee,            {"nblocks"} },
    { "util",               "estimatesmartfee",       &estimatesmartfee,       {"nblocks", "estimate_mode"} },

    { "hidden",             "estimaterawfee",         &estimaterawfee,         {"conf_target", "threshold"} },
};

void RegisterMiningRPCCommands(CRPCTable &t)
{
    for (unsigned int vcidx = 0; vcidx < ARRAYLEN(commands); vcidx++)
        t.appendCommand(commands[vcidx].name, &commands[vcidx]);
}<|MERGE_RESOLUTION|>--- conflicted
+++ resolved
@@ -1219,27 +1219,15 @@
 static const CRPCCommand commands[] =
 { //  category              name                      actor (function)         argNames
   //  --------------------- ------------------------  -----------------------  ----------
-<<<<<<< HEAD
-    { "mining",             "getnetworkhashps",       &getnetworkhashps,       true,  {"nblocks","height"} },
-    { "mining",             "getmininginfo",          &getmininginfo,          true,  {} },
-    { "mining",             "prioritisetransaction",  &prioritisetransaction,  true,  {"txid","dummy","fee_delta"} },
-    { "mining",             "getblocktemplate",       &getblocktemplate,       true,  {"template_request"} },
-    { "mining",             "submitblock",            &submitblock,            true,  {"hexdata","dummy"} },
-    { "mining",             "createauxblock",         &createauxblock,         true,  {"address", "algo"} },
-    { "mining",             "submitauxblock",         &submitauxblock,         true,  {"hash", "auxpow"} },
-
-    { "generating",         "generatetoaddress",      &generatetoaddress,      true,  {"nblocks","address","algo","maxtries"} },
-=======
     { "mining",             "getnetworkhashps",       &getnetworkhashps,       {"nblocks","height"} },
     { "mining",             "getmininginfo",          &getmininginfo,          {} },
     { "mining",             "prioritisetransaction",  &prioritisetransaction,  {"txid","dummy","fee_delta"} },
     { "mining",             "getblocktemplate",       &getblocktemplate,       {"template_request"} },
     { "mining",             "submitblock",            &submitblock,            {"hexdata","dummy"} },
-    { "mining",             "createauxblock",         &createauxblock,         {"address"} },
+    { "mining",             "createauxblock",         &createauxblock,         {"address","algo"} },
     { "mining",             "submitauxblock",         &submitauxblock,         {"hash", "auxpow"} },
 
-    { "generating",         "generatetoaddress",      &generatetoaddress,      {"nblocks","address","maxtries"} },
->>>>>>> cbf361b2
+    { "generating",         "generatetoaddress",      &generatetoaddress,      {"nblocks","address","algo","maxtries"} },
 
     { "util",               "estimatefee",            &estimatefee,            {"nblocks"} },
     { "util",               "estimatesmartfee",       &estimatesmartfee,       {"nblocks", "estimate_mode"} },
