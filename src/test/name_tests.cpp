--- conflicted
+++ resolved
@@ -32,14 +32,9 @@
 static CScript
 getTestAddress ()
 {
-<<<<<<< HEAD
-  CBitcoinAddress addr("HP5fFvKehqy2qnmi8DcPLUJ78XbrdoBwKR");
-  BOOST_CHECK (addr.IsValid ());
-=======
   const CTxDestination dest
-    = DecodeDestination ("N5e1vXUUL3KfhPyVjQZSes1qQ7eyarDbUU");
+    = DecodeDestination ("HP5fFvKehqy2qnmi8DcPLUJ78XbrdoBwKR");
   BOOST_CHECK (IsValidDestination (dest));
->>>>>>> cbf361b2
 
   return GetScriptForDestination (dest);
 }
