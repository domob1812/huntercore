--- conflicted
+++ resolved
@@ -2365,14 +2365,9 @@
     int64_t nTime5 = GetTimeMicros(); nTimeChainState += nTime5 - nTime4;
     LogPrint("bench", "  - Writing chainstate: %.2fms [%.2fs]\n", (nTime5 - nTime4) * 0.001, nTimeChainState * 0.000001);
     // Remove conflicting transactions from the mempool.;
-<<<<<<< HEAD
     mempool.removeForBlock(blockConnecting.vtx, pindexNew->nHeight,
-                           &connectTrace.txNameConflicts,
-                           !IsInitialBlockDownload());
+                           &connectTrace.txNameConflicts);
     mempool.removeExpireConflicts(expiredNames, &connectTrace.txNameConflicts);
-=======
-    mempool.removeForBlock(blockConnecting.vtx, pindexNew->nHeight);
->>>>>>> aeb85216
     // Update chainActive & related variables.
     UpdateTip(pindexNew, chainparams);
     CheckNameDB (false);
