<<<<<<< HEAD
// Copyright (c) 2014-2015 Daniel Kraft
=======
// Copyright (c) 2014-2017 Daniel Kraft
>>>>>>> 70dd5604
// Distributed under the MIT software license, see the accompanying
// file COPYING or http://www.opensource.org/licenses/mit-license.php.

#ifndef H_BITCOIN_NAMES_COMMON
#define H_BITCOIN_NAMES_COMMON

<<<<<<< HEAD
#include "compat/endian.h"
#include "primitives/transaction.h"
#include "script/script.h"
#include "serialize.h"
#include "uint256.h"
=======
#include <compat/endian.h>
#include <primitives/transaction.h>
#include <script/script.h>
#include <serialize.h>
>>>>>>> 70dd5604

#include <map>
#include <set>

class CNameScript;
class CDBBatch;
class UniValue;

/** Whether or not name history is enabled.  */
extern bool fNameHistory;

/**
 * Construct a valtype (e. g., name) from a string.
 * @param str The string input.
 * @return The corresponding valtype.
 */
inline valtype
ValtypeFromString (const std::string& str)
{
  return valtype (str.begin (), str.end ());
}

/**
 * Convert a valtype to a string.
 * @param val The valtype value.
 * @return Corresponding string.
 */
inline std::string
ValtypeToString (const valtype& val)
{
  return std::string (val.begin (), val.end ());
}

/**
 * Push a name or value to the JSON object with the given key, if it is valid
 * UTF-8.  Otherwise, push a "key_error" field instead.
 */
void PushValidatedNameValue (UniValue& obj, const std::string& key,
                             const valtype& val);

/* ************************************************************************** */
/* CNameData.  */

/**
 * Information stored for a name in the database.
 */
class CNameData
{

private:

  /** The name's value.  */
  valtype value;

  /** The transaction's height.  */
  /* FIXME: Can we get rid of this completely for Huntercoin?  */
  unsigned nHeight;

  /** The name's last update outpoint.  */
  COutPoint prevout;

  /**
   * The name's address (as script).  This is kept here also, because
   * that information is useful to extract on demand (e. g., in name_show).
   */
  CScript addr;

public:

  ADD_SERIALIZE_METHODS;

  template<typename Stream, typename Operation>
    inline void SerializationOp (Stream& s, Operation ser_action)
  {
    READWRITE (value);
    READWRITE (nHeight);
    READWRITE (prevout);
    READWRITE (*(CScriptBase*)(&addr));
  }

  /* Compare for equality.  */
  friend inline bool
  operator== (const CNameData& a, const CNameData& b)
  {
    return a.value == b.value && a.nHeight == b.nHeight
            && a.prevout == b.prevout && a.addr == b.addr;
  }
  friend inline bool
  operator!= (const CNameData& a, const CNameData& b)
  {
    return !(a == b);
  }

  /**
   * Get the height.
   * @return The name's update height.
   */
  inline unsigned
  getHeight () const
  {
    return nHeight;
  }

  /**
   * Get the value.
   * @return The name's value.
   */
  inline const valtype&
  getValue () const
  {
    return value;
  }

  /**
   * Get the name's update outpoint.
   * @return The update outpoint.
   */
  inline const COutPoint&
  getUpdateOutpoint () const
  {
    return prevout;
  }

  /**
   * Get the address.
   * @return The name's address.
   */
  inline const CScript&
  getAddress () const
  {
    return addr;
  }

  /**
   * Check whether this data corresponds to a dead player.  When a player is
   * killed, the game tx sets its value.  This is not a valid name value
   * otherwise in Huntercoin, since it must be a JSON object to be accepted
   * through move parsing.
   * @return True iff this data means the name is dead.
   */
  inline bool
  isDead () const
  {
    return value.empty ();
  }

  /**
   * Set to "dead" value with the given tx hash and height.
   * @param h The height.
   * @param tx The tx hash of the killing game tx.
   */
  inline void
  setDead (unsigned h, const uint256& tx)
  {
    value.clear ();
    nHeight = h;
    prevout = COutPoint(tx, 0);
    addr.clear ();
  }

  /**
   * Set from a name update operation.
   * @param h The height (not available from script).
   * @param out The update outpoint.
   * @param script The name script.  Should be a name (first) update.
   */
  void fromScript (unsigned h, const COutPoint& out, const CNameScript& script);

};

/* ************************************************************************** */
/* CNameHistory.  */

/**
 * Keep track of a name's history.  This is a stack of old CNameData
 * objects that have been obsoleted.
 */
class CNameHistory
{

private:

  /** The actual data.  */
  std::vector<CNameData> data;

public:

  ADD_SERIALIZE_METHODS;

  template<typename Stream, typename Operation>
    inline void SerializationOp (Stream& s, Operation ser_action)
  {
    READWRITE (data);
  }

  /**
   * Check if the stack is empty.  This is used to decide when to fully
   * delete an entry in the database.
   * @return True iff the data stack is empty.
   */
  inline bool
  empty () const
  {
    return data.empty ();
  }

  /**
   * Access the data in a read-only way.
   * @return The data stack.
   */
  inline const std::vector<CNameData>&
  getData () const
  {
    return data;
  }

  /**
   * Push a new entry onto the data stack.  The new entry's height should
   * be at least as high as the stack top entry's.  If not, fail.
   * @param entry The new entry to push onto the stack.
   */
  inline void
  push (const CNameData& entry)
  {
    assert (data.empty () || data.back ().getHeight () <= entry.getHeight ());
    data.push_back (entry);
  }

  /**
   * Pop the top entry off the stack.  This is used when undoing name
   * changes.  The name's new value is passed as argument and should
   * match the removed entry.  If not, fail.
   * @param entry The name's value after undoing.
   */
  inline void
  pop (const CNameData& entry)
  {
    assert (!data.empty () && data.back () == entry);
    data.pop_back ();
  }

};

/* ************************************************************************** */
/* CNameIterator.  */

/**
 * Interface for iterators over the name database.
 */
class CNameIterator
{

public:

  // Virtual destructor in case subclasses need them.
  virtual ~CNameIterator ();

  /**
   * Seek to a given lower bound.
   * @param start The name to seek to.
   */
  virtual void seek (const valtype& name) = 0;

  /**
   * Get the next name.  Returns false if no more names are available.
   * @param name Put the name here.
   * @param data Put the name's data here.
   * @return True if successful, false if no more names.
   */
  virtual bool next (valtype& name, CNameData& data) = 0;

};

/* ************************************************************************** */
/* CNameCache.  */

/**
 * Cache / record of updates to the name database.  In addition to
 * new names (or updates to them), this also keeps track of deleted names
 * (when rolling back changes).
 */
class CNameCache
{

private:

  /**
   * Special comparator class for names that compares by length first.
   * This is used to sort the cache entry map in the same way as the
   * database is sorted.
   */
  class NameComparator
  {
  public:
    inline bool
    operator() (const valtype& a, const valtype& b) const
    {
      if (a.size () != b.size ())
        return a.size () < b.size ();

      return a < b;
    }
  };

public:

  /**
   * Type of name entry map.  This is public because it is also used
   * by the unit tests.
   */
  typedef std::map<valtype, CNameData, NameComparator> EntryMap;

private:

  /** New or updated names.  */
  EntryMap entries;
  /** Deleted names.  */
  std::set<valtype> deleted;

  /**
   * New or updated history stacks.  If they are empty, the corresponding
   * database entry is deleted instead.
   */
  std::map<valtype, CNameHistory> history;

  friend class CCacheNameIterator;

public:

  inline void
  clear ()
  {
    entries.clear ();
    deleted.clear ();
    history.clear ();
  }

  /**
   * Check if the cache is "clean" (no cached changes).  This also
   * performs internal checks and fails with an assertion if the
   * internal state is inconsistent.
   * @return True iff no changes are cached.
   */
  inline bool
  empty () const
  {
    if (entries.empty () && deleted.empty ())
      {
        assert (history.empty ());
        return true;
      }

    return false;
  }

  /* See if the given name is marked as deleted.  */
  inline bool
  isDeleted (const valtype& name) const
  {
    return (deleted.count (name) > 0); 
  }

  /* Try to get a name's associated data.  This looks only
     in entries, and doesn't care about deleted data.  */
  bool get (const valtype& name, CNameData& data) const;

  /* Insert (or update) a name.  If it is marked as "deleted", this also
     removes the "deleted" mark.  */
  void set (const valtype& name, const CNameData& data);

  /* Delete a name.  If it is in the "entries" set also, remove it there.  */
  void remove (const valtype& name);

  /* Return a name iterator that combines a "base" iterator with the changes
     made to it according to the cache.  The base iterator is taken
     ownership of.  */
  CNameIterator* iterateNames (CNameIterator* base) const;

  /**
   * Query for an history entry.
   * @param name The name to look up.
   * @param res Put the resulting history entry here.
   * @return True iff the name was found in the cache.
   */
  bool getHistory (const valtype& name, CNameHistory& res) const;

  /**
   * Set a name history entry.
   * @param name The name to modify.
   * @param data The new history entry.
   */
  void setHistory (const valtype& name, const CNameHistory& data);

  /* Apply all the changes in the passed-in record on top of this one.  */
  void apply (const CNameCache& cache);

  /* Write all cached changes to a database batch update object.  */
  void writeBatch (CDBBatch& batch) const;

};

#endif // H_BITCOIN_NAMES_COMMON<|MERGE_RESOLUTION|>--- conflicted
+++ resolved
@@ -1,26 +1,15 @@
-<<<<<<< HEAD
-// Copyright (c) 2014-2015 Daniel Kraft
-=======
 // Copyright (c) 2014-2017 Daniel Kraft
->>>>>>> 70dd5604
 // Distributed under the MIT software license, see the accompanying
 // file COPYING or http://www.opensource.org/licenses/mit-license.php.
 
 #ifndef H_BITCOIN_NAMES_COMMON
 #define H_BITCOIN_NAMES_COMMON
 
-<<<<<<< HEAD
-#include "compat/endian.h"
-#include "primitives/transaction.h"
-#include "script/script.h"
-#include "serialize.h"
-#include "uint256.h"
-=======
 #include <compat/endian.h>
 #include <primitives/transaction.h>
 #include <script/script.h>
 #include <serialize.h>
->>>>>>> 70dd5604
+#include <uint256.h>
 
 #include <map>
 #include <set>
