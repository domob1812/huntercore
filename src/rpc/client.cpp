// Copyright (c) 2010 Satoshi Nakamoto
// Copyright (c) 2009-2016 The Bitcoin Core developers
// Distributed under the MIT software license, see the accompanying
// file COPYING or http://www.opensource.org/licenses/mit-license.php.

#include "rpc/client.h"
#include "rpc/protocol.h"
#include "util.h"

#include <set>
#include <stdint.h>

#include <univalue.h>

class CRPCConvertParam
{
public:
    std::string methodName; //!< method whose params want conversion
    int paramIdx;           //!< 0-based idx of param to convert
    std::string paramName;  //!< parameter name
};

/**
 * Specify a (method, idx, name) here if the argument is a non-string RPC
 * argument and needs to be converted from JSON.
 *
 * @note Parameter indexes start from 0.
 */
static const CRPCConvertParam vRPCConvertParams[] =
{
    { "setmocktime", 0, "timestamp" },
    { "generate", 0, "nblocks" },
    { "generate", 1, "maxtries" },
    { "generatetoaddress", 0, "nblocks" },
    { "generatetoaddress", 2, "maxtries" },
    { "getnetworkhashps", 0, "nblocks" },
    { "getnetworkhashps", 1, "height" },
    { "sendtoaddress", 1, "amount" },
    { "sendtoaddress", 4, "subtractfeefromamount" },
    { "sendtoaddress", 5 , "replaceable" },
    { "sendtoaddress", 6 , "conf_target" },
    { "settxfee", 0, "amount" },
    { "getreceivedbyaddress", 1, "minconf" },
    { "getreceivedbyaccount", 1, "minconf" },
    { "listreceivedbyaddress", 0, "minconf" },
    { "listreceivedbyaddress", 1, "include_empty" },
    { "listreceivedbyaddress", 2, "include_watchonly" },
    { "listreceivedbyaccount", 0, "minconf" },
    { "listreceivedbyaccount", 1, "include_empty" },
    { "listreceivedbyaccount", 2, "include_watchonly" },
    { "getbalance", 1, "minconf" },
    { "getbalance", 2, "include_watchonly" },
    { "getblockhash", 0, "height" },
    { "waitforblockheight", 0, "height" },
    { "waitforblockheight", 1, "timeout" },
    { "waitforblock", 1, "timeout" },
    { "waitfornewblock", 0, "timeout" },
    { "move", 2, "amount" },
    { "move", 3, "minconf" },
    { "sendfrom", 2, "amount" },
    { "sendfrom", 3, "minconf" },
    { "listtransactions", 1, "count" },
    { "listtransactions", 2, "skip" },
    { "listtransactions", 3, "include_watchonly" },
    { "listaccounts", 0, "minconf" },
    { "listaccounts", 1, "include_watchonly" },
    { "walletpassphrase", 1, "timeout" },
    { "getblocktemplate", 0, "template_request" },
    { "listsinceblock", 1, "target_confirmations" },
    { "listsinceblock", 2, "include_watchonly" },
    { "listsinceblock", 3, "include_removed" },
    { "sendmany", 1, "amounts" },
    { "sendmany", 2, "minconf" },
    { "sendmany", 4, "subtractfeefrom" },
    { "sendmany", 5 , "replaceable" },
    { "sendmany", 6 , "conf_target" },
    { "addmultisigaddress", 0, "nrequired" },
    { "addmultisigaddress", 1, "keys" },
    { "createmultisig", 0, "nrequired" },
    { "createmultisig", 1, "keys" },
    { "listunspent", 0, "minconf" },
    { "listunspent", 1, "maxconf" },
    { "listunspent", 2, "addresses" },
    { "listunspent", 3, "include_unsafe" },
    { "listunspent", 4, "query_options" },
    { "getblock", 1, "verbosity" },
    { "getblock", 1, "verbose" },
    { "getblockheader", 1, "verbose" },
    { "getchaintxstats", 0, "nblocks" },
    { "gettransaction", 1, "include_watchonly" },
    { "getrawtransaction", 1, "verbose" },
    { "createrawtransaction", 0, "inputs" },
    { "createrawtransaction", 1, "outputs" },
    { "createrawtransaction", 2, "locktime" },
    { "createrawtransaction", 3, "replaceable" },
    { "signrawtransaction", 1, "prevtxs" },
    { "signrawtransaction", 2, "privkeys" },
    { "sendrawtransaction", 1, "allowhighfees" },
    { "combinerawtransaction", 0, "txs" },
    { "fundrawtransaction", 1, "options" },
    { "gettxout", 1, "n" },
    { "gettxout", 2, "include_mempool" },
    { "gettxoutproof", 0, "txids" },
    { "lockunspent", 0, "unlock" },
    { "lockunspent", 1, "transactions" },
    { "importprivkey", 2, "rescan" },
    { "importaddress", 2, "rescan" },
    { "importaddress", 3, "p2sh" },
    { "importpubkey", 2, "rescan" },
    { "importmulti", 0, "requests" },
    { "importmulti", 1, "options" },
    { "verifychain", 0, "checklevel" },
    { "verifychain", 1, "nblocks" },
    { "pruneblockchain", 0, "height" },
    { "keypoolrefill", 0, "newsize" },
    { "getrawmempool", 0, "verbose" },
    { "estimatefee", 0, "nblocks" },
    { "estimatesmartfee", 0, "conf_target" },
    { "estimaterawfee", 0, "conf_target" },
    { "estimaterawfee", 1, "threshold" },
    { "prioritisetransaction", 1, "dummy" },
    { "prioritisetransaction", 2, "fee_delta" },
    { "setban", 2, "bantime" },
    { "setban", 3, "absolute" },
    { "setnetworkactive", 0, "state" },
    { "getmempoolancestors", 1, "verbose" },
    { "getmempooldescendants", 1, "verbose" },
    { "bumpfee", 1, "options" },
    { "logging", 0, "include" },
    { "logging", 1, "exclude" },
    { "disconnectnode", 1, "nodeid" },
<<<<<<< HEAD
    { "name_scan", 1, "count" },
    { "name_filter", 1, "maxage" },
    { "name_filter", 2, "from" },
    { "name_filter", 3, "nb" },
    { "name_firstupdate", 5, "allow_active" },
    { "namerawtransaction", 1, "vout" },
    { "namerawtransaction", 2, "nameop" },
    { "sendtoname", 1, "amount" },
    { "sendtoname", 4, "subtractfeefromamount" },
=======
    { "addwitnessaddress", 1, "p2sh" },
>>>>>>> 1f47bb1b
    // Echo with conversion (For testing only)
    { "echojson", 0, "arg0" },
    { "echojson", 1, "arg1" },
    { "echojson", 2, "arg2" },
    { "echojson", 3, "arg3" },
    { "echojson", 4, "arg4" },
    { "echojson", 5, "arg5" },
    { "echojson", 6, "arg6" },
    { "echojson", 7, "arg7" },
    { "echojson", 8, "arg8" },
    { "echojson", 9, "arg9" },
};

class CRPCConvertTable
{
private:
    std::set<std::pair<std::string, int>> members;
    std::set<std::pair<std::string, std::string>> membersByName;

public:
    CRPCConvertTable();

    bool convert(const std::string& method, int idx) {
        return (members.count(std::make_pair(method, idx)) > 0);
    }
    bool convert(const std::string& method, const std::string& name) {
        return (membersByName.count(std::make_pair(method, name)) > 0);
    }
};

CRPCConvertTable::CRPCConvertTable()
{
    const unsigned int n_elem =
        (sizeof(vRPCConvertParams) / sizeof(vRPCConvertParams[0]));

    for (unsigned int i = 0; i < n_elem; i++) {
        members.insert(std::make_pair(vRPCConvertParams[i].methodName,
                                      vRPCConvertParams[i].paramIdx));
        membersByName.insert(std::make_pair(vRPCConvertParams[i].methodName,
                                            vRPCConvertParams[i].paramName));
    }
}

static CRPCConvertTable rpcCvtTable;

/** Non-RFC4627 JSON parser, accepts internal values (such as numbers, true, false, null)
 * as well as objects and arrays.
 */
UniValue ParseNonRFCJSONValue(const std::string& strVal)
{
    UniValue jVal;
    if (!jVal.read(std::string("[")+strVal+std::string("]")) ||
        !jVal.isArray() || jVal.size()!=1)
        throw std::runtime_error(std::string("Error parsing JSON:")+strVal);
    return jVal[0];
}

UniValue RPCConvertValues(const std::string &strMethod, const std::vector<std::string> &strParams)
{
    UniValue params(UniValue::VARR);

    for (unsigned int idx = 0; idx < strParams.size(); idx++) {
        const std::string& strVal = strParams[idx];

        if (!rpcCvtTable.convert(strMethod, idx)) {
            // insert string value directly
            params.push_back(strVal);
        } else {
            // parse string as JSON, insert bool/number/object/etc. value
            params.push_back(ParseNonRFCJSONValue(strVal));
        }
    }

    return params;
}

UniValue RPCConvertNamedValues(const std::string &strMethod, const std::vector<std::string> &strParams)
{
    UniValue params(UniValue::VOBJ);

    for (const std::string &s: strParams) {
        size_t pos = s.find("=");
        if (pos == std::string::npos) {
            throw(std::runtime_error("No '=' in named argument '"+s+"', this needs to be present for every argument (even if it is empty)"));
        }

        std::string name = s.substr(0, pos);
        std::string value = s.substr(pos+1);

        if (!rpcCvtTable.convert(strMethod, name)) {
            // insert string value directly
            params.pushKV(name, value);
        } else {
            // parse string as JSON, insert bool/number/object/etc. value
            params.pushKV(name, ParseNonRFCJSONValue(value));
        }
    }

    return params;
}<|MERGE_RESOLUTION|>--- conflicted
+++ resolved
@@ -129,7 +129,7 @@
     { "logging", 0, "include" },
     { "logging", 1, "exclude" },
     { "disconnectnode", 1, "nodeid" },
-<<<<<<< HEAD
+    { "addwitnessaddress", 1, "p2sh" },
     { "name_scan", 1, "count" },
     { "name_filter", 1, "maxage" },
     { "name_filter", 2, "from" },
@@ -139,9 +139,6 @@
     { "namerawtransaction", 2, "nameop" },
     { "sendtoname", 1, "amount" },
     { "sendtoname", 4, "subtractfeefromamount" },
-=======
-    { "addwitnessaddress", 1, "p2sh" },
->>>>>>> 1f47bb1b
     // Echo with conversion (For testing only)
     { "echojson", 0, "arg0" },
     { "echojson", 1, "arg1" },
