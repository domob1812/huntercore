--- conflicted
+++ resolved
@@ -794,38 +794,14 @@
             return state.DoS(0, false, REJECT_INSUFFICIENTFEE, "mempool min fee not met", false, strprintf("%d < %d", nFees, mempoolRejectFee));
         }
 
-<<<<<<< HEAD
         /* Apply Huntercoin-specific fee policy for name updates.  */
         if (nModifiedFees < GetHuntercoinMinFee (tx))
           return state.DoS(0, false, REJECT_INSUFFICIENTFEE,
                            "Huntercoin fee policy not met");
 
-        // Continuously rate-limit free (really, very-low-fee) transactions
-        // This mitigates 'penny-flooding' -- sending thousands of free transactions just to
-        // be annoying or make others' transactions take longer to confirm.
-        if (fLimitFree && nModifiedFees < ::minRelayTxFee.GetFee(nSize))
-        {
-            static CCriticalSection csFreeLimiter;
-            static double dFreeCount;
-            static int64_t nLastTime;
-            int64_t nNow = GetTime();
-
-            LOCK(csFreeLimiter);
-
-            // Use an exponentially decaying ~10-minute window:
-            dFreeCount *= pow(1.0 - 1.0/600.0, (double)(nNow - nLastTime));
-            nLastTime = nNow;
-            // -limitfreerelay unit is thousand-bytes-per-minute
-            // At default rate it would take over a month to fill 1GB
-            if (dFreeCount + nSize >= GetArg("-limitfreerelay", DEFAULT_LIMITFREERELAY) * 10 * 1000)
-                return state.DoS(0, false, REJECT_INSUFFICIENTFEE, "rate limited free transaction");
-            LogPrint("mempool", "Rate limit dFreeCount: %g => %g\n", dFreeCount, dFreeCount+nSize);
-            dFreeCount += nSize;
-=======
         // No transactions are allowed below minRelayTxFee except from disconnected blocks
         if (fLimitFree && nModifiedFees < ::minRelayTxFee.GetFee(nSize)) {
             return state.DoS(0, false, REJECT_INSUFFICIENTFEE, "min relay fee not met");
->>>>>>> b1fc21d1
         }
 
         if (nAbsurdFee && nFees > nAbsurdFee)
