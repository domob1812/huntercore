// Copyright (c) 2010 Satoshi Nakamoto
// Copyright (c) 2009-2017 The Bitcoin Core developers
// Distributed under the MIT software license, see the accompanying
// file COPYING or http://www.opensource.org/licenses/mit-license.php.

#include <amount.h>
#include <base58.h>
#include <chain.h>
#include <consensus/validation.h>
#include <core_io.h>
#include <httpserver.h>
#include <validation.h>
#include <net.h>
#include <policy/feerate.h>
#include <policy/fees.h>
#include <policy/policy.h>
#include <policy/rbf.h>
#include <rpc/mining.h>
#include <rpc/safemode.h>
#include <rpc/server.h>
#include <rpc/util.h>
#include <script/sign.h>
#include <timedata.h>
#include <util.h>
#include <utilmoneystr.h>
#include <wallet/coincontrol.h>
#include <wallet/feebumper.h>
#include <wallet/wallet.h>
#include <wallet/walletdb.h>
#include <wallet/walletutil.h>

#include <init.h>  // For StartShutdown

#include <stdint.h>

#include <univalue.h>

static const std::string WALLET_ENDPOINT_BASE = "/wallet/";

CWallet *GetWalletForJSONRPCRequest(const JSONRPCRequest& request)
{
    if (request.URI.substr(0, WALLET_ENDPOINT_BASE.size()) == WALLET_ENDPOINT_BASE) {
        // wallet endpoint was used
        std::string requestedWallet = urlDecode(request.URI.substr(WALLET_ENDPOINT_BASE.size()));
        for (CWalletRef pwallet : ::vpwallets) {
            if (pwallet->GetName() == requestedWallet) {
                return pwallet;
            }
        }
        throw JSONRPCError(RPC_WALLET_NOT_FOUND, "Requested wallet does not exist or is not loaded");
    }
    return ::vpwallets.size() == 1 || (request.fHelp && ::vpwallets.size() > 0) ? ::vpwallets[0] : nullptr;
}

std::string HelpRequiringPassphrase(CWallet * const pwallet)
{
    return pwallet && pwallet->IsCrypted()
        ? "\nRequires wallet passphrase to be set with walletpassphrase call."
        : "";
}

bool EnsureWalletIsAvailable(CWallet * const pwallet, bool avoidException)
{
    if (pwallet) return true;
    if (avoidException) return false;
    if (::vpwallets.empty()) {
        // Note: It isn't currently possible to trigger this error because
        // wallet RPC methods aren't registered unless a wallet is loaded. But
        // this error is being kept as a precaution, because it's possible in
        // the future that wallet RPC methods might get or remain registered
        // when no wallets are loaded.
        throw JSONRPCError(
            RPC_METHOD_NOT_FOUND, "Method not found (wallet method is disabled because no wallet is loaded)");
    }
    throw JSONRPCError(RPC_WALLET_NOT_SPECIFIED,
        "Wallet file not specified (must request wallet RPC through /wallet/<filename> uri-path).");
}

void EnsureWalletIsUnlocked(CWallet * const pwallet)
{
    if (pwallet->IsLocked()) {
        throw JSONRPCError(RPC_WALLET_UNLOCK_NEEDED, "Error: Please enter the wallet passphrase with walletpassphrase first.");
    }
}

void WalletTxToJSON(const CWalletTx& wtx, UniValue& entry)
{
    int confirms = wtx.GetDepthInMainChain();
    entry.pushKV("confirmations", confirms);
    if (wtx.IsCoinBase())
<<<<<<< HEAD
        entry.push_back(Pair("generated", true));
    if (wtx.IsBountyTx())
        entry.push_back(Pair("bounty", true));
=======
        entry.pushKV("generated", true);
>>>>>>> 4d387dc5
    if (confirms > 0)
    {
        entry.pushKV("blockhash", wtx.hashBlock.GetHex());
        entry.pushKV("blockindex", wtx.nIndex);
        entry.pushKV("blocktime", mapBlockIndex[wtx.hashBlock]->GetBlockTime());
    } else {
        entry.pushKV("trusted", wtx.IsTrusted());
    }
    uint256 hash = wtx.GetHash();
    entry.pushKV("txid", hash.GetHex());
    UniValue conflicts(UniValue::VARR);
    for (const uint256& conflict : wtx.GetConflicts())
        conflicts.push_back(conflict.GetHex());
    entry.pushKV("walletconflicts", conflicts);
    entry.pushKV("time", wtx.GetTxTime());
    entry.pushKV("timereceived", (int64_t)wtx.nTimeReceived);

    // Add opt-in RBF status
    std::string rbfStatus = "no";
    if (confirms <= 0) {
        LOCK(mempool.cs);
        RBFTransactionState rbfState = IsRBFOptIn(*wtx.tx, mempool);
        if (rbfState == RBF_TRANSACTIONSTATE_UNKNOWN)
            rbfStatus = "unknown";
        else if (rbfState == RBF_TRANSACTIONSTATE_REPLACEABLE_BIP125)
            rbfStatus = "yes";
    }
    entry.pushKV("bip125-replaceable", rbfStatus);

    for (const std::pair<std::string, std::string>& item : wtx.mapValue)
        entry.pushKV(item.first, item.second);
}

std::string AccountFromValue(const UniValue& value)
{
    std::string strAccount = value.get_str();
    if (strAccount == "*")
        throw JSONRPCError(RPC_WALLET_INVALID_ACCOUNT_NAME, "Invalid account name");
    return strAccount;
}

UniValue getnewaddress(const JSONRPCRequest& request)
{
    CWallet * const pwallet = GetWalletForJSONRPCRequest(request);
    if (!EnsureWalletIsAvailable(pwallet, request.fHelp)) {
        return NullUniValue;
    }

    if (request.fHelp || request.params.size() > 2)
        throw std::runtime_error(
            "getnewaddress ( \"account\" \"address_type\" )\n"
            "\nReturns a new Namecoin address for receiving payments.\n"
            "If 'account' is specified (DEPRECATED), it is added to the address book \n"
            "so payments received with the address will be credited to 'account'.\n"
            "\nArguments:\n"
            "1. \"account\"        (string, optional) DEPRECATED. The account name for the address to be linked to. If not provided, the default account \"\" is used. It can also be set to the empty string \"\" to represent the default account. The account does not need to exist, it will be created if there is no account by the given name.\n"
            "2. \"address_type\"   (string, optional) The address type to use. Options are \"legacy\", \"p2sh-segwit\", and \"bech32\". Default is set by -addresstype.\n"
            "\nResult:\n"
            "\"address\"    (string) The new namecoin address\n"
            "\nExamples:\n"
            + HelpExampleCli("getnewaddress", "")
            + HelpExampleRpc("getnewaddress", "")
        );

    LOCK2(cs_main, pwallet->cs_wallet);

    // Parse the account first so we don't generate a key if there's an error
    std::string strAccount;
    if (!request.params[0].isNull())
        strAccount = AccountFromValue(request.params[0]);

    OutputType output_type = g_address_type;
    if (!request.params[1].isNull()) {
        output_type = ParseOutputType(request.params[1].get_str(), g_address_type);
        if (output_type == OUTPUT_TYPE_NONE) {
            throw JSONRPCError(RPC_INVALID_ADDRESS_OR_KEY, strprintf("Unknown address type '%s'", request.params[1].get_str()));
        }
    }

    if (!pwallet->IsLocked()) {
        pwallet->TopUpKeyPool();
    }

    // Generate a new key that is added to wallet
    CPubKey newKey;
    if (!pwallet->GetKeyFromPool(newKey)) {
        throw JSONRPCError(RPC_WALLET_KEYPOOL_RAN_OUT, "Error: Keypool ran out, please call keypoolrefill first");
    }
    pwallet->LearnRelatedScripts(newKey, output_type);
    CTxDestination dest = GetDestinationForKey(newKey, output_type);

    pwallet->SetAddressBook(dest, strAccount, "receive");

    return EncodeDestination(dest);
}


CTxDestination GetAccountDestination(CWallet* const pwallet, std::string strAccount, bool bForceNew=false)
{
    CTxDestination dest;
    if (!pwallet->GetAccountDestination(dest, strAccount, bForceNew)) {
        throw JSONRPCError(RPC_WALLET_KEYPOOL_RAN_OUT, "Error: Keypool ran out, please call keypoolrefill first");
    }

    return dest;
}

UniValue getaccountaddress(const JSONRPCRequest& request)
{
    CWallet * const pwallet = GetWalletForJSONRPCRequest(request);
    if (!EnsureWalletIsAvailable(pwallet, request.fHelp)) {
        return NullUniValue;
    }

    if (request.fHelp || request.params.size() != 1)
        throw std::runtime_error(
            "getaccountaddress \"account\"\n"
            "\nDEPRECATED. Returns the current Namecoin address for receiving payments to this account.\n"
            "\nArguments:\n"
            "1. \"account\"       (string, required) The account name for the address. It can also be set to the empty string \"\" to represent the default account. The account does not need to exist, it will be created and a new address created  if there is no account by the given name.\n"
            "\nResult:\n"
            "\"address\"          (string) The account namecoin address\n"
            "\nExamples:\n"
            + HelpExampleCli("getaccountaddress", "")
            + HelpExampleCli("getaccountaddress", "\"\"")
            + HelpExampleCli("getaccountaddress", "\"myaccount\"")
            + HelpExampleRpc("getaccountaddress", "\"myaccount\"")
        );

    LOCK2(cs_main, pwallet->cs_wallet);

    // Parse the account first so we don't generate a key if there's an error
    std::string strAccount = AccountFromValue(request.params[0]);

    UniValue ret(UniValue::VSTR);

    ret = EncodeDestination(GetAccountDestination(pwallet, strAccount));
    return ret;
}


UniValue getrawchangeaddress(const JSONRPCRequest& request)
{
    CWallet * const pwallet = GetWalletForJSONRPCRequest(request);
    if (!EnsureWalletIsAvailable(pwallet, request.fHelp)) {
        return NullUniValue;
    }

    if (request.fHelp || request.params.size() > 1)
        throw std::runtime_error(
            "getrawchangeaddress ( \"address_type\" )\n"
            "\nReturns a new Namecoin address, for receiving change.\n"
            "This is for use with raw transactions, NOT normal use.\n"
            "\nArguments:\n"
            "1. \"address_type\"           (string, optional) The address type to use. Options are \"legacy\", \"p2sh-segwit\", and \"bech32\". Default is set by -changetype.\n"
            "\nResult:\n"
            "\"address\"    (string) The address\n"
            "\nExamples:\n"
            + HelpExampleCli("getrawchangeaddress", "")
            + HelpExampleRpc("getrawchangeaddress", "")
       );

    LOCK2(cs_main, pwallet->cs_wallet);

    if (!pwallet->IsLocked()) {
        pwallet->TopUpKeyPool();
    }

    OutputType output_type = g_change_type != OUTPUT_TYPE_NONE ? g_change_type : g_address_type;
    if (!request.params[0].isNull()) {
        output_type = ParseOutputType(request.params[0].get_str(), output_type);
        if (output_type == OUTPUT_TYPE_NONE) {
            throw JSONRPCError(RPC_INVALID_ADDRESS_OR_KEY, strprintf("Unknown address type '%s'", request.params[0].get_str()));
        }
    }

    CReserveKey reservekey(pwallet);
    CPubKey vchPubKey;
    if (!reservekey.GetReservedKey(vchPubKey, true))
        throw JSONRPCError(RPC_WALLET_KEYPOOL_RAN_OUT, "Error: Keypool ran out, please call keypoolrefill first");

    reservekey.KeepKey();

    pwallet->LearnRelatedScripts(vchPubKey, output_type);
    CTxDestination dest = GetDestinationForKey(vchPubKey, output_type);

    return EncodeDestination(dest);
}


UniValue setaccount(const JSONRPCRequest& request)
{
    CWallet * const pwallet = GetWalletForJSONRPCRequest(request);
    if (!EnsureWalletIsAvailable(pwallet, request.fHelp)) {
        return NullUniValue;
    }

    if (request.fHelp || request.params.size() < 1 || request.params.size() > 2)
        throw std::runtime_error(
            "setaccount \"address\" \"account\"\n"
            "\nDEPRECATED. Sets the account associated with the given address.\n"
            "\nArguments:\n"
            "1. \"address\"         (string, required) The namecoin address to be associated with an account.\n"
            "2. \"account\"         (string, required) The account to assign the address to.\n"
            "\nExamples:\n"
            + HelpExampleCli("setaccount", "\"N2xHFZ8NWNkGuuXfDxv8iMXdQGMd3tjZXX\" \"tabby\"")
            + HelpExampleRpc("setaccount", "\"N2xHFZ8NWNkGuuXfDxv8iMXdQGMd3tjZXX\", \"tabby\"")
        );

    LOCK2(cs_main, pwallet->cs_wallet);

    CTxDestination dest = DecodeDestination(request.params[0].get_str());
    if (!IsValidDestination(dest)) {
        throw JSONRPCError(RPC_INVALID_ADDRESS_OR_KEY, "Invalid Namecoin address");
    }

    std::string strAccount;
    if (!request.params[1].isNull())
        strAccount = AccountFromValue(request.params[1]);

    // Only add the account if the address is yours.
    if (IsMine(*pwallet, dest)) {
        // Detect when changing the account of an address that is the 'unused current key' of another account:
        if (pwallet->mapAddressBook.count(dest)) {
            std::string strOldAccount = pwallet->mapAddressBook[dest].name;
            if (dest == GetAccountDestination(pwallet, strOldAccount)) {
                GetAccountDestination(pwallet, strOldAccount, true);
            }
        }
        pwallet->SetAddressBook(dest, strAccount, "receive");
    }
    else
        throw JSONRPCError(RPC_MISC_ERROR, "setaccount can only be used with own address");

    return NullUniValue;
}


UniValue getaccount(const JSONRPCRequest& request)
{
    CWallet * const pwallet = GetWalletForJSONRPCRequest(request);
    if (!EnsureWalletIsAvailable(pwallet, request.fHelp)) {
        return NullUniValue;
    }

    if (request.fHelp || request.params.size() != 1)
        throw std::runtime_error(
            "getaccount \"address\"\n"
            "\nDEPRECATED. Returns the account associated with the given address.\n"
            "\nArguments:\n"
            "1. \"address\"         (string, required) The namecoin address for account lookup.\n"
            "\nResult:\n"
            "\"accountname\"        (string) the account address\n"
            "\nExamples:\n"
            + HelpExampleCli("getaccount", "\"N2xHFZ8NWNkGuuXfDxv8iMXdQGMd3tjZXX\"")
            + HelpExampleRpc("getaccount", "\"N2xHFZ8NWNkGuuXfDxv8iMXdQGMd3tjZXX\"")
        );

    LOCK2(cs_main, pwallet->cs_wallet);

    CTxDestination dest = DecodeDestination(request.params[0].get_str());
    if (!IsValidDestination(dest)) {
        throw JSONRPCError(RPC_INVALID_ADDRESS_OR_KEY, "Invalid Namecoin address");
    }

    std::string strAccount;
    std::map<CTxDestination, CAddressBookData>::iterator mi = pwallet->mapAddressBook.find(dest);
    if (mi != pwallet->mapAddressBook.end() && !(*mi).second.name.empty()) {
        strAccount = (*mi).second.name;
    }
    return strAccount;
}


UniValue getaddressesbyaccount(const JSONRPCRequest& request)
{
    CWallet * const pwallet = GetWalletForJSONRPCRequest(request);
    if (!EnsureWalletIsAvailable(pwallet, request.fHelp)) {
        return NullUniValue;
    }

    if (request.fHelp || request.params.size() != 1)
        throw std::runtime_error(
            "getaddressesbyaccount \"account\"\n"
            "\nDEPRECATED. Returns the list of addresses for the given account.\n"
            "\nArguments:\n"
            "1. \"account\"        (string, required) The account name.\n"
            "\nResult:\n"
            "[                     (json array of string)\n"
            "  \"address\"         (string) a namecoin address associated with the given account\n"
            "  ,...\n"
            "]\n"
            "\nExamples:\n"
            + HelpExampleCli("getaddressesbyaccount", "\"tabby\"")
            + HelpExampleRpc("getaddressesbyaccount", "\"tabby\"")
        );

    LOCK2(cs_main, pwallet->cs_wallet);

    std::string strAccount = AccountFromValue(request.params[0]);

    // Find all addresses that have the given account
    UniValue ret(UniValue::VARR);
    for (const std::pair<CTxDestination, CAddressBookData>& item : pwallet->mapAddressBook) {
        const CTxDestination& dest = item.first;
        const std::string& strName = item.second.name;
        if (strName == strAccount) {
            ret.push_back(EncodeDestination(dest));
        }
    }
    return ret;
}

static void SendMoney(CWallet * const pwallet, const CTxDestination &address, CAmount nValue, bool fSubtractFeeFromAmount, CWalletTx& wtxNew, const CCoinControl& coin_control)
{
    // Parse Bitcoin address
    CScript scriptPubKey = GetScriptForDestination(address);

    return SendMoneyToScript(pwallet, scriptPubKey, NULL, nValue, fSubtractFeeFromAmount, wtxNew, coin_control);
}

void SendMoneyToScript(CWallet* const pwallet, const CScript &scriptPubKey,
                       const CTxIn* withInput, CAmount nValue,
                       bool fSubtractFeeFromAmount, CWalletTx& wtxNew,
                       const CCoinControl& coin_control)
{
    CAmount curBalance = pwallet->GetBalance();

    // Check amount
    if (nValue <= 0)
        throw JSONRPCError(RPC_INVALID_PARAMETER, "Invalid amount");

    /* If we have an additional input that is a name, we have to take this
       name's value into account as well for the balance check.  Otherwise one
       sees spurious "Insufficient funds" errors when updating names when the
       wallet's balance it smaller than the amount locked in the name.  */
    CAmount lockedValue = 0;
    std::string strError;
    if (withInput)
      {
        const CWalletTx* dummyWalletTx;
        if (!pwallet->FindValueInNameInput (*withInput, lockedValue,
                                            dummyWalletTx, strError))
          throw JSONRPCError(RPC_WALLET_ERROR, strError);
      }

    if (nValue > curBalance + lockedValue)
        throw JSONRPCError(RPC_WALLET_INSUFFICIENT_FUNDS, "Insufficient funds");

    if (pwallet->GetBroadcastTransactions() && !g_connman) {
        throw JSONRPCError(RPC_CLIENT_P2P_DISABLED, "Error: Peer-to-peer functionality missing or disabled");
    }

    // Create and send the transaction
    CReserveKey reservekey(pwallet);
    CAmount nFeeRequired;
    std::vector<CRecipient> vecSend;
    int nChangePosRet = -1;
    CRecipient recipient = {scriptPubKey, nValue, fSubtractFeeFromAmount};
    vecSend.push_back(recipient);
    if (!pwallet->CreateTransaction(vecSend, withInput, wtxNew, reservekey, nFeeRequired, nChangePosRet, strError, coin_control)) {
        if (!fSubtractFeeFromAmount && nValue + nFeeRequired > curBalance)
            strError = strprintf("Error: This transaction requires a transaction fee of at least %s", FormatMoney(nFeeRequired));
        throw JSONRPCError(RPC_WALLET_ERROR, strError);
    }
    CValidationState state;
    if (!pwallet->CommitTransaction(wtxNew, reservekey, g_connman.get(), state)) {
        strError = strprintf("Error: The transaction was rejected! Reason given: %s", FormatStateMessage(state));
        throw JSONRPCError(RPC_WALLET_ERROR, strError);
    }
}

UniValue sendtoaddress(const JSONRPCRequest& request)
{
    CWallet * const pwallet = GetWalletForJSONRPCRequest(request);
    if (!EnsureWalletIsAvailable(pwallet, request.fHelp)) {
        return NullUniValue;
    }

    if (request.fHelp || request.params.size() < 2 || request.params.size() > 8)
        throw std::runtime_error(
            "sendtoaddress \"address\" amount ( \"comment\" \"comment_to\" subtractfeefromamount replaceable conf_target \"estimate_mode\")\n"
            "\nSend an amount to a given address.\n"
            + HelpRequiringPassphrase(pwallet) +
            "\nArguments:\n"
            "1. \"address\"            (string, required) The namecoin address to send to.\n"
            "2. \"amount\"             (numeric or string, required) The amount in " + CURRENCY_UNIT + " to send. eg 0.1\n"
            "3. \"comment\"            (string, optional) A comment used to store what the transaction is for. \n"
            "                             This is not part of the transaction, just kept in your wallet.\n"
            "4. \"comment_to\"         (string, optional) A comment to store the name of the person or organization \n"
            "                             to which you're sending the transaction. This is not part of the \n"
            "                             transaction, just kept in your wallet.\n"
            "5. subtractfeefromamount  (boolean, optional, default=false) The fee will be deducted from the amount being sent.\n"
            "                             The recipient will receive less namecoins than you enter in the amount field.\n"
            "6. replaceable            (boolean, optional) Allow this transaction to be replaced by a transaction with higher fees via BIP 125\n"
            "7. conf_target            (numeric, optional) Confirmation target (in blocks)\n"
            "8. \"estimate_mode\"      (string, optional, default=UNSET) The fee estimate mode, must be one of:\n"
            "       \"UNSET\"\n"
            "       \"ECONOMICAL\"\n"
            "       \"CONSERVATIVE\"\n"
            "\nResult:\n"
            "\"txid\"                  (string) The transaction id.\n"
            "\nExamples:\n"
            + HelpExampleCli("sendtoaddress", "\"N2xHFZ8NWNkGuuXfDxv8iMXdQGMd3tjZfx\" 0.1")
            + HelpExampleCli("sendtoaddress", "\"N2xHFZ8NWNkGuuXfDxv8iMXdQGMd3tjZfx\" 0.1 \"donation\" \"seans outpost\"")
            + HelpExampleCli("sendtoaddress", "\"N2xHFZ8NWNkGuuXfDxv8iMXdQGMd3tjZfx\" 0.1 \"\" \"\" true")
            + HelpExampleRpc("sendtoaddress", "\"N2xHFZ8NWNkGuuXfDxv8iMXdQGMd3tjZfx\", 0.1, \"donation\", \"seans outpost\"")
        );

    ObserveSafeMode();

    // Make sure the results are valid at least up to the most recent block
    // the user could have gotten from another RPC command prior to now
    pwallet->BlockUntilSyncedToCurrentChain();

    LOCK2(cs_main, pwallet->cs_wallet);

    CTxDestination dest = DecodeDestination(request.params[0].get_str());
    if (!IsValidDestination(dest)) {
        throw JSONRPCError(RPC_INVALID_ADDRESS_OR_KEY, "Invalid address");
    }

    /* Note that the code below is duplicated in sendtoname.  Make sure
       to update it accordingly with changes made here.  */

    // Amount
    CAmount nAmount = AmountFromValue(request.params[1]);
    if (nAmount <= 0)
        throw JSONRPCError(RPC_TYPE_ERROR, "Invalid amount for send");

    // Wallet comments
    CWalletTx wtx;
    if (!request.params[2].isNull() && !request.params[2].get_str().empty())
        wtx.mapValue["comment"] = request.params[2].get_str();
    if (!request.params[3].isNull() && !request.params[3].get_str().empty())
        wtx.mapValue["to"]      = request.params[3].get_str();

    bool fSubtractFeeFromAmount = false;
    if (!request.params[4].isNull()) {
        fSubtractFeeFromAmount = request.params[4].get_bool();
    }

    CCoinControl coin_control;
    if (!request.params[5].isNull()) {
        coin_control.signalRbf = request.params[5].get_bool();
    }

    if (!request.params[6].isNull()) {
        coin_control.m_confirm_target = ParseConfirmTarget(request.params[6]);
    }

    if (!request.params[7].isNull()) {
        if (!FeeModeFromString(request.params[7].get_str(), coin_control.m_fee_mode)) {
            throw JSONRPCError(RPC_INVALID_PARAMETER, "Invalid estimate_mode parameter");
        }
    }


    EnsureWalletIsUnlocked(pwallet);

    SendMoney(pwallet, dest, nAmount, fSubtractFeeFromAmount, wtx, coin_control);

    return wtx.GetHash().GetHex();
}

UniValue listaddressgroupings(const JSONRPCRequest& request)
{
    CWallet * const pwallet = GetWalletForJSONRPCRequest(request);
    if (!EnsureWalletIsAvailable(pwallet, request.fHelp)) {
        return NullUniValue;
    }

    if (request.fHelp || request.params.size() != 0)
        throw std::runtime_error(
            "listaddressgroupings\n"
            "\nLists groups of addresses which have had their common ownership\n"
            "made public by common use as inputs or as the resulting change\n"
            "in past transactions\n"
            "\nResult:\n"
            "[\n"
            "  [\n"
            "    [\n"
            "      \"address\",            (string) The namecoin address\n"
            "      amount,                 (numeric) The amount in " + CURRENCY_UNIT + "\n"
            "      \"account\"             (string, optional) DEPRECATED. The account\n"
            "    ]\n"
            "    ,...\n"
            "  ]\n"
            "  ,...\n"
            "]\n"
            "\nExamples:\n"
            + HelpExampleCli("listaddressgroupings", "")
            + HelpExampleRpc("listaddressgroupings", "")
        );

    ObserveSafeMode();

    // Make sure the results are valid at least up to the most recent block
    // the user could have gotten from another RPC command prior to now
    pwallet->BlockUntilSyncedToCurrentChain();

    LOCK2(cs_main, pwallet->cs_wallet);

    UniValue jsonGroupings(UniValue::VARR);
    std::map<CTxDestination, CAmount> balances = pwallet->GetAddressBalances();
    for (const std::set<CTxDestination>& grouping : pwallet->GetAddressGroupings()) {
        UniValue jsonGrouping(UniValue::VARR);
        for (const CTxDestination& address : grouping)
        {
            UniValue addressInfo(UniValue::VARR);
            addressInfo.push_back(EncodeDestination(address));
            addressInfo.push_back(ValueFromAmount(balances[address]));
            {
                if (pwallet->mapAddressBook.find(address) != pwallet->mapAddressBook.end()) {
                    addressInfo.push_back(pwallet->mapAddressBook.find(address)->second.name);
                }
            }
            jsonGrouping.push_back(addressInfo);
        }
        jsonGroupings.push_back(jsonGrouping);
    }
    return jsonGroupings;
}

UniValue signmessage(const JSONRPCRequest& request)
{
    CWallet * const pwallet = GetWalletForJSONRPCRequest(request);
    if (!EnsureWalletIsAvailable(pwallet, request.fHelp)) {
        return NullUniValue;
    }

    if (request.fHelp || request.params.size() != 2)
        throw std::runtime_error(
            "signmessage \"address\" \"message\"\n"
            "\nSign a message with the private key of an address"
            + HelpRequiringPassphrase(pwallet) + "\n"
            "\nArguments:\n"
            "1. \"address\"         (string, required) The namecoin address to use for the private key.\n"
            "2. \"message\"         (string, required) The message to create a signature of.\n"
            "\nResult:\n"
            "\"signature\"          (string) The signature of the message encoded in base 64\n"
            "\nExamples:\n"
            "\nUnlock the wallet for 30 seconds\n"
            + HelpExampleCli("walletpassphrase", "\"mypassphrase\" 30") +
            "\nCreate the signature\n"
            + HelpExampleCli("signmessage", "\"N2xHFZ8NWNkGuuXfDxv8iMXdQGMd3tjZXX\" \"my message\"") +
            "\nVerify the signature\n"
            + HelpExampleCli("verifymessage", "\"N2xHFZ8NWNkGuuXfDxv8iMXdQGMd3tjZXX\" \"signature\" \"my message\"") +
            "\nAs json rpc\n"
            + HelpExampleRpc("signmessage", "\"N2xHFZ8NWNkGuuXfDxv8iMXdQGMd3tjZXX\", \"my message\"")
        );

    LOCK2(cs_main, pwallet->cs_wallet);

    EnsureWalletIsUnlocked(pwallet);

    std::string strAddress = request.params[0].get_str();
    std::string strMessage = request.params[1].get_str();

    CTxDestination dest = DecodeDestination(strAddress);
    if (!IsValidDestination(dest)) {
        throw JSONRPCError(RPC_TYPE_ERROR, "Invalid address");
    }

    const CKeyID *keyID = boost::get<CKeyID>(&dest);
    if (!keyID) {
        throw JSONRPCError(RPC_TYPE_ERROR, "Address does not refer to key");
    }

    CKey key;
    if (!pwallet->GetKey(*keyID, key)) {
        throw JSONRPCError(RPC_WALLET_ERROR, "Private key not available");
    }

    CHashWriter ss(SER_GETHASH, 0);
    ss << strMessageMagic;
    ss << strMessage;

    std::vector<unsigned char> vchSig;
    if (!key.SignCompact(ss.GetHash(), vchSig))
        throw JSONRPCError(RPC_INVALID_ADDRESS_OR_KEY, "Sign failed");

    return EncodeBase64(vchSig.data(), vchSig.size());
}

UniValue getreceivedbyaddress(const JSONRPCRequest& request)
{
    CWallet * const pwallet = GetWalletForJSONRPCRequest(request);
    if (!EnsureWalletIsAvailable(pwallet, request.fHelp)) {
        return NullUniValue;
    }

    if (request.fHelp || request.params.size() < 1 || request.params.size() > 2)
        throw std::runtime_error(
            "getreceivedbyaddress \"address\" ( minconf )\n"
            "\nReturns the total amount received by the given address in transactions with at least minconf confirmations.\n"
            "\nArguments:\n"
            "1. \"address\"         (string, required) The namecoin address for transactions.\n"
            "2. minconf             (numeric, optional, default=1) Only include transactions confirmed at least this many times.\n"
            "\nResult:\n"
            "amount   (numeric) The total amount in " + CURRENCY_UNIT + " received at this address.\n"
            "\nExamples:\n"
            "\nThe amount from transactions with at least 1 confirmation\n"
            + HelpExampleCli("getreceivedbyaddress", "\"N2xHFZ8NWNkGuuXfDxv8iMXdQGMd3tjZXX\"") +
            "\nThe amount including unconfirmed transactions, zero confirmations\n"
            + HelpExampleCli("getreceivedbyaddress", "\"N2xHFZ8NWNkGuuXfDxv8iMXdQGMd3tjZXX\" 0") +
            "\nThe amount with at least 6 confirmations\n"
            + HelpExampleCli("getreceivedbyaddress", "\"N2xHFZ8NWNkGuuXfDxv8iMXdQGMd3tjZXX\" 6") +
            "\nAs a json rpc call\n"
            + HelpExampleRpc("getreceivedbyaddress", "\"N2xHFZ8NWNkGuuXfDxv8iMXdQGMd3tjZXX\", 6")
       );

    ObserveSafeMode();

    // Make sure the results are valid at least up to the most recent block
    // the user could have gotten from another RPC command prior to now
    pwallet->BlockUntilSyncedToCurrentChain();

    LOCK2(cs_main, pwallet->cs_wallet);

    // Bitcoin address
    CTxDestination dest = DecodeDestination(request.params[0].get_str());
    if (!IsValidDestination(dest)) {
        throw JSONRPCError(RPC_INVALID_ADDRESS_OR_KEY, "Invalid Namecoin address");
    }
    CScript scriptPubKey = GetScriptForDestination(dest);
    if (!IsMine(*pwallet, scriptPubKey)) {
        throw JSONRPCError(RPC_WALLET_ERROR, "Address not found in wallet");
    }

    // Minimum confirmations
    int nMinDepth = 1;
    if (!request.params[1].isNull())
        nMinDepth = request.params[1].get_int();

    // Tally
    CAmount nAmount = 0;
    for (const std::pair<uint256, CWalletTx>& pairWtx : pwallet->mapWallet) {
        const CWalletTx& wtx = pairWtx.second;
        if (wtx.IsCoinBase() || wtx.IsGameTx() || !CheckFinalTx(*wtx.tx))
            continue;

        for (const CTxOut& txout : wtx.tx->vout)
            if (txout.scriptPubKey == scriptPubKey)
                if (wtx.GetDepthInMainChain() >= nMinDepth)
                    nAmount += txout.nValue;
    }

    return  ValueFromAmount(nAmount);
}


UniValue getreceivedbyaccount(const JSONRPCRequest& request)
{
    CWallet * const pwallet = GetWalletForJSONRPCRequest(request);
    if (!EnsureWalletIsAvailable(pwallet, request.fHelp)) {
        return NullUniValue;
    }

    if (request.fHelp || request.params.size() < 1 || request.params.size() > 2)
        throw std::runtime_error(
            "getreceivedbyaccount \"account\" ( minconf )\n"
            "\nDEPRECATED. Returns the total amount received by addresses with <account> in transactions with at least [minconf] confirmations.\n"
            "\nArguments:\n"
            "1. \"account\"      (string, required) The selected account, may be the default account using \"\".\n"
            "2. minconf          (numeric, optional, default=1) Only include transactions confirmed at least this many times.\n"
            "\nResult:\n"
            "amount              (numeric) The total amount in " + CURRENCY_UNIT + " received for this account.\n"
            "\nExamples:\n"
            "\nAmount received by the default account with at least 1 confirmation\n"
            + HelpExampleCli("getreceivedbyaccount", "\"\"") +
            "\nAmount received at the tabby account including unconfirmed amounts with zero confirmations\n"
            + HelpExampleCli("getreceivedbyaccount", "\"tabby\" 0") +
            "\nThe amount with at least 6 confirmations\n"
            + HelpExampleCli("getreceivedbyaccount", "\"tabby\" 6") +
            "\nAs a json rpc call\n"
            + HelpExampleRpc("getreceivedbyaccount", "\"tabby\", 6")
        );

    ObserveSafeMode();

    // Make sure the results are valid at least up to the most recent block
    // the user could have gotten from another RPC command prior to now
    pwallet->BlockUntilSyncedToCurrentChain();

    LOCK2(cs_main, pwallet->cs_wallet);

    // Minimum confirmations
    int nMinDepth = 1;
    if (!request.params[1].isNull())
        nMinDepth = request.params[1].get_int();

    // Get the set of pub keys assigned to account
    std::string strAccount = AccountFromValue(request.params[0]);
    std::set<CTxDestination> setAddress = pwallet->GetAccountAddresses(strAccount);

    // Tally
    CAmount nAmount = 0;
    for (const std::pair<uint256, CWalletTx>& pairWtx : pwallet->mapWallet) {
        const CWalletTx& wtx = pairWtx.second;
        if (wtx.IsCoinBase() || wtx.IsGameTx() || !CheckFinalTx(*wtx.tx))
            continue;

        for (const CTxOut& txout : wtx.tx->vout)
        {
            CTxDestination address;
            if (ExtractDestination(txout.scriptPubKey, address) && IsMine(*pwallet, address) && setAddress.count(address)) {
                if (wtx.GetDepthInMainChain() >= nMinDepth)
                    nAmount += txout.nValue;
            }
        }
    }

    return ValueFromAmount(nAmount);
}


UniValue getbalance(const JSONRPCRequest& request)
{
    CWallet * const pwallet = GetWalletForJSONRPCRequest(request);
    if (!EnsureWalletIsAvailable(pwallet, request.fHelp)) {
        return NullUniValue;
    }

    if (request.fHelp || request.params.size() > 3)
        throw std::runtime_error(
            "getbalance ( \"account\" minconf include_watchonly )\n"
            "\nIf account is not specified, returns the server's total available balance.\n"
            "The available balance is what the wallet considers currently spendable, and is\n"
            "thus affected by options which limit spendability such as -spendzeroconfchange.\n"
            "If account is specified (DEPRECATED), returns the balance in the account.\n"
            "Note that the account \"\" is not the same as leaving the parameter out.\n"
            "The server total may be different to the balance in the default \"\" account.\n"
            "\nArguments:\n"
            "1. \"account\"         (string, optional) DEPRECATED. The account string may be given as a\n"
            "                     specific account name to find the balance associated with wallet keys in\n"
            "                     a named account, or as the empty string (\"\") to find the balance\n"
            "                     associated with wallet keys not in any named account, or as \"*\" to find\n"
            "                     the balance associated with all wallet keys regardless of account.\n"
            "                     When this option is specified, it calculates the balance in a different\n"
            "                     way than when it is not specified, and which can count spends twice when\n"
            "                     there are conflicting pending transactions (such as those created by\n"
            "                     the bumpfee command), temporarily resulting in low or even negative\n"
            "                     balances. In general, account balance calculation is not considered\n"
            "                     reliable and has resulted in confusing outcomes, so it is recommended to\n"
            "                     avoid passing this argument.\n"
            "2. minconf           (numeric, optional, default=1) Only include transactions confirmed at least this many times.\n"
            "3. include_watchonly (bool, optional, default=false) Also include balance in watch-only addresses (see 'importaddress')\n"
            "\nResult:\n"
            "amount              (numeric) The total amount in " + CURRENCY_UNIT + " received for this account.\n"
            "\nExamples:\n"
            "\nThe total amount in the wallet with 1 or more confirmations\n"
            + HelpExampleCli("getbalance", "") +
            "\nThe total amount in the wallet at least 6 blocks confirmed\n"
            + HelpExampleCli("getbalance", "\"*\" 6") +
            "\nAs a json rpc call\n"
            + HelpExampleRpc("getbalance", "\"*\", 6")
        );

    ObserveSafeMode();

    // Make sure the results are valid at least up to the most recent block
    // the user could have gotten from another RPC command prior to now
    pwallet->BlockUntilSyncedToCurrentChain();

    LOCK2(cs_main, pwallet->cs_wallet);

    const UniValue& account_value = request.params[0];
    const UniValue& minconf = request.params[1];
    const UniValue& include_watchonly = request.params[2];

    if (account_value.isNull()) {
        if (!minconf.isNull()) {
            throw JSONRPCError(RPC_INVALID_PARAMETER,
                "getbalance minconf option is only currently supported if an account is specified");
        }
        if (!include_watchonly.isNull()) {
            throw JSONRPCError(RPC_INVALID_PARAMETER,
                "getbalance include_watchonly option is only currently supported if an account is specified");
        }
        return ValueFromAmount(pwallet->GetBalance());
    }

    const std::string& account_param = account_value.get_str();
    const std::string* account = account_param != "*" ? &account_param : nullptr;

    int nMinDepth = 1;
    if (!minconf.isNull())
        nMinDepth = minconf.get_int();
    isminefilter filter = ISMINE_SPENDABLE;
    if(!include_watchonly.isNull())
        if(include_watchonly.get_bool())
            filter = filter | ISMINE_WATCH_ONLY;

    return ValueFromAmount(pwallet->GetLegacyBalance(filter, nMinDepth, account));
}

UniValue getunconfirmedbalance(const JSONRPCRequest &request)
{
    CWallet * const pwallet = GetWalletForJSONRPCRequest(request);
    if (!EnsureWalletIsAvailable(pwallet, request.fHelp)) {
        return NullUniValue;
    }

    if (request.fHelp || request.params.size() > 0)
        throw std::runtime_error(
                "getunconfirmedbalance\n"
                "Returns the server's total unconfirmed balance\n");

    ObserveSafeMode();

    // Make sure the results are valid at least up to the most recent block
    // the user could have gotten from another RPC command prior to now
    pwallet->BlockUntilSyncedToCurrentChain();

    LOCK2(cs_main, pwallet->cs_wallet);

    return ValueFromAmount(pwallet->GetUnconfirmedBalance());
}


UniValue movecmd(const JSONRPCRequest& request)
{
    CWallet * const pwallet = GetWalletForJSONRPCRequest(request);
    if (!EnsureWalletIsAvailable(pwallet, request.fHelp)) {
        return NullUniValue;
    }

    if (request.fHelp || request.params.size() < 3 || request.params.size() > 5)
        throw std::runtime_error(
            "move \"fromaccount\" \"toaccount\" amount ( minconf \"comment\" )\n"
            "\nDEPRECATED. Move a specified amount from one account in your wallet to another.\n"
            "\nArguments:\n"
            "1. \"fromaccount\"   (string, required) The name of the account to move funds from. May be the default account using \"\".\n"
            "2. \"toaccount\"     (string, required) The name of the account to move funds to. May be the default account using \"\".\n"
            "3. amount            (numeric) Quantity of " + CURRENCY_UNIT + " to move between accounts.\n"
            "4. (dummy)           (numeric, optional) Ignored. Remains for backward compatibility.\n"
            "5. \"comment\"       (string, optional) An optional comment, stored in the wallet only.\n"
            "\nResult:\n"
            "true|false           (boolean) true if successful.\n"
            "\nExamples:\n"
            "\nMove 0.01 " + CURRENCY_UNIT + " from the default account to the account named tabby\n"
            + HelpExampleCli("move", "\"\" \"tabby\" 0.01") +
            "\nMove 0.01 " + CURRENCY_UNIT + " timotei to akiko with a comment and funds have 6 confirmations\n"
            + HelpExampleCli("move", "\"timotei\" \"akiko\" 0.01 6 \"happy birthday!\"") +
            "\nAs a json rpc call\n"
            + HelpExampleRpc("move", "\"timotei\", \"akiko\", 0.01, 6, \"happy birthday!\"")
        );

    ObserveSafeMode();
    LOCK2(cs_main, pwallet->cs_wallet);

    std::string strFrom = AccountFromValue(request.params[0]);
    std::string strTo = AccountFromValue(request.params[1]);
    CAmount nAmount = AmountFromValue(request.params[2]);
    if (nAmount <= 0)
        throw JSONRPCError(RPC_TYPE_ERROR, "Invalid amount for send");
    if (!request.params[3].isNull())
        // unused parameter, used to be nMinDepth, keep type-checking it though
        (void)request.params[3].get_int();
    std::string strComment;
    if (!request.params[4].isNull())
        strComment = request.params[4].get_str();

    if (!pwallet->AccountMove(strFrom, strTo, nAmount, strComment)) {
        throw JSONRPCError(RPC_DATABASE_ERROR, "database error");
    }

    return true;
}


UniValue sendfrom(const JSONRPCRequest& request)
{
    CWallet * const pwallet = GetWalletForJSONRPCRequest(request);
    if (!EnsureWalletIsAvailable(pwallet, request.fHelp)) {
        return NullUniValue;
    }

    if (request.fHelp || request.params.size() < 3 || request.params.size() > 6)
        throw std::runtime_error(
            "sendfrom \"fromaccount\" \"toaddress\" amount ( minconf \"comment\" \"comment_to\" )\n"
            "\nDEPRECATED (use sendtoaddress). Sent an amount from an account to a bitcoin address."
            + HelpRequiringPassphrase(pwallet) + "\n"
            "\nArguments:\n"
            "1. \"fromaccount\"       (string, required) The name of the account to send funds from. May be the default account using \"\".\n"
            "                       Specifying an account does not influence coin selection, but it does associate the newly created\n"
            "                       transaction with the account, so the account's balance computation and transaction history can reflect\n"
            "                       the spend.\n"
            "2. \"toaddress\"         (string, required) The namecoin address to send funds to.\n"
            "3. amount                (numeric or string, required) The amount in " + CURRENCY_UNIT + " (transaction fee is added on top).\n"
            "4. minconf               (numeric, optional, default=1) Only use funds with at least this many confirmations.\n"
            "5. \"comment\"           (string, optional) A comment used to store what the transaction is for. \n"
            "                                     This is not part of the transaction, just kept in your wallet.\n"
            "6. \"comment_to\"        (string, optional) An optional comment to store the name of the person or organization \n"
            "                                     to which you're sending the transaction. This is not part of the transaction, \n"
            "                                     it is just kept in your wallet.\n"
            "\nResult:\n"
            "\"txid\"                 (string) The transaction id.\n"
            "\nExamples:\n"
            "\nSend 0.01 " + CURRENCY_UNIT + " from the default account to the address, must have at least 1 confirmation\n"
            + HelpExampleCli("sendfrom", "\"\" \"N2xHFZ8NWNkGuuXfDxv8iMXdQGMd3tjZfx\" 0.01") +
            "\nSend 0.01 from the tabby account to the given address, funds must have at least 6 confirmations\n"
            + HelpExampleCli("sendfrom", "\"tabby\" \"N2xHFZ8NWNkGuuXfDxv8iMXdQGMd3tjZfx\" 0.01 6 \"donation\" \"seans outpost\"") +
            "\nAs a json rpc call\n"
            + HelpExampleRpc("sendfrom", "\"tabby\", \"N2xHFZ8NWNkGuuXfDxv8iMXdQGMd3tjZfx\", 0.01, 6, \"donation\", \"seans outpost\"")
        );

    ObserveSafeMode();

    // Make sure the results are valid at least up to the most recent block
    // the user could have gotten from another RPC command prior to now
    pwallet->BlockUntilSyncedToCurrentChain();

    LOCK2(cs_main, pwallet->cs_wallet);

    std::string strAccount = AccountFromValue(request.params[0]);
    CTxDestination dest = DecodeDestination(request.params[1].get_str());
    if (!IsValidDestination(dest)) {
        throw JSONRPCError(RPC_INVALID_ADDRESS_OR_KEY, "Invalid Namecoin address");
    }
    CAmount nAmount = AmountFromValue(request.params[2]);
    if (nAmount <= 0)
        throw JSONRPCError(RPC_TYPE_ERROR, "Invalid amount for send");
    int nMinDepth = 1;
    if (!request.params[3].isNull())
        nMinDepth = request.params[3].get_int();

    CWalletTx wtx;
    wtx.strFromAccount = strAccount;
    if (!request.params[4].isNull() && !request.params[4].get_str().empty())
        wtx.mapValue["comment"] = request.params[4].get_str();
    if (!request.params[5].isNull() && !request.params[5].get_str().empty())
        wtx.mapValue["to"]      = request.params[5].get_str();

    EnsureWalletIsUnlocked(pwallet);

    // Check funds
    CAmount nBalance = pwallet->GetLegacyBalance(ISMINE_SPENDABLE, nMinDepth, &strAccount);
    if (nAmount > nBalance)
        throw JSONRPCError(RPC_WALLET_INSUFFICIENT_FUNDS, "Account has insufficient funds");

    CCoinControl no_coin_control; // This is a deprecated API
    SendMoney(pwallet, dest, nAmount, false, wtx, no_coin_control);

    return wtx.GetHash().GetHex();
}


UniValue sendmany(const JSONRPCRequest& request)
{
    CWallet * const pwallet = GetWalletForJSONRPCRequest(request);
    if (!EnsureWalletIsAvailable(pwallet, request.fHelp)) {
        return NullUniValue;
    }

    if (request.fHelp || request.params.size() < 2 || request.params.size() > 8)
        throw std::runtime_error(
            "sendmany \"fromaccount\" {\"address\":amount,...} ( minconf \"comment\" [\"address\",...] replaceable conf_target \"estimate_mode\")\n"
            "\nSend multiple times. Amounts are double-precision floating point numbers."
            + HelpRequiringPassphrase(pwallet) + "\n"
            "\nArguments:\n"
            "1. \"fromaccount\"         (string, required) DEPRECATED. The account to send the funds from. Should be \"\" for the default account\n"
            "2. \"amounts\"             (string, required) A json object with addresses and amounts\n"
            "    {\n"
            "      \"address\":amount   (numeric or string) The namecoin address is the key, the numeric amount (can be string) in " + CURRENCY_UNIT + " is the value\n"
            "      ,...\n"
            "    }\n"
            "3. minconf                 (numeric, optional, default=1) Only use the balance confirmed at least this many times.\n"
            "4. \"comment\"             (string, optional) A comment\n"
            "5. subtractfeefrom         (array, optional) A json array with addresses.\n"
            "                           The fee will be equally deducted from the amount of each selected address.\n"
            "                           Those recipients will receive less namecoins than you enter in their corresponding amount field.\n"
            "                           If no addresses are specified here, the sender pays the fee.\n"
            "    [\n"
            "      \"address\"          (string) Subtract fee from this address\n"
            "      ,...\n"
            "    ]\n"
            "6. replaceable            (boolean, optional) Allow this transaction to be replaced by a transaction with higher fees via BIP 125\n"
            "7. conf_target            (numeric, optional) Confirmation target (in blocks)\n"
            "8. \"estimate_mode\"      (string, optional, default=UNSET) The fee estimate mode, must be one of:\n"
            "       \"UNSET\"\n"
            "       \"ECONOMICAL\"\n"
            "       \"CONSERVATIVE\"\n"
             "\nResult:\n"
            "\"txid\"                   (string) The transaction id for the send. Only 1 transaction is created regardless of \n"
            "                                    the number of addresses.\n"
            "\nExamples:\n"
            "\nSend two amounts to two different addresses:\n"
            + HelpExampleCli("sendmany", "\"\" \"{\\\"N2xHFZ8NWNkGuuXfDxv8iMXdQGMd3tjZXX\\\":0.01,\\\"NDLTK7j8CzK5YAbpCdUxC3Gi1bXGDCdVXX\\\":0.02}\"") +
            "\nSend two amounts to two different addresses setting the confirmation and comment:\n"
            + HelpExampleCli("sendmany", "\"\" \"{\\\"N2xHFZ8NWNkGuuXfDxv8iMXdQGMd3tjZXX\\\":0.01,\\\"NDLTK7j8CzK5YAbpCdUxC3Gi1bXGDCdVXX\\\":0.02}\" 6 \"testing\"") +
            "\nSend two amounts to two different addresses, subtract fee from amount:\n"
            + HelpExampleCli("sendmany", "\"\" \"{\\\"N2xHFZ8NWNkGuuXfDxv8iMXdQGMd3tjZXX\\\":0.01,\\\"NDLTK7j8CzK5YAbpCdUxC3Gi1bXGDCdVXX\\\":0.02}\" 1 \"\" \"[\\\"N2xHFZ8NWNkGuuXfDxv8iMXdQGMd3tjZXX\\\",\\\"NDLTK7j8CzK5YAbpCdUxC3Gi1bXGDCdVXX\\\"]\"") +
            "\nAs a json rpc call\n"
            + HelpExampleRpc("sendmany", "\"\", {\"N2xHFZ8NWNkGuuXfDxv8iMXdQGMd3tjZXX\":0.01,\"NDLTK7j8CzK5YAbpCdUxC3Gi1bXGDCdVXX\":0.02}, 6, \"testing\"")
        );

    ObserveSafeMode();

    // Make sure the results are valid at least up to the most recent block
    // the user could have gotten from another RPC command prior to now
    pwallet->BlockUntilSyncedToCurrentChain();

    LOCK2(cs_main, pwallet->cs_wallet);

    if (pwallet->GetBroadcastTransactions() && !g_connman) {
        throw JSONRPCError(RPC_CLIENT_P2P_DISABLED, "Error: Peer-to-peer functionality missing or disabled");
    }

    std::string strAccount = AccountFromValue(request.params[0]);
    UniValue sendTo = request.params[1].get_obj();
    int nMinDepth = 1;
    if (!request.params[2].isNull())
        nMinDepth = request.params[2].get_int();

    CWalletTx wtx;
    wtx.strFromAccount = strAccount;
    if (!request.params[3].isNull() && !request.params[3].get_str().empty())
        wtx.mapValue["comment"] = request.params[3].get_str();

    UniValue subtractFeeFromAmount(UniValue::VARR);
    if (!request.params[4].isNull())
        subtractFeeFromAmount = request.params[4].get_array();

    CCoinControl coin_control;
    if (!request.params[5].isNull()) {
        coin_control.signalRbf = request.params[5].get_bool();
    }

    if (!request.params[6].isNull()) {
        coin_control.m_confirm_target = ParseConfirmTarget(request.params[6]);
    }

    if (!request.params[7].isNull()) {
        if (!FeeModeFromString(request.params[7].get_str(), coin_control.m_fee_mode)) {
            throw JSONRPCError(RPC_INVALID_PARAMETER, "Invalid estimate_mode parameter");
        }
    }

    std::set<CTxDestination> destinations;
    std::vector<CRecipient> vecSend;

    CAmount totalAmount = 0;
    std::vector<std::string> keys = sendTo.getKeys();
    for (const std::string& name_ : keys) {
        CTxDestination dest = DecodeDestination(name_);
        if (!IsValidDestination(dest)) {
            throw JSONRPCError(RPC_INVALID_ADDRESS_OR_KEY, std::string("Invalid Namecoin address: ") + name_);
        }

        if (destinations.count(dest)) {
            throw JSONRPCError(RPC_INVALID_PARAMETER, std::string("Invalid parameter, duplicated address: ") + name_);
        }
        destinations.insert(dest);

        CScript scriptPubKey = GetScriptForDestination(dest);
        CAmount nAmount = AmountFromValue(sendTo[name_]);
        if (nAmount <= 0)
            throw JSONRPCError(RPC_TYPE_ERROR, "Invalid amount for send");
        totalAmount += nAmount;

        bool fSubtractFeeFromAmount = false;
        for (unsigned int idx = 0; idx < subtractFeeFromAmount.size(); idx++) {
            const UniValue& addr = subtractFeeFromAmount[idx];
            if (addr.get_str() == name_)
                fSubtractFeeFromAmount = true;
        }

        CRecipient recipient = {scriptPubKey, nAmount, fSubtractFeeFromAmount};
        vecSend.push_back(recipient);
    }

    EnsureWalletIsUnlocked(pwallet);

    // Check funds
    CAmount nBalance = pwallet->GetLegacyBalance(ISMINE_SPENDABLE, nMinDepth, &strAccount);
    if (totalAmount > nBalance)
        throw JSONRPCError(RPC_WALLET_INSUFFICIENT_FUNDS, "Account has insufficient funds");

    // Send
    CReserveKey keyChange(pwallet);
    CAmount nFeeRequired = 0;
    int nChangePosRet = -1;
    std::string strFailReason;
    bool fCreated = pwallet->CreateTransaction(vecSend, nullptr, wtx, keyChange, nFeeRequired, nChangePosRet, strFailReason, coin_control);
    if (!fCreated)
        throw JSONRPCError(RPC_WALLET_INSUFFICIENT_FUNDS, strFailReason);
    CValidationState state;
    if (!pwallet->CommitTransaction(wtx, keyChange, g_connman.get(), state)) {
        strFailReason = strprintf("Transaction commit failed:: %s", FormatStateMessage(state));
        throw JSONRPCError(RPC_WALLET_ERROR, strFailReason);
    }

    return wtx.GetHash().GetHex();
}

UniValue addmultisigaddress(const JSONRPCRequest& request)
{
    CWallet * const pwallet = GetWalletForJSONRPCRequest(request);
    if (!EnsureWalletIsAvailable(pwallet, request.fHelp)) {
        return NullUniValue;
    }

    if (request.fHelp || request.params.size() < 2 || request.params.size() > 4) {
        std::string msg = "addmultisigaddress nrequired [\"key\",...] ( \"account\" \"address_type\" )\n"
            "\nAdd a nrequired-to-sign multisignature address to the wallet. Requires a new wallet backup.\n"
            "Each key is a Namecoin address or hex-encoded public key.\n"
            "This functionality is only intended for use with non-watchonly addresses.\n"
            "See `importaddress` for watchonly p2sh address support.\n"
            "If 'account' is specified (DEPRECATED), assign address to that account.\n"

            "\nArguments:\n"
            "1. nrequired                      (numeric, required) The number of required signatures out of the n keys or addresses.\n"
            "2. \"keys\"                         (string, required) A json array of namecoin addresses or hex-encoded public keys\n"
            "     [\n"
            "       \"address\"                  (string) namecoin address or hex-encoded public key\n"
            "       ...,\n"
            "     ]\n"
            "3. \"account\"                      (string, optional) DEPRECATED. An account to assign the addresses to.\n"
            "4. \"address_type\"                 (string, optional) The address type to use. Options are \"legacy\", \"p2sh-segwit\", and \"bech32\". Default is set by -addresstype.\n"

            "\nResult:\n"
            "{\n"
            "  \"address\":\"multisigaddress\",    (string) The value of the new multisig address.\n"
            "  \"redeemScript\":\"script\"         (string) The string value of the hex-encoded redemption script.\n"
            "}\n"
            "\nExamples:\n"
            "\nAdd a multisig address from 2 addresses\n"
            + HelpExampleCli("addmultisigaddress", "2 \"[\\\"N2xHFZ8NWNkGuuXfDxv8iMXdQGMd3tjZXX\\\",\\\"NDLTK7j8CzK5YAbpCdUxC3Gi1bXGDCdVXX\\\"]\"") +
            "\nAs json rpc call\n"
            + HelpExampleRpc("addmultisigaddress", "2, \"[\\\"N2xHFZ8NWNkGuuXfDxv8iMXdQGMd3tjZXX\\\",\\\"NDLTK7j8CzK5YAbpCdUxC3Gi1bXGDCdVXX\\\"]\"")
        ;
        throw std::runtime_error(msg);
    }

    LOCK2(cs_main, pwallet->cs_wallet);

    std::string strAccount;
    if (!request.params[2].isNull())
        strAccount = AccountFromValue(request.params[2]);

    int required = request.params[0].get_int();

    // Get the public keys
    const UniValue& keys_or_addrs = request.params[1].get_array();
    std::vector<CPubKey> pubkeys;
    for (unsigned int i = 0; i < keys_or_addrs.size(); ++i) {
        if (IsHex(keys_or_addrs[i].get_str()) && (keys_or_addrs[i].get_str().length() == 66 || keys_or_addrs[i].get_str().length() == 130)) {
            pubkeys.push_back(HexToPubKey(keys_or_addrs[i].get_str()));
        } else {
            pubkeys.push_back(AddrToPubKey(pwallet, keys_or_addrs[i].get_str()));
        }
    }

    OutputType output_type = g_address_type;
    if (!request.params[3].isNull()) {
        output_type = ParseOutputType(request.params[3].get_str(), output_type);
        if (output_type == OUTPUT_TYPE_NONE) {
            throw JSONRPCError(RPC_INVALID_ADDRESS_OR_KEY, strprintf("Unknown address type '%s'", request.params[3].get_str()));
        }
    }

    // Construct using pay-to-script-hash:
    CScript inner = CreateMultisigRedeemscript(required, pubkeys);
    pwallet->AddCScript(inner);
    CTxDestination dest = pwallet->AddAndGetDestinationForScript(inner, output_type);
    pwallet->SetAddressBook(dest, strAccount, "send");

    UniValue result(UniValue::VOBJ);
    result.pushKV("address", EncodeDestination(dest));
    result.pushKV("redeemScript", HexStr(inner.begin(), inner.end()));
    return result;
}

class Witnessifier : public boost::static_visitor<bool>
{
public:
    CWallet * const pwallet;
    CTxDestination result;
    bool already_witness;

    explicit Witnessifier(CWallet *_pwallet) : pwallet(_pwallet), already_witness(false) {}

    bool operator()(const CKeyID &keyID) {
        if (pwallet) {
            CScript basescript = GetScriptForDestination(keyID);
            CScript witscript = GetScriptForWitness(basescript);
            if (!IsSolvable(*pwallet, witscript)) {
                return false;
            }
            return ExtractDestination(witscript, result);
        }
        return false;
    }

    bool operator()(const CScriptID &scriptID) {
        CScript subscript;
        if (pwallet && pwallet->GetCScript(scriptID, subscript)) {
            int witnessversion;
            std::vector<unsigned char> witprog;
            if (subscript.IsWitnessProgram(witnessversion, witprog)) {
                ExtractDestination(subscript, result);
                already_witness = true;
                return true;
            }
            CScript witscript = GetScriptForWitness(subscript);
            if (!IsSolvable(*pwallet, witscript)) {
                return false;
            }
            return ExtractDestination(witscript, result);
        }
        return false;
    }

    bool operator()(const WitnessV0KeyHash& id)
    {
        already_witness = true;
        result = id;
        return true;
    }

    bool operator()(const WitnessV0ScriptHash& id)
    {
        already_witness = true;
        result = id;
        return true;
    }

    template<typename T>
    bool operator()(const T& dest) { return false; }
};

UniValue addwitnessaddress(const JSONRPCRequest& request)
{
    CWallet * const pwallet = GetWalletForJSONRPCRequest(request);
    if (!EnsureWalletIsAvailable(pwallet, request.fHelp)) {
        return NullUniValue;
    }

    if (request.fHelp || request.params.size() < 1 || request.params.size() > 2)
    {
        std::string msg = "addwitnessaddress \"address\" ( p2sh )\n"
            "\nDEPRECATED: set the address_type argument of getnewaddress, or option -addresstype=[bech32|p2sh-segwit] instead.\n"
            "Add a witness address for a script (with pubkey or redeemscript known). Requires a new wallet backup.\n"
            "It returns the witness script.\n"

            "\nArguments:\n"
            "1. \"address\"       (string, required) An address known to the wallet\n"
            "2. p2sh            (bool, optional, default=true) Embed inside P2SH\n"

            "\nResult:\n"
            "\"witnessaddress\",  (string) The value of the new address (P2SH or BIP173).\n"
            "}\n"
        ;
        throw std::runtime_error(msg);
    }

    if (!IsDeprecatedRPCEnabled("addwitnessaddress")) {
        throw JSONRPCError(RPC_METHOD_DEPRECATED, "addwitnessaddress is deprecated and will be fully removed in v0.17. "
            "To use addwitnessaddress in v0.16, restart bitcoind with -deprecatedrpc=addwitnessaddress.\n"
            "Projects should transition to using the address_type argument of getnewaddress, or option -addresstype=[bech32|p2sh-segwit] instead.\n");
    }

    {
        LOCK(cs_main);
        if (!IsWitnessEnabled(chainActive.Tip(), Params().GetConsensus()) && !gArgs.GetBoolArg("-walletprematurewitness", false)) {
            throw JSONRPCError(RPC_WALLET_ERROR, "Segregated witness not enabled on network");
        }
    }

    CTxDestination dest = DecodeDestination(request.params[0].get_str());
    if (!IsValidDestination(dest)) {
        throw JSONRPCError(RPC_INVALID_ADDRESS_OR_KEY, "Invalid Bitcoin address");
    }

    bool p2sh = true;
    if (!request.params[1].isNull()) {
        p2sh = request.params[1].get_bool();
    }

    Witnessifier w(pwallet);
    bool ret = boost::apply_visitor(w, dest);
    if (!ret) {
        throw JSONRPCError(RPC_WALLET_ERROR, "Public key or redeemscript not known to wallet, or the key is uncompressed");
    }

    CScript witprogram = GetScriptForDestination(w.result);

    if (p2sh) {
        w.result = CScriptID(witprogram);
    }

    if (w.already_witness) {
        if (!(dest == w.result)) {
            throw JSONRPCError(RPC_WALLET_ERROR, "Cannot convert between witness address types");
        }
    } else {
        pwallet->AddCScript(witprogram); // Implicit for single-key now, but necessary for multisig and for compatibility with older software
        pwallet->SetAddressBook(w.result, "", "receive");
    }

    return EncodeDestination(w.result);
}

struct tallyitem
{
    CAmount nAmount;
    int nConf;
    std::vector<uint256> txids;
    bool fIsWatchonly;
    tallyitem()
    {
        nAmount = 0;
        nConf = std::numeric_limits<int>::max();
        fIsWatchonly = false;
    }
};

UniValue ListReceived(CWallet * const pwallet, const UniValue& params, bool fByAccounts)
{
    // Minimum confirmations
    int nMinDepth = 1;
    if (!params[0].isNull())
        nMinDepth = params[0].get_int();

    // Whether to include empty accounts
    bool fIncludeEmpty = false;
    if (!params[1].isNull())
        fIncludeEmpty = params[1].get_bool();

    isminefilter filter = ISMINE_SPENDABLE;
    if(!params[2].isNull())
        if(params[2].get_bool())
            filter = filter | ISMINE_WATCH_ONLY;

    // Tally
    std::map<CTxDestination, tallyitem> mapTally;
    for (const std::pair<uint256, CWalletTx>& pairWtx : pwallet->mapWallet) {
        const CWalletTx& wtx = pairWtx.second;

        if (wtx.IsCoinBase() || wtx.IsGameTx() || !CheckFinalTx(*wtx.tx))
            continue;

        int nDepth = wtx.GetDepthInMainChain();
        if (nDepth < nMinDepth)
            continue;

        for (const CTxOut& txout : wtx.tx->vout)
        {
            CTxDestination address;
            if (!ExtractDestination(txout.scriptPubKey, address))
                continue;

            isminefilter mine = IsMine(*pwallet, address);
            if(!(mine & filter))
                continue;

            tallyitem& item = mapTally[address];
            item.nAmount += txout.nValue;
            item.nConf = std::min(item.nConf, nDepth);
            item.txids.push_back(wtx.GetHash());
            if (mine & ISMINE_WATCH_ONLY)
                item.fIsWatchonly = true;
        }
    }

    // Reply
    UniValue ret(UniValue::VARR);
    std::map<std::string, tallyitem> mapAccountTally;
    for (const std::pair<CTxDestination, CAddressBookData>& item : pwallet->mapAddressBook) {
        const CTxDestination& dest = item.first;
        const std::string& strAccount = item.second.name;
        std::map<CTxDestination, tallyitem>::iterator it = mapTally.find(dest);
        if (it == mapTally.end() && !fIncludeEmpty)
            continue;

        CAmount nAmount = 0;
        int nConf = std::numeric_limits<int>::max();
        bool fIsWatchonly = false;
        if (it != mapTally.end())
        {
            nAmount = (*it).second.nAmount;
            nConf = (*it).second.nConf;
            fIsWatchonly = (*it).second.fIsWatchonly;
        }

        if (fByAccounts)
        {
            tallyitem& _item = mapAccountTally[strAccount];
            _item.nAmount += nAmount;
            _item.nConf = std::min(_item.nConf, nConf);
            _item.fIsWatchonly = fIsWatchonly;
        }
        else
        {
            UniValue obj(UniValue::VOBJ);
            if(fIsWatchonly)
                obj.pushKV("involvesWatchonly", true);
            obj.pushKV("address",       EncodeDestination(dest));
            obj.pushKV("account",       strAccount);
            obj.pushKV("amount",        ValueFromAmount(nAmount));
            obj.pushKV("confirmations", (nConf == std::numeric_limits<int>::max() ? 0 : nConf));
            if (!fByAccounts)
                obj.pushKV("label", strAccount);
            UniValue transactions(UniValue::VARR);
            if (it != mapTally.end())
            {
                for (const uint256& _item : (*it).second.txids)
                {
                    transactions.push_back(_item.GetHex());
                }
            }
            obj.pushKV("txids", transactions);
            ret.push_back(obj);
        }
    }

    if (fByAccounts)
    {
        for (const auto& entry : mapAccountTally)
        {
            CAmount nAmount = entry.second.nAmount;
            int nConf = entry.second.nConf;
            UniValue obj(UniValue::VOBJ);
            if (entry.second.fIsWatchonly)
                obj.pushKV("involvesWatchonly", true);
            obj.pushKV("account",       entry.first);
            obj.pushKV("amount",        ValueFromAmount(nAmount));
            obj.pushKV("confirmations", (nConf == std::numeric_limits<int>::max() ? 0 : nConf));
            ret.push_back(obj);
        }
    }

    return ret;
}

UniValue listreceivedbyaddress(const JSONRPCRequest& request)
{
    CWallet * const pwallet = GetWalletForJSONRPCRequest(request);
    if (!EnsureWalletIsAvailable(pwallet, request.fHelp)) {
        return NullUniValue;
    }

    if (request.fHelp || request.params.size() > 3)
        throw std::runtime_error(
            "listreceivedbyaddress ( minconf include_empty include_watchonly)\n"
            "\nList balances by receiving address.\n"
            "\nArguments:\n"
            "1. minconf           (numeric, optional, default=1) The minimum number of confirmations before payments are included.\n"
            "2. include_empty     (bool, optional, default=false) Whether to include addresses that haven't received any payments.\n"
            "3. include_watchonly (bool, optional, default=false) Whether to include watch-only addresses (see 'importaddress').\n"

            "\nResult:\n"
            "[\n"
            "  {\n"
            "    \"involvesWatchonly\" : true,        (bool) Only returned if imported addresses were involved in transaction\n"
            "    \"address\" : \"receivingaddress\",  (string) The receiving address\n"
            "    \"account\" : \"accountname\",       (string) DEPRECATED. The account of the receiving address. The default account is \"\".\n"
            "    \"amount\" : x.xxx,                  (numeric) The total amount in " + CURRENCY_UNIT + " received by the address\n"
            "    \"confirmations\" : n,               (numeric) The number of confirmations of the most recent transaction included\n"
            "    \"label\" : \"label\",               (string) A comment for the address/transaction, if any\n"
            "    \"txids\": [\n"
            "       n,                                (numeric) The ids of transactions received with the address \n"
            "       ...\n"
            "    ]\n"
            "  }\n"
            "  ,...\n"
            "]\n"

            "\nExamples:\n"
            + HelpExampleCli("listreceivedbyaddress", "")
            + HelpExampleCli("listreceivedbyaddress", "6 true")
            + HelpExampleRpc("listreceivedbyaddress", "6, true, true")
        );

    ObserveSafeMode();

    // Make sure the results are valid at least up to the most recent block
    // the user could have gotten from another RPC command prior to now
    pwallet->BlockUntilSyncedToCurrentChain();

    LOCK2(cs_main, pwallet->cs_wallet);

    return ListReceived(pwallet, request.params, false);
}

UniValue listreceivedbyaccount(const JSONRPCRequest& request)
{
    CWallet * const pwallet = GetWalletForJSONRPCRequest(request);
    if (!EnsureWalletIsAvailable(pwallet, request.fHelp)) {
        return NullUniValue;
    }

    if (request.fHelp || request.params.size() > 3)
        throw std::runtime_error(
            "listreceivedbyaccount ( minconf include_empty include_watchonly)\n"
            "\nDEPRECATED. List balances by account.\n"
            "\nArguments:\n"
            "1. minconf           (numeric, optional, default=1) The minimum number of confirmations before payments are included.\n"
            "2. include_empty     (bool, optional, default=false) Whether to include accounts that haven't received any payments.\n"
            "3. include_watchonly (bool, optional, default=false) Whether to include watch-only addresses (see 'importaddress').\n"

            "\nResult:\n"
            "[\n"
            "  {\n"
            "    \"involvesWatchonly\" : true,   (bool) Only returned if imported addresses were involved in transaction\n"
            "    \"account\" : \"accountname\",  (string) The account name of the receiving account\n"
            "    \"amount\" : x.xxx,             (numeric) The total amount received by addresses with this account\n"
            "    \"confirmations\" : n,          (numeric) The number of confirmations of the most recent transaction included\n"
            "    \"label\" : \"label\"           (string) A comment for the address/transaction, if any\n"
            "  }\n"
            "  ,...\n"
            "]\n"

            "\nExamples:\n"
            + HelpExampleCli("listreceivedbyaccount", "")
            + HelpExampleCli("listreceivedbyaccount", "6 true")
            + HelpExampleRpc("listreceivedbyaccount", "6, true, true")
        );

    ObserveSafeMode();

    // Make sure the results are valid at least up to the most recent block
    // the user could have gotten from another RPC command prior to now
    pwallet->BlockUntilSyncedToCurrentChain();

    LOCK2(cs_main, pwallet->cs_wallet);

    return ListReceived(pwallet, request.params, true);
}

static void MaybePushAddress(UniValue & entry, const CTxDestination &dest)
{
    if (IsValidDestination(dest)) {
        entry.pushKV("address", EncodeDestination(dest));
    }
}

/**
 * List transactions based on the given criteria.
 *
 * @param  pwallet    The wallet.
 * @param  wtx        The wallet transaction.
 * @param  strAccount The account, if any, or "*" for all.
 * @param  nMinDepth  The minimum confirmation depth.
 * @param  fLong      Whether to include the JSON version of the transaction.
 * @param  ret        The UniValue into which the result is stored.
 * @param  filter     The "is mine" filter bool.
 */
void ListTransactions(CWallet* const pwallet, const CWalletTx& wtx, const std::string& strAccount, int nMinDepth, bool fLong, UniValue& ret, const isminefilter& filter)
{
    CAmount nFee;
    std::string strSentAccount;
    std::list<COutputEntry> listReceived;
    std::list<COutputEntry> listSent;

    wtx.GetAmounts(listReceived, listSent, nFee, strSentAccount, filter);

    bool fAllAccounts = (strAccount == std::string("*"));
    bool involvesWatchonly = wtx.IsFromMe(ISMINE_WATCH_ONLY);

    // Sent
    if ((!listSent.empty() || nFee != 0) && (fAllAccounts || strAccount == strSentAccount))
    {
        for (const COutputEntry& s : listSent)
        {
            UniValue entry(UniValue::VOBJ);
            if (involvesWatchonly || (::IsMine(*pwallet, s.destination) & ISMINE_WATCH_ONLY)) {
                entry.pushKV("involvesWatchonly", true);
            }
            entry.pushKV("account", strSentAccount);
            MaybePushAddress(entry, s.destination);
            if(!s.nameOp.empty())
                entry.push_back(Pair("name", s.nameOp));
<<<<<<< HEAD
            if (wtx.IsKillTx())
            {
                if (wtx.GetDepthInMainChain() < 1)
                    entry.push_back(Pair("category", "orphan_killed"));
                else
                    entry.push_back(Pair("category", "killed"));
            } else
                entry.push_back(Pair("category", "send"));
            entry.push_back(Pair("amount", ValueFromAmount(-s.amount)));
=======
            entry.pushKV("category", "send");
            entry.pushKV("amount", ValueFromAmount(-s.amount));
>>>>>>> 4d387dc5
            if (pwallet->mapAddressBook.count(s.destination)) {
                entry.pushKV("label", pwallet->mapAddressBook[s.destination].name);
            }
            entry.pushKV("vout", s.vout);
            entry.pushKV("fee", ValueFromAmount(-nFee));
            if (fLong)
                WalletTxToJSON(wtx, entry);
            entry.pushKV("abandoned", wtx.isAbandoned());
            ret.push_back(entry);
        }
    }

    // Received
    if (listReceived.size() > 0 && wtx.GetDepthInMainChain() >= nMinDepth)
    {
        for (const COutputEntry& r : listReceived)
        {
            std::string account;
            if (pwallet->mapAddressBook.count(r.destination)) {
                account = pwallet->mapAddressBook[r.destination].name;
            }
            if (fAllAccounts || (account == strAccount))
            {
                UniValue entry(UniValue::VOBJ);
                if (involvesWatchonly || (::IsMine(*pwallet, r.destination) & ISMINE_WATCH_ONLY)) {
                    entry.pushKV("involvesWatchonly", true);
                }
                entry.pushKV("account", account);
                MaybePushAddress(entry, r.destination);
                if(!r.nameOp.empty())
                    entry.push_back(Pair("name", r.nameOp));
                if (wtx.IsCoinBase())
                {
                    if (wtx.GetDepthInMainChain() < 1)
                        entry.pushKV("category", "orphan");
                    else if (wtx.GetBlocksToMaturity() > 0)
                        entry.pushKV("category", "immature");
                    else
<<<<<<< HEAD
                        entry.push_back(Pair("category", "generate"));
                } else if (wtx.IsGameTx())
                {
                    if (wtx.GetDepthInMainChain() < 1)
                        entry.push_back(Pair("category", "orphan_bounty"));
                    else if (wtx.GetBlocksToMaturity() > 0)
                        entry.push_back(Pair("category", "immature_bounty"));
                    else
                        entry.push_back(Pair("category", "bounty"));
=======
                        entry.pushKV("category", "generate");
>>>>>>> 4d387dc5
                }
                else
                {
                    entry.pushKV("category", "receive");
                }
                entry.pushKV("amount", ValueFromAmount(r.amount));
                if (pwallet->mapAddressBook.count(r.destination)) {
                    entry.pushKV("label", account);
                }
                entry.pushKV("vout", r.vout);
                if (fLong)
                    WalletTxToJSON(wtx, entry);
                ret.push_back(entry);
            }
        }
    }
}

void AcentryToJSON(const CAccountingEntry& acentry, const std::string& strAccount, UniValue& ret)
{
    bool fAllAccounts = (strAccount == std::string("*"));

    if (fAllAccounts || acentry.strAccount == strAccount)
    {
        UniValue entry(UniValue::VOBJ);
        entry.pushKV("account", acentry.strAccount);
        entry.pushKV("category", "move");
        entry.pushKV("time", acentry.nTime);
        entry.pushKV("amount", ValueFromAmount(acentry.nCreditDebit));
        entry.pushKV("otheraccount", acentry.strOtherAccount);
        entry.pushKV("comment", acentry.strComment);
        ret.push_back(entry);
    }
}

UniValue listtransactions(const JSONRPCRequest& request)
{
    CWallet * const pwallet = GetWalletForJSONRPCRequest(request);
    if (!EnsureWalletIsAvailable(pwallet, request.fHelp)) {
        return NullUniValue;
    }

    if (request.fHelp || request.params.size() > 4)
        throw std::runtime_error(
            "listtransactions ( \"account\" count skip include_watchonly)\n"
            "\nReturns up to 'count' most recent transactions skipping the first 'from' transactions for account 'account'.\n"
            "\nArguments:\n"
            "1. \"account\"    (string, optional) DEPRECATED. The account name. Should be \"*\".\n"
            "2. count          (numeric, optional, default=10) The number of transactions to return\n"
            "3. skip           (numeric, optional, default=0) The number of transactions to skip\n"
            "4. include_watchonly (bool, optional, default=false) Include transactions to watch-only addresses (see 'importaddress')\n"
            "\nResult:\n"
            "[\n"
            "  {\n"
            "    \"account\":\"accountname\",       (string) DEPRECATED. The account name associated with the transaction. \n"
            "                                                It will be \"\" for the default account.\n"
            "    \"address\":\"address\",    (string) The namecoin address of the transaction. Not present for \n"
            "                                                move transactions (category = move).\n"
            "    \"category\":\"send|receive|move\", (string) The transaction category. 'move' is a local (off blockchain)\n"
            "                                                transaction between accounts, and not associated with an address,\n"
            "                                                transaction id or block. 'send' and 'receive' transactions are \n"
            "                                                associated with an address, transaction id and block details\n"
            "    \"amount\": x.xxx,          (numeric) The amount in " + CURRENCY_UNIT + ". This is negative for the 'send' category, and for the\n"
            "                                         'move' category for moves outbound. It is positive for the 'receive' category,\n"
            "                                         and for the 'move' category for inbound funds.\n"
            "    \"label\": \"label\",       (string) A comment for the address/transaction, if any\n"
            "    \"vout\": n,                (numeric) the vout value\n"
            "    \"fee\": x.xxx,             (numeric) The amount of the fee in " + CURRENCY_UNIT + ". This is negative and only available for the \n"
            "                                         'send' category of transactions.\n"
            "    \"confirmations\": n,       (numeric) The number of confirmations for the transaction. Available for 'send' and \n"
            "                                         'receive' category of transactions. Negative confirmations indicate the\n"
            "                                         transaction conflicts with the block chain\n"
            "    \"trusted\": xxx,           (bool) Whether we consider the outputs of this unconfirmed transaction safe to spend.\n"
            "    \"blockhash\": \"hashvalue\", (string) The block hash containing the transaction. Available for 'send' and 'receive'\n"
            "                                          category of transactions.\n"
            "    \"blockindex\": n,          (numeric) The index of the transaction in the block that includes it. Available for 'send' and 'receive'\n"
            "                                          category of transactions.\n"
            "    \"blocktime\": xxx,         (numeric) The block time in seconds since epoch (1 Jan 1970 GMT).\n"
            "    \"txid\": \"transactionid\", (string) The transaction id. Available for 'send' and 'receive' category of transactions.\n"
            "    \"time\": xxx,              (numeric) The transaction time in seconds since epoch (midnight Jan 1 1970 GMT).\n"
            "    \"timereceived\": xxx,      (numeric) The time received in seconds since epoch (midnight Jan 1 1970 GMT). Available \n"
            "                                          for 'send' and 'receive' category of transactions.\n"
            "    \"comment\": \"...\",       (string) If a comment is associated with the transaction.\n"
            "    \"otheraccount\": \"accountname\",  (string) DEPRECATED. For the 'move' category of transactions, the account the funds came \n"
            "                                          from (for receiving funds, positive amounts), or went to (for sending funds,\n"
            "                                          negative amounts).\n"
            "    \"bip125-replaceable\": \"yes|no|unknown\",  (string) Whether this transaction could be replaced due to BIP125 (replace-by-fee);\n"
            "                                                     may be unknown for unconfirmed transactions not in the mempool\n"
            "    \"abandoned\": xxx          (bool) 'true' if the transaction has been abandoned (inputs are respendable). Only available for the \n"
            "                                         'send' category of transactions.\n"
            "  }\n"
            "]\n"

            "\nExamples:\n"
            "\nList the most recent 10 transactions in the systems\n"
            + HelpExampleCli("listtransactions", "") +
            "\nList transactions 100 to 120\n"
            + HelpExampleCli("listtransactions", "\"*\" 20 100") +
            "\nAs a json rpc call\n"
            + HelpExampleRpc("listtransactions", "\"*\", 20, 100")
        );

    ObserveSafeMode();

    // Make sure the results are valid at least up to the most recent block
    // the user could have gotten from another RPC command prior to now
    pwallet->BlockUntilSyncedToCurrentChain();

    std::string strAccount = "*";
    if (!request.params[0].isNull())
        strAccount = request.params[0].get_str();
    int nCount = 10;
    if (!request.params[1].isNull())
        nCount = request.params[1].get_int();
    int nFrom = 0;
    if (!request.params[2].isNull())
        nFrom = request.params[2].get_int();
    isminefilter filter = ISMINE_SPENDABLE;
    if(!request.params[3].isNull())
        if(request.params[3].get_bool())
            filter = filter | ISMINE_WATCH_ONLY;

    if (nCount < 0)
        throw JSONRPCError(RPC_INVALID_PARAMETER, "Negative count");
    if (nFrom < 0)
        throw JSONRPCError(RPC_INVALID_PARAMETER, "Negative from");

    UniValue ret(UniValue::VARR);

    {
        LOCK2(cs_main, pwallet->cs_wallet);

        const CWallet::TxItems & txOrdered = pwallet->wtxOrdered;

        // iterate backwards until we have nCount items to return:
        for (CWallet::TxItems::const_reverse_iterator it = txOrdered.rbegin(); it != txOrdered.rend(); ++it)
        {
            CWalletTx *const pwtx = (*it).second.first;
            if (pwtx != nullptr)
                ListTransactions(pwallet, *pwtx, strAccount, 0, true, ret, filter);
            CAccountingEntry *const pacentry = (*it).second.second;
            if (pacentry != nullptr)
                AcentryToJSON(*pacentry, strAccount, ret);

            if ((int)ret.size() >= (nCount+nFrom)) break;
        }
    }

    // ret is newest to oldest

    if (nFrom > (int)ret.size())
        nFrom = ret.size();
    if ((nFrom + nCount) > (int)ret.size())
        nCount = ret.size() - nFrom;

    std::vector<UniValue> arrTmp = ret.getValues();

    std::vector<UniValue>::iterator first = arrTmp.begin();
    std::advance(first, nFrom);
    std::vector<UniValue>::iterator last = arrTmp.begin();
    std::advance(last, nFrom+nCount);

    if (last != arrTmp.end()) arrTmp.erase(last, arrTmp.end());
    if (first != arrTmp.begin()) arrTmp.erase(arrTmp.begin(), first);

    std::reverse(arrTmp.begin(), arrTmp.end()); // Return oldest to newest

    ret.clear();
    ret.setArray();
    ret.push_backV(arrTmp);

    return ret;
}

UniValue listaccounts(const JSONRPCRequest& request)
{
    CWallet * const pwallet = GetWalletForJSONRPCRequest(request);
    if (!EnsureWalletIsAvailable(pwallet, request.fHelp)) {
        return NullUniValue;
    }

    if (request.fHelp || request.params.size() > 2)
        throw std::runtime_error(
            "listaccounts ( minconf include_watchonly)\n"
            "\nDEPRECATED. Returns Object that has account names as keys, account balances as values.\n"
            "\nArguments:\n"
            "1. minconf             (numeric, optional, default=1) Only include transactions with at least this many confirmations\n"
            "2. include_watchonly   (bool, optional, default=false) Include balances in watch-only addresses (see 'importaddress')\n"
            "\nResult:\n"
            "{                      (json object where keys are account names, and values are numeric balances\n"
            "  \"account\": x.xxx,  (numeric) The property name is the account name, and the value is the total balance for the account.\n"
            "  ...\n"
            "}\n"
            "\nExamples:\n"
            "\nList account balances where there at least 1 confirmation\n"
            + HelpExampleCli("listaccounts", "") +
            "\nList account balances including zero confirmation transactions\n"
            + HelpExampleCli("listaccounts", "0") +
            "\nList account balances for 6 or more confirmations\n"
            + HelpExampleCli("listaccounts", "6") +
            "\nAs json rpc call\n"
            + HelpExampleRpc("listaccounts", "6")
        );

    ObserveSafeMode();

    // Make sure the results are valid at least up to the most recent block
    // the user could have gotten from another RPC command prior to now
    pwallet->BlockUntilSyncedToCurrentChain();

    LOCK2(cs_main, pwallet->cs_wallet);

    int nMinDepth = 1;
    if (!request.params[0].isNull())
        nMinDepth = request.params[0].get_int();
    isminefilter includeWatchonly = ISMINE_SPENDABLE;
    if(!request.params[1].isNull())
        if(request.params[1].get_bool())
            includeWatchonly = includeWatchonly | ISMINE_WATCH_ONLY;

    std::map<std::string, CAmount> mapAccountBalances;
    for (const std::pair<CTxDestination, CAddressBookData>& entry : pwallet->mapAddressBook) {
        if (IsMine(*pwallet, entry.first) & includeWatchonly) {  // This address belongs to me
            mapAccountBalances[entry.second.name] = 0;
        }
    }

    for (const std::pair<uint256, CWalletTx>& pairWtx : pwallet->mapWallet) {
        const CWalletTx& wtx = pairWtx.second;
        CAmount nFee;
        std::string strSentAccount;
        std::list<COutputEntry> listReceived;
        std::list<COutputEntry> listSent;
        int nDepth = wtx.GetDepthInMainChain();
        if (wtx.GetBlocksToMaturity() > 0 || nDepth < 0)
            continue;
        wtx.GetAmounts(listReceived, listSent, nFee, strSentAccount, includeWatchonly);
        mapAccountBalances[strSentAccount] -= nFee;
        for (const COutputEntry& s : listSent)
            mapAccountBalances[strSentAccount] -= s.amount;
        if (nDepth >= nMinDepth)
        {
            for (const COutputEntry& r : listReceived)
                if (pwallet->mapAddressBook.count(r.destination)) {
                    mapAccountBalances[pwallet->mapAddressBook[r.destination].name] += r.amount;
                }
                else
                    mapAccountBalances[""] += r.amount;
        }
    }

    const std::list<CAccountingEntry>& acentries = pwallet->laccentries;
    for (const CAccountingEntry& entry : acentries)
        mapAccountBalances[entry.strAccount] += entry.nCreditDebit;

    UniValue ret(UniValue::VOBJ);
    for (const std::pair<std::string, CAmount>& accountBalance : mapAccountBalances) {
        ret.pushKV(accountBalance.first, ValueFromAmount(accountBalance.second));
    }
    return ret;
}

UniValue listsinceblock(const JSONRPCRequest& request)
{
    CWallet * const pwallet = GetWalletForJSONRPCRequest(request);
    if (!EnsureWalletIsAvailable(pwallet, request.fHelp)) {
        return NullUniValue;
    }

    if (request.fHelp || request.params.size() > 4)
        throw std::runtime_error(
            "listsinceblock ( \"blockhash\" target_confirmations include_watchonly include_removed )\n"
            "\nGet all transactions in blocks since block [blockhash], or all transactions if omitted.\n"
            "If \"blockhash\" is no longer a part of the main chain, transactions from the fork point onward are included.\n"
            "Additionally, if include_removed is set, transactions affecting the wallet which were removed are returned in the \"removed\" array.\n"
            "\nArguments:\n"
            "1. \"blockhash\"            (string, optional) The block hash to list transactions since\n"
            "2. target_confirmations:    (numeric, optional, default=1) Return the nth block hash from the main chain. e.g. 1 would mean the best block hash. Note: this is not used as a filter, but only affects [lastblock] in the return value\n"
            "3. include_watchonly:       (bool, optional, default=false) Include transactions to watch-only addresses (see 'importaddress')\n"
            "4. include_removed:         (bool, optional, default=true) Show transactions that were removed due to a reorg in the \"removed\" array\n"
            "                                                           (not guaranteed to work on pruned nodes)\n"
            "\nResult:\n"
            "{\n"
            "  \"transactions\": [\n"
            "    \"account\":\"accountname\",       (string) DEPRECATED. The account name associated with the transaction. Will be \"\" for the default account.\n"
            "    \"address\":\"address\",    (string) The namecoin address of the transaction. Not present for move transactions (category = move).\n"
            "    \"category\":\"send|receive\",     (string) The transaction category. 'send' has negative amounts, 'receive' has positive amounts.\n"
            "    \"amount\": x.xxx,          (numeric) The amount in " + CURRENCY_UNIT + ". This is negative for the 'send' category, and for the 'move' category for moves \n"
            "                                          outbound. It is positive for the 'receive' category, and for the 'move' category for inbound funds.\n"
            "    \"vout\" : n,               (numeric) the vout value\n"
            "    \"fee\": x.xxx,             (numeric) The amount of the fee in " + CURRENCY_UNIT + ". This is negative and only available for the 'send' category of transactions.\n"
            "    \"confirmations\": n,       (numeric) The number of confirmations for the transaction. Available for 'send' and 'receive' category of transactions.\n"
            "                                          When it's < 0, it means the transaction conflicted that many blocks ago.\n"
            "    \"blockhash\": \"hashvalue\",     (string) The block hash containing the transaction. Available for 'send' and 'receive' category of transactions.\n"
            "    \"blockindex\": n,          (numeric) The index of the transaction in the block that includes it. Available for 'send' and 'receive' category of transactions.\n"
            "    \"blocktime\": xxx,         (numeric) The block time in seconds since epoch (1 Jan 1970 GMT).\n"
            "    \"txid\": \"transactionid\",  (string) The transaction id. Available for 'send' and 'receive' category of transactions.\n"
            "    \"time\": xxx,              (numeric) The transaction time in seconds since epoch (Jan 1 1970 GMT).\n"
            "    \"timereceived\": xxx,      (numeric) The time received in seconds since epoch (Jan 1 1970 GMT). Available for 'send' and 'receive' category of transactions.\n"
            "    \"bip125-replaceable\": \"yes|no|unknown\",  (string) Whether this transaction could be replaced due to BIP125 (replace-by-fee);\n"
            "                                                   may be unknown for unconfirmed transactions not in the mempool\n"
            "    \"abandoned\": xxx,         (bool) 'true' if the transaction has been abandoned (inputs are respendable). Only available for the 'send' category of transactions.\n"
            "    \"comment\": \"...\",       (string) If a comment is associated with the transaction.\n"
            "    \"label\" : \"label\"       (string) A comment for the address/transaction, if any\n"
            "    \"to\": \"...\",            (string) If a comment to is associated with the transaction.\n"
            "  ],\n"
            "  \"removed\": [\n"
            "    <structure is the same as \"transactions\" above, only present if include_removed=true>\n"
            "    Note: transactions that were readded in the active chain will appear as-is in this array, and may thus have a positive confirmation count.\n"
            "  ],\n"
            "  \"lastblock\": \"lastblockhash\"     (string) The hash of the block (target_confirmations-1) from the best block on the main chain. This is typically used to feed back into listsinceblock the next time you call it. So you would generally use a target_confirmations of say 6, so you will be continually re-notified of transactions until they've reached 6 confirmations plus any new ones\n"
            "}\n"
            "\nExamples:\n"
            + HelpExampleCli("listsinceblock", "")
            + HelpExampleCli("listsinceblock", "\"000000000000000bacf66f7497b7dc45ef753ee9a7d38571037cdb1a57f663ad\" 6")
            + HelpExampleRpc("listsinceblock", "\"000000000000000bacf66f7497b7dc45ef753ee9a7d38571037cdb1a57f663ad\", 6")
        );

    ObserveSafeMode();

    // Make sure the results are valid at least up to the most recent block
    // the user could have gotten from another RPC command prior to now
    pwallet->BlockUntilSyncedToCurrentChain();

    LOCK2(cs_main, pwallet->cs_wallet);

    const CBlockIndex* pindex = nullptr;    // Block index of the specified block or the common ancestor, if the block provided was in a deactivated chain.
    const CBlockIndex* paltindex = nullptr; // Block index of the specified block, even if it's in a deactivated chain.
    int target_confirms = 1;
    isminefilter filter = ISMINE_SPENDABLE;

    if (!request.params[0].isNull() && !request.params[0].get_str().empty()) {
        uint256 blockId;

        blockId.SetHex(request.params[0].get_str());
        BlockMap::iterator it = mapBlockIndex.find(blockId);
        if (it == mapBlockIndex.end()) {
            throw JSONRPCError(RPC_INVALID_ADDRESS_OR_KEY, "Block not found");
        }
        paltindex = pindex = it->second;
        if (chainActive[pindex->nHeight] != pindex) {
            // the block being asked for is a part of a deactivated chain;
            // we don't want to depend on its perceived height in the block
            // chain, we want to instead use the last common ancestor
            pindex = chainActive.FindFork(pindex);
        }
    }

    if (!request.params[1].isNull()) {
        target_confirms = request.params[1].get_int();

        if (target_confirms < 1) {
            throw JSONRPCError(RPC_INVALID_PARAMETER, "Invalid parameter");
        }
    }

    if (!request.params[2].isNull() && request.params[2].get_bool()) {
        filter = filter | ISMINE_WATCH_ONLY;
    }

    bool include_removed = (request.params[3].isNull() || request.params[3].get_bool());

    int depth = pindex ? (1 + chainActive.Height() - pindex->nHeight) : -1;

    UniValue transactions(UniValue::VARR);

    for (const std::pair<uint256, CWalletTx>& pairWtx : pwallet->mapWallet) {
        CWalletTx tx = pairWtx.second;

        if (depth == -1 || tx.GetDepthInMainChain() < depth) {
            ListTransactions(pwallet, tx, "*", 0, true, transactions, filter);
        }
    }

    // when a reorg'd block is requested, we also list any relevant transactions
    // in the blocks of the chain that was detached
    UniValue removed(UniValue::VARR);
    while (include_removed && paltindex && paltindex != pindex) {
        CBlock block;
        if (!ReadBlockFromDisk(block, paltindex, Params().GetConsensus())) {
            throw JSONRPCError(RPC_INTERNAL_ERROR, "Can't read block from disk");
        }
        for (const CTransactionRef& tx : block.vtx) {
            auto it = pwallet->mapWallet.find(tx->GetHash());
            if (it != pwallet->mapWallet.end()) {
                // We want all transactions regardless of confirmation count to appear here,
                // even negative confirmation ones, hence the big negative.
                ListTransactions(pwallet, it->second, "*", -100000000, true, removed, filter);
            }
        }
        paltindex = paltindex->pprev;
    }

    CBlockIndex *pblockLast = chainActive[chainActive.Height() + 1 - target_confirms];
    uint256 lastblock = pblockLast ? pblockLast->GetBlockHash() : uint256();

    UniValue ret(UniValue::VOBJ);
    ret.pushKV("transactions", transactions);
    if (include_removed) ret.pushKV("removed", removed);
    ret.pushKV("lastblock", lastblock.GetHex());

    return ret;
}

UniValue gettransaction(const JSONRPCRequest& request)
{
    CWallet * const pwallet = GetWalletForJSONRPCRequest(request);
    if (!EnsureWalletIsAvailable(pwallet, request.fHelp)) {
        return NullUniValue;
    }

    if (request.fHelp || request.params.size() < 1 || request.params.size() > 2)
        throw std::runtime_error(
            "gettransaction \"txid\" ( include_watchonly )\n"
            "\nGet detailed information about in-wallet transaction <txid>\n"
            "\nArguments:\n"
            "1. \"txid\"                  (string, required) The transaction id\n"
            "2. \"include_watchonly\"     (bool, optional, default=false) Whether to include watch-only addresses in balance calculation and details[]\n"
            "\nResult:\n"
            "{\n"
            "  \"amount\" : x.xxx,        (numeric) The transaction amount in " + CURRENCY_UNIT + "\n"
            "  \"fee\": x.xxx,            (numeric) The amount of the fee in " + CURRENCY_UNIT + ". This is negative and only available for the \n"
            "                              'send' category of transactions.\n"
            "  \"confirmations\" : n,     (numeric) The number of confirmations\n"
            "  \"blockhash\" : \"hash\",  (string) The block hash\n"
            "  \"blockindex\" : xx,       (numeric) The index of the transaction in the block that includes it\n"
            "  \"blocktime\" : ttt,       (numeric) The time in seconds since epoch (1 Jan 1970 GMT)\n"
            "  \"txid\" : \"transactionid\",   (string) The transaction id.\n"
            "  \"time\" : ttt,            (numeric) The transaction time in seconds since epoch (1 Jan 1970 GMT)\n"
            "  \"timereceived\" : ttt,    (numeric) The time received in seconds since epoch (1 Jan 1970 GMT)\n"
            "  \"bip125-replaceable\": \"yes|no|unknown\",  (string) Whether this transaction could be replaced due to BIP125 (replace-by-fee);\n"
            "                                                   may be unknown for unconfirmed transactions not in the mempool\n"
            "  \"details\" : [\n"
            "    {\n"
            "      \"account\" : \"accountname\",      (string) DEPRECATED. The account name involved in the transaction, can be \"\" for the default account.\n"
            "      \"address\" : \"address\",          (string) The namecoin address involved in the transaction\n"
            "      \"category\" : \"send|receive\",    (string) The category, either 'send' or 'receive'\n"
            "      \"amount\" : x.xxx,                 (numeric) The amount in " + CURRENCY_UNIT + "\n"
            "      \"label\" : \"label\",              (string) A comment for the address/transaction, if any\n"
            "      \"vout\" : n,                       (numeric) the vout value\n"
            "      \"fee\": x.xxx,                     (numeric) The amount of the fee in " + CURRENCY_UNIT + ". This is negative and only available for the \n"
            "                                           'send' category of transactions.\n"
            "      \"abandoned\": xxx                  (bool) 'true' if the transaction has been abandoned (inputs are respendable). Only available for the \n"
            "                                           'send' category of transactions.\n"
            "    }\n"
            "    ,...\n"
            "  ],\n"
            "  \"hex\" : \"data\"         (string) Raw data for transaction\n"
            "}\n"

            "\nExamples:\n"
            + HelpExampleCli("gettransaction", "\"1075db55d416d3ca199f55b6084e2115b9345e16c5cf302fc80e9d5fbf5d48d\"")
            + HelpExampleCli("gettransaction", "\"1075db55d416d3ca199f55b6084e2115b9345e16c5cf302fc80e9d5fbf5d48d\" true")
            + HelpExampleRpc("gettransaction", "\"1075db55d416d3ca199f55b6084e2115b9345e16c5cf302fc80e9d5fbf5d48d\"")
        );

    ObserveSafeMode();

    // Make sure the results are valid at least up to the most recent block
    // the user could have gotten from another RPC command prior to now
    pwallet->BlockUntilSyncedToCurrentChain();

    LOCK2(cs_main, pwallet->cs_wallet);

    uint256 hash;
    hash.SetHex(request.params[0].get_str());

    isminefilter filter = ISMINE_SPENDABLE;
    if(!request.params[1].isNull())
        if(request.params[1].get_bool())
            filter = filter | ISMINE_WATCH_ONLY;

    UniValue entry(UniValue::VOBJ);
    auto it = pwallet->mapWallet.find(hash);
    if (it == pwallet->mapWallet.end()) {
        throw JSONRPCError(RPC_INVALID_ADDRESS_OR_KEY, "Invalid or non-wallet transaction id");
    }
    const CWalletTx& wtx = it->second;

    CAmount nCredit = wtx.GetCredit(filter);
    CAmount nDebit = wtx.GetDebit(filter);
    CAmount nNet = nCredit - nDebit;
    CAmount nFee = (wtx.IsFromMe(filter) ? wtx.tx->GetValueOut(true) - nDebit : 0);

    entry.pushKV("amount", ValueFromAmount(nNet - nFee));
    if (wtx.IsFromMe(filter))
        entry.pushKV("fee", ValueFromAmount(nFee));

    WalletTxToJSON(wtx, entry);

    UniValue details(UniValue::VARR);
    ListTransactions(pwallet, wtx, "*", 0, false, details, filter);
    entry.pushKV("details", details);

    std::string strHex = EncodeHexTx(*wtx.tx, RPCSerializationFlags());
    entry.pushKV("hex", strHex);

    return entry;
}

UniValue abandontransaction(const JSONRPCRequest& request)
{
    CWallet * const pwallet = GetWalletForJSONRPCRequest(request);
    if (!EnsureWalletIsAvailable(pwallet, request.fHelp)) {
        return NullUniValue;
    }

    if (request.fHelp || request.params.size() != 1) {
        throw std::runtime_error(
            "abandontransaction \"txid\"\n"
            "\nMark in-wallet transaction <txid> as abandoned\n"
            "This will mark this transaction and all its in-wallet descendants as abandoned which will allow\n"
            "for their inputs to be respent.  It can be used to replace \"stuck\" or evicted transactions.\n"
            "It only works on transactions which are not included in a block and are not currently in the mempool.\n"
            "It has no effect on transactions which are already abandoned.\n"
            "\nArguments:\n"
            "1. \"txid\"    (string, required) The transaction id\n"
            "\nResult:\n"
            "\nExamples:\n"
            + HelpExampleCli("abandontransaction", "\"1075db55d416d3ca199f55b6084e2115b9345e16c5cf302fc80e9d5fbf5d48d\"")
            + HelpExampleRpc("abandontransaction", "\"1075db55d416d3ca199f55b6084e2115b9345e16c5cf302fc80e9d5fbf5d48d\"")
        );
    }

    ObserveSafeMode();

    // Make sure the results are valid at least up to the most recent block
    // the user could have gotten from another RPC command prior to now
    pwallet->BlockUntilSyncedToCurrentChain();

    LOCK2(cs_main, pwallet->cs_wallet);

    uint256 hash;
    hash.SetHex(request.params[0].get_str());

    if (!pwallet->mapWallet.count(hash)) {
        throw JSONRPCError(RPC_INVALID_ADDRESS_OR_KEY, "Invalid or non-wallet transaction id");
    }
    if (!pwallet->AbandonTransaction(hash)) {
        throw JSONRPCError(RPC_INVALID_ADDRESS_OR_KEY, "Transaction not eligible for abandonment");
    }

    return NullUniValue;
}


UniValue backupwallet(const JSONRPCRequest& request)
{
    CWallet * const pwallet = GetWalletForJSONRPCRequest(request);
    if (!EnsureWalletIsAvailable(pwallet, request.fHelp)) {
        return NullUniValue;
    }

    if (request.fHelp || request.params.size() != 1)
        throw std::runtime_error(
            "backupwallet \"destination\"\n"
            "\nSafely copies current wallet file to destination, which can be a directory or a path with filename.\n"
            "\nArguments:\n"
            "1. \"destination\"   (string) The destination directory or file\n"
            "\nExamples:\n"
            + HelpExampleCli("backupwallet", "\"backup.dat\"")
            + HelpExampleRpc("backupwallet", "\"backup.dat\"")
        );

    // Make sure the results are valid at least up to the most recent block
    // the user could have gotten from another RPC command prior to now
    pwallet->BlockUntilSyncedToCurrentChain();

    LOCK2(cs_main, pwallet->cs_wallet);

    std::string strDest = request.params[0].get_str();
    if (!pwallet->BackupWallet(strDest)) {
        throw JSONRPCError(RPC_WALLET_ERROR, "Error: Wallet backup failed!");
    }

    return NullUniValue;
}


UniValue keypoolrefill(const JSONRPCRequest& request)
{
    CWallet * const pwallet = GetWalletForJSONRPCRequest(request);
    if (!EnsureWalletIsAvailable(pwallet, request.fHelp)) {
        return NullUniValue;
    }

    if (request.fHelp || request.params.size() > 1)
        throw std::runtime_error(
            "keypoolrefill ( newsize )\n"
            "\nFills the keypool."
            + HelpRequiringPassphrase(pwallet) + "\n"
            "\nArguments\n"
            "1. newsize     (numeric, optional, default=100) The new keypool size\n"
            "\nExamples:\n"
            + HelpExampleCli("keypoolrefill", "")
            + HelpExampleRpc("keypoolrefill", "")
        );

    LOCK2(cs_main, pwallet->cs_wallet);

    // 0 is interpreted by TopUpKeyPool() as the default keypool size given by -keypool
    unsigned int kpSize = 0;
    if (!request.params[0].isNull()) {
        if (request.params[0].get_int() < 0)
            throw JSONRPCError(RPC_INVALID_PARAMETER, "Invalid parameter, expected valid size.");
        kpSize = (unsigned int)request.params[0].get_int();
    }

    EnsureWalletIsUnlocked(pwallet);
    pwallet->TopUpKeyPool(kpSize);

    if (pwallet->GetKeyPoolSize() < kpSize) {
        throw JSONRPCError(RPC_WALLET_ERROR, "Error refreshing keypool.");
    }

    return NullUniValue;
}


static void LockWallet(CWallet* pWallet)
{
    LOCK(pWallet->cs_wallet);
    pWallet->nRelockTime = 0;
    pWallet->Lock();
}

UniValue walletpassphrase(const JSONRPCRequest& request)
{
    CWallet * const pwallet = GetWalletForJSONRPCRequest(request);
    if (!EnsureWalletIsAvailable(pwallet, request.fHelp)) {
        return NullUniValue;
    }

    if (request.fHelp || request.params.size() != 2) {
        throw std::runtime_error(
            "walletpassphrase \"passphrase\" timeout\n"
            "\nStores the wallet decryption key in memory for 'timeout' seconds.\n"
            "This is needed prior to performing transactions related to private keys such as sending namecoins\n"
            "\nArguments:\n"
            "1. \"passphrase\"     (string, required) The wallet passphrase\n"
            "2. timeout            (numeric, required) The time to keep the decryption key in seconds. Limited to at most 1073741824 (2^30) seconds.\n"
            "                                          Any value greater than 1073741824 seconds will be set to 1073741824 seconds.\n"
            "\nNote:\n"
            "Issuing the walletpassphrase command while the wallet is already unlocked will set a new unlock\n"
            "time that overrides the old one.\n"
            "\nExamples:\n"
            "\nUnlock the wallet for 60 seconds\n"
            + HelpExampleCli("walletpassphrase", "\"my pass phrase\" 60") +
            "\nLock the wallet again (before 60 seconds)\n"
            + HelpExampleCli("walletlock", "") +
            "\nAs json rpc call\n"
            + HelpExampleRpc("walletpassphrase", "\"my pass phrase\", 60")
        );
    }

    LOCK2(cs_main, pwallet->cs_wallet);

    if (request.fHelp)
        return true;
    if (!pwallet->IsCrypted()) {
        throw JSONRPCError(RPC_WALLET_WRONG_ENC_STATE, "Error: running with an unencrypted wallet, but walletpassphrase was called.");
    }

    // Note that the walletpassphrase is stored in request.params[0] which is not mlock()ed
    SecureString strWalletPass;
    strWalletPass.reserve(100);
    // TODO: get rid of this .c_str() by implementing SecureString::operator=(std::string)
    // Alternately, find a way to make request.params[0] mlock()'d to begin with.
    strWalletPass = request.params[0].get_str().c_str();

    // Get the timeout
    int64_t nSleepTime = request.params[1].get_int64();
    // Timeout cannot be negative, otherwise it will relock immediately
    if (nSleepTime < 0) {
        throw JSONRPCError(RPC_INVALID_PARAMETER, "Timeout cannot be negative.");
    }
    // Clamp timeout to 2^30 seconds
    if (nSleepTime > (int64_t)1 << 30) {
        nSleepTime = (int64_t)1 << 30;
    }

    if (strWalletPass.length() > 0)
    {
        if (!pwallet->Unlock(strWalletPass)) {
            throw JSONRPCError(RPC_WALLET_PASSPHRASE_INCORRECT, "Error: The wallet passphrase entered was incorrect.");
        }
    }
    else
        throw std::runtime_error(
            "walletpassphrase <passphrase> <timeout>\n"
            "Stores the wallet decryption key in memory for <timeout> seconds.");

    pwallet->TopUpKeyPool();

    pwallet->nRelockTime = GetTime() + nSleepTime;
    RPCRunLater(strprintf("lockwallet(%s)", pwallet->GetName()), boost::bind(LockWallet, pwallet), nSleepTime);

    return NullUniValue;
}


UniValue walletpassphrasechange(const JSONRPCRequest& request)
{
    CWallet * const pwallet = GetWalletForJSONRPCRequest(request);
    if (!EnsureWalletIsAvailable(pwallet, request.fHelp)) {
        return NullUniValue;
    }

    if (request.fHelp || request.params.size() != 2) {
        throw std::runtime_error(
            "walletpassphrasechange \"oldpassphrase\" \"newpassphrase\"\n"
            "\nChanges the wallet passphrase from 'oldpassphrase' to 'newpassphrase'.\n"
            "\nArguments:\n"
            "1. \"oldpassphrase\"      (string) The current passphrase\n"
            "2. \"newpassphrase\"      (string) The new passphrase\n"
            "\nExamples:\n"
            + HelpExampleCli("walletpassphrasechange", "\"old one\" \"new one\"")
            + HelpExampleRpc("walletpassphrasechange", "\"old one\", \"new one\"")
        );
    }

    LOCK2(cs_main, pwallet->cs_wallet);

    if (request.fHelp)
        return true;
    if (!pwallet->IsCrypted()) {
        throw JSONRPCError(RPC_WALLET_WRONG_ENC_STATE, "Error: running with an unencrypted wallet, but walletpassphrasechange was called.");
    }

    // TODO: get rid of these .c_str() calls by implementing SecureString::operator=(std::string)
    // Alternately, find a way to make request.params[0] mlock()'d to begin with.
    SecureString strOldWalletPass;
    strOldWalletPass.reserve(100);
    strOldWalletPass = request.params[0].get_str().c_str();

    SecureString strNewWalletPass;
    strNewWalletPass.reserve(100);
    strNewWalletPass = request.params[1].get_str().c_str();

    if (strOldWalletPass.length() < 1 || strNewWalletPass.length() < 1)
        throw std::runtime_error(
            "walletpassphrasechange <oldpassphrase> <newpassphrase>\n"
            "Changes the wallet passphrase from <oldpassphrase> to <newpassphrase>.");

    if (!pwallet->ChangeWalletPassphrase(strOldWalletPass, strNewWalletPass)) {
        throw JSONRPCError(RPC_WALLET_PASSPHRASE_INCORRECT, "Error: The wallet passphrase entered was incorrect.");
    }

    return NullUniValue;
}


UniValue walletlock(const JSONRPCRequest& request)
{
    CWallet * const pwallet = GetWalletForJSONRPCRequest(request);
    if (!EnsureWalletIsAvailable(pwallet, request.fHelp)) {
        return NullUniValue;
    }

    if (request.fHelp || request.params.size() != 0) {
        throw std::runtime_error(
            "walletlock\n"
            "\nRemoves the wallet encryption key from memory, locking the wallet.\n"
            "After calling this method, you will need to call walletpassphrase again\n"
            "before being able to call any methods which require the wallet to be unlocked.\n"
            "\nExamples:\n"
            "\nSet the passphrase for 2 minutes to perform a transaction\n"
            + HelpExampleCli("walletpassphrase", "\"my pass phrase\" 120") +
            "\nPerform a send (requires passphrase set)\n"
            + HelpExampleCli("sendtoaddress", "\"1M72Sfpbz1BPpXFHz9m3CdqATR44Jvaydd\" 1.0") +
            "\nClear the passphrase since we are done before 2 minutes is up\n"
            + HelpExampleCli("walletlock", "") +
            "\nAs json rpc call\n"
            + HelpExampleRpc("walletlock", "")
        );
    }

    LOCK2(cs_main, pwallet->cs_wallet);

    if (request.fHelp)
        return true;
    if (!pwallet->IsCrypted()) {
        throw JSONRPCError(RPC_WALLET_WRONG_ENC_STATE, "Error: running with an unencrypted wallet, but walletlock was called.");
    }

    pwallet->Lock();
    pwallet->nRelockTime = 0;

    return NullUniValue;
}


UniValue encryptwallet(const JSONRPCRequest& request)
{
    CWallet * const pwallet = GetWalletForJSONRPCRequest(request);
    if (!EnsureWalletIsAvailable(pwallet, request.fHelp)) {
        return NullUniValue;
    }

    if (request.fHelp || request.params.size() != 1) {
        throw std::runtime_error(
            "encryptwallet \"passphrase\"\n"
            "\nEncrypts the wallet with 'passphrase'. This is for first time encryption.\n"
            "After this, any calls that interact with private keys such as sending or signing \n"
            "will require the passphrase to be set prior the making these calls.\n"
            "Use the walletpassphrase call for this, and then walletlock call.\n"
            "If the wallet is already encrypted, use the walletpassphrasechange call.\n"
            "Note that this will shutdown the server.\n"
            "\nArguments:\n"
            "1. \"passphrase\"    (string) The pass phrase to encrypt the wallet with. It must be at least 1 character, but should be long.\n"
            "\nExamples:\n"
            "\nEncrypt your wallet\n"
            + HelpExampleCli("encryptwallet", "\"my pass phrase\"") +
            "\nNow set the passphrase to use the wallet, such as for signing or sending namecoin\n"
            + HelpExampleCli("walletpassphrase", "\"my pass phrase\"") +
            "\nNow we can do something like sign\n"
            + HelpExampleCli("signmessage", "\"address\" \"test message\"") +
            "\nNow lock the wallet again by removing the passphrase\n"
            + HelpExampleCli("walletlock", "") +
            "\nAs a json rpc call\n"
            + HelpExampleRpc("encryptwallet", "\"my pass phrase\"")
        );
    }

    LOCK2(cs_main, pwallet->cs_wallet);

    if (request.fHelp)
        return true;
    if (pwallet->IsCrypted()) {
        throw JSONRPCError(RPC_WALLET_WRONG_ENC_STATE, "Error: running with an encrypted wallet, but encryptwallet was called.");
    }

    // TODO: get rid of this .c_str() by implementing SecureString::operator=(std::string)
    // Alternately, find a way to make request.params[0] mlock()'d to begin with.
    SecureString strWalletPass;
    strWalletPass.reserve(100);
    strWalletPass = request.params[0].get_str().c_str();

    if (strWalletPass.length() < 1)
        throw std::runtime_error(
            "encryptwallet <passphrase>\n"
            "Encrypts the wallet with <passphrase>.");

    if (!pwallet->EncryptWallet(strWalletPass)) {
        throw JSONRPCError(RPC_WALLET_ENCRYPTION_FAILED, "Error: Failed to encrypt the wallet.");
    }

    // BDB seems to have a bad habit of writing old data into
    // slack space in .dat files; that is bad if the old data is
    // unencrypted private keys. So:
    StartShutdown();
    return "wallet encrypted; Namecoin server stopping, restart to run with encrypted wallet. The keypool has been flushed and a new HD seed was generated (if you are using HD). You need to make a new backup.";
}

UniValue lockunspent(const JSONRPCRequest& request)
{
    CWallet * const pwallet = GetWalletForJSONRPCRequest(request);
    if (!EnsureWalletIsAvailable(pwallet, request.fHelp)) {
        return NullUniValue;
    }

    if (request.fHelp || request.params.size() < 1 || request.params.size() > 2)
        throw std::runtime_error(
            "lockunspent unlock ([{\"txid\":\"txid\",\"vout\":n},...])\n"
            "\nUpdates list of temporarily unspendable outputs.\n"
            "Temporarily lock (unlock=false) or unlock (unlock=true) specified transaction outputs.\n"
            "If no transaction outputs are specified when unlocking then all current locked transaction outputs are unlocked.\n"
            "A locked transaction output will not be chosen by automatic coin selection, when spending namecoins.\n"
            "Locks are stored in memory only. Nodes start with zero locked outputs, and the locked output list\n"
            "is always cleared (by virtue of process exit) when a node stops or fails.\n"
            "Also see the listunspent call\n"
            "\nArguments:\n"
            "1. unlock            (boolean, required) Whether to unlock (true) or lock (false) the specified transactions\n"
            "2. \"transactions\"  (string, optional) A json array of objects. Each object the txid (string) vout (numeric)\n"
            "     [           (json array of json objects)\n"
            "       {\n"
            "         \"txid\":\"id\",    (string) The transaction id\n"
            "         \"vout\": n         (numeric) The output number\n"
            "       }\n"
            "       ,...\n"
            "     ]\n"

            "\nResult:\n"
            "true|false    (boolean) Whether the command was successful or not\n"

            "\nExamples:\n"
            "\nList the unspent transactions\n"
            + HelpExampleCli("listunspent", "") +
            "\nLock an unspent transaction\n"
            + HelpExampleCli("lockunspent", "false \"[{\\\"txid\\\":\\\"a08e6907dbbd3d809776dbfc5d82e371b764ed838b5655e72f463568df1aadf0\\\",\\\"vout\\\":1}]\"") +
            "\nList the locked transactions\n"
            + HelpExampleCli("listlockunspent", "") +
            "\nUnlock the transaction again\n"
            + HelpExampleCli("lockunspent", "true \"[{\\\"txid\\\":\\\"a08e6907dbbd3d809776dbfc5d82e371b764ed838b5655e72f463568df1aadf0\\\",\\\"vout\\\":1}]\"") +
            "\nAs a json rpc call\n"
            + HelpExampleRpc("lockunspent", "false, \"[{\\\"txid\\\":\\\"a08e6907dbbd3d809776dbfc5d82e371b764ed838b5655e72f463568df1aadf0\\\",\\\"vout\\\":1}]\"")
        );

    // Make sure the results are valid at least up to the most recent block
    // the user could have gotten from another RPC command prior to now
    pwallet->BlockUntilSyncedToCurrentChain();

    LOCK2(cs_main, pwallet->cs_wallet);

    RPCTypeCheckArgument(request.params[0], UniValue::VBOOL);

    bool fUnlock = request.params[0].get_bool();

    if (request.params[1].isNull()) {
        if (fUnlock)
            pwallet->UnlockAllCoins();
        return true;
    }

    RPCTypeCheckArgument(request.params[1], UniValue::VARR);

    const UniValue& output_params = request.params[1];

    // Create and validate the COutPoints first.

    std::vector<COutPoint> outputs;
    outputs.reserve(output_params.size());

    for (unsigned int idx = 0; idx < output_params.size(); idx++) {
        const UniValue& o = output_params[idx].get_obj();

        RPCTypeCheckObj(o,
            {
                {"txid", UniValueType(UniValue::VSTR)},
                {"vout", UniValueType(UniValue::VNUM)},
            });

        const std::string& txid = find_value(o, "txid").get_str();
        if (!IsHex(txid)) {
            throw JSONRPCError(RPC_INVALID_PARAMETER, "Invalid parameter, expected hex txid");
        }

        const int nOutput = find_value(o, "vout").get_int();
        if (nOutput < 0) {
            throw JSONRPCError(RPC_INVALID_PARAMETER, "Invalid parameter, vout must be positive");
        }

        const COutPoint outpt(uint256S(txid), nOutput);

        const auto it = pwallet->mapWallet.find(outpt.hash);
        if (it == pwallet->mapWallet.end()) {
            throw JSONRPCError(RPC_INVALID_PARAMETER, "Invalid parameter, unknown transaction");
        }

        const CWalletTx& trans = it->second;

        if (outpt.n >= trans.tx->vout.size()) {
            throw JSONRPCError(RPC_INVALID_PARAMETER, "Invalid parameter, vout index out of bounds");
        }

        if (pwallet->IsSpent(outpt.hash, outpt.n)) {
            throw JSONRPCError(RPC_INVALID_PARAMETER, "Invalid parameter, expected unspent output");
        }

        const bool is_locked = pwallet->IsLockedCoin(outpt.hash, outpt.n);

        if (fUnlock && !is_locked) {
            throw JSONRPCError(RPC_INVALID_PARAMETER, "Invalid parameter, expected locked output");
        }

        if (!fUnlock && is_locked) {
            throw JSONRPCError(RPC_INVALID_PARAMETER, "Invalid parameter, output already locked");
        }

        outputs.push_back(outpt);
    }

    // Atomically set (un)locked status for the outputs.
    for (const COutPoint& outpt : outputs) {
        if (fUnlock) pwallet->UnlockCoin(outpt);
        else pwallet->LockCoin(outpt);
    }

    return true;
}

UniValue listlockunspent(const JSONRPCRequest& request)
{
    CWallet * const pwallet = GetWalletForJSONRPCRequest(request);
    if (!EnsureWalletIsAvailable(pwallet, request.fHelp)) {
        return NullUniValue;
    }

    if (request.fHelp || request.params.size() > 0)
        throw std::runtime_error(
            "listlockunspent\n"
            "\nReturns list of temporarily unspendable outputs.\n"
            "See the lockunspent call to lock and unlock transactions for spending.\n"
            "\nResult:\n"
            "[\n"
            "  {\n"
            "    \"txid\" : \"transactionid\",     (string) The transaction id locked\n"
            "    \"vout\" : n                      (numeric) The vout value\n"
            "  }\n"
            "  ,...\n"
            "]\n"
            "\nExamples:\n"
            "\nList the unspent transactions\n"
            + HelpExampleCli("listunspent", "") +
            "\nLock an unspent transaction\n"
            + HelpExampleCli("lockunspent", "false \"[{\\\"txid\\\":\\\"a08e6907dbbd3d809776dbfc5d82e371b764ed838b5655e72f463568df1aadf0\\\",\\\"vout\\\":1}]\"") +
            "\nList the locked transactions\n"
            + HelpExampleCli("listlockunspent", "") +
            "\nUnlock the transaction again\n"
            + HelpExampleCli("lockunspent", "true \"[{\\\"txid\\\":\\\"a08e6907dbbd3d809776dbfc5d82e371b764ed838b5655e72f463568df1aadf0\\\",\\\"vout\\\":1}]\"") +
            "\nAs a json rpc call\n"
            + HelpExampleRpc("listlockunspent", "")
        );

    ObserveSafeMode();
    LOCK2(cs_main, pwallet->cs_wallet);

    std::vector<COutPoint> vOutpts;
    pwallet->ListLockedCoins(vOutpts);

    UniValue ret(UniValue::VARR);

    for (COutPoint &outpt : vOutpts) {
        UniValue o(UniValue::VOBJ);

        o.pushKV("txid", outpt.hash.GetHex());
        o.pushKV("vout", (int)outpt.n);
        ret.push_back(o);
    }

    return ret;
}

UniValue settxfee(const JSONRPCRequest& request)
{
    CWallet * const pwallet = GetWalletForJSONRPCRequest(request);
    if (!EnsureWalletIsAvailable(pwallet, request.fHelp)) {
        return NullUniValue;
    }

    if (request.fHelp || request.params.size() < 1 || request.params.size() > 1)
        throw std::runtime_error(
            "settxfee amount\n"
            "\nSet the transaction fee per kB. Overwrites the paytxfee parameter.\n"
            "\nArguments:\n"
            "1. amount         (numeric or string, required) The transaction fee in " + CURRENCY_UNIT + "/kB\n"
            "\nResult\n"
            "true|false        (boolean) Returns true if successful\n"
            "\nExamples:\n"
            + HelpExampleCli("settxfee", "0.00001")
            + HelpExampleRpc("settxfee", "0.00001")
        );

    LOCK2(cs_main, pwallet->cs_wallet);

    // Amount
    CAmount nAmount = AmountFromValue(request.params[0]);

    payTxFee = CFeeRate(nAmount, 1000);
    return true;
}

UniValue getwalletinfo(const JSONRPCRequest& request)
{
    CWallet * const pwallet = GetWalletForJSONRPCRequest(request);
    if (!EnsureWalletIsAvailable(pwallet, request.fHelp)) {
        return NullUniValue;
    }

    if (request.fHelp || request.params.size() != 0)
        throw std::runtime_error(
            "getwalletinfo\n"
            "Returns an object containing various wallet state info.\n"
            "\nResult:\n"
            "{\n"
            "  \"walletname\": xxxxx,             (string) the wallet name\n"
            "  \"walletversion\": xxxxx,          (numeric) the wallet version\n"
            "  \"balance\": xxxxxxx,              (numeric) the total confirmed balance of the wallet in " + CURRENCY_UNIT + "\n"
            "  \"unconfirmed_balance\": xxx,      (numeric) the total unconfirmed balance of the wallet in " + CURRENCY_UNIT + "\n"
            "  \"immature_balance\": xxxxxx,      (numeric) the total immature balance of the wallet in " + CURRENCY_UNIT + "\n"
            "  \"txcount\": xxxxxxx,              (numeric) the total number of transactions in the wallet\n"
            "  \"keypoololdest\": xxxxxx,         (numeric) the timestamp (seconds since Unix epoch) of the oldest pre-generated key in the key pool\n"
            "  \"keypoolsize\": xxxx,             (numeric) how many new keys are pre-generated (only counts external keys)\n"
            "  \"keypoolsize_hd_internal\": xxxx, (numeric) how many new keys are pre-generated for internal use (used for change outputs, only appears if the wallet is using this feature, otherwise external keys are used)\n"
            "  \"unlocked_until\": ttt,           (numeric) the timestamp in seconds since epoch (midnight Jan 1 1970 GMT) that the wallet is unlocked for transfers, or 0 if the wallet is locked\n"
            "  \"paytxfee\": x.xxxx,              (numeric) the transaction fee configuration, set in " + CURRENCY_UNIT + "/kB\n"
            "  \"hdmasterkeyid\": \"<hash160>\"     (string, optional) the Hash160 of the HD master pubkey (only present when HD is enabled)\n"
            "}\n"
            "\nExamples:\n"
            + HelpExampleCli("getwalletinfo", "")
            + HelpExampleRpc("getwalletinfo", "")
        );

    ObserveSafeMode();

    // Make sure the results are valid at least up to the most recent block
    // the user could have gotten from another RPC command prior to now
    pwallet->BlockUntilSyncedToCurrentChain();

    LOCK2(cs_main, pwallet->cs_wallet);

    UniValue obj(UniValue::VOBJ);

    size_t kpExternalSize = pwallet->KeypoolCountExternalKeys();
    obj.pushKV("walletname", pwallet->GetName());
    obj.pushKV("walletversion", pwallet->GetVersion());
    obj.pushKV("balance",       ValueFromAmount(pwallet->GetBalance()));
    obj.pushKV("unconfirmed_balance", ValueFromAmount(pwallet->GetUnconfirmedBalance()));
    obj.pushKV("immature_balance",    ValueFromAmount(pwallet->GetImmatureBalance()));
    obj.pushKV("txcount",       (int)pwallet->mapWallet.size());
    obj.pushKV("keypoololdest", pwallet->GetOldestKeyPoolTime());
    obj.pushKV("keypoolsize", (int64_t)kpExternalSize);
    CKeyID masterKeyID = pwallet->GetHDChain().masterKeyID;
    if (!masterKeyID.IsNull() && pwallet->CanSupportFeature(FEATURE_HD_SPLIT)) {
        obj.pushKV("keypoolsize_hd_internal",   (int64_t)(pwallet->GetKeyPoolSize() - kpExternalSize));
    }
    if (pwallet->IsCrypted()) {
        obj.pushKV("unlocked_until", pwallet->nRelockTime);
    }
    obj.pushKV("paytxfee",      ValueFromAmount(payTxFee.GetFeePerK()));
    if (!masterKeyID.IsNull())
         obj.pushKV("hdmasterkeyid", masterKeyID.GetHex());
    return obj;
}

UniValue listwallets(const JSONRPCRequest& request)
{
    if (request.fHelp || request.params.size() != 0)
        throw std::runtime_error(
            "listwallets\n"
            "Returns a list of currently loaded wallets.\n"
            "For full information on the wallet, use \"getwalletinfo\"\n"
            "\nResult:\n"
            "[                         (json array of strings)\n"
            "  \"walletname\"            (string) the wallet name\n"
            "   ...\n"
            "]\n"
            "\nExamples:\n"
            + HelpExampleCli("listwallets", "")
            + HelpExampleRpc("listwallets", "")
        );

    UniValue obj(UniValue::VARR);

    for (CWalletRef pwallet : vpwallets) {

        if (!EnsureWalletIsAvailable(pwallet, request.fHelp)) {
            return NullUniValue;
        }

        LOCK(pwallet->cs_wallet);

        obj.push_back(pwallet->GetName());
    }

    return obj;
}

UniValue resendwallettransactions(const JSONRPCRequest& request)
{
    CWallet * const pwallet = GetWalletForJSONRPCRequest(request);
    if (!EnsureWalletIsAvailable(pwallet, request.fHelp)) {
        return NullUniValue;
    }

    if (request.fHelp || request.params.size() != 0)
        throw std::runtime_error(
            "resendwallettransactions\n"
            "Immediately re-broadcast unconfirmed wallet transactions to all peers.\n"
            "Intended only for testing; the wallet code periodically re-broadcasts\n"
            "automatically.\n"
            "Returns an RPC error if -walletbroadcast is set to false.\n"
            "Returns array of transaction ids that were re-broadcast.\n"
            );

    if (!g_connman)
        throw JSONRPCError(RPC_CLIENT_P2P_DISABLED, "Error: Peer-to-peer functionality missing or disabled");

    LOCK2(cs_main, pwallet->cs_wallet);

    if (!pwallet->GetBroadcastTransactions()) {
        throw JSONRPCError(RPC_WALLET_ERROR, "Error: Wallet transaction broadcasting is disabled with -walletbroadcast");
    }

    std::vector<uint256> txids = pwallet->ResendWalletTransactionsBefore(GetTime(), g_connman.get());
    UniValue result(UniValue::VARR);
    for (const uint256& txid : txids)
    {
        result.push_back(txid.ToString());
    }
    return result;
}

UniValue listunspent(const JSONRPCRequest& request)
{
    CWallet * const pwallet = GetWalletForJSONRPCRequest(request);
    if (!EnsureWalletIsAvailable(pwallet, request.fHelp)) {
        return NullUniValue;
    }

    if (request.fHelp || request.params.size() > 5)
        throw std::runtime_error(
            "listunspent ( minconf maxconf  [\"addresses\",...] [include_unsafe] [query_options])\n"
            "\nReturns array of unspent transaction outputs\n"
            "with between minconf and maxconf (inclusive) confirmations.\n"
            "Optionally filter to only include txouts paid to specified addresses.\n"
            "\nArguments:\n"
            "1. minconf          (numeric, optional, default=1) The minimum confirmations to filter\n"
            "2. maxconf          (numeric, optional, default=9999999) The maximum confirmations to filter\n"
            "3. \"addresses\"      (string) A json array of namecoin addresses to filter\n"
            "    [\n"
            "      \"address\"     (string) namecoin address\n"
            "      ,...\n"
            "    ]\n"
            "4. include_unsafe (bool, optional, default=true) Include outputs that are not safe to spend\n"
            "                  See description of \"safe\" attribute below.\n"
            "5. query_options    (json, optional) JSON with query options\n"
            "    {\n"
            "      \"minimumAmount\"    (numeric or string, default=0) Minimum value of each UTXO in " + CURRENCY_UNIT + "\n"
            "      \"maximumAmount\"    (numeric or string, default=unlimited) Maximum value of each UTXO in " + CURRENCY_UNIT + "\n"
            "      \"maximumCount\"     (numeric or string, default=unlimited) Maximum number of UTXOs\n"
            "      \"minimumSumAmount\" (numeric or string, default=unlimited) Minimum sum value of all UTXOs in " + CURRENCY_UNIT + "\n"
            "    }\n"
            "\nResult\n"
            "[                   (array of json object)\n"
            "  {\n"
            "    \"txid\" : \"txid\",          (string) the transaction id \n"
            "    \"vout\" : n,               (numeric) the vout value\n"
            "    \"address\" : \"address\",    (string) the namecoin address\n"
            "    \"account\" : \"account\",    (string) DEPRECATED. The associated account, or \"\" for the default account\n"
            "    \"scriptPubKey\" : \"key\",   (string) the script key\n"
            "    \"amount\" : x.xxx,         (numeric) the transaction output amount in " + CURRENCY_UNIT + "\n"
            "    \"confirmations\" : n,      (numeric) The number of confirmations\n"
            "    \"redeemScript\" : n        (string) The redeemScript if scriptPubKey is P2SH\n"
            "    \"spendable\" : xxx,        (bool) Whether we have the private keys to spend this output\n"
            "    \"solvable\" : xxx,         (bool) Whether we know how to spend this output, ignoring the lack of keys\n"
            "    \"safe\" : xxx              (bool) Whether this output is considered safe to spend. Unconfirmed transactions\n"
            "                              from outside keys and unconfirmed replacement transactions are considered unsafe\n"
            "                              and are not eligible for spending by fundrawtransaction and sendtoaddress.\n"
            "  }\n"
            "  ,...\n"
            "]\n"

            "\nExamples\n"
            + HelpExampleCli("listunspent", "")
            + HelpExampleCli("listunspent", "6 9999999 \"[\\\"NDLTK7j8CzK5YAbpCdUxC3Gi1bXGDCdV5h\\\",\\\"N2xHFZ8NWNkGuuXfDxv8iMXdQGMd3tjZfx\\\"]\"")
            + HelpExampleRpc("listunspent", "6, 9999999 \"[\\\"NDLTK7j8CzK5YAbpCdUxC3Gi1bXGDCdV5h\\\",\\\"N2xHFZ8NWNkGuuXfDxv8iMXdQGMd3tjZfx\\\"]\"")
            + HelpExampleCli("listunspent", "6 9999999 '[]' true '{ \"minimumAmount\": 0.005 }'")
            + HelpExampleRpc("listunspent", "6, 9999999, [] , true, { \"minimumAmount\": 0.005 } ")
        );

    ObserveSafeMode();

    int nMinDepth = 1;
    if (!request.params[0].isNull()) {
        RPCTypeCheckArgument(request.params[0], UniValue::VNUM);
        nMinDepth = request.params[0].get_int();
    }

    int nMaxDepth = 9999999;
    if (!request.params[1].isNull()) {
        RPCTypeCheckArgument(request.params[1], UniValue::VNUM);
        nMaxDepth = request.params[1].get_int();
    }

    std::set<CTxDestination> destinations;
    if (!request.params[2].isNull()) {
        RPCTypeCheckArgument(request.params[2], UniValue::VARR);
        UniValue inputs = request.params[2].get_array();
        for (unsigned int idx = 0; idx < inputs.size(); idx++) {
            const UniValue& input = inputs[idx];
            CTxDestination dest = DecodeDestination(input.get_str());
            if (!IsValidDestination(dest)) {
                throw JSONRPCError(RPC_INVALID_ADDRESS_OR_KEY, std::string("Invalid Namecoin address: ") + input.get_str());
            }
            if (!destinations.insert(dest).second) {
                throw JSONRPCError(RPC_INVALID_PARAMETER, std::string("Invalid parameter, duplicated address: ") + input.get_str());
            }
        }
    }

    bool include_unsafe = true;
    if (!request.params[3].isNull()) {
        RPCTypeCheckArgument(request.params[3], UniValue::VBOOL);
        include_unsafe = request.params[3].get_bool();
    }

    CAmount nMinimumAmount = 0;
    CAmount nMaximumAmount = MAX_MONEY;
    CAmount nMinimumSumAmount = MAX_MONEY;
    uint64_t nMaximumCount = 0;

    if (!request.params[4].isNull()) {
        const UniValue& options = request.params[4].get_obj();

        if (options.exists("minimumAmount"))
            nMinimumAmount = AmountFromValue(options["minimumAmount"]);

        if (options.exists("maximumAmount"))
            nMaximumAmount = AmountFromValue(options["maximumAmount"]);

        if (options.exists("minimumSumAmount"))
            nMinimumSumAmount = AmountFromValue(options["minimumSumAmount"]);

        if (options.exists("maximumCount"))
            nMaximumCount = options["maximumCount"].get_int64();
    }

    // Make sure the results are valid at least up to the most recent block
    // the user could have gotten from another RPC command prior to now
    pwallet->BlockUntilSyncedToCurrentChain();

    UniValue results(UniValue::VARR);
    std::vector<COutput> vecOutputs;
    LOCK2(cs_main, pwallet->cs_wallet);

    pwallet->AvailableCoins(vecOutputs, !include_unsafe, nullptr, nMinimumAmount, nMaximumAmount, nMinimumSumAmount, nMaximumCount, nMinDepth, nMaxDepth);
    for (const COutput& out : vecOutputs) {
        CTxDestination address;
        const CScript& scriptPubKey = out.tx->tx->vout[out.i].scriptPubKey;
        bool fValidAddress = ExtractDestination(scriptPubKey, address);

        if (destinations.size() && (!fValidAddress || !destinations.count(address)))
            continue;

        UniValue entry(UniValue::VOBJ);
        entry.pushKV("txid", out.tx->GetHash().GetHex());
        entry.pushKV("vout", out.i);

        if (fValidAddress) {
            entry.pushKV("address", EncodeDestination(address));

            if (pwallet->mapAddressBook.count(address)) {
                entry.pushKV("account", pwallet->mapAddressBook[address].name);
            }

            if (scriptPubKey.IsPayToScriptHash(true)) {
                const CScriptID& hash = boost::get<CScriptID>(address);
                CScript redeemScript;
                if (pwallet->GetCScript(hash, redeemScript)) {
                    entry.pushKV("redeemScript", HexStr(redeemScript.begin(), redeemScript.end()));
                }
            }
        }

        entry.pushKV("scriptPubKey", HexStr(scriptPubKey.begin(), scriptPubKey.end()));
        entry.pushKV("amount", ValueFromAmount(out.tx->tx->vout[out.i].nValue));
        entry.pushKV("confirmations", out.nDepth);
        entry.pushKV("spendable", out.fSpendable);
        entry.pushKV("solvable", out.fSolvable);
        entry.pushKV("safe", out.fSafe);
        results.push_back(entry);
    }

    return results;
}

UniValue fundrawtransaction(const JSONRPCRequest& request)
{
    CWallet * const pwallet = GetWalletForJSONRPCRequest(request);
    if (!EnsureWalletIsAvailable(pwallet, request.fHelp)) {
        return NullUniValue;
    }

    if (request.fHelp || request.params.size() < 1 || request.params.size() > 3)
        throw std::runtime_error(
                            "fundrawtransaction \"hexstring\" ( options iswitness )\n"
                            "\nAdd inputs to a transaction until it has enough in value to meet its out value.\n"
                            "This will not modify existing inputs, and will add at most one change output to the outputs.\n"
                            "No existing outputs will be modified unless \"subtractFeeFromOutputs\" is specified.\n"
                            "Note that inputs which were signed may need to be resigned after completion since in/outputs have been added.\n"
                            "The inputs added will not be signed, use signrawtransaction for that.\n"
                            "Note that all existing inputs must have their previous output transaction be in the wallet.\n"
                            "Note that all inputs selected must be of standard form and P2SH scripts must be\n"
                            "in the wallet using importaddress or addmultisigaddress (to calculate fees).\n"
                            "You can see whether this is the case by checking the \"solvable\" field in the listunspent output.\n"
                            "Only pay-to-pubkey, multisig, and P2SH versions thereof are currently supported for watch-only\n"
                            "\nArguments:\n"
                            "1. \"hexstring\"           (string, required) The hex string of the raw transaction\n"
                            "2. options                 (object, optional)\n"
                            "   {\n"
                            "     \"changeAddress\"          (string, optional, default pool address) The bitcoin address to receive the change\n"
                            "     \"changePosition\"         (numeric, optional, default random) The index of the change output\n"
                            "     \"change_type\"            (string, optional) The output type to use. Only valid if changeAddress is not specified. Options are \"legacy\", \"p2sh-segwit\", and \"bech32\". Default is set by -changetype.\n"
                            "     \"includeWatching\"        (boolean, optional, default false) Also select inputs which are watch only\n"
                            "     \"lockUnspents\"           (boolean, optional, default false) Lock selected unspent outputs\n"
                            "     \"feeRate\"                (numeric, optional, default not set: makes wallet determine the fee) Set a specific fee rate in " + CURRENCY_UNIT + "/kB\n"
                            "     \"subtractFeeFromOutputs\" (array, optional) A json array of integers.\n"
                            "                              The fee will be equally deducted from the amount of each specified output.\n"
                            "                              The outputs are specified by their zero-based index, before any change output is added.\n"
                            "                              Those recipients will receive less bitcoins than you enter in their corresponding amount field.\n"
                            "                              If no outputs are specified here, the sender pays the fee.\n"
                            "                                  [vout_index,...]\n"
                            "     \"replaceable\"            (boolean, optional) Marks this transaction as BIP125 replaceable.\n"
                            "                              Allows this transaction to be replaced by a transaction with higher fees\n"
                            "     \"conf_target\"            (numeric, optional) Confirmation target (in blocks)\n"
                            "     \"estimate_mode\"          (string, optional, default=UNSET) The fee estimate mode, must be one of:\n"
                            "         \"UNSET\"\n"
                            "         \"ECONOMICAL\"\n"
                            "         \"CONSERVATIVE\"\n"
                            "   }\n"
                            "                         for backward compatibility: passing in a true instead of an object will result in {\"includeWatching\":true}\n"
                            "3. iswitness               (boolean, optional) Whether the transaction hex is a serialized witness transaction \n"
                            "                              If iswitness is not present, heuristic tests will be used in decoding\n"

                            "\nResult:\n"
                            "{\n"
                            "  \"hex\":       \"value\", (string)  The resulting raw transaction (hex-encoded string)\n"
                            "  \"fee\":       n,         (numeric) Fee in " + CURRENCY_UNIT + " the resulting transaction pays\n"
                            "  \"changepos\": n          (numeric) The position of the added change output, or -1\n"
                            "}\n"
                            "\nExamples:\n"
                            "\nCreate a transaction with no inputs\n"
                            + HelpExampleCli("createrawtransaction", "\"[]\" \"{\\\"myaddress\\\":0.01}\"") +
                            "\nAdd sufficient unsigned inputs to meet the output value\n"
                            + HelpExampleCli("fundrawtransaction", "\"rawtransactionhex\"") +
                            "\nSign the transaction\n"
                            + HelpExampleCli("signrawtransaction", "\"fundedtransactionhex\"") +
                            "\nSend the transaction\n"
                            + HelpExampleCli("sendrawtransaction", "\"signedtransactionhex\"")
                            );

    ObserveSafeMode();
    RPCTypeCheck(request.params, {UniValue::VSTR});

    // Make sure the results are valid at least up to the most recent block
    // the user could have gotten from another RPC command prior to now
    pwallet->BlockUntilSyncedToCurrentChain();

    CCoinControl coinControl;
    int changePosition = -1;
    bool lockUnspents = false;
    UniValue subtractFeeFromOutputs;
    std::set<int> setSubtractFeeFromOutputs;

    if (!request.params[1].isNull()) {
      if (request.params[1].type() == UniValue::VBOOL) {
        // backward compatibility bool only fallback
        coinControl.fAllowWatchOnly = request.params[1].get_bool();
      }
      else {
        RPCTypeCheck(request.params, {UniValue::VSTR, UniValue::VOBJ, UniValue::VBOOL});

        UniValue options = request.params[1];

        RPCTypeCheckObj(options,
            {
                {"changeAddress", UniValueType(UniValue::VSTR)},
                {"changePosition", UniValueType(UniValue::VNUM)},
                {"change_type", UniValueType(UniValue::VSTR)},
                {"includeWatching", UniValueType(UniValue::VBOOL)},
                {"lockUnspents", UniValueType(UniValue::VBOOL)},
                {"feeRate", UniValueType()}, // will be checked below
                {"subtractFeeFromOutputs", UniValueType(UniValue::VARR)},
                {"replaceable", UniValueType(UniValue::VBOOL)},
                {"conf_target", UniValueType(UniValue::VNUM)},
                {"estimate_mode", UniValueType(UniValue::VSTR)},
            },
            true, true);

        if (options.exists("changeAddress")) {
            CTxDestination dest = DecodeDestination(options["changeAddress"].get_str());

            if (!IsValidDestination(dest)) {
                throw JSONRPCError(RPC_INVALID_ADDRESS_OR_KEY, "changeAddress must be a valid bitcoin address");
            }

            coinControl.destChange = dest;
        }

        if (options.exists("changePosition"))
            changePosition = options["changePosition"].get_int();

        if (options.exists("change_type")) {
            if (options.exists("changeAddress")) {
                throw JSONRPCError(RPC_INVALID_PARAMETER, "Cannot specify both changeAddress and address_type options");
            }
            coinControl.change_type = ParseOutputType(options["change_type"].get_str(), coinControl.change_type);
            if (coinControl.change_type == OUTPUT_TYPE_NONE) {
                throw JSONRPCError(RPC_INVALID_ADDRESS_OR_KEY, strprintf("Unknown change type '%s'", options["change_type"].get_str()));
            }
        }

        if (options.exists("includeWatching"))
            coinControl.fAllowWatchOnly = options["includeWatching"].get_bool();

        if (options.exists("lockUnspents"))
            lockUnspents = options["lockUnspents"].get_bool();

        if (options.exists("feeRate"))
        {
            coinControl.m_feerate = CFeeRate(AmountFromValue(options["feeRate"]));
            coinControl.fOverrideFeeRate = true;
        }

        if (options.exists("subtractFeeFromOutputs"))
            subtractFeeFromOutputs = options["subtractFeeFromOutputs"].get_array();

        if (options.exists("replaceable")) {
            coinControl.signalRbf = options["replaceable"].get_bool();
        }
        if (options.exists("conf_target")) {
            if (options.exists("feeRate")) {
                throw JSONRPCError(RPC_INVALID_PARAMETER, "Cannot specify both conf_target and feeRate");
            }
            coinControl.m_confirm_target = ParseConfirmTarget(options["conf_target"]);
        }
        if (options.exists("estimate_mode")) {
            if (options.exists("feeRate")) {
                throw JSONRPCError(RPC_INVALID_PARAMETER, "Cannot specify both estimate_mode and feeRate");
            }
            if (!FeeModeFromString(options["estimate_mode"].get_str(), coinControl.m_fee_mode)) {
                throw JSONRPCError(RPC_INVALID_PARAMETER, "Invalid estimate_mode parameter");
            }
        }
      }
    }

    // parse hex string from parameter
    CMutableTransaction tx;
    bool try_witness = request.params[2].isNull() ? true : request.params[2].get_bool();
    bool try_no_witness = request.params[2].isNull() ? true : !request.params[2].get_bool();
    if (!DecodeHexTx(tx, request.params[0].get_str(), try_no_witness, try_witness)) {
        throw JSONRPCError(RPC_DESERIALIZATION_ERROR, "TX decode failed");
    }

    if (tx.vout.size() == 0)
        throw JSONRPCError(RPC_INVALID_PARAMETER, "TX must have at least one output");

    if (changePosition != -1 && (changePosition < 0 || (unsigned int)changePosition > tx.vout.size()))
        throw JSONRPCError(RPC_INVALID_PARAMETER, "changePosition out of bounds");

    for (unsigned int idx = 0; idx < subtractFeeFromOutputs.size(); idx++) {
        int pos = subtractFeeFromOutputs[idx].get_int();
        if (setSubtractFeeFromOutputs.count(pos))
            throw JSONRPCError(RPC_INVALID_PARAMETER, strprintf("Invalid parameter, duplicated position: %d", pos));
        if (pos < 0)
            throw JSONRPCError(RPC_INVALID_PARAMETER, strprintf("Invalid parameter, negative position: %d", pos));
        if (pos >= int(tx.vout.size()))
            throw JSONRPCError(RPC_INVALID_PARAMETER, strprintf("Invalid parameter, position too large: %d", pos));
        setSubtractFeeFromOutputs.insert(pos);
    }

    CAmount nFeeOut;
    std::string strFailReason;

    if (!pwallet->FundTransaction(tx, nFeeOut, changePosition, strFailReason, lockUnspents, setSubtractFeeFromOutputs, coinControl)) {
        throw JSONRPCError(RPC_WALLET_ERROR, strFailReason);
    }

    UniValue result(UniValue::VOBJ);
    result.pushKV("hex", EncodeHexTx(tx));
    result.pushKV("changepos", changePosition);
    result.pushKV("fee", ValueFromAmount(nFeeOut));

    return result;
}

UniValue bumpfee(const JSONRPCRequest& request)
{
    CWallet * const pwallet = GetWalletForJSONRPCRequest(request);

    if (!EnsureWalletIsAvailable(pwallet, request.fHelp))
        return NullUniValue;

    if (request.fHelp || request.params.size() < 1 || request.params.size() > 2) {
        throw std::runtime_error(
            "bumpfee \"txid\" ( options ) \n"
            "\nBumps the fee of an opt-in-RBF transaction T, replacing it with a new transaction B.\n"
            "An opt-in RBF transaction with the given txid must be in the wallet.\n"
            "The command will pay the additional fee by decreasing (or perhaps removing) its change output.\n"
            "If the change output is not big enough to cover the increased fee, the command will currently fail\n"
            "instead of adding new inputs to compensate. (A future implementation could improve this.)\n"
            "The command will fail if the wallet or mempool contains a transaction that spends one of T's outputs.\n"
            "By default, the new fee will be calculated automatically using estimatesmartfee.\n"
            "The user can specify a confirmation target for estimatesmartfee.\n"
            "Alternatively, the user can specify totalFee, or use RPC settxfee to set a higher fee rate.\n"
            "At a minimum, the new fee rate must be high enough to pay an additional new relay fee (incrementalfee\n"
            "returned by getnetworkinfo) to enter the node's mempool.\n"
            "\nArguments:\n"
            "1. txid                  (string, required) The txid to be bumped\n"
            "2. options               (object, optional)\n"
            "   {\n"
            "     \"confTarget\"        (numeric, optional) Confirmation target (in blocks)\n"
            "     \"totalFee\"          (numeric, optional) Total fee (NOT feerate) to pay, in satoshis.\n"
            "                         In rare cases, the actual fee paid might be slightly higher than the specified\n"
            "                         totalFee if the tx change output has to be removed because it is too close to\n"
            "                         the dust threshold.\n"
            "     \"replaceable\"       (boolean, optional, default true) Whether the new transaction should still be\n"
            "                         marked bip-125 replaceable. If true, the sequence numbers in the transaction will\n"
            "                         be left unchanged from the original. If false, any input sequence numbers in the\n"
            "                         original transaction that were less than 0xfffffffe will be increased to 0xfffffffe\n"
            "                         so the new transaction will not be explicitly bip-125 replaceable (though it may\n"
            "                         still be replaceable in practice, for example if it has unconfirmed ancestors which\n"
            "                         are replaceable).\n"
            "     \"estimate_mode\"     (string, optional, default=UNSET) The fee estimate mode, must be one of:\n"
            "         \"UNSET\"\n"
            "         \"ECONOMICAL\"\n"
            "         \"CONSERVATIVE\"\n"
            "   }\n"
            "\nResult:\n"
            "{\n"
            "  \"txid\":    \"value\",   (string)  The id of the new transaction\n"
            "  \"origfee\":  n,         (numeric) Fee of the replaced transaction\n"
            "  \"fee\":      n,         (numeric) Fee of the new transaction\n"
            "  \"errors\":  [ str... ] (json array of strings) Errors encountered during processing (may be empty)\n"
            "}\n"
            "\nExamples:\n"
            "\nBump the fee, get the new transaction\'s txid\n" +
            HelpExampleCli("bumpfee", "<txid>"));
    }

    RPCTypeCheck(request.params, {UniValue::VSTR, UniValue::VOBJ});
    uint256 hash;
    hash.SetHex(request.params[0].get_str());

    // optional parameters
    CAmount totalFee = 0;
    CCoinControl coin_control;
    coin_control.signalRbf = true;
    if (!request.params[1].isNull()) {
        UniValue options = request.params[1];
        RPCTypeCheckObj(options,
            {
                {"confTarget", UniValueType(UniValue::VNUM)},
                {"totalFee", UniValueType(UniValue::VNUM)},
                {"replaceable", UniValueType(UniValue::VBOOL)},
                {"estimate_mode", UniValueType(UniValue::VSTR)},
            },
            true, true);

        if (options.exists("confTarget") && options.exists("totalFee")) {
            throw JSONRPCError(RPC_INVALID_PARAMETER, "confTarget and totalFee options should not both be set. Please provide either a confirmation target for fee estimation or an explicit total fee for the transaction.");
        } else if (options.exists("confTarget")) { // TODO: alias this to conf_target
            coin_control.m_confirm_target = ParseConfirmTarget(options["confTarget"]);
        } else if (options.exists("totalFee")) {
            totalFee = options["totalFee"].get_int64();
            if (totalFee <= 0) {
                throw JSONRPCError(RPC_INVALID_PARAMETER, strprintf("Invalid totalFee %s (must be greater than 0)", FormatMoney(totalFee)));
            }
        }

        if (options.exists("replaceable")) {
            coin_control.signalRbf = options["replaceable"].get_bool();
        }
        if (options.exists("estimate_mode")) {
            if (!FeeModeFromString(options["estimate_mode"].get_str(), coin_control.m_fee_mode)) {
                throw JSONRPCError(RPC_INVALID_PARAMETER, "Invalid estimate_mode parameter");
            }
        }
    }

    // Make sure the results are valid at least up to the most recent block
    // the user could have gotten from another RPC command prior to now
    pwallet->BlockUntilSyncedToCurrentChain();

    LOCK2(cs_main, pwallet->cs_wallet);
    EnsureWalletIsUnlocked(pwallet);


    std::vector<std::string> errors;
    CAmount old_fee;
    CAmount new_fee;
    CMutableTransaction mtx;
    feebumper::Result res = feebumper::CreateTransaction(pwallet, hash, coin_control, totalFee, errors, old_fee, new_fee, mtx);
    if (res != feebumper::Result::OK) {
        switch(res) {
            case feebumper::Result::INVALID_ADDRESS_OR_KEY:
                throw JSONRPCError(RPC_INVALID_ADDRESS_OR_KEY, errors[0]);
                break;
            case feebumper::Result::INVALID_REQUEST:
                throw JSONRPCError(RPC_INVALID_REQUEST, errors[0]);
                break;
            case feebumper::Result::INVALID_PARAMETER:
                throw JSONRPCError(RPC_INVALID_PARAMETER, errors[0]);
                break;
            case feebumper::Result::WALLET_ERROR:
                throw JSONRPCError(RPC_WALLET_ERROR, errors[0]);
                break;
            default:
                throw JSONRPCError(RPC_MISC_ERROR, errors[0]);
                break;
        }
    }

    // sign bumped transaction
    if (!feebumper::SignTransaction(pwallet, mtx)) {
        throw JSONRPCError(RPC_WALLET_ERROR, "Can't sign transaction.");
    }
    // commit the bumped transaction
    uint256 txid;
    if (feebumper::CommitTransaction(pwallet, hash, std::move(mtx), errors, txid) != feebumper::Result::OK) {
        throw JSONRPCError(RPC_WALLET_ERROR, errors[0]);
    }
    UniValue result(UniValue::VOBJ);
    result.pushKV("txid", txid.GetHex());
    result.pushKV("origfee", ValueFromAmount(old_fee));
    result.pushKV("fee", ValueFromAmount(new_fee));
    UniValue result_errors(UniValue::VARR);
    for (const std::string& error : errors) {
        result_errors.push_back(error);
    }
    result.pushKV("errors", result_errors);

    return result;
}

UniValue generate(const JSONRPCRequest& request)
{
    CWallet * const pwallet = GetWalletForJSONRPCRequest(request);

    if (!EnsureWalletIsAvailable(pwallet, request.fHelp)) {
        return NullUniValue;
    }

    if (request.fHelp || request.params.size() < 1 || request.params.size() > 3) {
        throw std::runtime_error(
            "generate nblocks ( algo ( maxtries ) )\n"
            "\nMine up to nblocks blocks immediately (before the RPC call returns) to an address in the wallet.\n"
            "\nArguments:\n"
            "1. nblocks      (numeric, required) How many blocks are generated immediately.\n"
            "2. algo         (numeric, optional) Algorithm to use (default: SHA256D).\n"
            "3. maxtries     (numeric, optional) How many iterations to try (default = 1000000).\n"
            "\nResult:\n"
            "[ blockhashes ]     (array) hashes of blocks generated\n"
            "\nExamples:\n"
            "\nGenerate 11 blocks\n"
            + HelpExampleCli("generate", "11")
        );
    }

    int num_generate = request.params[0].get_int();
    uint64_t max_tries = 1000000;
    if (!request.params[2].isNull()) {
        max_tries = request.params[2].get_int();
    }

    std::shared_ptr<CReserveScript> coinbase_script;
    pwallet->GetScriptForMining(coinbase_script);

    PowAlgo algo = ALGO_SHA256D;
    if (request.params.size () >= 2)
        algo = DecodeAlgoParam(request.params[1]);

    // If the keypool is exhausted, no script is returned at all.  Catch this.
    if (!coinbase_script) {
        throw JSONRPCError(RPC_WALLET_KEYPOOL_RAN_OUT, "Error: Keypool ran out, please call keypoolrefill first");
    }

    //throw an error if no script was provided
    if (coinbase_script->reserveScript.empty()) {
        throw JSONRPCError(RPC_INTERNAL_ERROR, "No coinbase script available");
    }

    return generateBlocks(coinbase_script, num_generate, algo, max_tries, true);
}

UniValue rescanblockchain(const JSONRPCRequest& request)
{
    CWallet * const pwallet = GetWalletForJSONRPCRequest(request);

    if (!EnsureWalletIsAvailable(pwallet, request.fHelp)) {
        return NullUniValue;
    }

    if (request.fHelp || request.params.size() > 2) {
        throw std::runtime_error(
            "rescanblockchain (\"start_height\") (\"stop_height\")\n"
            "\nRescan the local blockchain for wallet related transactions.\n"
            "\nArguments:\n"
            "1. \"start_height\"    (numeric, optional) block height where the rescan should start\n"
            "2. \"stop_height\"     (numeric, optional) the last block height that should be scanned\n"
            "\nResult:\n"
            "{\n"
            "  \"start_height\"     (numeric) The block height where the rescan has started. If omitted, rescan started from the genesis block.\n"
            "  \"stop_height\"      (numeric) The height of the last rescanned block. If omitted, rescan stopped at the chain tip.\n"
            "}\n"
            "\nExamples:\n"
            + HelpExampleCli("rescanblockchain", "100000 120000")
            + HelpExampleRpc("rescanblockchain", "100000, 120000")
            );
    }

    WalletRescanReserver reserver(pwallet);
    if (!reserver.reserve()) {
        throw JSONRPCError(RPC_WALLET_ERROR, "Wallet is currently rescanning. Abort existing rescan or wait.");
    }

    CBlockIndex *pindexStart = nullptr;
    CBlockIndex *pindexStop = nullptr;
    CBlockIndex *pChainTip = nullptr;
    {
        LOCK(cs_main);
        pindexStart = chainActive.Genesis();
        pChainTip = chainActive.Tip();

        if (!request.params[0].isNull()) {
            pindexStart = chainActive[request.params[0].get_int()];
            if (!pindexStart) {
                throw JSONRPCError(RPC_INVALID_PARAMETER, "Invalid start_height");
            }
        }

        if (!request.params[1].isNull()) {
            pindexStop = chainActive[request.params[1].get_int()];
            if (!pindexStop) {
                throw JSONRPCError(RPC_INVALID_PARAMETER, "Invalid stop_height");
            }
            else if (pindexStop->nHeight < pindexStart->nHeight) {
                throw JSONRPCError(RPC_INVALID_PARAMETER, "stop_height must be greater then start_height");
            }
        }
    }

    // We can't rescan beyond non-pruned blocks, stop and throw an error
    if (fPruneMode) {
        LOCK(cs_main);
        CBlockIndex *block = pindexStop ? pindexStop : pChainTip;
        while (block && block->nHeight >= pindexStart->nHeight) {
            if (!(block->nStatus & BLOCK_HAVE_DATA)) {
                throw JSONRPCError(RPC_MISC_ERROR, "Can't rescan beyond pruned data. Use RPC call getblockchaininfo to determine your pruned height.");
            }
            block = block->pprev;
        }
    }

    CBlockIndex *stopBlock = pwallet->ScanForWalletTransactions(pindexStart, pindexStop, reserver, true);
    if (!stopBlock) {
        if (pwallet->IsAbortingRescan()) {
            throw JSONRPCError(RPC_MISC_ERROR, "Rescan aborted.");
        }
        // if we got a nullptr returned, ScanForWalletTransactions did rescan up to the requested stopindex
        stopBlock = pindexStop ? pindexStop : pChainTip;
    }
    else {
        throw JSONRPCError(RPC_MISC_ERROR, "Rescan failed. Potentially corrupted data files.");
    }
    UniValue response(UniValue::VOBJ);
    response.pushKV("start_height", pindexStart->nHeight);
    response.pushKV("stop_height", stopBlock->nHeight);
    return response;
}

UniValue getauxblock(const JSONRPCRequest& request)
{
    CWallet * const pwallet = GetWalletForJSONRPCRequest(request);

    if (!EnsureWalletIsAvailable(pwallet, request.fHelp)) {
        return NullUniValue;
    }

    if (request.fHelp || request.params.size() > 2)
        throw std::runtime_error(
            "getauxblock (algo | hash auxpow)\n"
            "\nCreate or submit a merge-mined block.\n"
            "\nWith zero or one argument, create a new block and return\n"
            "information required to merge-mine it.  The optional argument\n"
            "determines the hashing algorithm (default: SHA256D).\n"
            "\nWith two arguments, submit a solved auxpow for a previously\n"
            "returned block.\n"
            "\nArguments first form:\n"
            "1. algo      (numeric, optional) algorithm for the block\n"
            "\nArguments second form:\n"
            "1. hash      (string, required) hash of the block to submit\n"
            "2. auxpow    (string, required) serialised auxpow found\n"
            "\nResult first form:\n"
            "{\n"
            "  \"hash\"               (string) hash of the created block\n"
            "  \"chainid\"            (numeric) chain ID for this block\n"
            "  \"algo\"               (numeric) algorithm for the block\n"
            "  \"previousblockhash\"  (string) hash of the previous block\n"
            "  \"coinbasevalue\"      (numeric) value of the block's coinbase\n"
            "  \"bits\"               (string) compressed target of the block\n"
            "  \"height\"             (numeric) height of the block\n"
            "  \"_target\"            (string) target in reversed byte order, deprecated\n"
            "}\n"
            "\nResult second form:\n"
            "xxxxx        (boolean) whether the submitted block was correct\n"
            "\nExamples:\n"
            + HelpExampleCli("getauxblock", "")
            + HelpExampleCli("getauxblock", "1")
            + HelpExampleCli("getauxblock", "\"hash\" \"serialised auxpow\"")
            + HelpExampleRpc("getauxblock", "")
            );

    std::shared_ptr<CReserveScript> coinbaseScript;
    pwallet->GetScriptForMining(coinbaseScript);

    // If the keypool is exhausted, no script is returned at all.  Catch this.
    if (!coinbaseScript)
        throw JSONRPCError(RPC_WALLET_KEYPOOL_RAN_OUT, "Error: Keypool ran out, please call keypoolrefill first");

    //throw an error if no script was provided
    if (!coinbaseScript->reserveScript.size())
        throw JSONRPCError(RPC_INTERNAL_ERROR, "No coinbase script available (mining requires a wallet)");

    /* Create a new block */
    if (request.params.size() < 2)
    {
        PowAlgo algo = ALGO_SHA256D;
        if (request.params.size () >= 1)
          algo = DecodeAlgoParam (request.params[0]);

        return AuxMiningCreateBlock(coinbaseScript->reserveScript, algo);
    }

    /* Submit a block instead.  Note that this need not lock cs_main,
       since ProcessNewBlock below locks it instead.  */
    assert(request.params.size() == 2);
    bool fAccepted = AuxMiningSubmitBlock(request.params[0].get_str(), 
                                          request.params[1].get_str());
    if (fAccepted)
        coinbaseScript->KeepScript();

    return fAccepted;
}

extern UniValue abortrescan(const JSONRPCRequest& request); // in rpcdump.cpp
extern UniValue dumpprivkey(const JSONRPCRequest& request); // in rpcdump.cpp
extern UniValue importprivkey(const JSONRPCRequest& request);
extern UniValue importaddress(const JSONRPCRequest& request);
extern UniValue importpubkey(const JSONRPCRequest& request);
extern UniValue dumpwallet(const JSONRPCRequest& request);
extern UniValue importwallet(const JSONRPCRequest& request);
extern UniValue importprunedfunds(const JSONRPCRequest& request);
extern UniValue removeprunedfunds(const JSONRPCRequest& request);
extern UniValue importmulti(const JSONRPCRequest& request);
extern UniValue rescanblockchain(const JSONRPCRequest& request);

extern UniValue name_list(const JSONRPCRequest& request); // in rpcnames.cpp
extern UniValue name_new(const JSONRPCRequest& request);
extern UniValue name_firstupdate(const JSONRPCRequest& request);
extern UniValue name_update(const JSONRPCRequest& request);
extern UniValue name_register(const JSONRPCRequest& request);
extern UniValue sendtoname(const JSONRPCRequest& request);

static const CRPCCommand commands[] =
{ //  category              name                        actor (function)           argNames
    //  --------------------- ------------------------    -----------------------  ----------
    { "rawtransactions",    "fundrawtransaction",       &fundrawtransaction,       {"hexstring","options","iswitness"} },
    { "hidden",             "resendwallettransactions", &resendwallettransactions, {} },
    { "wallet",             "abandontransaction",       &abandontransaction,       {"txid"} },
    { "wallet",             "abortrescan",              &abortrescan,              {} },
    { "wallet",             "addmultisigaddress",       &addmultisigaddress,       {"nrequired","keys","account","address_type"} },
    { "hidden",             "addwitnessaddress",        &addwitnessaddress,        {"address","p2sh"} },
    { "wallet",             "backupwallet",             &backupwallet,             {"destination"} },
    { "wallet",             "bumpfee",                  &bumpfee,                  {"txid", "options"} },
    { "wallet",             "dumpprivkey",              &dumpprivkey,              {"address"}  },
    { "wallet",             "dumpwallet",               &dumpwallet,               {"filename"} },
    { "wallet",             "encryptwallet",            &encryptwallet,            {"passphrase"} },
    { "wallet",             "getaccountaddress",        &getaccountaddress,        {"account"} },
    { "wallet",             "getaccount",               &getaccount,               {"address"} },
    { "wallet",             "getaddressesbyaccount",    &getaddressesbyaccount,    {"account"} },
    { "wallet",             "getbalance",               &getbalance,               {"account","minconf","include_watchonly"} },
    { "wallet",             "getnewaddress",            &getnewaddress,            {"account","address_type"} },
    { "wallet",             "getrawchangeaddress",      &getrawchangeaddress,      {"address_type"} },
    { "wallet",             "getreceivedbyaccount",     &getreceivedbyaccount,     {"account","minconf"} },
    { "wallet",             "getreceivedbyaddress",     &getreceivedbyaddress,     {"address","minconf"} },
    { "wallet",             "gettransaction",           &gettransaction,           {"txid","include_watchonly"} },
    { "wallet",             "getunconfirmedbalance",    &getunconfirmedbalance,    {} },
    { "wallet",             "getwalletinfo",            &getwalletinfo,            {} },
    { "wallet",             "importmulti",              &importmulti,              {"requests","options"} },
    { "wallet",             "importprivkey",            &importprivkey,            {"privkey","label","rescan"} },
    { "wallet",             "importwallet",             &importwallet,             {"filename"} },
    { "wallet",             "importaddress",            &importaddress,            {"address","label","rescan","p2sh"} },
    { "wallet",             "importprunedfunds",        &importprunedfunds,        {"rawtransaction","txoutproof"} },
    { "wallet",             "importpubkey",             &importpubkey,             {"pubkey","label","rescan"} },
    { "wallet",             "keypoolrefill",            &keypoolrefill,            {"newsize"} },
    { "wallet",             "listaccounts",             &listaccounts,             {"minconf","include_watchonly"} },
    { "wallet",             "listaddressgroupings",     &listaddressgroupings,     {} },
    { "wallet",             "listlockunspent",          &listlockunspent,          {} },
    { "wallet",             "listreceivedbyaccount",    &listreceivedbyaccount,    {"minconf","include_empty","include_watchonly"} },
    { "wallet",             "listreceivedbyaddress",    &listreceivedbyaddress,    {"minconf","include_empty","include_watchonly"} },
    { "wallet",             "listsinceblock",           &listsinceblock,           {"blockhash","target_confirmations","include_watchonly","include_removed"} },
    { "wallet",             "listtransactions",         &listtransactions,         {"account","count","skip","include_watchonly"} },
    { "wallet",             "listunspent",              &listunspent,              {"minconf","maxconf","addresses","include_unsafe","query_options"} },
    { "wallet",             "listwallets",              &listwallets,              {} },
    { "wallet",             "lockunspent",              &lockunspent,              {"unlock","transactions"} },
    { "wallet",             "move",                     &movecmd,                  {"fromaccount","toaccount","amount","minconf","comment"} },
    { "wallet",             "sendfrom",                 &sendfrom,                 {"fromaccount","toaddress","amount","minconf","comment","comment_to"} },
    { "wallet",             "sendmany",                 &sendmany,                 {"fromaccount","amounts","minconf","comment","subtractfeefrom","replaceable","conf_target","estimate_mode"} },
    { "wallet",             "sendtoaddress",            &sendtoaddress,            {"address","amount","comment","comment_to","subtractfeefromamount","replaceable","conf_target","estimate_mode"} },
    { "wallet",             "setaccount",               &setaccount,               {"address","account"} },
    { "wallet",             "settxfee",                 &settxfee,                 {"amount"} },
    { "wallet",             "signmessage",              &signmessage,              {"address","message"} },
    { "wallet",             "walletlock",               &walletlock,               {} },
    { "wallet",             "walletpassphrasechange",   &walletpassphrasechange,   {"oldpassphrase","newpassphrase"} },
    { "wallet",             "walletpassphrase",         &walletpassphrase,         {"passphrase","timeout"} },
    { "wallet",             "removeprunedfunds",        &removeprunedfunds,        {"txid"} },
    { "wallet",             "rescanblockchain",         &rescanblockchain,         {"start_height", "stop_height"} },

    { "generating",         "generate",                 &generate,                 {"nblocks","algo","maxtries"} },
    { "mining",             "getauxblock",              &getauxblock,              {"hash", "auxpow"} },

    // Namecoin-specific wallet calls.
    { "namecoin",           "name_list",                &name_list,                {"name"} },
    { "namecoin",           "name_new",                 &name_new,                 {"name"} },
    { "namecoin",           "name_firstupdate",         &name_firstupdate,         {"name","rand","tx","value","toaddress","allow_active"} },
    { "namecoin",           "name_update",              &name_update,              {"name","value","toaddress"} },
    { "namecoin",           "name_register",            &name_register,            {"name","value","toaddress"} },
    { "namecoin",           "sendtoname",               &sendtoname,               {"name","amount","comment","comment_to","subtractfeefromamount"} },
};

void RegisterWalletRPCCommands(CRPCTable &t)
{
    for (unsigned int vcidx = 0; vcidx < ARRAYLEN(commands); vcidx++)
        t.appendCommand(commands[vcidx].name, &commands[vcidx]);
}<|MERGE_RESOLUTION|>--- conflicted
+++ resolved
@@ -88,13 +88,9 @@
     int confirms = wtx.GetDepthInMainChain();
     entry.pushKV("confirmations", confirms);
     if (wtx.IsCoinBase())
-<<<<<<< HEAD
-        entry.push_back(Pair("generated", true));
+        entry.pushKV("generated", true);
     if (wtx.IsBountyTx())
-        entry.push_back(Pair("bounty", true));
-=======
-        entry.pushKV("generated", true);
->>>>>>> 4d387dc5
+        entry.pushKV("bounty", true);
     if (confirms > 0)
     {
         entry.pushKV("blockhash", wtx.hashBlock.GetHex());
@@ -1670,20 +1666,15 @@
             MaybePushAddress(entry, s.destination);
             if(!s.nameOp.empty())
                 entry.push_back(Pair("name", s.nameOp));
-<<<<<<< HEAD
             if (wtx.IsKillTx())
             {
                 if (wtx.GetDepthInMainChain() < 1)
-                    entry.push_back(Pair("category", "orphan_killed"));
+                    entry.pushKV("category", "orphan_killed");
                 else
-                    entry.push_back(Pair("category", "killed"));
+                    entry.pushKV("category", "killed");
             } else
-                entry.push_back(Pair("category", "send"));
-            entry.push_back(Pair("amount", ValueFromAmount(-s.amount)));
-=======
-            entry.pushKV("category", "send");
+                entry.pushKV("category", "send");
             entry.pushKV("amount", ValueFromAmount(-s.amount));
->>>>>>> 4d387dc5
             if (pwallet->mapAddressBook.count(s.destination)) {
                 entry.pushKV("label", pwallet->mapAddressBook[s.destination].name);
             }
@@ -1722,19 +1713,15 @@
                     else if (wtx.GetBlocksToMaturity() > 0)
                         entry.pushKV("category", "immature");
                     else
-<<<<<<< HEAD
-                        entry.push_back(Pair("category", "generate"));
+                        entry.pushKV("category", "generate");
                 } else if (wtx.IsGameTx())
                 {
                     if (wtx.GetDepthInMainChain() < 1)
-                        entry.push_back(Pair("category", "orphan_bounty"));
+                        entry.pushKV("category", "orphan_bounty");
                     else if (wtx.GetBlocksToMaturity() > 0)
-                        entry.push_back(Pair("category", "immature_bounty"));
+                        entry.pushKV("category", "immature_bounty");
                     else
-                        entry.push_back(Pair("category", "bounty"));
-=======
-                        entry.pushKV("category", "generate");
->>>>>>> 4d387dc5
+                        entry.pushKV("category", "bounty");
                 }
                 else
                 {
